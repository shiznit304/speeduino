;-------------------------------------------------------------------------------
#unset CAN_COMMANDS
#unset enablehardware_test

[MegaTune]
   MTversion      = 2.25

   queryCommand   = "Q"
   signature      = "speeduino 202306-dev"
   versionInfo    = "S" ;This info is what is displayed to user

[TunerStudio]
   iniSpecVersion = 3.64

;-------------------------------------------------------------------------------

[SettingGroups]
   ; the referenceName will over-ride previous, so if you are creating a
   ; settingGroup with a reference name of lambdaSensor, it will replace the
   ; setting group defined in the settingGroups.xml of the TunerStudio config
   ; folder. If is is an undefined referenceName, it will be added.
   ; keyword    =  referenceName,  DisplayName

    ;settingGroup = boostUnits, "Boost table units"
    ;settingOption = DEFAULT, "kPa"
    ;settingOption = BOOSTPSI, "PSI"
   

    settingGroup = pressure_units, "Pressure Display"
    settingOption = DEFAULT, "PSI"
    settingOption = pressure_bar, "BAR"

    settingGroup = enablehardware_test, "Enable Hardware Test Page"

    settingGroup = resetcontrol_group, "Reset Control Features"
    settingOption = resetcontrol_standard, "Basic Options Only"
    settingOption = resetcontrol_adv, "Advanced Features (16u2 Firmware Update Required)"

    settingGroup  = mcu, "Controller in use"
    settingOption = DEFAULT, "Arduino Mega 2560"
    settingOption = mcu_teensy, "Teensy"
    settingOption = mcu_stm32, "STM32"

    settingGroup = COMMS_COMPAT_GROUP, "Serial Mode"
    settingOption = COMMS_COMPAT, "Compatibility Mode"
    settingOption = DEFAULT, "Normal"

[PcVariables]
   ; valid types: boolean, double, int, list
   ;
   ; no offset as they are local variables.
   ; entry format the same as Constants, except there is no offset.
   ; arrays are not yet supported.
   ; name = class,  type,    shape,  units,       scale, translate,    lo,      hi, digits
   ; name = type, min, max;
   ;
   ; type List: value will be index.
    tsCanId          = bits,     U08,   [0:3], "CAN ID 0", "CAN ID 1", "CAN ID 2", "CAN ID 3", "CAN ID 4", "CAN ID 5", "CAN ID 6", "CAN ID 7", "CAN ID 8", "CAN ID 9", "CAN ID 10","CAN ID 11","CAN ID 12","CAN ID 13","CAN ID 14","INVALID"
    rpmhigh = scalar,   U16,    "rpm", 1, 0, 0, 30000, 0
    rpmwarn = scalar,   U16,    "rpm", 1, 0, 0, 30000, 0
    rpmdang = scalar,   U16,    "rpm", 1, 0, 0, 30000, 0
    maphigh = scalar,   U16,    "kPa", 1, 0, 0, 30000, 0
    mapwarn = scalar,   U16,    "kPa", 1, 0, 0, 30000, 0
    mapdang = scalar,   U16,    "kPa", 1, 0, 0, 30000, 0
    batlow  = scalar,   U08,    "Volts",  .1, 0, 0, 25.5,   1
    bathigh = scalar,   U08,    "Volts",  .1, 0, 0, 25.5,   1

#if LAMBDA
    wueAFR = array, S16,  [10], "Lambda", { 0.1 / stoich }, 0.000, -0.300, 0.300, 3
#else
    wueAFR = array, S16,  [10], "AFR", 0.1,   0.0, -4.0, 4.0, 1
#endif
    wueRecommended = array, U08,  [10], "%", 1.0,  0.0, 100, 255.0, 0

    idleUnits = bits,   U08,    [0:2], "None", "On/Off", "Duty Cycle", "Duty Cycle", "Steps", "Steps"

    boardFuelOutputs  = array,   U08,   [128],   " ", 1.0, 0, 0, 255, 0, noMsqSave
    boardIgnOutputs   = array,   U08,   [128],   " ", 1.0, 0, 0, 255, 0, noMsqSave
    boardHasRTC       = array,   U08,   [128],   " ", 1.0, 0, 0, 255, 0, noMsqSave

    ;These are used for padding out bits variables
    #define invalid_x8      = "INVALID", "INVALID", "INVALID", "INVALID", "INVALID", "INVALID", "INVALID", "INVALID"
    #define invalid_x16     = $invalid_x8,  $invalid_x8
    #define invalid_x24     = $invalid_x16, $invalid_x8
    #define invalid_x32     = $invalid_x16, $invalid_x16
    #define invalid_x64     = $invalid_x32, $invalid_x32
    #define invalid_x128    = $invalid_x64, $invalid_x64

    #define loadSourceNames = "MAP", "TPS", "IMAP/EMAP", "INVALID",   "INVALID", "INVALID", "INVALID", "INVALID"
    #define loadSourceUnits = "kPa",           "% TPS",   "%",         "INVALID", "INVALID", "INVALID", "INVALID", "INVALID"
    algorithmNames = bits,    U08,   [0:2], $loadSourceNames
    ;algorithmUnits = bits,    U08,   [0:2], $loadSourceUnits
    algorithmUnits = bits,    U08,   [0:2], "kPa",           "% TPS",   "%",         "% TPS", "INVALID", "INVALID", "INVALID", "INVALID"
    algorithmLimits= array,   U16,   [8],   "", 1.0, 0, 0, 511, 0, noMsqSave
    fuel2SwitchUnits = bits,    U08,   [0:2], "rpm", "kPa",          "% TPS",   "%",         "% TPS", "INVALID", "INVALID", "INVALID"
    #define all_IO_Pins     = "Board Default", "INVALID", "INVALID", "3", "4", "5", "6", "7", "8", "9", "10", "11", "12", "13", "14", "15", "16", "17", "18", "19", "20", "21", "22", "23", "24", "25", "26", "27", "28", "29", "30", "31", "32", "33", "34", "35", "36", "37", "38", "39", "40", "41", "42", "43", "44", "45", "46", "47", "48", "49", "50", "51", "52", "53", "INVALID", "A8", "A9", "A10", "A11", "A12", "A13", "A14", "A15", "INVALID"
    #define IO_Pins_no_def  = "INVALID", "INVALID", "INVALID", "3", "4", "5", "6", "7", "8", "9", "10", "11", "12", "13", "14", "15", "16", "17", "18", "19", "20", "21", "22", "23", "24", "25", "26", "27", "28", "29", "30", "31", "32", "33", "34", "35", "36", "37", "38", "39", "40", "41", "42", "43", "44", "45", "46", "47", "48", "49", "50", "51", "52", "53", "INVALID", "A8", "A9", "A10", "A11", "A12", "A13", "A14", "A15", "INVALID"
    #define bitwise_def     = "Disabled",  "AND",  "OR",  "XOR"
    #define comparator_def  = "== (equal)",  "!= (different)",  "> (greater)",  ">= (greater/equal)",  "< (smaller)",  "<= (smaller/equal)",  "& (and)",  "^ (xor)"
    #define comp_IO_Pins_0  = "Disabled", "INVALID", "INVALID", "3", "4", "5", "6", "7", "8", "9", "10", "11", "12", "13", "14", "15", "16", "17", "18", "19", "20", "21", "22", "23", "24", "25", "26", "27", "28", "29", "30", "31", "32", "33", "34", "35", "36", "37", "38", "39", "40", "41", "42", "43", "44", "45", "46", "47", "48", "49", "50", "51", "52", "53", "INVALID", "A8", "A9", "A10", "A11", "A12", "A13", "A14", "A15", "INVALID"
    #define comp_IO_Pins_1  = "INVALID", "INVALID", "INVALID", "INVALID", "INVALID", "INVALID", "INVALID", "INVALID", "INVALID", "INVALID", "INVALID", "INVALID", "INVALID", "INVALID", "INVALID", "INVALID", "INVALID", "INVALID", "INVALID", "INVALID", "INVALID", "INVALID", "INVALID", "INVALID", "INVALID", "INVALID", "INVALID", "INVALID", "INVALID", "INVALID", "INVALID", "INVALID"
    #define comp_IO_Pins_2  = "INVALID", "INVALID", "INVALID", "INVALID", "INVALID", "INVALID", "INVALID", "INVALID", "INVALID", "INVALID", "INVALID", "INVALID", "INVALID", "INVALID", "INVALID", "INVALID", "INVALID", "INVALID", "INVALID", "INVALID", "INVALID", "INVALID", "INVALID", "INVALID", "INVALID", "INVALID", "INVALID", "INVALID", "INVALID", "INVALID", "INVALID", "INVALID"
    #define comp_IO_Pins_3  = "Virtual", "INVALID", "INVALID", "INVALID", "INVALID", "INVALID", "INVALID", "INVALID", $invalid_x64, $invalid_x32, $invalid_x16, $invalid_x8
    #define comp_IO_Pins    = $comp_IO_Pins_0, $comp_IO_Pins_1, $comp_IO_Pins_2, $comp_IO_Pins_3

    ;All definitions of split fullStatus should keep 32 options
    #define fullStatus_def_1= "seconds", "status bits", "Engine status", "syncLossCounter", "MAP (Kpa)", "INVALID", "IAT / MAT", "coolant",  "batCorrection", "battery voltage x10", "O2", "egoCorrection", "iatCorrection", "wueCorrection", "RPM", "INVALID", "AEamount/2", "GammaE", "INVALID", "VE1", "VE2", "AFR Target", "TPS DOT", "INVALID", "Advance", "TPS", "loopsPerSecond", "INVALID", "free RAM", "INVALID", "boostTarget/2", "Boost duty"
    #define fullStatus_def_2= "spark bits", "RPM DOT", "INVALID", "ethanolPct", "flexCorrection", "flexIgnCorrection", "idle Load", "testOutputs", "O2_2", "baro", "Aux in 0", "INVALID", "Aux in 1", "INVALID", "Aux in 2", "INVALID", "Aux in 3", "INVALID", "Aux in 4", "INVALID", "Aux in 5", "INVALID", "Aux in 6", "INVALID", "Aux in 7", "INVALID", "Aux in 8", "INVALID", "Aux in 9", "INVALID", "Aux in 10", "INVALID"
    #define fullStatus_def_3= "Aux in 11", "INVALID", "Aux in 12", "INVALID", "Aux in 13", "INVALID", "Aux in 14", "INVALID", "Aux in 15", "INVALID", "TPS ADC", "Error code", "Pulsewidth 1", "INVALID", "Pulsewidth 2", "INVALID", "Pulsewidth 3", "INVALID", "Pulsewidth 4", "INVALID", "status bits 3", "engineProtectStatus", "Fuel load", "INVALID", "Ignition load", "INVALID", "dwell", "INVALID", "idle C.L. target", "MAP DOT", "INVALID", "VVT1 Angle"
    #define fullStatus_def_4= "INVALID", "VVT1 Target", "VVT1 duty", "flexBoostCorrection", "INVALID", "baro correction", "Current VE", "ASE Value", "vss", "INVALID", "Gear", "Fuel Pressure", "Oil Pressure", "WMI duty", "WMI empty", "VVT2 angle", "INVALID", "VVT2 target", "VVT2 duty", "outputs status", "Fuel temp", "Fuel temp correction", "Advance 1", "Advance 2", "SD status", "EMAP", "INVALID", "Fan duty", "airConStatus", "INVALID", "INVALID"
    #define fullStatus_def_5= "INVALID", "INVALID", "INVALID", "INVALID", "INVALID", "INVALID", "INVALID", "INVALID", "INVALID", "INVALID", "INVALID", "INVALID", "INVALID", "INVALID", "INVALID", "INVALID", "INVALID", "INVALID", "INVALID", "INVALID", "INVALID", "INVALID", "INVALID", "INVALID", "INVALID", "INVALID", "INVALID", "INVALID", "INVALID", "INVALID", "INVALID", "INVALID"
    #define fullStatus_def_6= "INVALID", "INVALID", "INVALID", "INVALID", "INVALID", "INVALID", "INVALID", "INVALID", "INVALID", "INVALID", "INVALID", "INVALID", "INVALID", "INVALID", "INVALID", "INVALID", "INVALID", "INVALID", "INVALID", "INVALID", "INVALID", "INVALID", "INVALID", "INVALID", "INVALID", "INVALID", "INVALID", "INVALID", "INVALID", "INVALID", "INVALID", "INVALID"
    #define fullStatus_def_7= "INVALID", "INVALID", "INVALID", "INVALID", "INVALID", "INVALID", "INVALID", "INVALID", "INVALID", "INVALID", "INVALID", "INVALID", "INVALID", "INVALID", "INVALID", "INVALID", "INVALID", "INVALID", "INVALID", "INVALID", "INVALID", "INVALID", "INVALID", "INVALID", "INVALID", "INVALID", "INVALID", "INVALID", "INVALID", "INVALID", "INVALID", "INVALID"
    ;Rules start at index 240
    #define fullStatus_def_8= "INVALID", "INVALID", "INVALID", "INVALID", "INVALID", "INVALID", "INVALID", "INVALID", "INVALID", "INVALID", "INVALID", "INVALID", "INVALID", "INVALID", "INVALID", "INVALID", "running seconds x10", "Rule 1", "Rule 2", "Rule 3", "Rule 4", "Rule 5", "Rule 6", "Rule 7", "Rule 8", "INVALID", "INVALID", "INVALID", "INVALID", "INVALID", "INVALID", "INVALID", "INVALID"
    #define fullStatus_def  = $fullStatus_def_1, $fullStatus_def_2, $fullStatus_def_3, $fullStatus_def_4, $fullStatus_def_5, $fullStatus_def_6, $fullStatus_def_7, $fullStatus_def_8

    #define pinLayouts      = "INVALID", "Speeduino v0.2", "Speeduino v0.3", "Speeduino v0.4", "INVALID", "INVALID", "01-05 MX5 PNP", "INVALID", "96-97 MX5 PNP", "NA6 MX5 PNP", "Turtana PCB", "INVALID", "INVALID", "INVALID", "INVALID", "INVALID", "INVALID", "INVALID", "INVALID", "INVALID", "Plazomat I/O 0.1", "INVALID", "INVALID", "INVALID", "INVALID", "INVALID", "INVALID", "INVALID", "INVALID", "INVALID", "Daz V6 Shield 0.1", "BMW PnP", "INVALID", "INVALID", "INVALID", "INVALID", "INVALID", "INVALID", "INVALID", "INVALID", "NO2C", "UA4C", "INVALID", "INVALID", "INVALID", "DIY-EFI CORE4 v1.0", "INVALID", "INVALID", "INVALID", "INVALID", "dvjcodec Teensy RevA", "dvjcodec Teensy RevB", "INVALID", "JUICEBOX", "INVALID", "Drop Bear", "INVALID", "INVALID", "INVALID", "INVALID", "Black STM32F407VET6 V0.1", "INVALID", "INVALID", "INVALID", $invalid_x128, $invalid_x64

    boostTableLabels    = bits,    U08,   [0:1], "Duty Cycle %", "kPa"
    boostByGearLabels   = bits,    U08,   [0:1], "", "%", "Limit", ""
    prgm_out_selection  = bits,    U08,   [0:2], "1", "2", "3", "4", "5", "6", "7", "8"

    fuelLoadMax     = scalar, U08, "", 1, 0, 0, 511, 0
    ignLoadMax      = scalar, U08, "", 1, 0, 0, 511, 0
    fuel2LoadMax    = scalar, U08, "", 1, 0, 0, 511, 0
    ign2LoadMax     = scalar, U08, "", 1, 0, 0, 511, 0
    AUXin00Alias    = string, ASCII, 20
    AUXin01Alias    = string, ASCII, 20 
    AUXin02Alias    = string, ASCII, 20 
    AUXin03Alias    = string, ASCII, 20 
    AUXin04Alias    = string, ASCII, 20 
    AUXin05Alias    = string, ASCII, 20 
    AUXin06Alias    = string, ASCII, 20 
    AUXin07Alias    = string, ASCII, 20 
    AUXin08Alias    = string, ASCII, 20 
    AUXin09Alias    = string, ASCII, 20 
    AUXin10Alias    = string, ASCII, 20 
    AUXin11Alias    = string, ASCII, 20 
    AUXin12Alias    = string, ASCII, 20 
    AUXin13Alias    = string, ASCII, 20 
    AUXin14Alias    = string, ASCII, 20 
    AUXin15Alias    = string, ASCII, 20

    prgm_out00Alias  = string, ASCII, 20
    prgm_out01Alias  = string, ASCII, 20 
    prgm_out02Alias  = string, ASCII, 20 
    prgm_out03Alias  = string, ASCII, 20 
    prgm_out04Alias  = string, ASCII, 20 
    prgm_out05Alias  = string, ASCII, 20 
    prgm_out06Alias  = string, ASCII, 20 
    prgm_out07Alias  = string, ASCII, 20 

    ;Define aliases for all the triggers. Naming pattern matches that used in decoders.ino
    #define trigger_missingTooth        = 0
    #define trigger_BasicDistributor    = 1
    #define trigger_DualWheel           = 2
    #define trigger_GM7X                = 3
    #define trigger_4G63                = 4
    #define trigger_24X                 = 5
    #define trigger_Jeep2000            = 6
    #define trigger_Audi135             = 7
    #define trigger_HondaD17            = 8
    #define trigger_Miata9905           = 9
    #define trigger_MazdaAU             = 10
    #define trigger_non360              = 11
    #define trigger_Nissan360           = 12
    #define trigger_Subaru67            = 13
    #define trigger_Daihatsu            = 14
    #define trigger_Harley              = 15
    #define trigger_ThirtySixMinus222   = 16
    #define trigger_ThirtySixMinus21    = 17
    #define trigger_420a                = 18
    #define trigger_Webber              = 19
    #define trigger_FordST170           = 20
    #define trigger_DRZ400              = 21
    #define trigger_NGC                 = 22
    #define trigger_VMAX                = 23
    #define trigger_renix               = 24
    #define trigger_Rover				        = 25

[Constants]

   ;----------------------------------------------------------------------------
   ; Constants Definition
   ; --------------------
   ;
   ; Scalar Values
   ; -------------
   ; The scaling and translation values are used as follows:
   ;    msValue   = userValue / scale - translate
   ;    userValue = (msValue + translate) * scale
   ;
   ;
   ; Temperatures are fine, check out the Fielding IAC example (fastIdleT).
   ;
   ; Array Values
   ; ------------
   ; Arrays are specified just like scalars, except that they have a "shape"
   ; entry in the fourth parameter.  The shape allows you to define lists or
   ; tables, for example [8] defines a list with eight values and [2x4] defines
   ; a table with eight values (two rows and four columns).  Tables may be
   ; stored in either "X-" or "Y-order."  X-order means that memory is laid
   ; out like.
   ;
   ;     [x1,y1] [x2,y1]...[xn,y1] [x1,y2]...
   ;
   ; Y-order would be
   ;
   ;     [x1,y1] [x1,y2]...[x1,yn] [x2,y1]...
   ;
   ; To use the TableEditor, you must define two lists and a table, and
   ; the lengths of the lists must correspond to the shape of the table.
   ;
   ; Bit Fields
   ; ----------
   ; Bits are numbered 0-7, the rightmost being bit zero.  The basic
   ; data word that stores bit fields must be unsigned.
   ;
   ; You need NOT supply the correct number of labels matching the
   ; number of bits you've specified (one bit requires 2 values, two
   ; bits requires 4 values and so on).  If you neglect to supply enough
   ; labels, they will be synthesised using the sequence "1", "2" and so
   ; on based upon their position in the sequence (the cltType and matType
   ; will end up with identical lists).
   ;
   ; If you specify a label as "INVALID" (all upper case), then it will
   ; not be displayed in the combo box, so you can leave out values that
   ; make no sense.
   ;
   ;----------------------------------------------------------------------------

    endianness          = little
    nPages              = 15
    pageSize            = 128,   288,     288,    128,     288,    128,    240,     384,    192,    192,    288,    192,    128,    288,    256

    ; New commands
    pageIdentifier      = "\$tsCanId\x01", "\$tsCanId\x02", "\$tsCanId\x03", "\$tsCanId\x04", "\$tsCanId\x05", "\$tsCanId\x06", "\$tsCanId\x07", "\$tsCanId\x08", "\$tsCanId\x09", "\$tsCanId\x0A", "\$tsCanId\x0B", "\$tsCanId\x0C", "\$tsCanId\x0D", "\$tsCanId\x0E", "\$tsCanId\x0F"
    pageReadCommand     = "p%2i%2o%2c", "p%2i%2o%2c", "p%2i%2o%2c", "p%2i%2o%2c", "p%2i%2o%2c", "p%2i%2o%2c", "p%2i%2o%2c", "p%2i%2o%2c", "p%2i%2o%2c", "p%2i%2o%2c", "p%2i%2o%2c", "p%2i%2o%2c", "p%2i%2o%2c", "p%2i%2o%2c", "p%2i%2o%2c"
    pageValueWrite      = "M%2i%2o%2c%v", "M%2i%2o%2c%v", "M%2i%2o%2c%v", "M%2i%2o%2c%v", "M%2i%2o%2c%v", "M%2i%2o%2c%v", "M%2i%2o%2c%v", "M%2i%2o%2c%v", "M%2i%2o%2c%v", "M%2i%2o%2c%v", "M%2i%2o%2c%v", "M%2i%2o%2c%v", "M%2i%2o%2c%v", "M%2i%2o%2c%v", "M%2i%2o%2c%v"
    pageChunkWrite      = "M%2i%2o%2c%v", "M%2i%2o%2c%v", "M%2i%2o%2c%v", "M%2i%2o%2c%v", "M%2i%2o%2c%v", "M%2i%2o%2c%v", "M%2i%2o%2c%v", "M%2i%2o%2c%v", "M%2i%2o%2c%v", "M%2i%2o%2c%v", "M%2i%2o%2c%v", "M%2i%2o%2c%v", "M%2i%2o%2c%v", "M%2i%2o%2c%v", "M%2i%2o%2c%v"
    crc32CheckCommand   = "d%2i", "d%2i", "d%2i", "d%2i", "d%2i", "d%2i", "d%2i", "d%2i", "d%2i", "d%2i", "d%2i", "d%2i", "d%2i", "d%2i", "d%2i"
#if COMMS_COMPAT
    ;Comms compat mode uses a different burn command in order to slow down the EEPROM burn rate
    burnCommand         = "B%2i", "B%2i", "B%2i", "B%2i", "B%2i", "B%2i", "B%2i", "B%2i", "B%2i", "B%2i", "B%2i", "B%2i", "B%2i", "B%2i", "B%2i"
#else
    burnCommand         = "b%2i", "b%2i", "b%2i", "b%2i", "b%2i", "b%2i", "b%2i", "b%2i", "b%2i", "b%2i", "b%2i", "b%2i", "b%2i", "b%2i", "b%2i"
#endif


#if mcu_stm32
    blockingFactor = 121
#else
    blockingFactor = 251 ; Serial buffer is 257 bytes and there are 6 bytes of overhead (2 for the size and 4 for the CRC). Total payload is therefore 257-6=251.
#endif
#if COMMS_COMPAT
    blockingFactor = 121
#endif
    delayAfterPortOpen=1000
    ;validateArrayBounds = true
    blockReadTimeout = 2000
    tsWriteBlocks = on
    interWriteDelay = 10 ;Ignored when tsWriteBlocks is on
    pageActivationDelay = 10
    restrictSquirtRelationship = false ;This requires TS 3.1 or above
    messageEnvelopeFormat = msEnvelope_1.0 ;New and testing only
    tableCrcCommand     = "k\$tsCanId%2i%2o%2c" ;TS can only use this command in new mode
    readSdCompressed = false

    ;New for TS 3.0.08ish upwards, define lists of standard I/O options

    #define PIN_OUT10inv = "INVALID", "INVALID", "INVALID", "INVALID", "INVALID", "INVALID", "INVALID", "INVALID", "INVALID", "INVALID"
    #define PIN_OUT16inv = "INVALID", "INVALID", "INVALID", "INVALID", "INVALID", "INVALID", "INVALID", "INVALID", "INVALID", "INVALID", "INVALID", "INVALID", "INVALID", "INVALID", "INVALID", "INVALID"
    #define PIN_16inv = "INVALID", "INVALID", "INVALID", "INVALID", "INVALID", "INVALID", "INVALID", "INVALID", "INVALID", "INVALID", "INVALID", "INVALID", "INVALID", "INVALID", "INVALID", "INVALID"
  
    #define ANALOG_PIN = "A0", "A1", "A2", "A3", "A4", "A5", "A6", "A7", "A8", "A9", "A10", "A11", "A12", "A13", "A14", "A15", $PIN_16inv, $PIN_16inv, $PIN_16inv
    #define DIGITAL_PIN = "1", "2", "3", "4", "5", "6", "7", "8", "9", "10", "11", "12", "13", "14", "15", "16", "17", "18", "19", "20", "21", "22", "23", "24", "25", "26", "27", "28", "29", "30", "31", "32", "33", "34", "35", "36", "37", "38", "39", "40", "41", "42", "43", "44", "45", "46", "47", "48", "49", "50", "51", "52", "53", "INVALID", "INVALID", "INVALID", "INVALID", "INVALID", "INVALID", "INVALID", "INVALID", "INVALID", "INVALID", "INVALID"
    #define ANALOG_DIG_PIN_LIST = $DIGITAL_PIN, $ANALOG_PIN
    #define tsCanId_list          = "CAN ID 0", "CAN ID 1", "CAN ID 2", "CAN ID 3", "CAN ID 4", "CAN ID 5", "CAN ID 6", "CAN ID 7", "CAN ID 8", "CAN ID 9", "CAN ID 10","CAN ID 11","CAN ID 12","CAN ID 13","CAN ID 14","INVALID"
    #define CAN_ADDRESS_HEX_inv255 = $PIN_OUT16inv, $PIN_OUT16inv, $PIN_OUT16inv, $PIN_OUT16inv, $PIN_OUT16inv, $PIN_OUT16inv, $PIN_OUT16inv, $PIN_OUT16inv, $PIN_OUT16inv, $PIN_OUT16inv, $PIN_OUT16inv, $PIN_OUT16inv, $PIN_OUT16inv, $PIN_OUT16inv, $PIN_OUT16inv, $PIN_OUT10inv, "INVALID", "INVALID", "INVALID", "INVALID", "INVALID", "INVALID"
    #define CAN_ADDRESS_HEX_00XX = "INVALID", "0x001", "0x002", "0x003", "0x004", "0x005", "0x006", "0x007", "0x008", "0x009", "0x00A", "0x00B", "0x00C", "0x00D", "0x00E", "0x00F", "0x010", "0x011", "0x012", "0x013", "0x014", "0x015", "0x016", "0x017", "0x018", "0x019", "0x01A", "0x01B", "0x01C", "0x01D", "0x01E", "0x01F", "0x020", "0x021", "0x022", "0x023", "0x024", "0x025", "0x026", "0x027", "0x028", "0x029", "0x02A", "0x02B", "0x02C", "0x02D", "0x02E", "0x02F", "0x030", "0x031", "0x032", "0x033", "0x034", "0x035", "0x036", "0x037", "0x038", "0x039", "0x03A", "0x03B", "0x03C", "0x03D", "0x03E", "0x03F", "0x040", "0x041", "0x042", "0x043", "0x044", "0x045", "0x046", "0x047", "0x048", "0x049", "0x04A", "0x04B", "0x04C", "0x04D", "0x04E", "0x04F", "0x050", "0x051", "0x052", "0x053", "0x054", "0x055", "0x056", "0x057", "0x058", "0x059", "0x05A", "0x05B", "0x05C", "0x05D", "0x05E", "0x05F" ,"0x060", "0x061", "0x062", "0x063", "0x064", "0x065", "0x066", "0x067", "0x068", "0x069", "0x06A", "0x06B", "0x06C", "0x06D", "0x06E", "0x06F", "0x070", "0x071", "0x072", "0x073", "0x074", "0x075", "0x076", "0x077", "0x078", "0x079", "0x07A", "0x07B", "0x07C", "0x07D", "0x07E", "0x07F", "0x080", "0x081", "0x082", "0x083", "0x084", "0x085", "0x086", "0x087", "0x088", "0x089", "0x08A", "0x08B", "0x08C", "0x08D", "0x08E", "0x08F" ,"0x090", "0x091", "0x092", "0x093", "0x094", "0x095", "0x096", "0x097", "0x098", "0x099", "0x09A", "0x09B", "0x09C", "0x09D", "0x09E", "0x09F", "0x0A0", "0x0A1", "0x0A2", "0x0A3", "0x0A4", "0x0A5", "0x0A6", "0x0A7", "0x0A8", "0x0A9", "0x0AA", "0x0AB", "0x0AC", "0x0AD", "0x0AE", "0x0AF", "0x0B0", "0x0B1", "0x0B2", "0x0B3", "0x0B4", "0x0B5", "0x0B6", "0x0B7", "0x0B8", "0x0B9", "0x0BA", "0x0BB", "0x0BC", "0x0BD", "0x0BE", "0x0BF" ,"0x0C0", "0x0C1", "0x0C2", "0x0C3", "0x0C4", "0x0C5", "0x0C6", "0x0C7", "0x0C8", "0x0C9", "0x0CA", "0x0CB", "0x0CC", "0x0CD", "0x0CE", "0x0CF", "0x0D0", "0x0D1", "0x0D2", "0x0D3", "0x0D4", "0x0D5", "0x0D6", "0x0D7", "0x0D8", "0x0D9", "0x0DA", "0x0DB", "0x0DC", "0x0DD", "0x0DE", "0x0DF", "0x0E0", "0x0E1", "0x0E2", "0x0E3", "0x0E4", "0x0E5", "0x0E6", "0x0E7", "0x0E8", "0x0E9", "0x0EA", "0x0EB", "0x0EC", "0x0ED", "0x0EE", "0x0EF" ,"0x0F0", "0x0F1", "0x0F2", "0x0F3", "0x0F4", "0x0F5", "0x0F6", "0x0F7", "0x0F8", "0x0F9", "0x0FA", "0x0FB", "0x0FC", "0x0FD", "0x0FE", "0x0FF"
    #define CAN_ADDRESS_HEX_01XX = "0x100", "0x101", "0x102", "0x103", "0x104", "0x105", "0x106", "0x107", "0x108", "0x109", "0x10A", "0x10B", "0x10C", "0x10D", "0x10E", "0x10F", "0x110", "0x111", "0x112", "0x113", "0x114", "0x115", "0x116", "0x117", "0x118", "0x119", "0x11A", "0x11B", "0x11C", "0x11D", "0x11E", "0x11F", "0x120", "0x121", "0x122", "0x123", "0x124", "0x125", "0x126", "0x127", "0x128", "0x129", "0x12A", "0x12B", "0x12C", "0x12D", "0x12E", "0x12F", "0x130", "0x131", "0x132", "0x133", "0x134", "0x135", "0x136", "0x137", "0x138", "0x139", "0x13A", "0x13B", "0x13C", "0x13D", "0x13E", "0x13F", "0x140", "0x141", "0x142", "0x143", "0x144", "0x145", "0x146", "0x147", "0x148", "0x149", "0x14A", "0x14B", "0x14C", "0x14D", "0x14E", "0x14F", "0x150", "0x151", "0x152", "0x153", "0x154", "0x155", "0x156", "0x157", "0x158", "0x159", "0x15A", "0x15B", "0x15C", "0x15D", "0x15E", "0x15F" ,"0x160", "0x161", "0x162", "0x163", "0x164", "0x165", "0x166", "0x167", "0x168", "0x169", "0x16A", "0x16B", "0x16C", "0x16D", "0x16E", "0x16F", "0x170", "0x171", "0x172", "0x173", "0x174", "0x175", "0x176", "0x177", "0x178", "0x179", "0x17A", "0x17B", "0x17C", "0x17D", "0x17E", "0x17F", "0x180", "0x181", "0x182", "0x183", "0x184", "0x185", "0x186", "0x187", "0x188", "0x189", "0x18A", "0x18B", "0x18C", "0x18D", "0x18E", "0x18F" ,"0x190", "0x191", "0x192", "0x193", "0x194", "0x195", "0x196", "0x197", "0x198", "0x199", "0x19A", "0x19B", "0x19C", "0x19D", "0x19E", "0x19F", "0x1A0", "0x1A1", "0x1A2", "0x1A3", "0x1A4", "0x1A5", "0x1A6", "0x1A7", "0x1A8", "0x1A9", "0x1AA", "0x1AB", "0x1AC", "0x1AD", "0x1AE", "0x1AF", "0x1B0", "0x1B1", "0x1B2", "0x1B3", "0x1B4", "0x1B5", "0x1B6", "0x1B7", "0x1B8", "0x1B9", "0x1BA", "0x1BB", "0x1BC", "0x1BD", "0x1BE", "0x1BF" ,"0x1C0", "0x1C1", "0x1C2", "0x1C3", "0x1C4", "0x1C5", "0x1C6", "0x1C7", "0x1C8", "0x1C9", "0x1CA", "0x1CB", "0x1CC", "0x1CD", "0x1CE", "0x1CF", "0x1D0", "0x1D1", "0x1D2", "0x1D3", "0x1D4", "0x1D5", "0x1D6", "0x1D7", "0x1D8", "0x1D9", "0x1DA", "0x1DB", "0x1DC", "0x1DD", "0x1DE", "0x1DF", "0x1E0", "0x1E1", "0x1E2", "0x1E3", "0x1E4", "0x1E5", "0x1E6", "0x1E7", "0x1E8", "0x1E9", "0x1EA", "0x1EB", "0x1EC", "0x1ED", "0x1EE", "0x1EF" ,"0x1F0", "0x1F1", "0x1F2", "0x1F3", "0x1F4", "0x1F5", "0x1F6", "0x1F7", "0x1F8", "0x1F9", "0x1FA", "0x1FB", "0x1FC", "0x1FD", "0x1FE", "0x1FF"
    #define CAN_ADDRESS_HEX_02XX = "0x200", "0x201", "0x202", "0x203", "0x204", "0x205", "0x206", "0x207", "0x208", "0x209", "0x20A", "0x20B", "0x20C", "0x20D", "0x20E", "0x20F", "0x210", "0x211", "0x212", "0x213", "0x214", "0x215", "0x216", "0x217", "0x218", "0x219", "0x21A", "0x21B", "0x21C", "0x21D", "0x21E", "0x21F", "0x220", "0x221", "0x222", "0x223", "0x224", "0x225", "0x226", "0x227", "0x228", "0x229", "0x22A", "0x22B", "0x22C", "0x22D", "0x22E", "0x22F", "0x230", "0x231", "0x232", "0x233", "0x234", "0x235", "0x236", "0x237", "0x238", "0x239", "0x23A", "0x23B", "0x23C", "0x23D", "0x23E", "0x23F", "0x240", "0x241", "0x242", "0x243", "0x244", "0x245", "0x246", "0x247", "0x248", "0x249", "0x24A", "0x24B", "0x24C", "0x24D", "0x24E", "0x24F", "0x250", "0x251", "0x252", "0x253", "0x254", "0x255", "0x256", "0x257", "0x258", "0x259", "0x25A", "0x25B", "0x25C", "0x25D", "0x25E", "0x25F" ,"0x260", "0x261", "0x262", "0x263", "0x264", "0x265", "0x266", "0x267", "0x268", "0x269", "0x26A", "0x26B", "0x26C", "0x26D", "0x26E", "0x26F", "0x270", "0x271", "0x272", "0x273", "0x274", "0x275", "0x276", "0x277", "0x278", "0x279", "0x27A", "0x27B", "0x27C", "0x27D", "0x27E", "0x27F", "0x280", "0x281", "0x282", "0x283", "0x284", "0x285", "0x286", "0x287", "0x288", "0x289", "0x28A", "0x28B", "0x28C", "0x28D", "0x28E", "0x28F" ,"0x290", "0x291", "0x292", "0x293", "0x294", "0x295", "0x296", "0x297", "0x298", "0x299", "0x29A", "0x29B", "0x29C", "0x29D", "0x29E", "0x29F", "0x2A0", "0x2A1", "0x2A2", "0x2A3", "0x2A4", "0x2A5", "0x2A6", "0x2A7", "0x2A8", "0x2A9", "0x2AA", "0x2AB", "0x2AC", "0x2AD", "0x2AE", "0x2AF", "0x2B0", "0x2B1", "0x2B2", "0x2B3", "0x2B4", "0x2B5", "0x2B6", "0x2B7", "0x2B8", "0x2B9", "0x2BA", "0x2BB", "0x2BC", "0x2BD", "0x2BE", "0x2BF" ,"0x2C0", "0x2C1", "0x2C2", "0x2C3", "0x2C4", "0x2C5", "0x2C6", "0x2C7", "0x2C8", "0x2C9", "0x2CA", "0x2CB", "0x2CC", "0x2CD", "0x2CE", "0x2CF", "0x2D0", "0x2D1", "0x2D2", "0x2D3", "0x2D4", "0x2D5", "0x2D6", "0x2D7", "0x2D8", "0x2D9", "0x2DA", "0x2DB", "0x2DC", "0x2DD", "0x2DE", "0x2DF", "0x2E0", "0x2E1", "0x2E2", "0x2E3", "0x2E4", "0x2E5", "0x2E6", "0x2E7", "0x2E8", "0x2E9", "0x2EA", "0x2EB", "0x2EC", "0x2ED", "0x2EE", "0x2EF" ,"0x2F0", "0x2F1", "0x2F2", "0x2F3", "0x2F4", "0x2F5", "0x2F6", "0x2F7", "0x2F8", "0x2F9", "0x2FA", "0x2FB", "0x2FC", "0x2FD", "0x2FE", "0x2FF"
    #define CAN_ADDRESS_HEX_03XX = "0x300", "0x301", "0x302", "0x303", "0x304", "0x305", "0x306", "0x307", "0x308", "0x309", "0x30A", "0x30B", "0x30C", "0x30D", "0x30E", "0x30F", "0x310", "0x311", "0x312", "0x313", "0x314", "0x315", "0x316", "0x317", "0x318", "0x319", "0x31A", "0x31B", "0x31C", "0x31D", "0x31E", "0x31F", "0x320", "0x321", "0x322", "0x323", "0x324", "0x325", "0x326", "0x327", "0x328", "0x329", "0x32A", "0x32B", "0x32C", "0x32D", "0x32E", "0x32F", "0x330", "0x331", "0x332", "0x333", "0x334", "0x335", "0x336", "0x337", "0x338", "0x339", "0x33A", "0x33B", "0x33C", "0x33D", "0x33E", "0x33F", "0x340", "0x341", "0x342", "0x343", "0x344", "0x345", "0x346", "0x347", "0x348", "0x349", "0x34A", "0x34B", "0x34C", "0x34D", "0x34E", "0x34F", "0x350", "0x351", "0x352", "0x353", "0x354", "0x355", "0x356", "0x357", "0x358", "0x359", "0x35A", "0x35B", "0x35C", "0x35D", "0x35E", "0x35F" ,"0x360", "0x361", "0x362", "0x363", "0x364", "0x365", "0x366", "0x367", "0x368", "0x369", "0x36A", "0x36B", "0x36C", "0x36D", "0x36E", "0x36F", "0x370", "0x371", "0x372", "0x373", "0x374", "0x375", "0x376", "0x377", "0x378", "0x379", "0x37A", "0x37B", "0x37C", "0x37D", "0x37E", "0x37F", "0x380", "0x381", "0x382", "0x383", "0x384", "0x385", "0x386", "0x387", "0x388", "0x389", "0x38A", "0x38B", "0x38C", "0x38D", "0x38E", "0x38F" ,"0x390", "0x391", "0x392", "0x393", "0x394", "0x395", "0x396", "0x397", "0x398", "0x399", "0x39A", "0x39B", "0x39C", "0x39D", "0x39E", "0x39F", "0x3A0", "0x3A1", "0x3A2", "0x3A3", "0x3A4", "0x3A5", "0x3A6", "0x3A7", "0x3A8", "0x3A9", "0x3AA", "0x3AB", "0x3AC", "0x3AD", "0x3AE", "0x3AF", "0x3B0", "0x3B1", "0x3B2", "0x3B3", "0x3B4", "0x3B5", "0x3B6", "0x3B7", "0x3B8", "0x3B9", "0x3BA", "0x3BB", "0x3BC", "0x3BD", "0x3BE", "0x3BF" ,"0x3C0", "0x3C1", "0x3C2", "0x3C3", "0x3C4", "0x3C5", "0x3C6", "0x3C7", "0x3C8", "0x3C9", "0x3CA", "0x3CB", "0x3CC", "0x3CD", "0x3CE", "0x3CF", "0x3D0", "0x3D1", "0x3D2", "0x3D3", "0x3D4", "0x3D5", "0x3D6", "0x3D7", "0x3D8", "0x3D9", "0x3DA", "0x3DB", "0x3DC", "0x3DD", "0x3DE", "0x3DF", "0x3E0", "0x3E1", "0x3E2", "0x3E3", "0x3E4", "0x3E5", "0x3E6", "0x3E7", "0x3E8", "0x3E9", "0x3EA", "0x3EB", "0x3EC", "0x3ED", "0x3EE", "0x3EF" ,"0x3F0", "0x3F1", "0x3F2", "0x3F3", "0x3F4", "0x3F5", "0x3F6", "0x3F7", "0x3F8", "0x3F9", "0x3FA", "0x3FB", "0x3FC", "0x3FD", "0x3FE", "0x3FF"
    #define CAN_ADDRESS_HEX_04XX = "0x400", "0x401", "0x402", "0x403", "0x404", "0x405", "0x406", "0x407", "0x408", "0x409", "0x40A", "0x40B", "0x40C", "0x40D", "0x40E", "0x40F", "0x410", "0x411", "0x412", "0x413", "0x414", "0x415", "0x416", "0x417", "0x418", "0x419", "0x41A", "0x41B", "0x41C", "0x41D", "0x41E", "0x41F", "0x420", "0x421", "0x422", "0x423", "0x424", "0x425", "0x426", "0x427", "0x428", "0x429", "0x42A", "0x42B", "0x42C", "0x42D", "0x42E", "0x42F", "0x430", "0x431", "0x432", "0x433", "0x434", "0x435", "0x436", "0x437", "0x438", "0x439", "0x43A", "0x43B", "0x43C", "0x43D", "0x43E", "0x43F", "0x440", "0x441", "0x442", "0x443", "0x444", "0x445", "0x446", "0x447", "0x448", "0x449", "0x44A", "0x44B", "0x44C", "0x44D", "0x44E", "0x44F", "0x450", "0x451", "0x452", "0x453", "0x454", "0x455", "0x456", "0x457", "0x458", "0x459", "0x45A", "0x45B", "0x45C", "0x45D", "0x45E", "0x45F" ,"0x460", "0x461", "0x462", "0x463", "0x464", "0x465", "0x466", "0x467", "0x468", "0x469", "0x46A", "0x46B", "0x46C", "0x46D", "0x46E", "0x46F", "0x470", "0x471", "0x472", "0x473", "0x474", "0x475", "0x476", "0x477", "0x478", "0x479", "0x47A", "0x47B", "0x47C", "0x47D", "0x47E", "0x47F", "0x480", "0x481", "0x482", "0x483", "0x484", "0x485", "0x486", "0x487", "0x488", "0x489", "0x48A", "0x48B", "0x48C", "0x48D", "0x48E", "0x48F" ,"0x490", "0x491", "0x492", "0x493", "0x494", "0x495", "0x496", "0x497", "0x498", "0x499", "0x49A", "0x49B", "0x49C", "0x49D", "0x49E", "0x49F", "0x4A0", "0x4A1", "0x4A2", "0x4A3", "0x4A4", "0x4A5", "0x4A6", "0x4A7", "0x4A8", "0x4A9", "0x4AA", "0x4AB", "0x4AC", "0x4AD", "0x4AE", "0x4AF", "0x4B0", "0x4B1", "0x4B2", "0x4B3", "0x4B4", "0x4B5", "0x4B6", "0x4B7", "0x4B8", "0x4B9", "0x4BA", "0x4BB", "0x4BC", "0x4BD", "0x4BE", "0x4BF" ,"0x4C0", "0x4C1", "0x4C2", "0x4C3", "0x4C4", "0x4C5", "0x4C6", "0x4C7", "0x4C8", "0x4C9", "0x4CA", "0x4CB", "0x4CC", "0x4CD", "0x4CE", "0x4CF", "0x4D0", "0x4D1", "0x4D2", "0x4D3", "0x4D4", "0x4D5", "0x4D6", "0x4D7", "0x4D8", "0x4D9", "0x4DA", "0x4DB", "0x4DC", "0x4DD", "0x4DE", "0x4DF", "0x4E0", "0x4E1", "0x4E2", "0x4E3", "0x4E4", "0x4E5", "0x4E6", "0x4E7", "0x4E8", "0x4E9", "0x4EA", "0x4EB", "0x4EC", "0x4ED", "0x4EE", "0x4EF" ,"0x4F0", "0x4F1", "0x4F2", "0x4F3", "0x4F4", "0x4F5", "0x4F6", "0x4F7", "0x4F8", "0x4F9", "0x4FA", "0x4FB", "0x4FC", "0x4FD", "0x4FE", "0x4FF"
    #define CAN_ADDRESS_HEX_05XX = "0x500", "0x501", "0x502", "0x503", "0x504", "0x505", "0x506", "0x507", "0x508", "0x509", "0x50A", "0x50B", "0x50C", "0x50D", "0x50E", "0x50F", "0x510", "0x511", "0x512", "0x513", "0x514", "0x515", "0x516", "0x517", "0x518", "0x519", "0x51A", "0x51B", "0x51C", "0x51D", "0x51E", "0x51F", "0x520", "0x521", "0x522", "0x523", "0x524", "0x525", "0x526", "0x527", "0x528", "0x529", "0x52A", "0x52B", "0x52C", "0x52D", "0x52E", "0x52F", "0x530", "0x531", "0x532", "0x533", "0x534", "0x535", "0x536", "0x537", "0x538", "0x539", "0x53A", "0x53B", "0x53C", "0x53D", "0x53E", "0x53F", "0x540", "0x541", "0x542", "0x543", "0x544", "0x545", "0x546", "0x547", "0x548", "0x549", "0x54A", "0x54B", "0x54C", "0x54D", "0x54E", "0x54F", "0x550", "0x551", "0x552", "0x553", "0x554", "0x555", "0x556", "0x557", "0x558", "0x559", "0x55A", "0x55B", "0x55C", "0x55D", "0x55E", "0x55F" ,"0x560", "0x561", "0x562", "0x563", "0x564", "0x565", "0x566", "0x567", "0x568", "0x569", "0x56A", "0x56B", "0x56C", "0x56D", "0x56E", "0x56F", "0x570", "0x571", "0x572", "0x573", "0x574", "0x575", "0x576", "0x577", "0x578", "0x579", "0x57A", "0x57B", "0x57C", "0x57D", "0x57E", "0x57F", "0x580", "0x581", "0x582", "0x583", "0x584", "0x585", "0x586", "0x587", "0x588", "0x589", "0x58A", "0x58B", "0x58C", "0x58D", "0x58E", "0x58F" ,"0x590", "0x591", "0x592", "0x593", "0x594", "0x595", "0x596", "0x597", "0x598", "0x599", "0x59A", "0x59B", "0x59C", "0x59D", "0x59E", "0x59F", "0x5A0", "0x5A1", "0x5A2", "0x5A3", "0x5A4", "0x5A5", "0x5A6", "0x5A7", "0x5A8", "0x5A9", "0x5AA", "0x5AB", "0x5AC", "0x5AD", "0x5AE", "0x5AF", "0x5B0", "0x5B1", "0x5B2", "0x5B3", "0x5B4", "0x5B5", "0x5B6", "0x5B7", "0x5B8", "0x5B9", "0x5BA", "0x5BB", "0x5BC", "0x5BD", "0x5BE", "0x5BF" ,"0x5C0", "0x5C1", "0x5C2", "0x5C3", "0x5C4", "0x5C5", "0x5C6", "0x5C7", "0x5C8", "0x5C9", "0x5CA", "0x5CB", "0x5CC", "0x5CD", "0x5CE", "0x5CF", "0x5D0", "0x5D1", "0x5D2", "0x5D3", "0x5D4", "0x5D5", "0x5D6", "0x5D7", "0x5D8", "0x5D9", "0x5DA", "0x5DB", "0x5DC", "0x5DD", "0x5DE", "0x5DF", "0x5E0", "0x5E1", "0x5E2", "0x5E3", "0x5E4", "0x5E5", "0x5E6", "0x5E7", "0x5E8", "0x5E9", "0x5EA", "0x5EB", "0x5EC", "0x5ED", "0x5EE", "0x5EF" ,"0x5F0", "0x5F1", "0x5F2", "0x5F3", "0x5F4", "0x5F5", "0x5F6", "0x5F7", "0x5F8", "0x5F9", "0x5FA", "0x5FB", "0x5FC", "0x5FD", "0x5FE", "0x5FF"
    #define CAN_ADDRESS_HEX_06XX = "0x600", "0x601", "0x602", "0x603", "0x604", "0x605", "0x606", "0x607", "0x608", "0x609", "0x60A", "0x60B", "0x60C", "0x60D", "0x60E", "0x60F", "0x610", "0x611", "0x612", "0x613", "0x614", "0x615", "0x616", "0x617", "0x618", "0x619", "0x61A", "0x61B", "0x61C", "0x61D", "0x61E", "0x61F", "0x620", "0x621", "0x622", "0x623", "0x624", "0x625", "0x626", "0x627", "0x628", "0x629", "0x62A", "0x62B", "0x62C", "0x62D", "0x62E", "0x62F", "0x630", "0x631", "0x632", "0x633", "0x634", "0x635", "0x636", "0x637", "0x638", "0x639", "0x63A", "0x63B", "0x63C", "0x63D", "0x63E", "0x63F", "0x640", "0x641", "0x642", "0x643", "0x644", "0x645", "0x646", "0x647", "0x648", "0x649", "0x64A", "0x64B", "0x64C", "0x64D", "0x64E", "0x64F", "0x650", "0x651", "0x652", "0x653", "0x654", "0x655", "0x656", "0x657", "0x658", "0x659", "0x65A", "0x65B", "0x65C", "0x65D", "0x65E", "0x65F" ,"0x660", "0x661", "0x662", "0x663", "0x664", "0x665", "0x666", "0x667", "0x668", "0x669", "0x66A", "0x66B", "0x66C", "0x66D", "0x66E", "0x66F", "0x670", "0x671", "0x672", "0x673", "0x674", "0x675", "0x676", "0x677", "0x678", "0x679", "0x67A", "0x67B", "0x67C", "0x67D", "0x67E", "0x67F", "0x680", "0x681", "0x682", "0x683", "0x684", "0x685", "0x686", "0x687", "0x688", "0x689", "0x68A", "0x68B", "0x68C", "0x68D", "0x68E", "0x68F" ,"0x690", "0x691", "0x692", "0x693", "0x694", "0x695", "0x696", "0x697", "0x698", "0x699", "0x69A", "0x69B", "0x69C", "0x69D", "0x69E", "0x69F", "0x6A0", "0x6A1", "0x6A2", "0x6A3", "0x6A4", "0x6A5", "0x6A6", "0x6A7", "0x6A8", "0x6A9", "0x6AA", "0x6AB", "0x6AC", "0x6AD", "0x6AE", "0x6AF", "0x6B0", "0x6B1", "0x6B2", "0x6B3", "0x6B4", "0x6B5", "0x6B6", "0x6B7", "0x6B8", "0x6B9", "0x6BA", "0x6BB", "0x6BC", "0x6BD", "0x6BE", "0x6BF" ,"0x6C0", "0x6C1", "0x6C2", "0x6C3", "0x6C4", "0x6C5", "0x6C6", "0x6C7", "0x6C8", "0x6C9", "0x6CA", "0x6CB", "0x6CC", "0x6CD", "0x6CE", "0x6CF", "0x6D0", "0x6D1", "0x6D2", "0x6D3", "0x6D4", "0x6D5", "0x6D6", "0x6D7", "0x6D8", "0x6D9", "0x6DA", "0x6DB", "0x6DC", "0x6DD", "0x6DE", "0x6DF", "0x6E0", "0x6E1", "0x6E2", "0x6E3", "0x6E4", "0x6E5", "0x6E6", "0x6E7", "0x6E8", "0x6E9", "0x6EA", "0x6EB", "0x6EC", "0x6ED", "0x6EE", "0x6EF" ,"0x6F0", "0x6F1", "0x6F2", "0x6F3", "0x6F4", "0x6F5", "0x6F6", "0x6F7", "0x6F8", "0x6F9", "0x6FA", "0x6FB", "0x6FC", "0x6FD", "0x6FE", "0x6FF"
    #define CAN_ADDRESS_HEX_07XX = "0x700", "0x701", "0x702", "0x703", "0x704", "0x705", "0x706", "0x707", "0x708", "0x709", "0x70A", "0x70B", "0x70C", "0x70D", "0x70E", "0x70F", "0x710", "0x711", "0x712", "0x713", "0x714", "0x715", "0x716", "0x717", "0x718", "0x719", "0x71A", "0x71B", "0x71C", "0x71D", "0x71E", "0x71F", "0x720", "0x721", "0x722", "0x723", "0x724", "0x725", "0x726", "0x727", "0x728", "0x729", "0x72A", "0x72B", "0x72C", "0x72D", "0x72E", "0x72F", "0x730", "0x731", "0x732", "0x733", "0x734", "0x735", "0x736", "0x737", "0x738", "0x739", "0x73A", "0x73B", "0x73C", "0x73D", "0x73E", "0x73F", "0x740", "0x741", "0x742", "0x743", "0x744", "0x745", "0x746", "0x747", "0x748", "0x749", "0x74A", "0x74B", "0x74C", "0x74D", "0x74E", "0x74F", "0x750", "0x751", "0x752", "0x753", "0x754", "0x755", "0x756", "0x757", "0x758", "0x759", "0x75A", "0x75B", "0x75C", "0x75D", "0x75E", "0x75F" ,"0x760", "0x761", "0x762", "0x763", "0x764", "0x765", "0x766", "0x767", "0x768", "0x769", "0x76A", "0x76B", "0x76C", "0x76D", "0x76E", "0x76F", "0x770", "0x771", "0x772", "0x773", "0x774", "0x775", "0x776", "0x777", "0x778", "0x779", "0x77A", "0x77B", "0x77C", "0x77D", "0x77E", "0x77F", "0x780", "0x781", "0x782", "0x783", "0x784", "0x785", "0x786", "0x787", "0x788", "0x789", "0x78A", "0x78B", "0x78C", "0x78D", "0x78E", "0x78F" ,"0x790", "0x791", "0x792", "0x793", "0x794", "0x795", "0x796", "0x797", "0x798", "0x799", "0x79A", "0x79B", "0x79C", "0x79D", "0x79E", "0x79F", "0x7A0", "0x7A1", "0x7A2", "0x7A3", "0x7A4", "0x7A5", "0x7A6", "0x7A7", "0x7A8", "0x7A9", "0x7AA", "0x7AB", "0x7AC", "0x7AD", "0x7AE", "0x7AF", "0x7B0", "0x7B1", "0x7B2", "0x7B3", "0x7B4", "0x7B5", "0x7B6", "0x7B7", "0x7B8", "0x7B9", "0x7BA", "0x7BB", "0x7BC", "0x7BD", "0x7BE", "0x7BF" ,"0x7C0", "0x7C1", "0x7C2", "0x7C3", "0x7C4", "0x7C5", "0x7C6", "0x7C7", "0x7C8", "0x7C9", "0x7CA", "0x7CB", "0x7CC", "0x7CD", "0x7CE", "0x7CF", "0x7D0", "0x7D1", "0x7D2", "0x7D3", "0x7D4", "0x7D5", "0x7D6", "0x7D7", "0x7D8", "0x7D9", "0x7DA", "0x7DB", "0x7DC", "0x7DD", "0x7DE", "0x7DF", "0x7E0", "0x7E1", "0x7E2", "0x7E3", "0x7E4", "0x7E5", "0x7E6", "0x7E7", "0x7E8", "0x7E9", "0x7EA", "0x7EB", "0x7EC", "0x7ED", "0x7EE", "0x7EF" ,"0x7F0", "0x7F1", "0x7F2", "0x7F3", "0x7F4", "0x7F5", "0x7F6", "0x7F7", "0x7F8", "0x7F9", "0x7FA", "0x7FB", "0x7FC", "0x7FD", "0x7FE", "0x7FF"
    #define CAN_ADDRESS_HEX =  $CAN_ADDRESS_HEX_01XX, $CAN_ADDRESS_HEX_02XX, $CAN_ADDRESS_HEX_03XX, $CAN_ADDRESS_HEX_04XX, $CAN_ADDRESS_HEX_05XX, $CAN_ADDRESS_HEX_06XX, $CAN_ADDRESS_HEX_07XX, $CAN_ADDRESS_HEX_inv255

;--------------------------------------------------
;Start Page 1
;Page 1 is all general settings. Note that some of these (algorithm and ignAlgorithm) MUST come before their use in the bitStringValue() calls in the fuel and ignition tables
;--------------------------------------------------
page = 1
      aseTaperTime  = scalar, U08,       0,         "S",        0.1,       0.0,   0.0,    25.5,      1
      aeColdPct     = scalar, U08,       1,         "%",      1.0,       0,   100,    255,       0 ;AE cold adjustment %
#if CELSIUS
      aeColdTaperMin= scalar, U08,       2,       "C", 1.0,       -40,    -40,    215,      0     ;AE cold adjustment, taper start clt (full adjustment)
#else
      aeColdTaperMin= scalar, U08,       2,       "F", 1.8,    -22.23,    -40,    419,      0     ;AE cold adjustment, taper start clt (full adjustment)
#endif
    
      aeMode        = bits,   U08,       3, [0:1],  "TPS", "MAP", "INVALID", "INVALID"
      battVCorMode  = bits,   U08,       3, [2:2],  "Whole PW", "Open Time only"
      SoftLimitMode = bits,   U08,       3, [3:3],  "Fixed", "Relative "
      useTachoSweep = bits,   U08,       3, [4:4],  "Off", "On"
      aeApplyMode   = bits,   U08,       3, [5:5],  "PW Multiplier", "PW Adder"
      multiplyMAP   = bits,   U08,       3, [6:7],  "Off", "Baro", "Fixed", "INVALID"
      wueRates      = array,  U08,       4, [10],   "%",        1.0,       0.0,   0.0,    255,       0
      crankingPct   = scalar, U08,      14,         "%",        1.0,       0.0,   0.0,    255,       0
      pinLayout     = bits,   U08,      15, [0:7],  $pinLayouts
      tachoPin      = bits,   U08,      16, [0:5],  "Board Default", "1", "2", "3", "4", "5", "6", "7", "8", "9", "10", "11", "12", "13", "14", "15", "16", "17", "18", "19", "20", "21", "22", "23", "24", "25", "26", "27", "28", "29", "30", "31", "32", "33", "34", "35", "36", "37", "38", "39", "40", "41", "42", "43", "44", "45", "46", "47", "48", "49", "50", "51", "52", "53", "INVALID", "INVALID", "INVALID", "INVALID", "INVALID", "INVALID", "INVALID", "INVALID", "INVALID", "INVALID"
      tachoDiv      = bits,   U08,      16, [6:7],  "Normal", "Half", "INVALID", "INVALID"
      tachoDuration = scalar, U08,      17,         "ms",       1.0,       0.0,   1.0,    6.0,       0
      maeThresh     = scalar, U08,      18,         "kPa/s",    1.0,       0.0,   0.0,    255,       0 ;MAP threshold for triggering AE
      taeThresh     = scalar, U08,      19,         "%/s",      1.0,       0.0,   0.0,    255,       0 ;TPS threshold for triggering AE
      aeTime        = scalar, U08,      20,         "ms",        10,       0.0,   0.0,    2550,      0
      taeMinChange  = scalar, U08,      21,         "%",        0.5,         0,     0,    5.0,       1
      maeMinChange  = scalar, U08,      22,         "kPa",      1.0,         0,     0,    10.0,      0

      ; Display (Options for what the display is showing)
      displayB1     = bits,   U08,      23, [0:3],  "RPM", "PW", "Advance", "VE", "GammaE", "TPS", "IAT", "CLT"
      displayB2     = bits,   U08,      23, [4:7],  "RPM", "PW", "Advance", "VE", "GammaE", "TPS", "IAT", "CLT"

      reqFuel       = scalar, U08,      24,        "ms",        0.1,       0.0,   0.0,    25.5,      1
      divider       = scalar, U08,      25,        "",          1.0,       0.0
      alternate     = bits,   U08,      26, [0:0], "Simultaneous", "Alternating"
      crkngAddCLTAdv= bits,   U08,      26, [1:1], "No",       "Yes"
      includeAFR    = bits,   U08,      26, [2:2], "No",       "Yes"
      hardCutType   = bits,   U08,      26, [3:3], "Full",      "Rolling"
      ignAlgorithm  = bits,   U08,      26, [4:6], $loadSourceNames
      indInjAng     = bits,   U08,      26, [7:7], "Disabled", "Enabled"
      injOpen       = scalar, U08,      27,        "ms",        0.1,       0.0,   0.1,    25.5,      1
      injAng        = array,  U16,      28, [4],   "deg",       1.0,       0.0,   0.0,    720,       0

      ; Config1
      mapSample     = bits,   U08,      36, [0:1], "Instantaneous", "Cycle Average", "Cycle Minimum", "Event Average"
      twoStroke     = bits,   U08,      36, [2:2], "Four-stroke", "Two-stroke"
      injType       = bits,   U08,      36, [3:3], "Port", "Throttle Body"
      nCylinders    = bits,   U08,      36, [4:7], "INVALID","1","2","3","4","5","6","INVALID","8","INVALID","INVALID","INVALID","INVALID","INVALID","INVALID","INVALID"

      ; Config2
      algorithm     = bits,   U08,      37, [0:2], $loadSourceNames ;Has to be called algorithm for the req fuel calculator to work :(
      fixAngEnable  = bits,   U08,      37, [3:3], "Off", "On"
      nInjectors    = bits,   U08,      37, [4:7], "INVALID","1","2","3","4","5","6","INVALID","8","INVALID","INVALID","INVALID","INVALID","INVALID","INVALID","INVALID"

      ; Config3
      engineType    = bits,   U08,      38, [0:0], "Even fire",     "Odd fire"
      flexEnabled   = bits,   U08,      38, [1:1], "Off", "On"
      legacyMAP     = bits,   U08,      38, [2:2], "No", "Yes" ;Whether to use the older legacy MAP reading that had the pullup enabled
      baroCorr      = bits,   U08,      38, [3:3], "Off",           "On"
      injLayout     = bits,   U08,      38, [4:5], "Paired", "Semi-Sequential", "INVALID", "Sequential"
      perToothIgn   = bits,   U08,      38, [6:6], "No", "Yes"
      dfcoEnabled   = bits,   U08,      38, [7:7], "Off",       "On"

#if CELSIUS
      aeColdTaperMax = scalar, U08,       39,       "C", 1.0,       -40,    -40,    215,      0     ;AE cold adjustment, taper start clt (full adjustment)
#else
      aeColdTaperMax = scalar, U08,       39,       "F", 1.8,    -22.23,    -40,    419,      0     ;AE cold adjustment, taper end clt (no adjustment)
#endif

      dutyLim       = scalar, U08,      40,        "%",         1.0,       0.0,   0.0,     95.0,     0
      flexFreqLow   = scalar, U08,      41,        "Hz",        1.0,       0.0,   0.0,     250.0,    0
      flexFreqHigh  = scalar, U08,      42,        "Hz",        1.0,       0.0,   0.0,     250.0,    0

      boostMaxDuty  = scalar, U08,      43,        "%",         1.0,       0.0,   0.0,     100.0,    0
      tpsMin        = scalar, U08,      44,        "ADC",       1.0,       0.0,   0.0,     255.0,    0
      tpsMax        = scalar, U08,      45,        "ADC",       1.0,       0.0,   0.0,     255.0,    0
      mapMin        = scalar, S08,      46,        "kpa",       1.0,       0.0,  -100,     127.0,    0
      mapMax        = scalar, U16,      47,        "kpa",       1.0,       0.0,   0.0,     25500,    0
      fpPrime       = scalar, U08,      49,        "s",         1.0,       0.0,   0.0,     255.0,    0
      stoich        = scalar, U08,      50,        ":1",        0.1,       0.0,   0.0,     25.5,     1
      oddfire2      = scalar, U16,      51,        "deg",       1.0,       0.0,   0.0,     720,      0 ; * (  2 byte)
      oddfire3      = scalar, U16,      53,        "deg",       1.0,       0.0,   0.0,     720,      0 ; * (  2 byte)
      oddfire4      = scalar, U16,      55,        "deg",       1.0,       0.0,   0.0,     720,      0 ; * (  2 byte)

      idleUpPin     = bits,   U08,      57, [0:5], "Board Default", "INVALID", "INVALID", "3", "4", "5", "6", "7", "8", "9", "10", "11", "12", "13", "14", "15", "16", "17", "18", "19", "20", "21", "22", "23", "24", "25", "26", "27", "28", "29", "30", "31", "32", "33", "34", "35", "36", "37", "38", "39", "40", "41", "42", "43", "44", "45", "46", "47", "48", "49", "50", "51", "52", "53", "INVALID", "A8", "A9", "A10", "A11", "A12", "A13", "A14", "A15", "INVALID"
      idleUpPolarity= bits,   U08,      57, [6:6], "Normal", "Inverted"
      idleUpEnabled = bits,   U08,      57, [7:7], "Off", "On"
      idleUpAdder   = scalar, U08,      58,        "% / Steps",  1.0,       0.0,   0.0,     250.0,    0
      aeTaperMin    = scalar, U08,      59,        "RPM",       100,       0.0,   1000,    10000,    0
      aeTaperMax    = scalar, U08,      60,        "RPM",       100,       0.0,   2000,    10000,    0

      iacCLminValue = scalar, U08,      61,       "% / Steps", idleRes,   0.0,   0.0, idleResMax,    0 ; Minimum and maximum duty cycles when using closed loop idle
      iacCLmaxValue = scalar, U08,      62,       "% / Steps", idleRes,   0.0,   0.0, idleResMax,    0
      boostMinDuty  = scalar, U08,      63,        "%",         1.0,       0.0,   0.0,     100.0,    0 ; Minimum and maximum duty cycles for boost control

      baroMin       = scalar, S08,      64,        "kpa",       1.0,       0.0,  -100,     127.0,    0
      baroMax       = scalar, U16,      65,        "kpa",       1.0,       0.0,   0.0,     25500,    0
      EMAPMin       = scalar, S08,      67,        "kpa",       1.0,       0.0,  -100,     127.0,    0
      EMAPMax       = scalar, U16,      68,        "kpa",       1.0,       0.0,   0.0,     25500,    0

      fanWhenOff      = bits,   U08,    70, [0:0], "No",        "Yes" 
      fanWhenCranking = bits,   U08,    70, [1:1], "No",        "Yes" 
      useDwellMap     = bits,   U08,    70, [2:2], "No",        "Yes" 
      fanEnable       = bits,   U08,    70, [3:4], "Off",       "On/Off",  "PWM",  "INVALID"
      rtc_mode        = bits,   U08,    70, [5:6], "Off", "On-board", "INVALID", "INVALID"
      incorporateAFR  = bits,   U08,    70, [7:7], "No",        "Yes"

      asePct        = array,  U08,       71, [4],    "%",        1.0,       0.0,     0,    155,       0
      aseCount      = array,  U08,       75, [4],    "s",     1.0,       0.0,     0.0,     255,    0 ; Values for the afterstart enrichment curve
#if CELSIUS
      aseBins       = array,  U08,       79, [4],  "C", 1.0,       -40,    -40,    215,      0
#else
      aseBins       = array,  U08,       79, [4],  "F", 1.8,    -22.23,    -40,    419,      0
#endif
      primePulse    = array,  U08,       83, [4],  "ms",        0.5,       0.0,   0.0,     127.5,     1
#if CELSIUS
      primeBins     = array,  U08,       87, [4],  "C", 1.0,       -40,    -40,    215,      0
#else
      primeBins     = array,  U08,       87, [4],  "F", 1.8,    -22.23,    -40,    419,      0
#endif
      CTPSPin       = bits,  U08,  91, [0:5], "Board Default", "INVALID", "INVALID", "3", "4", "5", "6", "7", "8", "9", "10", "11", "12", "13", "14", "15", "16", "17", "18", "19", "20", "21", "22", "23", "24", "25", "26", "27", "28", "29", "30", "31", "32", "33", "34", "35", "36", "37", "38", "39", "40", "41", "42", "43", "44", "45", "46", "47", "48", "49", "50", "51", "52", "53", "INVALID", "A8", "A9", "A10", "A11", "A12", "A13", "A14", "A15", "INVALID"
      CTPSPolarity  = bits,  U08,  91, [6:6], "Normal", "Inverted"
      CTPSEnabled   = bits,  U08,  91, [7:7], "Off", "On"
      idleAdvEnabled      = bits,  U08,  92, [0:1], "Off", "Added", "Switched", "INVALID"
      idleAdvAlgorithm    = bits,  U08,  92, [2:2], "TPS", "CTPS"
      ;idleAdvDelay        = bits,  U08,  92, [3:7], "0", "1", "2", "3", "4", "5", "6", "7", "8", "9", "10", "11", "12", "13", "14", "15", "16", "17", "18", "19", "20", "21", "22", "23", "24", "25", "26", "27", "28", "29", "INVALID", "INVALID"
      idleAdvDelay        = bits,  U08,  92, [3:7], "0.0", "0.5", "1.0", "1.5", "2.0", "2.5", "3.0", "3.5", "4.0", "4.5", "5.0", "5.5", "6.0", "6.5", "7.0", "7.5", "8.0", "8.5", "9.0", "9.5", "10.0", "10.5", "11.0", "11.5", "12.0", "12.5", "13.0", "13.5", "14.0", "14.5", "INVALID", "INVALID"
      idleAdvRPM   = scalar,  U08,      93,       "rpm",        100,       0.0,   100,   25500,      0
      idleAdvTPS   = scalar,  U08,      94,         "%",        0.5,         0,     0,   100.0,      1

      injAngRPM     = array,  U08,      95, [4],   "RPM",        100,       0.0,   100,    10000,    0
      idleTaperTime = scalar, U08,      99,    "S",         0.1,       0.0,   0.0,    25.5,      1
      dfcoDelay     = scalar, U08,      100,   "S",         0.1,       0.0,   0.0,    25.5,      1 ;Remainder of DFCO settings are in page 4
#if CELSIUS
      dfcoMinCLT    = scalar,  U08,      101,    "C", 1.0,       -40,    -40,    215,      0
#else
      dfcoMinCLT    = scalar,  U08,      101,    "F", 1.8,    -22.23,    -40,    419,      0
#endif

      ;VSS settings
      vssMode       = bits,  U08,         102, [0:1], "Off", "CAN/Serial/Analog", "Pulses per KM", "Pulses per mile"
      ;vssPullup     = bits,  U08,       102, [1:1], "Off", "On"
      vssPin        = bits,  U08,       102, [2:7], "Board Default", "INVALID", "INVALID", "3", "4", "5", "6", "7", "8", "9", "10", "11", "12", "13", "14", "15", "16", "17", "18", "19", "20", "21", "22", "23", "24", "25", "26", "27", "28", "29", "30", "31", "32", "33", "34", "35", "36", "37", "38", "39", "40", "41", "42", "43", "44", "45", "46", "47", "48", "49", "50", "51", "52", "53", "INVALID", "A8", "A9", "A10", "A11", "A12", "A13", "A14", "A15", "INVALID"
      vssPulsesPerKm= scalar, U16,      103,        "pulses",     1.0,       0.0,   0.0,     25500,    0
      vssSmoothing  = scalar, U08,      105,         "%",        1.0,         0,     0,     255,      0
      vssRatio1     = scalar, U16,      106, "km/h per 1000rpm", 0.1,         0,     0,     99.9,     1
      vssRatio2     = scalar, U16,      108, "km/h per 1000rpm", 0.1,         0,     0,     99.9,     1
      vssRatio3     = scalar, U16,      110, "km/h per 1000rpm", 0.1,         0,     0,     99.9,     1
      vssRatio4     = scalar, U16,      112, "km/h per 1000rpm", 0.1,         0,     0,     99.9,     1
      vssRatio5     = scalar, U16,      114, "km/h per 1000rpm", 0.1,         0,     0,     99.9,     1
      vssRatio6     = scalar, U16,      116, "km/h per 1000rpm", 0.1,         0,     0,     99.9,     1
	  
      ;Idle up output (AC Fan) settings
      idleUpOutputEnabled   = bits,   U08,      118, [0:0], "Off", "On"
      idleUpOutputInv       = bits,   U08,      118, [1:1], "No", "Yes"
      idleUpOutputPin       = bits,   U08,      118, [2:7], "Board Default", "INVALID", "INVALID", "3", "4", "5", "6", "7", "8", "9", "10", "11", "12", "13", "14", "15", "16", "17", "18", "19", "20", "21", "22", "23", "24", "25", "26", "27", "28", "29", "30", "31", "32", "33", "34", "35", "36", "37", "38", "39", "40", "41", "42", "43", "44", "45", "46", "47", "48", "49", "50", "51", "52", "53", "INVALID", "A8", "A9", "A10", "A11", "A12", "A13", "A14", "A15", "INVALID"
      
      tachoSweepMaxRPM  = scalar,   U08,        119,        "RPM", 100,       0.0,   100,    10000,    0
      primingDelay      = scalar,   U08,        120,        "S",   0.1,       0.0,   0.0,     25.5,      1
      
      iacTPSlimit               = scalar, U08,  121,        "%",  0.5,         0,     0,    100.0,     1
      iacRPMlimitHysteresis     = scalar, U08,  122,      "RPM",   10,         0,    10,     2500,     0

      rtc_trim        = scalar,  S08,    123,               "ppm",      1, 0, -127, +127, 0
      idleAdvVss      = scalar, U08,      124,        "km/h",       1,       0.0,   0.0,     255,      0 
      mapSwitchPoint  = scalar, U08,      125,        "RPM",      100,       0.0,   0.0,     16320,    0

      canBMWCluster             = bits,   U08,  126, [0:0], "Off", "On"
      canVAGCluster             = bits,   U08,  126, [1:1], "Off", "On"
      ;These are reserved for future use, in case of more CAN broadcasting features are added
      enable1Cluster            = bits,   U08,  126, [2:2], "Off", "On"
      enable2Cluster            = bits,   U08,  126, [3:3], "Off", "On"
      vssAuxCh                  = bits,   U08,  126, [4:7], "Aux0", "Aux1", "Aux2", "Aux3", "Aux4", "Aux5", "Aux6", "Aux7", "Aux8", "Aux9", "Aux10", "Aux11", "Aux12", "Aux13", "Aux14", "Aux15"

      decelAmount               = scalar, U08,  127,        "%",  1.0,       0.0,   0.0,     150.0,    0

;Page 2 is the fuel map and axis bins only
page = 2
   ;  name       = bits,   type,    offset, bits
   ;  name       = array,  type,    offset, shape, units,     scale, translate,    lo,      hi, digits
   ;  name       = scalar, type,    offset,        units,     scale, translate,    lo,      hi, digits
      veTable    = array,  U08,       0, [16x16],"%",          1.0,      0.0,   0.0,   255.0,      0
      rpmBins    = array,  U08,     256, [  16], "RPM",      100.0,      0.0,   100.0, 25500.0,      0
      fuelLoadBins = array,  U08,   272, [  16], { bitStringValue(algorithmUnits ,  algorithm) },       fuelLoadRes,      0.0,   0.0,   {fuelLoadMax},      fuelDecimalRes
      ;fuelLoadBins = array,  U08,   272, [  16], { bitStringValue(algorithmUnits ,  algorithm) },        2.0,      0.0,   0.0,   { arrayValue(rpmBins , algorithm) },      0

;--------------------------------------------------
;Start Ignition table (Page 3)
;--------------------------------------------------
page = 3
      advTable1   = array,  U08,     0,[16x16],  "deg",       1.0,       -40,   -40,   70.0,      0
      rpmBins2    = array,  U08,   256,[   16],  "RPM",       100.0,     0.0,   100,   25500,      0
      mapBins1    = array,  U08,   272, [  16], { bitStringValue(algorithmUnits ,  ignAlgorithm) },     ignLoadRes,      0.0,   0.0,   {ignLoadMax},      ignDecimalRes ; This name has to be used in order for the table to show up in MLVs table. I can't find the regexs that make this work :(

;--------------------------------------------------
;Start Page 4
;These are primarily ignition related settings (Previously part of page 2)
;--------------------------------------------------
page = 4
      TrigAng    = scalar, S16,      0,         "Deg",       1,        0,     -360,     360,        0
      FixAng     = scalar, S08,      2,         "Deg",       1,        0,     -64,      64,         0 ; Allow negative values here
      CrankAng   = scalar, S08,      3,         "Deg",       1,        0,     -10,      80,         0
      TrigAngMul = scalar, U08,      4,         "",          1,        0,     0,        88,         0 ; Multiplier for tooth counts that don't evenly divide into 360
      TrigEdge   = bits,   U08,      5,[0:0],    "RISING", "FALLING"
      TrigSpeed  = bits,   U08,      5,[1:1],    "Crank Speed", "Cam Speed"
      IgInv      = bits,   U08,      5,[2:2],    "Going Low",        "Going High"
      TrigPattern= bits,   U08,      5,[3:7],    "Missing Tooth", "Basic Distributor", "Dual Wheel", "GM 7X", "4G63 / Miata / 3000GT", "GM 24X", "Jeep 2000", "Audi 135", "Honda D17", "Miata 99-05", "Mazda AU", "Non-360 Dual", "Nissan 360", "Subaru 6/7", "Daihatsu +1", "Harley EVO", "36-2-2-2", "36-2-1", "DSM 420a", "Weber-Marelli", "Ford ST170", "DRZ400", "Chrysler NGC", "Yamaha Vmax 1990+", "Renix", "Rover MEMS", "INVALID", "INVALID", "INVALID", "INVALID", "INVALID", "INVALID"
      TrigEdgeSec= bits,   U08,      6,[0:0],    "RISING", "FALLING"
      fuelPumpPin= bits  , U08,      6,[1:6],    "Board Default", "INVALID", "INVALID", "3", "4", "5", "6", "7", "8", "9", "10", "11", "12", "13", "14", "15", "16", "17", "18", "19", "20", "21", "22", "23", "24", "25", "26", "27", "28", "29", "30", "31", "32", "33", "34", "35", "36", "37", "38", "39", "40", "41", "42", "43", "44", "45", "46", "47", "48", "49", "50", "51", "52", "53", "INVALID", "A8", "A9", "A10", "A11", "A12", "A13", "A14", "A15", "INVALID"
      useResync  = bits,   U08,      6,[7:7],    "No",        "Yes"
      sparkDur   = scalar, U08,      7,          "ms",        0.1, 0, 0, 25.5, 1 ; Spark duration
      trigPatternSec = bits,U08,     8,[0:6],    "Single tooth cam", "4-1 cam", "Poll level", "Rover 5-3-2 cam", "INVALID", "INVALID", "INVALID", "INVALID", "INVALID", "INVALID", "INVALID", "INVALID", "INVALID", "INVALID", "INVALID", "INVALID", "INVALID", "INVALID", "INVALID", "INVALID", "INVALID", "INVALID", "INVALID", "INVALID", "INVALID", "INVALID", "INVALID", "INVALID", "INVALID", "INVALID", "INVALID", "INVALID", "INVALID", "INVALID", "INVALID", "INVALID", "INVALID", "INVALID", "INVALID", "INVALID", "INVALID", "INVALID", "INVALID", "INVALID", "INVALID", "INVALID", "INVALID", "INVALID", "INVALID", "INVALID", "INVALID", "INVALID", "INVALID", "INVALID", "INVALID", "INVALID", "INVALID", "INVALID", "INVALID", "INVALID", "INVALID", "INVALID", "INVALID", "INVALID", "INVALID", "INVALID", "INVALID", "INVALID", "INVALID", "INVALID", "INVALID", "INVALID", "INVALID", "INVALID", "INVALID", "INVALID", "INVALID", "INVALID", "INVALID", "INVALID", "INVALID", "INVALID", "INVALID", "INVALID", "INVALID", "INVALID", "INVALID", "INVALID", "INVALID", "INVALID", "INVALID", "INVALID", "INVALID", "INVALID", "INVALID", "INVALID", "INVALID", "INVALID", "INVALID", "INVALID", "INVALID", "INVALID", "INVALID", "INVALID", "INVALID", "INVALID", "INVALID", "INVALID", "INVALID", "INVALID", "INVALID", "INVALID", "INVALID", "INVALID", "INVALID", "INVALID", "INVALID", "INVALID", "INVALID", "INVALID", "INVALID", "INVALID", "INVALID", "INVALID", "INVALID", "INVALID", "INVALID", "INVALID"
      PollLevelPol = bits, U08,      8,[7:7],    "Low", "High",

;Reset Control
      bootloaderCaps  = scalar, U08, 9,        "level",    1, 0, 0, 255, 0
#if resetcontrol_adv
      resetControl =    bits,   U08, 10,[0:1], "Disabled", "Prevent When Running", "Prevent Always", "Serial Command"
#else
      resetControl =    bits,   U08, 10,[0:1], "Disabled", "INVALID", "INVALID", "Serial Command"
#endif
      resetControlPin = bits,   U08, 10,[2:7],  "Board Default", "INVALID", "INVALID", "3", "4", "5", "6", "7", "8", "9", "10", "11", "12", "13", "14", "15", "16", "17", "18", "19", "20", "21", "22", "23", "24", "25", "26", "27", "28", "29", "30", "31", "32", "33", "34", "35", "36", "37", "38", "39", "40", "41", "42", "43", "44", "45", "46", "47", "48", "49", "50", "51", "52", "53", "INVALID", "A8", "A9", "A10", "A11", "A12", "A13", "A14", "A15", "INVALID"

      SkipCycles  = scalar, U08,     11,         "cycles",    1,    0,    0,  255, 0

   ;  name       = array,  type,    offset, shape, units,     scale, translate,    lo,      hi, digits
   ;  name       = scalar, type,    offset,      units,     scale, translate,    lo,      hi, digits
;Dwell control
      boostType     = bits,   U08,     12, [0:0],  "Open Loop",  "Closed Loop"
      useDwellLim   = bits,   U08,     12, [1:1],   "Off",    "On"
      sparkMode     = bits,   U08,     12, [2:4],  "Wasted Spark", "Single Channel",   "Wasted COP", "Sequential", "Rotary", "INVALID", "INVALID", "INVALID"
      TrigFilter    = bits,   U08,     12, [5:6],  "Off", "Weak", "Medium", "Aggressive"
      ignCranklock  = bits,   U08,     12, [7:7],  "Off",  "On"
      dwellcrank    = scalar, U08,     13,         "ms",       0.1,    0,    0, 25, 1
      dwellrun      = scalar, U08,     14,         "ms",       0.1,    0,    0, 8, 1 ;running dwell variable railed to 8 - who needs more than 8ms?
      numTeeth      = scalar, U08,     15,         "teeth",    1.0,    0.0,  0.0,     255,       0
      missingTeeth  = scalar, U08,     16,         "teeth",    1.0,    0.0,  0.0,     255,       0

      crankRPM      = scalar, U08,     17,         "rpm",      10,    0.0,  100, 1000, 0
      tpsflood      = scalar, U08,     18,         "%",        0.5,    0.0,  0.0,   100.0,      1

;Rev Limits
      SoftRevLim    = scalar, U08,  19,         "rpm",      100,    0.0,  100, 25500, 0
      SoftLimRetard = scalar, U08,  20,         "deg",      1.0,    0.0,  0.0,   80,   0
      SoftLimMax    = scalar, U08,  21,         "s",        0.1,    0.0,  0.0,  25.5,   1
      hardRevLim    = scalar, U08,  22,         "rpm",      100,    0.0, 100, 25500,  0

;TPS based acceleration enrichment
      taeBins    = array,  U08,     23, [ 4],   "%/s",      10.0,   0.0,  0.00,   2550.0,      0
      taeRates   = array,  U08,     27, [ 4],   "%",        1.0,    0.0,  0.00,    255.0,      0 ; 4 bytes
;WUE Bins (Needed somewhere to put these
    #if CELSIUS
      wueBins    = array,  U08,     31, [10],   "C",        1.0, -40,  -40,  102.0,      0
    #else
      wueBins    = array,  U08,     31, [10],   "F",        1.8,   -22.23,  -40,  215.0,      0
    #endif
;Dwell config options
      dwellLim   = scalar, U08,     41,         "ms",       1,      0,        0, 32, 0
      dwellRates = array,  U08,     42, [6],    "%",        1.0,    0.0,      0.00,   255.0,      0

;IAT (Inlet air temp) timing retard
    #if CELSIUS
      iatRetBins   = array,  U08,     48, [ 6],   "C",      1.0,    0.0,  0.00,   125.0,      0
    #else
      iatRetBins   = array,  U08,     48, [ 6],   "F",      1.8,    17.77,  32.00,   257.0,      0 ; No -40 degree offset here
    #endif
      iatRetRates  = array,  U08,     54, [ 6],   "deg",    1.0,    0.0,  0.00,   30.0,      0
;Deceleration Fuel Cut Off (DFCO)
      dfcoRPM      = scalar, U08,      60,        "RPM",      10.0,  0.0,   100,     2550,    0
      dfcoHyster   = scalar, U08,      61,        "RPM",      1.0,  0.0,   100,     255.0,    0
      dfcoTPSThresh= scalar, U08,      62,        "%",        0.5,  0.0,     0,     100.0,    1
;Cranking ignition bypass
      ignBypassEnable = bits,   U08,  63, [0:0],      "Off",        "On"
      ignBypassPin    = bits,   U08,  63, [1:6],      "INVALID", "INVALID", "INVALID", "3", "4", "5", "6", "7", "8", "9", "10", "11", "12", "13", "14", "15", "16", "17", "18", "19", "20", "21", "22", "23", "24", "25", "26", "27", "28", "29", "30", "31", "32", "33", "34", "35", "36", "37", "38", "39", "40", "41", "42", "43", "44", "45", "46", "47", "48", "49", "50", "51", "52", "53", "INVALID", "INVALID", "INVALID", "INVALID", "INVALID", "INVALID", "INVALID", "INVALID", "INVALID", "INVALID"
      ignBypassHiLo   = bits,   U08,  63, [7:7],      "LOW",        "HIGH"
;Analog input filter levels (Note max values are 240 so that default values of 255 can be overwritten on bootup)
      ADCFILTER_TPS   = scalar, U08,      64, "%",          1.0,  0.0,   0,     240,    0
      ADCFILTER_CLT   = scalar, U08,      65, "%",          1.0,  0.0,   0,     240,    0
      ADCFILTER_IAT   = scalar, U08,      66, "%",          1.0,  0.0,   0,     240,    0
      ADCFILTER_O2    = scalar, U08,      67, "%",          1.0,  0.0,   0,     240,    0
      ADCFILTER_BAT   = scalar, U08,      68, "%",          1.0,  0.0,   0,     240,    0
      ADCFILTER_MAP   = scalar, U08,      69, "%",          1.0,  0.0,   0,     240,    0
      ADCFILTER_BARO  = scalar, U08,      70, "%",          1.0,  0.0,   0,     240,    0

;CLT (Coolant temp) timing Advance/Retard
    #if CELSIUS
      cltAdvBins   = array,  U08,     71, [ 6],   "C",      1.0,    -40,  -40,   102.0,      0
    #else
      cltAdvBins   = array,  U08,     71, [ 6],   "F",      1.8,    -22.23,  -40,   215.0,      0 ; No -40 degree offset here
    #endif
      cltAdvValues    = array,  S08,     77, [ 6],   "deg",    1.0,     -15,  -15,   15,      0

;MAP based acceleration enrichment
      maeBins         = array,  U08,      83, [ 4],   "kpa/s",    10.0,   0.0,  0.00,   2550.0,      0
      maeRates        = array,  U08,      87, [ 4],   "%",        1.0,    0.0,  0.00, 255.0,      0 ; 4 bytes

      batVoltCorrect  = scalar, S08,      91, "v",          0.1,  0.0,    -2,     2,        1 ;Battery reading calibration value. Note: Signed value

;Baro fuel correction
      baroFuelBins    = array,  U08,      92, [8],    "kPa",  1.0,    0,  70, 120,        0 ; Bins for the Baro correction curve
      baroFuelValues  = array,  U08,     100, [8],     "%",   1.0,    0,  0,  255,        0 ; % Values for same

;Idle timing advance
      idleAdvBins     = array,  U08,      108, [6],    "RPM",    10.0,      -50,       -500,     500,         0
      idleAdvValues   = array,  U08,      114, [6],    "deg",     1.0,      -15,        -15,      50,         0

      engineProtectMaxRPM   = scalar, U08,  120,         "rpm",      100,    0.0, 100, 25500,  0

      vvt2CL0DutyAng  = scalar, S16,      121,         "deg",    1.0,   0.0,  -360.0,  360.0,      0 ; * (  2 bytes)
      vvt2PWMdir      = bits,   U08,      123, [0:0],  "Advance", "Retard"
      inj4CylPairing  = bits,   U08,      123, [1:2],  "1+3 & 2+4", "1+4 & 2+3", "INVALID", "INVALID"
      dwellErrCorrect = bits,   U08,      123, [3:3],  "Off", "On"
      unusedBits4_123 = bits,   U08,      123, [4:7]
      ANGLEFILTER_VVT = scalar, U08,      124, "%",          1.0,  0.0,   0,     100,    0
      FILTER_FLEX     = scalar, U08,      125, "%",          1.0,  0.0,   0,     240,    0

      #if CELSIUS
      vvtMinClt       = scalar,  U08,      126, "C",        1.0,    -40,    -40,    215,      0     
      #else
      vvtMinClt       = scalar,  U08,      126, "F",        1.8,    -22.23,    -40,    419,      0
      #endif
      vvtDelay        = scalar,  U08,      127, "S",        5.0,  0.0,   0,     1275,    0

;--------------------------------------------------

;Start AFR page
;--------------------------------------------------
page = 5
      lambdaTable = array,  U08,              0, [16x16], "Lambda",  { 0.1 / stoich },   0.0000,  0.00,    2.00,      3
      afrTable    = array,  U08,     lastOffset, [16x16],    "AFR",               0.1,      0.0,     7,    25.5,      1

      rpmBinsAFR  = array,  U08,   256,[   16],    "RPM",   100.0,     0.0,   100,   25500,      0
      loadBinsAFR  = array,  U08,   272,[   16],    { bitStringValue(algorithmUnits ,  algorithm) },   fuelLoadRes,      0.0,   0.0,   {fuelLoadMax},      fuelDecimalRes

;--------------------------------------------------
;Start page 6
; Page 6 is all settings associated with O2/AFR
;--------------------------------------------------
page = 6
      egoAlgorithm            = bits  , U08,       0,      [0:1], "Simple", "INVALID", "PID", "No correction" ; * (  1 byte)
      egoType                 = bits  , U08,       0,      [2:3], "Disabled", "Narrow Band", "Wide Band", "INVALID"                  ; egoOption
      boostEnabled            = bits,   U08,       0,      [4:4], "Off", "On"
      vvtEnabled              = bits,   U08,       0,      [5:5], "Off", "On"
      engineProtectType       = bits,   U08,       0,      [6:7], "Off", "Spark Only", "Fuel Only","Both"

      egoKP                   = scalar, U08,       1,             "%",        1.0,   0.0,  0.0,  200.0,      0 ; * (  1 byte)
      egoKI                   = scalar, U08,       2,             "%",        1.0,   0.0,  0.0,  200.0,      0 ; * (  1 byte)
      egoKD                   = scalar, U08,       3,             "%",        1.0,   0.0,  0.0,  200.0,      0 ; * (  1 byte)
  #if CELSIUS
      egoTemp                 = scalar, U08,        4,             "C",        1.0, -40,  -40,  102.0,      0
  #else
      egoTemp                 = scalar, U08,        4,             "F",       1.8,   -22.23,  -40,  419.0,      0
  #endif
      egoCount                = scalar, U08,       5,             "",         4.0,    0.0,  4.0,  255.0,      0 ; * (  1 byte)
      vvtMode                 = bits,   U08,       6, [0:1],      "On/Off", "Open Loop", "Closed loop", "INVALID"
      vvtLoadSource           = bits,   U08,       6, [2:3],      "MAP", "TPS", "INVALID", "INVALID"
      vvtPWMdir               = bits,   U08,       6, [4:4],      "Advance", "Retard"
      vvtCLUseHold            = bits,   U08,       6, [5:5],      "No", "Yes"
      vvtCLAlterFuelTiming    = bits,   U08,       6, [6:6],      "No", "Yes"
      boostCutEnabled         = bits,   U08,       6, [7:7],      "Off", "On"
      egoLimit                = scalar, U08,       7,             "",         1,      0,    0,    16,         0
      
      ego_min_afr    = scalar, U08,          8,    "AFR",  0.1          , 0,  7          ,  25          , 1
      ego_min_lambda = scalar, U08, lastOffset, "Lambda", {0.1 / stoich}, 0, {7 / stoich}, {25 / stoich}, 3
      ego_max_afr    = scalar, U08,          9,    "AFR",  0.1          , 0,  7          ,  25          , 1
      ego_max_lambda = scalar, U08, lastOffset, "Lambda", {0.1 / stoich}, 0, {7 / stoich}, {25 / stoich}, 3

      ego_sdelay  = scalar, U08,      10,             "sec",      1,      0,    0,    120,        0
      egoRPM      = scalar, U08,      11,             "rpm",      100,    0.0,  100,  25500,      0
      egoTPSMax   = scalar, U08,      12,             "%",        0.5,      0,    0,  100.0,      1
      vvt1Pin      = bits  , U08,      13, [0:5],      "Board Default", "INVALID", "INVALID", "3", "4", "5", "6", "7", "8", "9", "10", "11", "12", "13", "14", "15", "16", "17", "18", "19", "20", "21", "22", "23", "24", "25", "26", "27", "28", "29", "30", "31", "32", "33", "34", "35", "36", "37", "38", "39", "40", "41", "42", "43", "44", "45", "46", "47", "48", "49", "50", "51", "52", "53", "INVALID", "INVALID", "INVALID", "INVALID", "INVALID", "INVALID", "INVALID", "INVALID", "INVALID", "INVALID"
      useExtBaro  =   bits, U08,      13, [6:6],      "No", "Yes"
      boostMode   =   bits, U08,      13, [7:7],      "Simple", "Full"
      boostPin    =   bits, U08,      14, [0:5],      "Board Default", "INVALID", "INVALID", "3", "4", "5", "6", "7", "8", "9", "10", "11", "12", "13", "14", "15", "16", "17", "18", "19", "20", "21", "22", "23", "24", "25", "26", "27", "28", "29", "30", "31", "32", "33", "34", "35", "36", "37", "38", "39", "40", "41", "42", "43", "44", "45", "46", "47", "48", "49", "50", "51", "52", "53", "INVALID", "INVALID", "INVALID", "INVALID", "INVALID", "INVALID", "INVALID", "INVALID", "INVALID", "INVALID"
      tachoMode   =   bits, U08,      14, [6:6],      "Fixed Duration", "Match Dwell"
      useEMAP     =   bits, U08,      14, [7:7],      "No", "Yes"
      brvBins     = array,  U08,      15, [6],        "V",        0.1,    0,    6,    24,         1 ; Bins for the battery reference voltage
      injBatRates = array,  U08,      21, [6],        "%",        1,      0,    0,    255,        0 ;Values for injector pulsewidth vs voltage
  #if CELSIUS
      airDenBins  = array,  U08,      27, [9],        "C",        1.0,    -40,  -40,  215,        0 ; Bins for the air density correction curve
  #else
      airDenBins  = array,  U08,      27, [9],        "F",        1.8,    -22.23,  -40,  419,        0 ; Bins for the air density correction curve
  #endif
      airDenRates = array,  U08,      36, [9],        "%",        1.0,    0.0,  0,    255,        0 ; Values for the air density correction curve

; PWM Frequencies
      boostFreq   = scalar, U08,      45,             "Hz",       2.0,    0.0,  10,   511,        0
      vvtFreq     = scalar, U08,      46,             "Hz",       2.0,    0.0,  10,   511,        0
      idleFreq    = scalar, U08,      47,             "Hz",       2.0,    0.0,  10,   511,        0

; Launch Control
      launchPin   = bits  , U08,      48, [0:5],      "Board Default", "INVALID", "INVALID", "3", "4", "5", "6", "7", "8", "9", "10", "11", "12", "13", "14", "15", "16", "17", "18", "19", "20", "21", "22", "23", "24", "25", "26", "27", "28", "29", "30", "31", "32", "33", "34", "35", "36", "37", "38", "39", "40", "41", "42", "43", "44", "45", "46", "47", "48", "49", "50", "51", "52", "53", "INVALID", "INVALID", "INVALID", "INVALID", "INVALID", "INVALID", "INVALID", "INVALID", "INVALID", "INVALID"
      launchEnable= bits,   U08,      48, [6:6],      "No",        "Yes"
      launchHiLo  = bits,   U08,      48, [7:7],    "LOW",        "HIGH"

      lnchSoftLim = scalar, U08,      49,             "rpm",      100,    0.0,    100, 25500, 0
      lnchRetard  = scalar, S08,      50,             "deg",      1.0,    0.0,    -30,   40,   0
      lnchHardLim = scalar, U08,      51,             "rpm",      100,    0.0,    100, 25500,  0
      lnchFuelAdd = scalar, U08,      52,             "%",        1.0,    0.0,    0.0,   80,   0

      idleKP       = scalar, U08,     53,             "%",        0.03125,   0.0,  0.0,  7.96,      2 ; * (  1 byte)
      idleKI       = scalar, U08,     54,             "%",        0.03125,   0.0,  0.0,  7.96,      2 ; * (  1 byte)
      idleKD       = scalar, U08,     55,             "%",        0.00781,   0.0,  0.0,  1.99,      3 ; * (  1 byte)
      boostLimit   = scalar, U08,     56,             "kPa",      2.0,   0.0,  0.0,  511.0,      0
      boostKP      = scalar, U08,     57,             "%",        1.0,   0.0,  0.0,  200.0,      0 ; * (  1 byte)
      boostKI      = scalar, U08,     58,             "%",        1.0,   0.0,  0.0,  200.0,      0 ; * (  1 byte)
      boostKD      = scalar, U08,     59,             "%",        1.0,   0.0,  0.0,  200.0,      0 ; * (  1 byte)

      lnchPullRes  =   bits, U08,      60,        [0:0],      "Float"  , "Pullup"
      iacPWMrun    =   bits, U08,      60,        [1:1],      "No",        "Yes"
      fuelTrimEnabled= bits, U08,      60,        [2:2],      "No",        "Yes"
      flatSEnable  =   bits, U08,      60,        [3:3],      "No",        "Yes"
; Baro Sensor pin
      baroPin      =   bits, U08,      60,        [4:7],      "A0", "A1", "A2", "A3", "A4", "A5", "A6", "A7", "A8", "A9", "A10", "A11", "A12", "A13", "A14", "A15"

; Flat shift
      flatSSoftWin = scalar, U08,      61,             "rpm",      100,    0.0,  100, 25500,  0
      flatSRetard  = scalar, S08,      62,             "deg",      1.0,    0.0,-30.0,   80,   0
      flatSArm     = scalar, U08,      63,             "rpm",      100,    0.0,  100, 25500,  0

      iacCLValues  = array, U08,       64, [10],        "RPM",    10.0,  0.0,      0,  2550,     0
      iacOLStepVal = array, U08,       74, [10],       "Steps",      3,    0,      0,    765,    0
      iacOLPWMVal  = array, U08,       84, [10],       "Duty %",   1.0,    0,      0,      100,    0
  #if CELSIUS
      iacBins      = array, U08,       94, [10],       "C",        1.0,    -40,    -40,    215,      0
  #else
      iacBins      = array, U08,       94, [10],       "F",        1.8,    -22.23,    -40,    419,      0
  #endif
      iacCrankSteps= array, U08,      104, [4],        "Steps",      3,    0,    0,    765,    0
      iacCrankDuty = array, U08,      108, [4],        "Duty %",   1.0,    0,  0,  100,    0
  #if CELSIUS
      iacCrankBins = array, U08,      112, [4],        "C",        1.0,    -40,    -40,    215,      0
  #else
      iacCrankBins = array, U08,      112, [4],        "F",        1.8,    -22.23,    -40,    419,      0
  #endif

      iacAlgorithm = bits , U08,      116, [0:2],      "None", "On/Off", "PWM Open loop", "PWM Closed loop", "Stepper Open Loop", "Stepper Closed Loop", "PWM Closed+Open loop", "Stepper Closed+Open loop"
      iacStepTime  = bits , U08,      116, [3:5],      "INVALID","1", "2", "3", "4", "5", "6","INVALID"
      iacChannels  = bits,  U08,      116, [6:6],      "1", "2"
      iacPWMdir    = bits , U08,      116, [7:7],      "Normal", "Reverse"

  #if CELSIUS
      iacFastTemp  = scalar, U08,     117,             "C",        1.0,    -40,    -40,    215,      0
  #else
      iacFastTemp  = scalar, U08,     117,             "F",        1.8,    -22.23,    -40,    419,      0
  #endif

      iacStepHome  = scalar, U08,     118,             "Steps",         3,    0,    0, 765,   0
      iacStepHyster= scalar, U08,     119,             "Steps",         1,  0,  1.0,  10,   0

      ; Begin fan control variables
      fanInv       = bits,   U08,     120, [0:0], "No",        "Yes"
      fanUnused    = bits,   U08,     120, [1:1], "Off",       "On/Off"
      fanPin       = bits,   U08,     120, [2:7], "Board Default", "INVALID", "INVALID", "3", "4", "5", "6", "7", "8", "9", "10", "11", "12", "13", "14", "15", "16", "17", "18", "19", "20", "21", "22", "23", "24", "25", "26", "27", "28", "29", "30", "31", "32", "33", "34", "35", "36", "37", "38", "39", "40", "41", "42", "43", "44", "45", "46", "47", "48", "49", "50", "51", "52", "53", "INVALID", "A8", "A9", "A10", "A11", "A12", "A13", "A14", "A15", "INVALID"
  #if CELSIUS
      fanSP        = scalar, U08,     121,        "C",        1.0,       -40,     -40,     215.0,    0
      fanHyster    = scalar, U08,     122,        "C",        1.0,       0.0,  0.0,     40,    0
  #else
      fanSP        = scalar, U08,     121,        "F",        1.8,       -22.23,  -40,     419.0,    0
      fanHyster    = scalar, U08,     122,        "F",        1.0,       0.0,  0.0,     40,    0
  #endif
      fanFreq      = scalar, U08 ,    123,        "Hz",        2.0,        0.0,    10,     511,       0
  #if CELSIUS
      fanPWMBins = array, U08,      124, [4],        "C",        1.0,    -40,    -40,    215,      0
  #else
      fanPWMBins = array, U08,      124, [4],        "F",        1.8,    -22.23,    -40,    419,      0
  #endif

;--------------------------------------------------
;Boost and vvt maps (Page 7)
;--------------------------------------------------
page = 7
      boostTable    = array,  U08,    0,[8x8],    { bitStringValue( boostTableLabels, boostType ) },        2.0,        0.0,   0,       {boostTableLimit},      0
      rpmBinsBoost  = array,  U08,    64,[  8],   "RPM",      100.0,      0.0,   100,     25500,      0
      tpsBinsBoost  = array,  U08,    72,[  8],   "TPS",      0.5,        0.0,   0.0,     127.0,      1
      vvtTable      = array,  U08,    80,[8x8],    "%",        0.5,        0.0,   0,       100,      1
      rpmBinsVVT    = array,  U08,    144,[  8],   "RPM",      100.0,      0.0,   100,     25500,      0
      loadBinsVVT   = array,  U08,    152,[  8],   { bitStringValue(algorithmUnits ,  vvtLoadSource) },  vvtLoadRes,        0.0,   0.0,     {vvtLoadMax},      vvtDecimalRes
;Fuel staging Table
      stagingTable  = array,  U08,    160, [8x8], "%",          1.0,      0.0,   0.0,   100.0,      0
      rpmBinsStaging= array,  U08,    224, [  8], "RPM",      100.0,      0.0,   100.0, 25500.0,      0
      loadBinsStaging= array,  U08,    232, [  8], { bitStringValue(algorithmUnits ,  algorithm) },   fuelLoadRes,      0.0,   0.0,   {fuelLoadMax},      fuelDecimalRes

;--------------------------------------------------
;Sequential fuel trim tables (Page 8)
;--------------------------------------------------
page = 8
      fuelTrim1Table      = array,  U08,     0,[6x6],     "%",    1.0,    -128,   -50,    50,        0
      fuelTrim1rpmBins    = array,  U08,    36,[  6],     "RPM",  100.0,  0.0,   0,     25500,      0
      fuelTrim1loadBins   = array,  U08,    42,[  6],     { bitStringValue(algorithmUnits ,  algorithm) }, fuelLoadRes,      0.0,   0.0,   {fuelLoadMax},      fuelDecimalRes

      fuelTrim2Table      = array,  U08,    48,[6x6],     "%",    1.0,    -128,   -50,    50,         0
      fuelTrim2rpmBins    = array,  U08,    84,[  6],     "RPM",  100.0,  0.0,   0,     25500,      0
      fuelTrim2loadBins   = array,  U08,    90,[  6],     { bitStringValue(algorithmUnits ,  algorithm) }, fuelLoadRes,      0.0,   0.0,   {fuelLoadMax},      fuelDecimalRes

      fuelTrim3Table      = array,  U08,    96,[6x6],     "%",    1.0,    -128,  -50,     50,         0
      fuelTrim3rpmBins    = array,  U08,   132,[  6],     "RPM",  100.0,  0.0,   0,     25500,      0
      fuelTrim3loadBins   = array,  U08,   138,[  6],     { bitStringValue(algorithmUnits ,  algorithm) }, fuelLoadRes,      0.0,   0.0,   {fuelLoadMax},      fuelDecimalRes

      fuelTrim4Table      = array,  U08,   144,[6x6],     "%",    1.0,    -128,  -50,     50,         0
      fuelTrim4rpmBins    = array,  U08,   180,[  6],     "RPM",  100.0,  0.0,   0,     25500,      0
      fuelTrim4loadBins   = array,  U08,   186,[  6],     { bitStringValue(algorithmUnits ,  algorithm) }, fuelLoadRes,      0.0,   0.0,   {fuelLoadMax},      fuelDecimalRes

      fuelTrim5Table      = array,  U08,   192,[6x6],     "%",    1.0,    -128,   -50,    50,        0
      fuelTrim5rpmBins    = array,  U08,   228,[  6],     "RPM",  100.0,  0.0,   0,     25500,      0
      fuelTrim5loadBins   = array,  U08,   234,[  6],     { bitStringValue(algorithmUnits ,  algorithm) }, fuelLoadRes,      0.0,   0.0,   {fuelLoadMax},      fuelDecimalRes

      fuelTrim6Table      = array,  U08,   240,[6x6],     "%",    1.0,    -128,   -50,    50,         0
      fuelTrim6rpmBins    = array,  U08,   276,[  6],     "RPM",  100.0,  0.0,   0,     25500,      0
      fuelTrim6loadBins   = array,  U08,   282,[  6],     { bitStringValue(algorithmUnits ,  algorithm) }, fuelLoadRes,      0.0,   0.0,   {fuelLoadMax},      fuelDecimalRes

      fuelTrim7Table      = array,  U08,   288,[6x6],     "%",    1.0,    -128,  -50,     50,         0
      fuelTrim7rpmBins    = array,  U08,   324,[  6],     "RPM",  100.0,  0.0,   0,     25500,      0
      fuelTrim7loadBins   = array,  U08,   330,[  6],     { bitStringValue(algorithmUnits ,  algorithm) }, fuelLoadRes,      0.0,   0.0,   {fuelLoadMax},      fuelDecimalRes

      fuelTrim8Table      = array,  U08,   336,[6x6],     "%",    1.0,    -128,  -50,     50,         0
      fuelTrim8rpmBins    = array,  U08,   372,[  6],     "RPM",  100.0,  0.0,   0,     25500,      0
      fuelTrim8loadBins   = array,  U08,   378,[  6],     { bitStringValue(algorithmUnits ,  algorithm) }, fuelLoadRes,      0.0,   0.0,   {fuelLoadMax},      fuelDecimalRes

;--------------------------------------------------
;CANBUS control and Axillary IO(Page 9)
;--------------------------------------------------
page = 9
      enable_secondarySerial    = bits,   U08,     0, [0:0], "Disable", "Enable"
      intcan_available          = bits,   U08,     0, [1:1], "Disable", "Enable"
      enable_intcan             = bits,   U08,     0, [2:2], "Disable", "Enable"
    
      caninput_sel0a            = bits,   U08,     1, [0:1], "Off", "INVALID", "Analog_local", "Digital_local"
      caninput_sel0b            = bits,   U08,     1, [2:3], "Off", "External Source", "Analog_local", "Digital_local"
      caninput_sel0extsourcea   = bits,   U08,     1, [5:5], "Via Secondary Serial", "INVALID"
      caninput_sel0extsourceb   = bits,   U08,     1, [6:6], "Via Secondary Serial", "Via Internal CAN"        
      caninput_sel0extsourcec   = bits,   U08,     1, [7:7], "INVALID", "Via Internal CAN"

      caninput_sel1a            = bits,   U08,     2, [0:1], "Off", "INVALID", "Analog_local", "Digital_local"
      caninput_sel1b            = bits,   U08,     2, [2:3], "Off", "External Source", "Analog_local", "Digital_local"
      caninput_sel1extsourcea   = bits,   U08,     2, [5:5], "Via Secondary Serial", "INVALID"
      caninput_sel1extsourceb   = bits,   U08,     2, [6:6], "Via Secondary Serial", "Via Internal CAN"       
      caninput_sel1extsourcec   = bits,   U08,     2, [7:7], "INVALID", "Via Internal CAN"    

      caninput_sel2a            = bits,   U08,     3, [0:1], "Off", "INVALID", "Analog_local", "Digital_local"
      caninput_sel2b            = bits,   U08,     3, [2:3], "Off", "External Source", "Analog_local", "Digital_local"
      caninput_sel2extsourcea   = bits,   U08,     3, [5:5], "Via Secondary Serial", "INVALID"
      caninput_sel2extsourceb   = bits,   U08,     3, [6:6], "Via Secondary Serial", "Via Internal CAN"
      caninput_sel2extsourcec   = bits,   U08,     3, [7:7], "INVALID", "Via Internal CAN"    

      caninput_sel3a            = bits,   U08,     4, [0:1], "Off", "INVALID", "Analog_local", "Digital_local"
      caninput_sel3b            = bits,   U08,     4, [2:3], "Off", "External Source", "Analog_local", "Digital_local"
      caninput_sel3extsourcea   = bits,   U08,     4, [5:5], "Via Secondary Serial", "INVALID"
      caninput_sel3extsourceb   = bits,   U08,     4, [6:6], "Via Secondary Serial", "Via Internal CAN"
      caninput_sel3extsourcec   = bits,   U08,     4, [7:7], "INVALID", "Via Internal CAN"    

      caninput_sel4a            = bits,   U08,     5, [0:1], "Off", "INVALID", "Analog_local", "Digital_local"
      caninput_sel4b            = bits,   U08,     5, [2:3], "Off", "External Source", "Analog_local", "Digital_local"
      caninput_sel4extsourcea   = bits,   U08,     5, [5:5], "Via Secondary Serial", "INVALID"
      caninput_sel4extsourceb   = bits,   U08,     5, [6:6], "Via Secondary Serial", "Via Internal CAN"
      caninput_sel4extsourcec   = bits,   U08,     5, [7:7], "INVALID", "Via Internal CAN"    

      caninput_sel5a            = bits,   U08,     6, [0:1], "Off", "INVALID", "Analog_local", "Digital_local"
      caninput_sel5b            = bits,   U08,     6, [2:3], "Off", "External Source", "Analog_local", "Digital_local"
      caninput_sel5extsourcea   = bits,   U08,     6, [5:5], "Via Secondary Serial", "INVALID"
      caninput_sel5extsourceb   = bits,   U08,     6, [6:6], "Via Secondary Serial", "Via Internal CAN"
      caninput_sel5extsourcec   = bits,   U08,     6, [7:7], "INVALID", "Via Internal CAN"        

      caninput_sel6a            = bits,   U08,     7, [0:1], "Off", "INVALID", "Analog_local", "Digital_local"
      caninput_sel6b            = bits,   U08,     7, [2:3], "Off", "External Source", "Analog_local", "Digital_local"
      caninput_sel6extsourcea   = bits,   U08,     7, [5:5], "Via Secondary Serial", "INVALID"
      caninput_sel6extsourceb   = bits,   U08,     7, [6:6], "Via Secondary Serial", "Via Internal CAN"
      caninput_sel6extsourcec   = bits,   U08,     7, [7:7], "INVALID", "Via Internal CAN"    

      caninput_sel7a            = bits,   U08,     8, [0:1], "Off", "INVALID", "Analog_local", "Digital_local"
      caninput_sel7b            = bits,   U08,     8, [2:3], "Off", "External Source", "Analog_local", "Digital_local"
      caninput_sel7extsourcea   = bits,   U08,     8, [5:5], "Via Secondary Serial", "INVALID"
      caninput_sel7extsourceb   = bits,   U08,     8, [6:6], "Via Secondary Serial", "Via Internal CAN"
      caninput_sel7extsourcec   = bits,   U08,     8, [7:7], "INVALID", "Via Internal CAN"    

      caninput_sel8a            = bits,   U08,     9, [0:1], "Off", "INVALID", "Analog_local", "Digital_local"
      caninput_sel8b            = bits,   U08,     9, [2:3], "Off", "External Source", "Analog_local", "Digital_local"
      caninput_sel8extsourcea   = bits,   U08,     9, [5:5], "Via Secondary Serial", "INVALID"
      caninput_sel8extsourceb   = bits,   U08,     9, [6:6], "Via Secondary Serial", "Via Internal CAN"
      caninput_sel8extsourcec   = bits,   U08,     9, [7:7], "INVALID", "Via Internal CAN"    

      caninput_sel9a            = bits,   U08,     10, [0:1], "Off", "INVALID", "Analog_local", "Digital_local"
      caninput_sel9b            = bits,   U08,     10, [2:3], "Off", "External Source", "Analog_local", "Digital_local"
      caninput_sel9extsourcea   = bits,   U08,     10, [5:5], "Via Secondary Serial", "INVALID"
      caninput_sel9extsourceb   = bits,   U08,     10, [6:6], "Via Secondary Serial", "Via Internal CAN"
      caninput_sel9extsourcec   = bits,   U08,     10, [7:7], "INVALID", "Via Internal CAN"    
  
      caninput_sel10a           = bits,   U08,     11, [0:1], "Off", "INVALID", "Analog_local", "Digital_local"
      caninput_sel10b           = bits,   U08,     11, [2:3], "Off", "External Source", "Analog_local", "Digital_local"
      caninput_sel10extsourcea  = bits,   U08,     11, [5:5], "Via Secondary Serial", "INVALID"
      caninput_sel10extsourceb  = bits,   U08,     11, [6:6], "Via Secondary Serial", "Via Internal CAN"
      caninput_sel10extsourcec  = bits,   U08,     11, [7:7], "INVALID", "Via Internal CAN"    

      caninput_sel11a           = bits,   U08,     12, [0:1], "Off", "INVALID", "Analog_local", "Digital_local"
      caninput_sel11b           = bits,   U08,     12, [2:3], "Off", "External Source", "Analog_local", "Digital_local"
      caninput_sel11extsourcea  = bits,   U08,     12, [5:5], "Via Secondary Serial", "INVALID"
      caninput_sel11extsourceb  = bits,   U08,     12, [6:6], "Via Secondary Serial", "Via Internal CAN"
      caninput_sel11extsourcec  = bits,   U08,     12, [7:7], "INVALID", "Via Internal CAN"    

      caninput_sel12a           = bits,   U08,     13, [0:1], "Off", "INVALID", "Analog_local", "Digital_local"
      caninput_sel12b           = bits,   U08,     13, [2:3], "Off", "External Source", "Analog_local", "Digital_local"
      caninput_sel12extsourcea  = bits,   U08,     13, [5:5], "Via Secondary Serial", "INVALID"
      caninput_sel12extsourceb  = bits,   U08,     13, [6:6], "Via Secondary Serial", "Via Internal CAN"
      caninput_sel12extsourcec  = bits,   U08,     13, [7:7], "INVALID", "Via Internal CAN"    

      caninput_sel13a           = bits,   U08,     14, [0:1], "Off", "INVALID", "Analog_local", "Digital_local"
      caninput_sel13b           = bits,   U08,     14, [2:3], "Off", "External Source", "Analog_local", "Digital_local"
      caninput_sel13extsourcea  = bits,   U08,     14, [5:5], "Via Secondary Serial", "INVALID"
      caninput_sel13extsourceb  = bits,   U08,     14, [6:6], "Via Secondary Serial", "Via Internal CAN"
      caninput_sel13extsourcec  = bits,   U08,     14, [7:7], "INVALID", "Via Internal CAN"    

      caninput_sel14a           = bits,   U08,     15, [0:1], "Off", "INVALID", "Analog_local", "Digital_local"
      caninput_sel14b           = bits,   U08,     15, [2:3], "Off", "External Source", "Analog_local", "Digital_local"
      caninput_sel14extsourcea  = bits,   U08,     15, [5:5], "Via Secondary Serial", "INVALID"
      caninput_sel14extsourceb  = bits,   U08,     15, [6:6], "Via Secondary Serial", "Via Internal CAN"
      caninput_sel14extsourcec  = bits,   U08,     15, [7:7], "INVALID", "Via Internal CAN"    

      caninput_sel15a           = bits,   U08,     16, [0:1], "Off", "INVALID", "Analog_local", "Digital_local"
      caninput_sel15b           = bits,   U08,     16, [2:3], "Off", "External Source", "Analog_local", "Digital_local"
      caninput_sel15extsourcea  = bits,   U08,     16, [5:5], "Via Secondary Serial", "INVALID"
      caninput_sel15extsourceb  = bits,   U08,     16, [6:6], "Via Secondary Serial", "Via Internal CAN"
      caninput_sel15extsourcec  = bits,   U08,     16, [7:7], "INVALID", "Via Internal CAN"    
          
      caninput_source_can_address0 = bits,   U16,     17,         [0:10], $CAN_ADDRESS_HEX
      caninput_source_can_address1 = bits,   U16,     19,         [0:10], $CAN_ADDRESS_HEX
      caninput_source_can_address2 = bits,   U16,     21,         [0:10], $CAN_ADDRESS_HEX
      caninput_source_can_address3 = bits,   U16,     23,         [0:10], $CAN_ADDRESS_HEX
      caninput_source_can_address4 = bits,   U16,     25,         [0:10], $CAN_ADDRESS_HEX
      caninput_source_can_address5 = bits,   U16,     27,         [0:10], $CAN_ADDRESS_HEX
      caninput_source_can_address6 = bits,   U16,     29,         [0:10], $CAN_ADDRESS_HEX
      caninput_source_can_address7 = bits,   U16,     31,         [0:10], $CAN_ADDRESS_HEX
      caninput_source_can_address8 = bits,   U16,     33,         [0:10], $CAN_ADDRESS_HEX
      caninput_source_can_address9 = bits,   U16,     35,         [0:10], $CAN_ADDRESS_HEX
      caninput_source_can_address10 = bits,  U16,     37,         [0:10], $CAN_ADDRESS_HEX
      caninput_source_can_address11 = bits,  U16,     39,         [0:10], $CAN_ADDRESS_HEX
      caninput_source_can_address12 = bits,  U16,     41,         [0:10], $CAN_ADDRESS_HEX
      caninput_source_can_address13 = bits,  U16,     43,         [0:10], $CAN_ADDRESS_HEX
      caninput_source_can_address14 = bits,  U16,     45,         [0:10], $CAN_ADDRESS_HEX
      caninput_source_can_address15 = bits,  U16,     47,         [0:10], $CAN_ADDRESS_HEX

      caninput_source_start_byte0 = bits,   U08,     49, [0:2], "0", "1", "2", "3", "4", "5", "6", "7"
      caninput_source_start_byte1 = bits,   U08,     50, [0:2], "0", "1", "2", "3", "4", "5", "6", "7"
      caninput_source_start_byte2 = bits,   U08,     51, [0:2], "0", "1", "2", "3", "4", "5", "6", "7"
      caninput_source_start_byte3 = bits,   U08,     52, [0:2], "0", "1", "2", "3", "4", "5", "6", "7"
      caninput_source_start_byte4 = bits,   U08,     53, [0:2], "0", "1", "2", "3", "4", "5", "6", "7"
      caninput_source_start_byte5 = bits,   U08,     54, [0:2], "0", "1", "2", "3", "4", "5", "6", "7"
      caninput_source_start_byte6 = bits,   U08,     55, [0:2], "0", "1", "2", "3", "4", "5", "6", "7"
      caninput_source_start_byte7 = bits,   U08,     56, [0:2], "0", "1", "2", "3", "4", "5", "6", "7"
      caninput_source_start_byte8 = bits,   U08,     57, [0:2], "0", "1", "2", "3", "4", "5", "6", "7"
      caninput_source_start_byte9 = bits,   U08,     58, [0:2], "0", "1", "2", "3", "4", "5", "6", "7"
      caninput_source_start_byte10 = bits,   U08,     59, [0:2], "0", "1", "2", "3", "4", "5", "6", "7"
      caninput_source_start_byte11 = bits,   U08,     60, [0:2], "0", "1", "2", "3", "4", "5", "6", "7"
      caninput_source_start_byte12 = bits,   U08,     61, [0:2], "0", "1", "2", "3", "4", "5", "6", "7"
      caninput_source_start_byte13 = bits,   U08,     62, [0:2], "0", "1", "2", "3", "4", "5", "6", "7"
      caninput_source_start_byte14 = bits,   U08,     63, [0:2], "0", "1", "2", "3", "4", "5", "6", "7"
      caninput_source_start_byte15 = bits,   U08,     64, [0:2], "0", "1", "2", "3", "4", "5", "6", "7"

      caninput_source_num_bytes0 = bits,    U16,     65, [0:0], "1", "2"
      caninput_source_num_bytes1 = bits,    U16,     65, [1:1], "1", "2"
      caninput_source_num_bytes2 = bits,    U16,     65, [2:2], "1", "2"
      caninput_source_num_bytes3 = bits,    U16,     65, [3:3], "1", "2"
      caninput_source_num_bytes4 = bits,    U16,     65, [4:4], "1", "2"
      caninput_source_num_bytes5 = bits,    U16,     65, [5:5], "1", "2"
      caninput_source_num_bytes6 = bits,    U16,     65, [6:6], "1", "2"
      caninput_source_num_bytes7 = bits,    U16,     65, [7:7], "1", "2"
      caninput_source_num_bytes8 = bits,    U16,     65, [8:8], "1", "2"
      caninput_source_num_bytes9 = bits,    U16,     65, [9:9], "1", "2"
      caninput_source_num_bytes10 = bits,   U16,     65, [10:10], "1", "2"
      caninput_source_num_bytes11 = bits,   U16,     65, [11:11], "1", "2"
      caninput_source_num_bytes12 = bits,   U16,     65, [12:12], "1", "2"
      caninput_source_num_bytes13 = bits,   U16,     65, [13:13], "1", "2"
      caninput_source_num_bytes14 = bits,   U16,     65, [14:14], "1", "2"
      caninput_source_num_bytes15 = bits,   U16,     65, [15:15], "1", "2"      
      caninputEndianess           = bits,   U08,     67, [0:0], "Big-Endian", "Little-Endian"      
     
      unused10_68         = scalar, U08,     68,        "",       1, 0, 0, 255, 0
  
      enable_intcandata_out  = bits,   U08,     69, [0:0], "Off", "On"
      canoutput_sel0       = bits,   U08,    70, [0:0], "Off", "On"
      canoutput_sel1       = bits,   U08,    71, [0:0], "Off", "On"
      canoutput_sel2       = bits,   U08,    72, [0:0], "Off", "On"
      canoutput_sel3       = bits,   U08,    73, [0:0], "Off", "On"
      canoutput_sel4       = bits,   U08,    74, [0:0], "Off", "On"
      canoutput_sel5       = bits,   U08,    75, [0:0], "Off", "On"
      canoutput_sel6       = bits,   U08,    76, [0:0], "Off", "On"
      canoutput_sel7       = bits,   U08,    77, [0:0], "Off", "On"
      canoutput_param_group  = array ,  U16,   78,      [  8],  "",    1, 0, 0, 65535, 0
      canoutput_param_start_byte0 = bits,   U08,     94, [0:2], "0", "1", "2", "3", "4", "5", "6", "7"
      canoutput_param_start_byte1 = bits,   U08,     95, [0:2], "0", "1", "2", "3", "4", "5", "6", "7"
      canoutput_param_start_byte2 = bits,   U08,     96, [0:2], "0", "1", "2", "3", "4", "5", "6", "7"
      canoutput_param_start_byte3 = bits,   U08,     97, [0:2], "0", "1", "2", "3", "4", "5", "6", "7"
      canoutput_param_start_byte4 = bits,   U08,     98, [0:2], "0", "1", "2", "3", "4", "5", "6", "7"
      canoutput_param_start_byte5 = bits,   U08,     99, [0:2], "0", "1", "2", "3", "4", "5", "6", "7"
      canoutput_param_start_byte6 = bits,   U08,     100, [0:2], "0", "1", "2", "3", "4", "5", "6", "7"
      canoutput_param_start_byte7 = bits,   U08,     101, [0:2], "0", "1", "2", "3", "4", "5", "6", "7"
      canoutput_param_num_bytes0 = bits,   U08,     102, [0:1], "INVALID", "1", "2", "INVALID"
      canoutput_param_num_bytes1 = bits,   U08,     103, [0:1], "INVALID", "1", "2", "INVALID"
      canoutput_param_num_bytes2 = bits,   U08,     104, [0:1], "INVALID", "1", "2", "INVALID"
      canoutput_param_num_bytes3 = bits,   U08,     105, [0:1], "INVALID", "1", "2", "INVALID"
      canoutput_param_num_bytes4 = bits,   U08,     106, [0:1], "INVALID", "1", "2", "INVALID"
      canoutput_param_num_bytes5 = bits,   U08,     107, [0:1], "INVALID", "1", "2", "INVALID"
      canoutput_param_num_bytes6 = bits,   U08,     108, [0:1], "INVALID", "1", "2", "INVALID"
      canoutput_param_num_bytes7 = bits,   U08,     109, [0:1], "INVALID", "1", "2", "INVALID"
      
      unused10_110         = scalar, U08,     110,        "",       1, 0, 0, 255, 0 
      unused10_111         = scalar, U08,     111,        "",       1, 0, 0, 255, 0
      unused10_112         = scalar, U08,     112,        "",       1, 0, 0, 255, 0
      unused10_113         = scalar, U08,     113,        "",       1, 0, 0, 255, 0

      speeduino_tsCanId     = bits,   U08,    114,     [0:3],  $tsCanId_list
      true_address           = bits,   U16,     115,     [0:10], $CAN_ADDRESS_HEX
      realtime_base_address  = bits,   U16,     117,     [0:10], $CAN_ADDRESS_HEX
      obd_address            = bits,   U16,     119,       [0:10], $CAN_ADDRESS_HEX

      Auxin0pina        = bits,   U08,    121,     [0:5],  $ANALOG_PIN
      Auxin1pina        = bits,   U08,    122,     [0:5],  $ANALOG_PIN
      Auxin2pina        = bits,   U08,    123,     [0:5],  $ANALOG_PIN
      Auxin3pina        = bits,   U08,    124,     [0:5],  $ANALOG_PIN
      Auxin4pina        = bits,   U08,    125,     [0:5],  $ANALOG_PIN
      Auxin5pina        = bits,   U08,    126,     [0:5],  $ANALOG_PIN
      Auxin6pina        = bits,   U08,    127,     [0:5],  $ANALOG_PIN
      Auxin7pina        = bits,   U08,    128,     [0:5],  $ANALOG_PIN
      Auxin8pina        = bits,   U08,    129,     [0:5],  $ANALOG_PIN
      Auxin9pina        = bits,   U08,    130,     [0:5],  $ANALOG_PIN
      Auxin10pina       = bits,   U08,    131,     [0:5],  $ANALOG_PIN
      Auxin11pina       = bits,   U08,    132,     [0:5],  $ANALOG_PIN
      Auxin12pina       = bits,   U08,    133,     [0:5],  $ANALOG_PIN
      Auxin13pina       = bits,   U08,    134,     [0:5],  $ANALOG_PIN
      Auxin14pina       = bits,   U08,    135,     [0:5],  $ANALOG_PIN
      Auxin15pina       = bits,   U08,    136,     [0:5],  $ANALOG_PIN
  
      Auxin0pinb        = bits,   U08,    137,     [0:5],  $DIGITAL_PIN
      Auxin1pinb        = bits,   U08,    138,     [0:5],  $DIGITAL_PIN
      Auxin2pinb        = bits,   U08,    139,     [0:5],  $DIGITAL_PIN
      Auxin3pinb        = bits,   U08,    140,     [0:5],  $DIGITAL_PIN
      Auxin4pinb        = bits,   U08,    141,     [0:5],  $DIGITAL_PIN
      Auxin5pinb        = bits,   U08,    142,     [0:5],  $DIGITAL_PIN
      Auxin6pinb        = bits,   U08,    143,     [0:5],  $DIGITAL_PIN
      Auxin7pinb        = bits,   U08,    144,     [0:5],  $DIGITAL_PIN
      Auxin8pinb        = bits,   U08,    145,     [0:5],  $DIGITAL_PIN
      Auxin9pinb        = bits,   U08,    146,     [0:5],  $DIGITAL_PIN
      Auxin10pinb       = bits,   U08,    147,     [0:5],  $DIGITAL_PIN
      Auxin11pinb       = bits,   U08,    148,     [0:5],  $DIGITAL_PIN
      Auxin12pinb       = bits,   U08,    149,     [0:5],  $DIGITAL_PIN
      Auxin13pinb       = bits,   U08,    150,     [0:5],  $DIGITAL_PIN
      Auxin14pinb       = bits,   U08,    151,     [0:5],  $DIGITAL_PIN
      Auxin15pinb       = bits,   U08,    152,     [0:5],  $DIGITAL_PIN

      iacStepperInv       = bits,   U08,   153, [0:0], "No",        "Yes"
      iacCoolTime         = bits,   U08,   153, [1:3], "0", "1", "2", "3", "4", "5", "6","INVALID"

      boostByGearEnabled  = bits,   U08,   153, [4:5],      "Off", "Multiplied %", "Constant limit", "INVALID"

      blankfield          = bits,   U08,   153, [6:6], "",""
      iacStepperPower     = bits,   U08,   153, [7:7], "When Active", "Always"
      
      iacMaxSteps         = scalar, U08,     154,     "Steps",     3,    0,  0,  {iacStepHome-3},    0
      idleAdvStartDelay   = scalar, U08,     155,         "S",   0.1,  0.0,   0.0,    25.5,          1

      boostByGear1               = scalar, U08,     156, { bitStringValue(boostByGearLabels ,  boostByGearEnabled) },   2.0,   0.0,  0.0,  {boostTableLimit},      0
      boostByGear2               = scalar, U08,     157, { bitStringValue(boostByGearLabels ,  boostByGearEnabled) },   2.0,   0.0,  0.0,  {boostTableLimit},      0
      boostByGear3               = scalar, U08,     158, { bitStringValue(boostByGearLabels ,  boostByGearEnabled) },   2.0,   0.0,  0.0,  {boostTableLimit},      0
      boostByGear4               = scalar, U08,     159, { bitStringValue(boostByGearLabels ,  boostByGearEnabled) },   2.0,   0.0,  0.0,  {boostTableLimit},      0
      boostByGear5               = scalar, U08,     160, { bitStringValue(boostByGearLabels ,  boostByGearEnabled) },   2.0,   0.0,  0.0,  {boostTableLimit},      0
      boostByGear6               = scalar, U08,     161, { bitStringValue(boostByGearLabels ,  boostByGearEnabled) },   2.0,   0.0,  0.0,  {boostTableLimit},      0

      PWMFanDuty                 = array,  U08,     162, [4],       "%", 0.5,    0,    0,    100,      1

      hardRevMode       = bits,   U08,     166, [0:1], "Off", "Fixed", "Coolant based", "INVALID"      
      coolantProtRPM    = array,  U08,     167, [6], "RPM",     100.0,       0.0,   100.0, 25500,    0           
      #if CELSIUS
      coolantProtTemp   = array,  U08,      173, [6],    "C",    1.0,    -40,    -40,    215,      0
      #else
      coolantProtTemp   = array,  U08,      173, [6],    "F",    1.8, -22.23,    -40,    419,      0
      #endif
      unused179       = bits,   U08,      179, [0:0],       "No", "Yes"
      antiLagEnable   = bits,   U08,      179, [1:1],       "No", "Yes"
      antiLagPin      = bits,   U08,      179, [2:7],      "Board Default", "INVALID", "INVALID", "3", "4", "5", "6", "7", "8", "9", "10", "11", "12", "13", "14", "15", "16", "17", "18", "19", "20", "21", "22", "23", "24", "25", "26", "27", "28", "29", "30", "31", "32", "33", "34", "35", "36", "37", "38", "39", "40", "41", "42", "43", "44", "45", "46", "47", "48", "49", "50", "51", "52", "53", "INVALID", "INVALID", "INVALID", "INVALID", "INVALID", "INVALID", "INVALID", "INVALID", "INVALID", "INVALID"
      antiLagRPMWindow    = scalar,  U08,     180,   "RPM",   10,    0.0,    0, 2550, 0
      unused180_184               = array,  U08,     181, [4],       "",       1, 0, 0, 255, 0

      ; AFR engine protection
      afrProtectEnabled         = bits, U08, 185, [0:1], "Off", "Fixed mode", "Table mode", "INVALID"
      afrProtectMAP             = scalar, U08, 186, "kPa", 2.0, 0.0, 0.0, 511.0, 0      ; 8 bit value, 1 byte
      afrProtectRPM             = scalar, U08, 187, "RPM", 100, 0.0, 100, 25500, 0      ; 8 bit value, 1 byte
      afrProtectTPS             = scalar, U08, 188, "%", 0.5, 0.0, 0.0, 100.0, 1     ; 8 bit value, 1 byte
      afrProtectDeviationLambda = scalar, U08, 189, "Lambda", {0.1 / stoich}, 0.0, 0.00, 25.5, 3    ; 8 bit value, 1 byte
      afrProtectDeviation       = scalar, U08, lastOffset, "AFR", 0.1, 0.0, 0.0, 25.5, 1       ; 8 bit value, 1 byte
      afrProtectCutTime         = scalar, U08, 190, "seconds", 0.1, 0.0, 0.0, 2.5, 1        ; 8 bit value, 1 byte
      afrProtectReactivationTPS = scalar, U08, 191, "%", 0.5, 0.0, 0.0, 100.0, 1     ; 8 bit value, 1 byte
    
page = 10
#if CELSIUS
      crankingEnrichBins  = array,  U08,       0, [4],  "C",        1.0,    -40,    -40,    215,      0
#else
      crankingEnrichBins  = array,  U08,       0, [4],  "F",        1.8,    -22.23,    -40,    419,      0
#endif
      crankingEnrichValues= array,  U08,       4, [4],  "%",        5.0,    0.0,  0,    1275,        0 ; Values for the cranking enrichment curve

      rotaryType          = bits ,  U08,       8, [0:1],           "FC", "FD", "RX8", "INVALID"
      stagingEnabled      = bits ,  U08,       8, [2:2],           "Off","On"
      stagingMode         = bits ,  U08,       8, [3:3],           "Table","Automatic"
      EMAPPin             = bits,   U08,       8, [4:7],      "A0", "A1", "A2", "A3", "A4", "A5", "A6", "A7", "A8", "A9", "A10", "A11", "A12", "A13", "A14", "A15"

      rotarySplitValues   = array,  U08,       9, [8],   "degrees", 1.0,    0.0,   0.0,     40,         0
      rotarySplitBins     = array,  U08,      17, [8],     { bitStringValue(algorithmUnits ,  ignAlgorithm) },     ignLoadRes,      0.0,   0.0,   {ignLoadMax},      ignDecimalRes

      boostSens           = scalar, U16,      25,      "",       1, 0, 0, 5000, 0
      boostIntv           = scalar, U08,      27,      "ms",     1, 0,  0,  250, 0
      stagedInjSizePri    = scalar, U16,      28,      "cc/min",       1, 0, 0, 1500, 0
      stagedInjSizeSec    = scalar, U16,      30,      "cc/min",       1, 0, 0, 1500, 0
      lnchCtrlTPS         = scalar, U08,      32,      "%TPS",       0.5, 0, 0, 100.0, 1

      flexBoostBins       = array,  U08,      33, [6], "%",    1.0,       0.0,   0.0,     250.0,    0
      ; The boost range is obviously arbitrary since int16_t has ~32k in both directions
      flexBoostAdj        = array,  S16,      39, [6], "kPa",  1.0,       0.0,   -500.0,  500.0,    0
      flexFuelBins        = array,  U08,      51, [6], "%",    1.0,       0.0,   0.0,     250.0,    0
      flexFuelAdj         = array,  U08,      57, [6], "%",    1.0,       0.0,   0.0,     250.0,    0
      flexAdvBins         = array,  U08,      63, [6], "%",    1.0,       0.0,   0.0,     250.0,    0
      flexAdvAdj          = array,  U08,      69, [6], "Deg",  1.0,       -40,   -40,     215.0,    0

      n2o_enable          = bits ,  U08,      75, [0:1],           "Off","1 Stage","2 stage", "INVALID"
      n2o_arming_pin      = bits ,  U08,      75, [2:7],           $IO_Pins_no_def
#if CELSIUS
      n2o_minCLT          = scalar, U08,      76,      "C",        1.0,    -40,    -40,    215,      0
#else
      n2o_minCLT          = scalar, U08,      76,      "F",        1.8,    -22.23,    -40,    419,      0
#endif
      n2o_maxMAP          = scalar, U08,      77,      "kPa",      2.0,   0.0,  0.0,  511.0,      0
      n2o_minTPS          = scalar, U08,      78,      "%TPS",     0.5,   0.0,  0.0,  100.0,      1

      n2o_maxAFR          = scalar, U08,         79,    "AFR",     0.1          , 0, 0,  25.5          , 1
      n2o_maxLambda       = scalar, U08, lastOffset, "Lambda",    {0.1 / stoich}, 0, 0, {25.5 / stoich}, 3

      n2o_stage1_pin      = bits ,  U08,      80, [0:5],           $IO_Pins_no_def
      n2o_pin_polarity    = bits ,  U08,      80, [6:6],           "HIGH", "LOW"
      n2o_unused          = bits ,  U08,      80, [7:7],           "No", "Yes"
      n2o_stage1_minRPM   = scalar, U08,      81,      "RPM",       100,       0.0,   1000,    10000,    0
      n2o_stage1_maxRPM   = scalar, U08,      82,      "RPM",       100,       0.0,   1000,    10000,    0
      n2o_stage1_adderMin = scalar, U08,      83,      "ms",        0.1,       0,        0,     25.5,    1
      n2o_stage1_adderMax = scalar, U08,      84,      "ms",        0.1,       0,        0,     25.5,    1
      n2o_stage1_retard   = scalar, U08,      85,      "Deg",       1.0,       0.0,   0.0,     40.0,    0

      n2o_stage2_pin      = bits ,  U08,      86, [0:5],           $IO_Pins_no_def
      n2o_stage2_unused   = bits ,  U08,      86, [6:7],           "No", "Yes", "INVALID", "INVALID"
      n2o_stage2_minRPM   = scalar, U08,      87,      "RPM",       100,       0.0,   1000,    10000,    0
      n2o_stage2_maxRPM   = scalar, U08,      88,      "RPM",       100,       0.0,   1000,    10000,    0
      n2o_stage2_adderMin = scalar, U08,      89,      "ms",        0.1,       0,        0,       32,    1
      n2o_stage2_adderMax = scalar, U08,      90,      "ms",        0.1,       0,        0,       32,    1
      n2o_stage2_retard   = scalar, U08,      91,      "Deg",       1.0,       0.0,   0.0,     40.0,    0
      
      ; Knock settings
      knock_mode          = bits ,  U08,      92, [0:1],           "Off","Digital","Analog", "INVALID"
      knock_pin           = bits ,  U08,      92, [2:7],           "INVALID", "INVALID", "2", "3", "INVALID", "INVALID", "INVALID", "INVALID", "INVALID", "INVALID", "INVALID", "INVALID", "INVALID", "INVALID", "INVALID", "INVALID", "INVALID", "INVALID", "18", "19", "20", "21", "INVALID", "INVALID", "INVALID", "INVALID", "INVALID", "INVALID", "INVALID", "INVALID", "INVALID", "INVALID", "INVALID", "INVALID", "INVALID", "INVALID", "INVALID", "INVALID", "INVALID", "INVALID", "INVALID", "INVALID", "INVALID", "INVALID", "INVALID", "INVALID", "INVALID", "INVALID", "INVALID", "INVALID", "INVALID", "INVALID", "INVALID", "INVALID", "INVALID", "A8", "A9", "A10", "A11", "A12", "A13", "A14", "A15", "INVALID"

      knock_trigger       = bits ,  U08,      93, [0:0],           "HIGH", "LOW"
      knock_pullup        = bits ,  U08,      93, [1:1],           "Off", "Internal pullup"
      knock_limiterDisable= bits ,  U08,      93, [2:2],           "No", "Yes"
      knock_unused        = bits ,  U08,      93, [3:4],           "INVALID", "1", "2", "3"

      ;Knock detection / filters
      knock_count         = bits ,  U08,      93, [5:7],           "INVALID", "1", "2", "3", "4", "5", "6", "7"
      knock_threshold     = scalar, U08,      94,      "Volts",    0.1,    0.0,  0.0,  5.0,          1
      knock_maxMAP        = scalar, U08,      95,      "kPa",      2.0,    0.0,  0.0,  511.0,        0
      knock_maxRPM        = scalar, U08,      96,      "RPM",      100.0,  0.0,   0,     10000,      0
      knock_window_rpms   = array,  U08,      97, [6], "RPM",      100.0,  0.0,   0,     10000,      0
      knock_window_angle  = array,  U08,     103, [6], "deg",      1.0,    -50,   -50,     100,      0
      knock_window_dur    = array,  U08,     109, [6], "deg",      1.0,    0.0,   0,       100,      0 ;Knock window duration

      ;Retard and recovery
      knock_maxRetard     = scalar, U08,     115,      "Deg",      1.0,       0.0,   0.0,     50,    0
      knock_firstStep     = scalar, U08,     116,      "Deg",      1.0,       0.0,   0.0,     50,    0
      knock_stepSize      = scalar, U08,     117,      "Deg",      1.0,       0.0,   0.0,     50,    0
      knock_stepTime      = scalar, U08,     118,      "Sec",      0.1,       0.0,   0.0,     2.5,   1
      
      knock_duration      = scalar, U08,     119,      "Sec",      0.1,       0.0,   0.0,     2.5,   1 ;//Time after knock retard starts that it should start recovering
      knock_recoveryStepTime  = scalar, U08, 120,      "Sec",      0.1,       0.0,   0.0,     2.5,   1
      knock_recoveryStep  = scalar, U08,     121,      "Deg",      1.0,       0.0,   0.0,     50,    0

      ;Things for the 2nd fuel table
      fuel2Algorithm      = bits,   U08,     122, [0:2], $loadSourceNames
      fuel2Mode           = bits,   U08,     122, [3:5], "Off", "Multiplied %", "Added", "Switched - Conditional", "Switched - Input based","INVALID","INVALID","INVALID"
      fuel2SwitchVariable = bits,   U08,     122, [6:7], "RPM", "MAP", "TPS", "ETH%"
      fuel2SwitchValue    = scalar, U16,     123, { bitStringValue(fuel2SwitchUnits,  fuel2SwitchVariable) },    {(fuel2SwitchVariable == 2) ? 0.5 : 1.0},       0.0,   0.0,     9000,    {(fuel2SwitchVariable == 2) ? 1 : 0}
      fuel2InputPin       = bits ,  U08,     125, [0:5],           $IO_Pins_no_def
      fuel2InputPolarity  = bits ,  U08,     125, [6:6],           "LOW", "HIGH"
      fuel2InputPullup    = bits ,  U08,     125, [7:7],           "No", "Yes"

      ;All related to the closed loop VVT control
      vvtCLholdDuty       = scalar, U08,     126,      "%",        0.5,     0.0,    0.0,  100.0,      1
      vvtCLKP             = scalar, U08,     127,      "%",        0.03125, 0.0,    0.0,   7.96,      2 ; * (  1 byte)
      vvtCLKI             = scalar, U08,     128,      "%",        0.03125, 0.0,    0.0,   7.96,      2 ; * (  1 byte)
      vvtCLKD             = scalar, U08,     129,      "%",        0.00781, 0.0,    0.0,   1.99,      3 ; * (  1 byte)
      vvtCL0DutyAng       = scalar, S16,     130,    "deg",        1.0,     0.0, -360.0,  360.0,      0 ; * (  2 bytes)
      vvtCLMinAng         = scalar, U08,     132,    "deg",        0.5,     0.0,    0.0,  100.0,      0 ; * (  1 byte)
      vvtCLMaxAng         = scalar, U08,     133,    "deg",        0.5,     0.0,    0.0,  100.0,      0 ; * (  1 byte)

      crankingEnrichTaper = scalar,  U08,    134,  "s",  0.1,      0.0,  0.0,     25.5,    1

      ;Pressure transducers
      fuelPressureEnable  = bits,   U08,     135, [0:0], "Off", "On"
      oilPressureEnable   = bits,   U08,     135, [1:1], "Off", "On"
      oilPressureProtEnbl = bits,   U08,     135, [2:2], "Off", "On"
      oilPressurePin      = bits,   U08,     135, [3:7], "A0", "A1", "A2", "A3", "A4", "A5", "A6", "A7", "A8", "A9", "A10", "A11", "A12", "A13", "A14", "A15", "A16", "A17", "A18", "A19", "A20", "A21", "A22", INVALID, INVALID, INVALID, INVALID, INVALID, INVALID, INVALID, INVALID, INVALID

      fuelPressurePin     = bits,   U08,     136, [0:4], "A0", "A1", "A2", "A3", "A4", "A5", "A6", "A7", "A8", "A9", "A10", "A11", "A12", "A13", "A14", "A15", "A16", "A17", "A18", "A19", "A20", "A21", "A22", INVALID, INVALID, INVALID, INVALID, INVALID, INVALID, INVALID, INVALID, INVALID
      
    #if pressure_bar
      fuelPressureMin     = scalar, S08,     137,        "BAR",       0.0698,    0.0,  -7.0,     8.9,    2 ;Note signed int
      fuelPressureMax     = scalar, U08,     138,        "BAR",       0.0698,    0.0,   0.0,     17.8,   2
      oilPressureMin      = scalar, S08,     139,        "BAR",       0.0698,    0.0,  -7.0,     8.9,    2 ;Note signed int
      oilPressureMax      = scalar, U08,     140,        "BAR",       0.0698,    0.0,   0.0,     17.8,   2
      oilPressureProtMins = array,  U08,     145, [  4], "BAR",       0.0698,    0.0,   0.0,     17.8,   2
    #else
      fuelPressureMin     = scalar, S08,     137,        "psi",       1.0,       0.0,  -100,     127,    0 ;Note signed int
      fuelPressureMax     = scalar, U08,     138,        "psi",       1.0,       0.0,   0.0,     255,    0
      oilPressureMin      = scalar, S08,     139,        "psi",       1.0,       0.0,  -100,     127,    0 ;Note signed int
      oilPressureMax      = scalar, U08,     140,        "psi",       1.0,       0.0,   0.0,     255,    0
      oilPressureProtMins = array,  U08,     145, [  4], "psi",       1.0,       0.0,   0.0,     255,    0
    #endif
      oilPressureProtRPM  = array,  U08,     141, [  4], "RPM",     100.0,       0.0,   100.0, 25500,    0
      
      wmiEnabled          = bits,   U08,     149, [0:0], "Off", "On"
      wmiMode             = bits,   U08,     149, [1:2], "Simple", "Proportional", "Openloop", "Closedloop"

      wmiAdvEnabled   = bits,   U08,     149, [7:7], "Off", "On" 

      wmiTPS              = scalar, U08,     150,        "%TPS",     0.5,    0.0,    0.0,   100.0,  1
      wmiRPM              = scalar, U08,     151,        "RPM",      100.0,  0.0,    0,     10000,  0
      wmiMAP              = scalar, U08,     152,        "kPa",      2.0,    0.0,    0.0,   511.0,  0
      wmiMAP2             = scalar, U08,     153,        "kPa",      2.0,    0.0,    0.0,   511.0,  0
#if CELSIUS
      wmiIAT              = scalar, U08,     154,        "C",        1.0,    -40,    -40,   215,    0
#else
      wmiIAT              = scalar, U08,     154,        "F",        1.8,    -22.23, -40,   419,    0
#endif
      wmiOffset           = scalar, S08,     155,        "ms",      1.0,    0.0,    -12.7,  12.7,    0 ;Note signed int

      wmiIndicatorEnabled  = bits,   U08,     156, [0:0], "Off", "On" 
      wmiIndicatorPin      = bits,   U08,     156, [1:6], "Board Default", $DIGITAL_PIN
      wmiIndicatorPolarity = bits ,  U08,     156, [7:7], "Normal", "Inverted"

      wmiEmptyEnabled  = bits,   U08,     157, [0:0], "Off", "On" 
      wmiEmptyPin      = bits,   U08,     157, [1:6], "Board Default", $DIGITAL_PIN
      wmiEmptyPolarity = bits ,  U08,     157, [7:7], "Normal", "Inverted"

      wmiEnabledPin   = bits,   U08,     158, [0:5], "Board Default", $DIGITAL_PIN

      wmiAdvBins      = array,  U08,      159, [6], "kPa",  2.0,       0.0,   0.0,     511.0,    0
      wmiAdvAdj       = array,  U08,      165, [6], "Deg",  1.0,       -40,   -40,     40.0,    0

      vvtCLminDuty        = scalar, U08,     171,        "%",        0.5,       0.0,   0.0,     100.0,    1 ; Minimum and maximum duty cycles when using closed loop
      vvtCLmaxDuty        = scalar, U08,     172,        "%",        0.5,       0.0,   0.0,     100.0,    1

      vvt2Pin             = bits  , U08,     173, [0:5], "Board Default", "INVALID", "INVALID", "3", "4", "5", "6", "7", "8", "9", "10", "11", "12", "13", "14", "15", "16", "17", "18", "19", "20", "21", "22", "23", "24", "25", "26", "27", "28", "29", "30", "31", "32", "33", "34", "35", "36", "37", "38", "39", "40", "41", "42", "43", "44", "45", "46", "47", "48", "49", "50", "51", "52", "53", "INVALID", "INVALID", "INVALID", "INVALID", "INVALID", "INVALID", "INVALID", "INVALID", "INVALID", "INVALID"
      vvt2Enabled         = bits,   U08,     173, [6:6], "Off", "On"
      TrigEdgeThrd        = bits,   U08,     173, [7:7], "RISING", "FALLING"

      ;Fuel temperature correction
      #if CELSIUS
      fuelTempBins        = array,  U08,      174, [6],    "C",    1.0,    -40,    -40,    215,      0
      #else
      fuelTempBins        = array,  U08,      174, [6],    "F",    1.8, -22.23,    -40,    419,      0
      #endif
      fuelTempValues      = array,  U08,      180, [6],    "%",    1.0,    0.0,      0,    255,      0

      ;Things for the 2nd spark table
      spark2Algorithm      = bits,   U08,     186, [0:2], $loadSourceNames
      spark2Mode           = bits,   U08,     186, [3:5], "Off", "Multiplied %", "Added", "Switched - Conditional", "Switched - Input based","INVALID","INVALID","INVALID"
      spark2SwitchVariable = bits,   U08,     186, [6:7], "RPM", "MAP", "TPS", "ETH%"
      spark2SwitchValue    = scalar, U16,     187, { bitStringValue(fuel2SwitchUnits,  spark2SwitchVariable) },  {(spark2SwitchVariable == 2) ? 0.5 : 1.0},       0.0,   0.0,     9000,    {(spark2SwitchVariable == 2) ? 1 : 0}
      spark2InputPin       = bits ,  U08,     189, [0:5],           $IO_Pins_no_def
      spark2InputPolarity  = bits ,  U08,     189, [6:6],           "LOW", "HIGH"
      spark2InputPullup    = bits ,  U08,     189, [7:7],           "No", "Yes"

      oilPressureProtTime   = scalar, U08,    190, "seconds", 0.1, 0.0, 0.0, 25, 1

      unused11_190_191      = array,  U08,    191,  [1], "RPM",  100.0,      0.0,  100,     25500,    0

;Page 11 is the fuel map and axis bins only
page = 11
  ;  name       = bits,   type,    offset, bits
  ;  name       = array,  type,    offset, shape, units,     scale, translate,    lo,      hi, digits
  ;  name       = scalar, type,    offset,        units,     scale, translate,    lo,      hi, digits
      veTable2      = array,  U08,       0, [16x16],"%",          1.0,      0.0,   0.0,   255.0,      0
      fuelRPM2Bins  = array,  U08,     256, [  16], "RPM",      100.0,      0.0,   0.0, 25500.0,      0
      fuelLoad2Bins = array,  U08,     272, [  16], { bitStringValue(algorithmUnits ,  fuel2Algorithm) }, fuel2LoadRes,      0.0,   0.0,   { fuel2LoadMax },      fuel2DecimalRes


;--------------------------------------------------
;Water methanol injection and vvt2 maps (Page 12)
;--------------------------------------------------
page = 12
      wmiTable      = array,  U08,      0,[8x8],    "%",         1.0,      0.0,   0.0,  {wmiLoadMax},      0
      rpmBinsWMI    = array,  U08,     64,[  8],   "RPM",      100.0,      0.0,   100,      25500,      0
      mapBinsWMI    = array,  U08,     72,[  8],   "kPa",        2.0,      0.0,   0.0,      511.0,      0
      vvt2Table     = array,  U08,     80,[8x8],     "%",        0.5,      0.0,     0,        100,      1
      rpmBinsVVT2   = array,  U08,    144,[  8],   "RPM",      100.0,      0.0,   100,      25500,      0
      loadBinsVVT2  = array,  U08,    152,[  8],   { bitStringValue(algorithmUnits ,  vvtLoadSource) }, vvtLoadRes,        0.0,   0.0,     {vvtLoadMax},      vvtDecimalRes
      dwellTable    = array,  U08,    160,[4x4],    "ms",        0.1,      0.0,   0.1,        8.0,      1
      rpmBinsDwell  = array,  U08,    176,[  4],   "RPM",      100.0,      0.0,   100,      25500,      0
      loadBinsDwell  = array,  U08,    180,[  4],   { bitStringValue(algorithmUnits ,  ignAlgorithm) },     ignLoadRes,      0.0,   0.0,   {ignLoadMax},      ignDecimalRes

;Page 13 is the programmable outputs
page = 13
      outputInverted0 = bits,     U08,    0,  [0:0],  "Active high",  "Active low"
      outputInverted1 = bits,     U08,    0,  [1:1],  "Active high",  "Active low"
      outputInverted2 = bits,     U08,    0,  [2:2],  "Active high",  "Active low"
      outputInverted3 = bits,     U08,    0,  [3:3],  "Active high",  "Active low"
      outputInverted4 = bits,     U08,    0,  [4:4],  "Active high",  "Active low"
      outputInverted5 = bits,     U08,    0,  [5:5],  "Active high",  "Active low"
      outputInverted6 = bits,     U08,    0,  [6:6],  "Active high",  "Active low"
      outputInverted7 = bits,     U08,    0,  [7:7],  "Active high",  "Active low"
      kindOfLimiting0 = bits,     U08,    1,  [0:0],  "Minimum",  "Maximum"
      kindOfLimiting1 = bits,     U08,    1,  [1:1],  "Minimum",  "Maximum"
      kindOfLimiting2 = bits,     U08,    1,  [2:2],  "Minimum",  "Maximum"
      kindOfLimiting3 = bits,     U08,    1,  [3:3],  "Minimum",  "Maximum"
      kindOfLimiting4 = bits,     U08,    1,  [4:4],  "Minimum",  "Maximum"
      kindOfLimiting5 = bits,     U08,    1,  [5:5],  "Minimum",  "Maximum"
      kindOfLimiting6 = bits,     U08,    1,  [6:6],  "Minimum",  "Maximum"
      kindOfLimiting7 = bits,     U08,    1,  [7:7],  "Minimum",  "Maximum"
      outputPin       = array,    U08,    2,  [  8], "",        1.0,     0.0,   0.0,    255.0,      0
          outputPin0  = bits,     U08,    2,  [0:7],  $comp_IO_Pins
          outputPin1  = bits,     U08,    3,  [0:7],  $comp_IO_Pins
          outputPin2  = bits,     U08,    4,  [0:7],  $comp_IO_Pins
          outputPin3  = bits,     U08,    5,  [0:7],  $comp_IO_Pins
          outputPin4  = bits,     U08,    6,  [0:7],  $comp_IO_Pins
          outputPin5  = bits,     U08,    7,  [0:7],  $comp_IO_Pins
          outputPin6  = bits,     U08,    8,  [0:7],  $comp_IO_Pins
          outputPin7  = bits,     U08,    9,  [0:7],  $comp_IO_Pins
      outputDelay     = array,    U08,   10,  [  8], "S",       0.1,     0.0,   0.0,     25.5,      1
      firstDataIn     = array,    U08,   18,  [  8], "",        1.0,     0.0,   0.0,     255.0,      0
          firstDataIn0= bits,     U08,   18,  [0:7], $fullStatus_def
          firstDataIn1= bits,     U08,   19,  [0:7], $fullStatus_def
          firstDataIn2= bits,     U08,   20,  [0:7], $fullStatus_def
          firstDataIn3= bits,     U08,   21,  [0:7], $fullStatus_def
          firstDataIn4= bits,     U08,   22,  [0:7], $fullStatus_def
          firstDataIn5= bits,     U08,   23,  [0:7], $fullStatus_def
          firstDataIn6= bits,     U08,   24,  [0:7], $fullStatus_def
          firstDataIn7= bits,     U08,   25,  [0:7], $fullStatus_def
      secondDataIn    = array,    U08,   26,  [  8], "",        1.0,     0.0,   0.0,      255.0,      0
          secondDataIn0= bits,     U08,   26,  [0:7], $fullStatus_def
          secondDataIn1= bits,     U08,   27,  [0:7], $fullStatus_def
          secondDataIn2= bits,     U08,   28,  [0:7], $fullStatus_def
          secondDataIn3= bits,     U08,   29,  [0:7], $fullStatus_def
          secondDataIn4= bits,     U08,   30,  [0:7], $fullStatus_def
          secondDataIn5= bits,     U08,   31,  [0:7], $fullStatus_def
          secondDataIn6= bits,     U08,   32,  [0:7], $fullStatus_def
          secondDataIn7= bits,     U08,   33,  [0:7], $fullStatus_def
      outputTimeLimit = array,    U08,   34,  [  8], "S",       0.1,     0.0,   0.0,     25.5,      1
      unused13_35_49  = array,    U08,   42,  [  8], "%",        1.0,     0.0,   0.0,     100.0,     0
      firstTarget     = array,    S16,   50,  [  8], "",        1.0,     0.0, -32768.0,  32768.0,      0
      secondTarget    = array,    S16,   66,  [  8], "",        1.0,     0.0, -32768.0,  32768.0,      0
      firstCompType0  = bits,     U08,   82,  [0:2],  $comparator_def
      secondCompType0 = bits,     U08,   82,  [3:5],  $comparator_def
      bitwise0        = bits,     U08,   82,  [6:7],  $bitwise_def
      firstCompType1  = bits,     U08,   83,  [0:2],  $comparator_def
      secondCompType1 = bits,     U08,   83,  [3:5],  $comparator_def
      bitwise1        = bits,     U08,   83,  [6:7],  $bitwise_def
      firstCompType2  = bits,     U08,   84,  [0:2],  $comparator_def
      secondCompType2 = bits,     U08,   84,  [3:5],  $comparator_def
      bitwise2        = bits,     U08,   84,  [6:7],  $bitwise_def
      firstCompType3  = bits,     U08,   85,  [0:2],  $comparator_def
      secondCompType3 = bits,     U08,   85,  [3:5],  $comparator_def
      bitwise3        = bits,     U08,   85,  [6:7],  $bitwise_def
      firstCompType4  = bits,     U08,   86,  [0:2],  $comparator_def
      secondCompType4 = bits,     U08,   86,  [3:5],  $comparator_def
      bitwise4        = bits,     U08,   86,  [6:7],  $bitwise_def
      firstCompType5  = bits,     U08,   87,  [0:2],  $comparator_def
      secondCompType5 = bits,     U08,   87,  [3:5],  $comparator_def
      bitwise5        = bits,     U08,   87,  [6:7],  $bitwise_def
      firstCompType6  = bits,     U08,   88,  [0:2],  $comparator_def
      secondCompType6 = bits,     U08,   88,  [3:5],  $comparator_def
      bitwise6        = bits,     U08,   88,  [6:7],  $bitwise_def
      firstCompType7  = bits,     U08,   89,  [0:2],  $comparator_def
      secondCompType7 = bits,     U08,   89,  [3:5],  $comparator_def
      bitwise7        = bits,     U08,   89,  [6:7],  $bitwise_def
      candID          = array,    U16,   90,  [  8], "",         1.0,     0.0,   0.0,    255.0,      0
      unused12_106_115= array,    U08,  106,  [ 10],  "%",       1.0,     0.0,   0.0,      255,      0

      ;RTC and onboard logging stuff
      onboard_log_csv_separator = bits,     U08,  116, [0:1], ";", ",", "tab", "space" 
      onboard_log_file_style    = bits,     U08,  116, [2:3], "Disabled", "CSV", "INVALID", "INVALID" ;Future maybe more file types.
      onboard_log_file_rate     = bits,     U08,  116, [4:5], "1Hz", "4Hz", "10Hz", "30Hz" 
      onboard_log_filenaming    = bits,     U08,  116, [6:7], "Overwrite", "Date-time", "Sequential", "INVALID" 
      onboard_log_storage       = bits,     U08,  117, [0:1], "sd-card", "INVALID", "INVALID", "INVALID" ;In the future maybe an onboard spi flash can be used, or switch between SDIO vs SPI sd card interfaces.
      onboard_log_trigger_boot  = bits,     U08,  117, [2:2], "Disabled", "On boot"
      onboard_log_trigger_RPM   = bits,     U08,  117, [3:3], "Disabled", "Enabled"
      onboard_log_trigger_prot  = bits,     U08,  117, [4:4], "Disabled", "Enabled"
      onboard_log_trigger_Vbat  = bits,     U08,  117, [5:5], "Disabled", "Enabled"
      onboard_log_trigger_Epin  = bits,     U08,  117, [6:7], "Disabled", "Enabled", "INVALID", "INVALID" ;In future add momentary on/off option
      onboard_log_tr1_duration  = scalar,   U16,  118,        "s",        1.000,  0.0,    0,     65000,  0
      onboard_log_tr2_thr_on    = scalar,   U08,  120,        "RPM",      100.0,  0.0,    0,     10000,  0
      onboard_log_tr2_thr_off   = scalar,   U08,  121,        "RPM",      100.0,  0.0,    0,     10000,  0
      onboard_log_tr3_thr_RPM   = bits,     U08,  122, [0:0], "Disabled", "Enabled"
      onboard_log_tr3_thr_MAP   = bits,     U08,  122, [1:1], "Disabled", "Enabled"
      onboard_log_tr3_thr_Oil   = bits,     U08,  122, [2:2], "Disabled", "Enabled"
      onboard_log_tr3_thr_AFR   = bits,     U08,  122, [3:3], "Disabled", "Enabled"     
      onboard_log_tr4_thr_on    = scalar,   U08,  123,        "V",        0.1,   0.0,  0.0,  15.90,      2 ; * (  1 byte)    
      onboard_log_tr4_thr_off   = scalar,   U08,  124,        "V",        0.1,   0.0,  0.0,  14.90,      2 ; * (  1 byte)   
      onboard_log_tr5_Epin_pin  = bits ,    U08,  125, [0:5],           $IO_Pins_no_def
      unused13_125_2            = bits ,    U08,  125, [6:7], ";", ",", "tab", "space" 

      unused12_125_127          = array,    U08,  126,  [2],  "%",       1.0,     0.0,   0.0,      255,      0

;--------------------------------------------------
;Second ignition map (Page 14)
;--------------------------------------------------
page = 14
      advTable2  = array,  U08,     0,[16x16],  "deg",       1.0,       -40,  { ign2ValuesMin },   { ign2ValuesMax },      0
      rpmBins3   = array,  U08,   256,[   16],  "RPM",       100.0,     0.0,   100,   25500,      0
      mapBins2   = array,  U08,   272, [  16], { bitStringValue(algorithmUnits ,  spark2Algorithm) }, ign2LoadRes,      0.0,   0.0,   { ign2LoadMax },      ign2DecimalRes ; This name has to be used in order for the table to show up in MLVs table. I can't find the regexs that make this work :(

;-------------------------------------------------------------------------------

;--------------------------------------------------
;boost Duty lookup map (Page 15)
;--------------------------------------------------
page = 15
;boost Duty lookup table
      boostTableDutyLookup          = array,  U08,    0,    [8x8],  "Duty Cycle %",   0.5,        0.0,    0,      100,            0
      rpmBinsDutyLookup             = array,  U08,    64,   [  8],  "RPM",            100.0,      0.0,    100,    25500,          0
      loadBinsDutyLookup            = array,  U08,    72,   [  8],  "kpa",            2.0,        0.0,    0.0,    {fuelLoadMax},  0
;add variables for improved closedloop boost control
      boostControlEnable            = bits,   U08,    80,   [0:0],  "Baro",  "Fixed"
      unused15_1_1                  = bits,   U08,    80,   [1:3],  "False", "INVALID","INVALID", "INVALID","INVALID", "INVALID","INVALID", "INVALID"
      unused15_1_2                  = bits,   U08,    80,   [4:6],  "False", "INVALID","INVALID", "INVALID","INVALID", "INVALID","INVALID", "INVALID"
      unused15_1_3                  = bits,   U08,    80,   [7:7],  "False", "INVALID"
      boostDCWhenDisabled           = scalar, U08,    81,           "%",              1,          0,      0,      100,            0
      boostControlEnableThreshold   = scalar, U08,    82,           "kpa",            1,          0.0,    0.0,    255,            0 
      

; Air conditioning control
      airConEnable                  = bits,    U08,   83,  [0:0], "Off", "On"
      airConCompPol                 = bits,    U08,   83,  [1:1], "Normal", "Inverted"
      airConReqPol                  = bits,    U08,   83,  [2:2], "Normal", "Inverted"
      airConTurnsFanOn              = bits,    U08,   83,  [3:3], "No", "Yes"
      airConFanEnabled              = bits,    U08,   83,  [4:4], "Disabled", "Enabled"
      airConFanPol                  = bits,    U08,   83,  [5:5], "Normal", "Inverted"
      airConUnused1                 = bits,    U08,   83,  [6:7], "0", "1", "2", "3"
      airConCompPin                 = bits,    U08,   84,  [0:5], "Unused", "INVALID", "INVALID", "3", "4", "5", "6", "7", "8", "9", "10", "11", "12", "13", "14", "15", "16", "17", "18", "19", "20", "21", "22", "23", "24", "25", "26", "27", "28", "29", "30", "31", "32", "33", "34", "35", "36", "37", "38", "39", "40", "41", "42", "43", "44", "45", "46", "47", "48", "49", "50", "51", "52", "53", "INVALID", "A8", "A9", "A10", "A11", "A12", "A13", "A14", "A15", "INVALID"
      airConUnused2                 = bits,    U08,   84,  [6:7], "0", "1", "2", "3"
      airConReqPin                  = bits,    U08,   85,  [0:5], "Unused", "INVALID", "INVALID", "3", "4", "5", "6", "7", "8", "9", "10", "11", "12", "13", "14", "15", "16", "17", "18", "19", "20", "21", "22", "23", "24", "25", "26", "27", "28", "29", "30", "31", "32", "33", "34", "35", "36", "37", "38", "39", "40", "41", "42", "43", "44", "45", "46", "47", "48", "49", "50", "51", "52", "53", "INVALID", "A8", "A9", "A10", "A11", "A12", "A13", "A14", "A15", "INVALID"
      airConUnused3                 = bits,    U08,   85,  [6:7], "0", "1", "2", "3"
      airConTPSCut                  = scalar,  U08,   86,  "%",      0.5,        0.0,     0.0,    100.0,    1
      airConMinRPM                  = scalar,  U08,   87,  "RPM",     10,        0.0,     0.0,     2550,    0
      airConMaxRPM                  = scalar,  U08,   88,  "RPM",    100,        0.0,     0.0,    25500,    0
#if CELSIUS
      airConClTempCut               = scalar,  U08,   89,    "C",    1.0,        -40,     -40,      215,    0
#else
      airConClTempCut               = scalar,  U08,   89,    "F",    1.8,     -22.23,     -40,      419,    0
#endif
      airConIdleSteps               = scalar,  U08,   90, "%/Steps", 1.0,        0.0,     0.0,      255,    0
      airConTPSCutTime              = scalar,  U08,   91,    "s",    0.1,        0.0,     0.0,     25.5,    1
      airConCompOnDelay             = scalar,  U08,   92,    "s",    0.1,        0.0,     0.0,     25.5,    1
      airConAfterStartDelay         = scalar,  U08,   93,    "s",    0.1,        0.0,     0.0,     25.5,    1
      airConRPMCutTime              = scalar,  U08,   94,    "s",    0.1,        0.0,     0.0,     25.5,    1
      airConFanPin                  = bits,    U08,   95,  [0:5], "Unused", "INVALID", "INVALID", "3", "4", "5", "6", "7", "8", "9", "10", "11", "12", "13", "14", "15", "16", "17", "18", "19", "20", "21", "22", "23", "24", "25", "26", "27", "28", "29", "30", "31", "32", "33", "34", "35", "36", "37", "38", "39", "40", "41", "42", "43", "44", "45", "46", "47", "48", "49", "50", "51", "52", "53", "INVALID", "A8", "A9", "A10", "A11", "A12", "A13", "A14", "A15", "INVALID"
      airConUnused4                 = bits,    U08,   95,  [6:7], "0", "1", "2", "3"
      airConIdleUpRPMAdder          = scalar,  U08,   96,  "Added Target RPM", 10.0, 0.0, 0.0,    250.0,    0
      airConPwmFanMinDuty           = scalar,  U08,   97,  "%",      0.5,        0.0,     0.0,    100.0,    1

      rollingProtRPMDelta           = array,   S08,   98, [4], "RPM",     10.0,    0,   -1000,   0,    0           
      rollingProtCutPercent         = array,   U08,   102, [4],    "%",    1.0,    0,   0,    100,      0

      Unused15_98_255               = array,   U08,   98,   [150],   "%", 1.0,   0.0,     0.0,      255,    0

;-------------------------------------------------------------------------------

[EventTriggers]
      triggeredPageRefresh = 1, { vssRefresh > 0 }

[ConstantsExtensions]
    requiresPowerCycle = nCylinders
    requiresPowerCycle = pinLayout
    requiresPowerCycle = injLayout
    requiresPowerCycle = inj4CylPairing
    requiresPowerCycle = twoStroke
    requiresPowerCycle = engineType
    requiresPowerCycle = alternate
    requiresPowerCycle = fanPin
    requiresPowerCycle = reqFuel
    requiresPowerCycle = TrigEdge
    requiresPowerCycle = TrigEdgeSec
    requiresPowerCycle = numTeeth
    requiresPowerCycle = missingTeeth
    requiresPowerCycle = trigPatternSec
    requiresPowerCycle = injOpen
    requiresPowerCycle = IgInv
    requiresPowerCycle = fanInv
    requiresPowerCycle = boostEnabled
    requiresPowerCycle = vvtEnabled
;  requiresPowerCycle = vvtChannels
    requiresPowerCycle = boostFreq
    requiresPowerCycle = vvtFreq
    requiresPowerCycle = idleFreq
    requiresPowerCycle = sparkMode
    requiresPowerCycle = launchPin
    requiresPowerCycle = launchEnable
    requiresPowerCycle = launchHiLo
    requiresPowerCycle = flexEnabled
    requiresPowerCycle = vssMode
    requiresPowerCycle = vssPin
    requiresPowerCycle = oddfire2
    requiresPowerCycle = oddfire3
    requiresPowerCycle = oddfire4
    requiresPowerCycle = iacCLminValue
    requiresPowerCycle = iacCLmaxValue
    requiresPowerCycle = useExtBaro
    requiresPowerCycle = useEMAP
    requiresPowerCycle = baroPin
    requiresPowerCycle = rotaryType
    requiresPowerCycle = stagedInjSizePri
    requiresPowerCycle = stagedInjSizeSec
    requiresPowerCycle = stagingEnabled
    requiresPowerCycle = resetControl
    requiresPowerCycle = resetControlPin
    requiresPowerCycle = n2o_enable
    requiresPowerCycle = n2o_arming_pin
    requiresPowerCycle = n2o_pin_polarity
    requiresPowerCycle = knock_mode
    requiresPowerCycle = knock_pin
    requiresPowerCycle = knock_trigger
    requiresPowerCycle = knock_pullup
    requiresPowerCycle = idleUpEnabled
    requiresPowerCycle = idleUpOutputEnabled
    requiresPowerCycle = CTPSEnabled
    requiresPowerCycle = CTPSPin
    requiresPowerCycle = CTPSPolarity
    requiresPowerCycle = legacyMAP
    requiresPowerCycle = fuel2InputPin
    requiresPowerCycle = fuel2InputPolarity
    requiresPowerCycle = wmiEnabled
    requiresPowerCycle = wmiEmptyEnabled
    requiresPowerCycle = wmiEmptyPin
    requiresPowerCycle = wmiEmptyPolarity
    requiresPowerCycle = wmiIndicatorEnabled
    requiresPowerCycle = wmiIndicatorPin
    requiresPowerCycle = wmiIndicatorPolarity
    requiresPowerCycle = vvtCLminDuty
    requiresPowerCycle = vvtCLmaxDuty

    requiresPowerCycle = caninput_sel0a
    requiresPowerCycle = caninput_sel0b
    requiresPowerCycle = caninput_sel1a
    requiresPowerCycle = caninput_sel1b
    requiresPowerCycle = caninput_sel2a
    requiresPowerCycle = caninput_sel2b
    requiresPowerCycle = caninput_sel3a
    requiresPowerCycle = caninput_sel3b
    requiresPowerCycle = caninput_sel4a
    requiresPowerCycle = caninput_sel4b
    requiresPowerCycle = caninput_sel5a
    requiresPowerCycle = caninput_sel5b
    requiresPowerCycle = caninput_sel6a
    requiresPowerCycle = caninput_sel6b
    requiresPowerCycle = caninput_sel7a
    requiresPowerCycle = caninput_sel7b
    requiresPowerCycle = caninput_sel8a
    requiresPowerCycle = caninput_sel8b
    requiresPowerCycle = caninput_sel9a
    requiresPowerCycle = caninput_sel9b
    requiresPowerCycle = caninput_sel10a
    requiresPowerCycle = caninput_sel10b
    requiresPowerCycle = caninput_sel11a
    requiresPowerCycle = caninput_sel11b
    requiresPowerCycle = caninput_sel12a
    requiresPowerCycle = caninput_sel12b
    requiresPowerCycle = caninput_sel13a
    requiresPowerCycle = caninput_sel13b
    requiresPowerCycle = caninput_sel14a
    requiresPowerCycle = caninput_sel14b
    requiresPowerCycle = caninput_sel15a
    requiresPowerCycle = caninput_sel15b
    requiresPowerCycle = outputPin

    requiresPowerCycle = airConEnable
    requiresPowerCycle = airConCompPin
    requiresPowerCycle = airConReqPin
    requiresPowerCycle = airConFanPin
    requiresPowerCycle = airConReqPol
    requiresPowerCycle = airConCompPol
    requiresPowerCycle = airConFanPol
    requiresPowerCycle = airConFanEnabled

    requiresPowerCycle = fuelPressureEnable
    requiresPowerCycle = oilPressureEnable
    requiresPowerCycle = fuelPressurePin
    requiresPowerCycle = oilPressurePin

    defaultValue = pinLayout,   1
    defaultValue = TrigPattern, 0
    defaultValue = useResync,   1
    defaultValue = trigPatternSec,  0
    defaultValue = sparkMode,   0
    defaultValue = injAng,      355 355 355 355
    defaultValue = injAngRPM,   500 2000 4500 6500
    defaultValue = nInjectors,  4
    defaultValue = dutyLim,     80
    defaultValue = mapMin,      10
    defaultValue = mapMax,      260
    defaultValue = baroMin,     10
    defaultValue = baroMax,     260
    defaultValue = useEMAP,     0
    defaultValue = EMAPMin,     10
    defaultValue = EMAPMax,     260
    defaultValue = mapSwitchPoint,  0
    defaultValue = fpPrime,     3
    defaultValue = TrigFilter,  0
    defaultValue = ignCranklock,0
    defaultValue = multiplyMAP, 0
    defaultValue = includeAFR,  0
    defaultValue = incorporateAFR,  0
    defaultValue = stoich,      14.7
    defaultValue = flexEnabled, 0
    defaultValue = oddfire2,    0
    defaultValue = oddfire3,    0
    defaultValue = oddfire4,    0
    defaultValue = flexFreqLow, 50
    defaultValue = flexFreqHigh,150
    defaultValue = fuelPumpPin, 0
    defaultValue = fanPin,      0
    defaultValue = iacCLminValue,0
    defaultValue = iacCLmaxValue,100
    defaultValue = iacTPSlimit, 5
    defaultValue = iacRPMlimitHysteresis, 200
    defaultValue = boostMinDuty,0
    defaultValue = boostMaxDuty,100
    defaultValue = boostSens,   2000
    defaultValue = boostIntv,   30
    defaultValue = sparkDur,    1.0
    defaultValue = fixAngEnable,0
    defaultValue = n2o_enable,  0
    defaultValue = speeduino_tsCanId, 0
    defaultValue = true_address, 256
    defaultValue = realtime_base_address, 336
    defaultValue = stagingEnabled, 0
    defaultValue = lnchCtrlTPS, 0
    defaultValue = antiLagEnable, 0
    defaultValue = antiLagRPMWindow, 100
    defaultValue = resetControl, 0
    defaultValue = bootloaderCaps, 0
    defaultValue = aeTaperMin, 1000
    defaultValue = aeTaperMax, 5000
    defaultValue = taeMinChange, 2
    defaultValue = maeMinChange, 2
    defaultValue = aeColdPct, 100
    defaultValue = aeColdTaperMin, 0
    defaultValue = aeColdTaperMax, 60
    defaultValue = decelAmount, 100
    defaultValue = aeMode, 0 ;Set aeMode to TPS
    defaultValue = batVoltCorrect, 0
    defaultValue = aeApplyMode, 0
    defaultValue = legacyMAP, 0
    defaultValue = battVCorMode, 1
    defaultValue = idleAdvEnabled, 0 ;Idle advance control turned off
    defaultValue = aseTaperTime, 0.0
    defaultValue = dfcoDelay, 0.1
    defaultValue = idleTaperTime, 1.0
    defaultValue = dfcoDelay, 0.1
    defaultValue = dfcoMinCLT, 25
    defaultValue = crankingEnrichTaper, 0.1
    defaultValue = boostCutEnabled,     1
    defaultValue = primingDelay, 0.5
    defaultValue = vvtCLminDuty, 0
    defaultValue = vvtCLmaxDuty, 80 ;80% is a completely arbitrary amount for the max duty cycle, but seems inline with most VVT documentation
    defaultValue = vvtCL0DutyAng, 0
    defaultValue = vvt2CL0DutyAng, 0
    defaultValue = ANGLEFILTER_VVT, 0
    defaultValue = idleAdvStartDelay, 0.2 ;0.2S for a quick gear change without change the table advance
    defaultValue = boostByGearEnabled, 0
    defaultValue = airConIdleUpRPMAdder, 100
    defaultValue = airConPwmFanMinDuty, 80
    #if CELSIUS
    defaultValue = vvtMinClt, 70
    defaultValue = fuelTempBins, 0 15 30 45 60 75
    #else
    defaultValue = vvtMinClt, 160
    defaultValue = fuelTempBins, 32 59 86 113 140 157
    #endif
    defaultValue = vvtDelay, 60
    defaultValue = fuelTempValues, 100 100 100 100 100 100

    ; AFR protection default values
    defaultValue = afrProtectEnabled, 0
    defaultValue = afrProtectMAP, 180
    defaultValue = afrProtectRPM, 4000
    defaultValue = afrProtectTPS, 80
    defaultValue = afrProtectDeviationLambda, 0.10
    defaultValue = afrProtectDeviation, 1.47
    defaultValue = afrProtectCutTime, 0.8
    defaultValue = afrProtectReactivationTPS, 20

    ;Default pins
    defaultValue = fanPin,      0
    defaultValue = vvt1Pin,      0
    defaultValue = vvt2Pin,      0
    defaultValue = launchPin,   0
    defaultValue = boostPin,    0
    defaultValue = fuelPumpPin, 0
    defaultValue = tachoPin,    0
    defaultValue = tachoDuration, 2
    defaultValue = useTachoSweep, 0
    defaultValue = tachoSweepMaxRPM,  6000
    defaultValue = perToothIgn, 0
    defaultValue = dwellErrCorrect, 0
    defaultValue = resetControlPin, 0

    ;Default ADC filter values
    defaultValue = ADCFILTER_TPS,  50
    defaultValue = ADCFILTER_CLT, 180
    defaultValue = ADCFILTER_IAT, 180
    defaultValue = ADCFILTER_O2,  100
    defaultValue = ADCFILTER_BAT, 128
    defaultValue = ADCFILTER_MAP,  20 ;This is only used on Instantaneous MAP readings and is intentionally very weak to allow for faster response
    defaultValue = ADCFILTER_BARO, 64
    defaultValue = FILTER_FLEX,    75

    ; AirCon Default Values
    defaultValue = airConEnable, 0
    defaultValue = airConCompPol, 0
    defaultValue = airConReqPol, 0
    defaultValue = airConTurnsFanOn, 1
    defaultValue = airConCompPin, 0
    defaultValue = airConReqPin, 0
    defaultValue = airConFanPin, 0
    defaultValue = airConFanPol, 0
    defaultValue = airConFanEnabled, 0
    defaultValue = airConTPSCut, 65
    defaultValue = airConMinRPM, 500
    defaultValue = airConMaxRPM, 4700
    defaultValue = airConClTempCut, 120
    defaultValue = airConIdleSteps, 0
    defaultValue = airConTPSCutTime, 5.00
    defaultValue = airConCompOnDelay, 0.4
    defaultValue = airConAfterStartDelay, 5.00
    defaultValue = airConRPMCutTime, 5.00
    
    ;VSS Ratios and calibration need controller priority so they can be set with the command buttons
    controllerPriority = vssPulsesPerKm
    controllerPriority = vssRatio1
    controllerPriority = vssRatio2
    controllerPriority = vssRatio3
    controllerPriority = vssRatio4
    controllerPriority = vssRatio5
    controllerPriority = vssRatio6 

    ;These are the limits for each of the load algorithms (Refer to the PC Variables section)
    ;Order is:                        MAP   TPS   IMAP/EMAP ITB UNUSED  UNUSED  UNUSED  UNUSED
    defaultValue = algorithmLimits,   511   100   511       511 100     100     100     100
    defaultValue = fuelLoadMax, 511
    defaultValue = ignLoadMax, 511
    defaultValue = fuel2LoadMax, 511
    defaultValue = ign2LoadMax, 511

    ;SD / RTC related
    defaultValue = rtc_mode, 0       
    defaultValue = onboard_log_file_rate, 4      
    defaultValue = onboard_log_filenaming, 0   
    defaultValue = onboard_log_storage,   0    
    defaultValue = onboard_log_trigger_boot, 0    
    defaultValue = onboard_log_trigger_RPM, 0   
    defaultValue = onboard_log_trigger_prot, 0   
    defaultValue = onboard_log_trigger_Vbat, 0   
    defaultValue = onboard_log_trigger_Epin, 0
    defaultValue = onboard_log_tr1_duration, 60
    defaultValue = onboard_log_tr2_thr_on, 600  
    defaultValue = onboard_log_tr2_thr_off,400  
    defaultValue = onboard_log_tr3_thr_RPM, 0
    defaultValue = onboard_log_tr3_thr_MAP, 0
    defaultValue = onboard_log_tr3_thr_Oil, 0
    defaultValue = onboard_log_tr3_thr_AFR, 0
    defaultValue = onboard_log_tr4_thr_on, 12.5  
    defaultValue = onboard_log_tr4_thr_off, 7.0  
    defaultValue = onboard_log_tr5_Epin_pin, 0  
    defaultValue = onboard_log_csv_separator, 0

    ;VSS related settings
    defaultValue = vssRatio1, 10.0
    defaultValue = vssRatio2, 16.0
    defaultValue = vssRatio3, 22.0
    defaultValue = vssRatio4, 28.0
    defaultValue = vssRatio5, 34.0
    defaultValue = vssRatio6, 40.0
    defaultValue = vssPulsesPerKm, 3000
    defaultValue = vssSmoothing, 50

    ;pinLayout     = bits,   U08,      15, [0:7],  "Speeduino v0.1", "Speeduino v0.2", "Speeduino v0.3", "Speeduino v0.4", "INVALID", "INVALID", "01-05 MX5 PNP", "INVALID", "96-97 MX5 PNP", "NA6 MX5 PNP", "Turtana PCB", "INVALID", "INVALID", "INVALID", "INVALID", "INVALID", "INVALID", "INVALID", "INVALID", "INVALID", "Plazomat I/O 0.1", "INVALID", "INVALID", "INVALID", "INVALID", "INVALID", "INVALID", "INVALID", "INVALID", "INVALID", "Daz V6 Shield 0.1", "BMW PnP", "INVALID", "INVALID", "INVALID", "INVALID", "INVALID", "INVALID", "INVALID", "INVALID", "NO2C", "UA4C", "INVALID", "INVALID", "INVALID", "DIY-EFI CORE4 v1.0", "INVALID", "INVALID", "INVALID", "INVALID", "dvjcodec Teensy RevA", "dvjcodec Teensy RevB", "INVALID", "INVALID", "INVALID", "DropBear", "INVALID", "INVALID", "INVALID", "INVALID", "Black STM32F407VET6 V0.1", "INVALID", "INVALID", "INVALID", "INVALID", "INVALID", "INVALID", "INVALID", "INVALID", "INVALID", "INVALID", "INVALID", "INVALID", "INVALID", "INVALID", "INVALID", "INVALID", "INVALID", "INVALID", "INVALID", "INVALID", "INVALID", "INVALID", "INVALID", "INVALID", "INVALID", "INVALID", "INVALID", "INVALID", "INVALID", "INVALID", "INVALID", "INVALID", "INVALID", "INVALID", "INVALID", "INVALID", "INVALID", "INVALID", "INVALID", "INVALID", "INVALID", "INVALID", "INVALID", "INVALID", "INVALID", "INVALID", "INVALID", "INVALID", "INVALID", "INVALID", "INVALID", "INVALID", "INVALID", "INVALID", "INVALID", "INVALID", "INVALID", "INVALID", "INVALID", "INVALID", "INVALID", "INVALID", "INVALID", "INVALID", "INVALID", "INVALID", "INVALID"
    defaultValue = boardFuelOutputs,                4                 4                 4                 4                 4           4         4                 4         4                 4               4             4          4          4         4           4         4           4         4           4         4                   4           4         4           4          4          4         4           4         4           4                    6          4          4          4         4           4         4           4          4          4       4       4           4         4         4                     4           4         4           4         4                       4                       4          4          4          8          4           4           4         4         8                           4          4          4           4          4          4          4          4           4         4           4         4           4         4           4         4           4         4           4         4           4         4           4         4           4         4           4         4           4         4           4         4           4         4           4         4           4         4           4         4           4         4           4         4           4         4           4         4           4         4           4         4           4         4           4         4           4         4           4         4           4         4           4         4           4         4           4     
    defaultValue = boardIgnOutputs,                 4                 4                 4                 4                 4           4         4                 4         4                 4               4             4          4          4         4           4         4           4         4           4         4                   4           4         4           4          4          4         4           4         4           4                    6          4          4          4         4           4         4           4          4          4       4       4           4         4         4                     4           4         4           4         4                       4                       4          4          4          8          4           4           4         4         8                           4          4          4           4          4          4          4          4           4         4           4         4           4         4           4         4           4         4           4         4           4         4           4         4           4         4           4         4           4         4           4         4           4         4           4         4           4         4           4         4           4         4           4         4           4         4           4         4           4         4           4         4           4         4           4         4           4         4           4         4           4         4           4         4           4         4           4     
    defaultValue = boardHasRTC,                     0                 0                 0                 0                 0           0         0                 0         0                 0               0             0          0          0         0           0         0           0         0           0         0                   0           0         0           0          0          0         0           0         0           0                    6          0          0          0         0           0         0           0          0          0       0       0           0         0         0                     0           0         0           0         0                       0                       0          0          0          1          0           0           0         0         8                           0          0          0           0          0          0          0          0           0         0           0         0           0         0           0         0           0         0           0         0           0         0           0         0           0         0           0         0           0         0           0         0           0         0           0         0           0         0           0         0           0         0           0         0           0         0           0         0           0         0           0         0           0         0           0         0           0         0           0         0           0         0           0         0           0         0           0     

    controllerPriority = bootloaderCaps

    defaultValue = AUXin00Alias, Aux0
    defaultValue = AUXin01Alias, Aux1
    defaultValue = AUXin02Alias, Aux2
    defaultValue = AUXin03Alias, Aux3
    defaultValue = AUXin04Alias, Aux4
    defaultValue = AUXin05Alias, Aux5
    defaultValue = AUXin06Alias, Aux6
    defaultValue = AUXin07Alias, Aux7
    defaultValue = AUXin08Alias, Aux8
    defaultValue = AUXin09Alias, Aux9
    defaultValue = AUXin10Alias, Aux10
    defaultValue = AUXin11Alias, Aux11
    defaultValue = AUXin12Alias, Aux12
    defaultValue = AUXin13Alias, Aux13
    defaultValue = AUXin14Alias, Aux14
    defaultValue = AUXin15Alias, Aux15

    defaultValue = prgm_out00Alias, PrgmOut0
    defaultValue = prgm_out01Alias, PrgmOut1
    defaultValue = prgm_out02Alias, PrgmOut2
    defaultValue = prgm_out03Alias, PrgmOut3
    defaultValue = prgm_out04Alias, PrgmOut4
    defaultValue = prgm_out05Alias, PrgmOut5
    defaultValue = prgm_out06Alias, PrgmOut6
    defaultValue = prgm_out07Alias, PrgmOut7

    defaultValue = rpmwarn, 3000
    defaultValue = rpmdang, 5000
    defaultValue = rpmhigh, 8000

    defaultValue = mapwarn, 200
    defaultValue = mapdang, 245
    defaultValue = maphigh, 255

    defaultValue = batlow,  11.8
    defaultValue = bathigh, 15

    defaultValue = rollingProtRPMDelta,      -300 -200  -100  -50
    defaultValue = rollingProtCutPercent,    50   65    80    95

#if LAMBDA
      defaultValue = wueAFR, -0.136 -0.102 -0.082 -0.068 -0.054 -0.041 -0.027 -0.014 -0.007 0.000
#else
      defaultValue = wueAFR, -2.0 -1.5 -1.2 -1.0 -0.8 -0.6 -0.4 -0.2 -0.1 0.0
#endif

[Menu]

   ;----------------------------------------------------------------------------
   ;  There are five pre-defined values that may be used to define your menus.
   ;  The first four allow access to the "standard" dialog boxes, the last one
   ;  merely draws a separator (horizontal line) in the menu.
   ;
   ;     std_constants
   ;     std_enrichments
   ;     std_realtime
   ;     std_warmup
   ;
   ;     std_separator
   ;
   ;  If you use any of the std_constants, std_enrichments or std_warmup
   ;  editors, they may be optionally suffixed with a page number (only
   ;  useful for multi-page code variants), which causes them to edit the
   ;  specified page.  If you leave off the page specifier, they edit logical
   ;  page one as specified in the Constants section.
   ;
   ;  There are four special menu names, which when used append to the standard
   ;  menus of the same name instead of creating a new one.  The menu names
   ;  are "File", "Communications", "Tools" and "Help".
   ;
   ;----------------------------------------------------------------------------

menuDialog = main

   menu = "Settings"
      subMenu = engine_constants,   "Engine Constants"
      subMenu = injChars,           "Injector Characteristics"
      subMenu = triggerSettings,    "Trigger Setup"
      ;subMenu = OLED,               "OLED Setup"
      subMenu = airdensity_curve,   "IAT Density"
      subMenu = baroFuel_curve,     "Barometric Correction"
      subMenu = reset_control,      "Reset Control"

      subMenu = std_separator
      subMenu = gaugeLimits, "Gauge Limits"

      subMenu = std_separator
      subMenu = io_summary, "I/O Summary"
      subMenu = std_separator
      subMenu = prgm_out_config,  "Programmable outputs"

   menu = "&Tuning"
      subMenu = std_realtime,       "Realtime Display"
      subMenu = accelEnrichments,   "Acceleration Enrichment"
      subMenu = egoControl,         "AFR/O2", 3
      groupMenu = "Engine Protection"
        groupChildMenu = engineProtection,          "Common Engine Protection"
        groupChildMenu = revLimiterDialog,          "Rev Limiters",             { engineProtectType }
        groupChildMenu = boostCut,                  "Boost Cut",                { engineProtectType }
        groupChildMenu = oilPressureProtection,     "Oil Pressure",             { engineProtectType }
        groupChildMenu = afrProtect,                "AFR Protection",           { engineProtectType }
      subMenu = flexFuel,           "Flex Fuel",        2
      subMenu = veTableDialog,      "VE Table",       0
      subMenu = sparkTbl,           "Spark Table",    2
      subMenu = afrTable1Tbl,       "AFR Target Table",       5
      subMenu = lambdaTable1Tbl,    "Lambda Target Table",    5
      subMenu = std_separator
      subMenu = fuelTable2Dialog,   "Second fuel Table", 11
      subMenu = sparkTable2Dialog,  "Second spark Table", 14
      subMenu = std_separator
      subMenu = inj_trimad,         "Sequential fuel trim (1-4)", 9
      subMenu = inj_trimad_B,       "Sequential fuel trim (5-8)", 9, { nFuelChannels >= 5 }
      subMenu = std_separator
      subMenu = stagingTableDialog, "Staged Injection", 10, { nCylinders <= 4 || injType == 1 } ; Can't do staging on more than 4 cylinder engines unless TBI is used
      subMenu = std_separator
      subMenu = fuelTemp_curve,     "Fuel Temp Correction", { flexEnabled }

   menu = "&Spark"
      subMenu = sparkSettings,          "Spark Settings"
      subMenu = sparkTbl,               "Spark Table", 2
      subMenu = dwellSettings,          "Dwell settings"
      subMenu = dwell_correction_curve, "Dwell Compensation"
      subMenu = dwell_map,              "Dwell Map",  { useDwellMap }
      subMenu = iat_retard_curve,       "IAT Retard"
      subMenu = clt_advance_curve,      "Cold Advance"
      ;subMenu = knockSettings,          "Knock Settings"
      subMenu = rotary_ignition,        "Rotary Ignition",    { sparkMode == 4 }

   menu = "&Startup/Idle"
        subMenu = crankPW,              "Cranking Settings"
        subMenu = primePW,              "Priming Pulsewidth"
        subMenu = warmup,               "Warmup Enrichment"
        subMenu = ASE,                  "Afterstart Enrichment (ASE)"
        subMenu = std_separator
        subMenu = idleSettings,         "Idle Control"
        subMenu = iacClosedLoop_curve,  "Idle - RPM targets", 7, { iacAlgorithm == 3 || iacAlgorithm == 5 || iacAlgorithm == 6 || iacAlgorithm == 7 || idleAdvEnabled >= 1 }
        subMenu = iacPwm_curve,         "Idle - PWM Duty Cycle", 7, { iacAlgorithm == 2 || iacAlgorithm == 6}
        subMenu = iacPwmCrank_curve,    "Idle - PWM Cranking Duty Cycle", 7, { iacAlgorithm == 2 || iacAlgorithm == 3 || iacAlgorithm == 6}
        subMenu = iacStep_curve,        "Idle - Stepper Motor", 7, { iacAlgorithm == 4 || iacAlgorithm == 7 }
        subMenu = iacStepCrank_curve,   "Idle - Stepper Motor Cranking", 7, { iacAlgorithm == 4 || iacAlgorithm == 5 || iacAlgorithm == 7 }
        subMenu = std_separator
        subMenu = idleUpSettings,       "Idle Up Settings", { iacAlgorithm == 2 || iacAlgorithm == 3 || iacAlgorithm == 4 || iacAlgorithm == 5 || iacAlgorithm == 6 || iacAlgorithm == 7 }
        subMenu = std_separator
        subMenu = idleAdvanceSettings,  "Idle Advance Settings"

    menu = "&Accessories"
        subMenu = fanSettings,          "Thermo Fan"
        subMenu = pwmFan,               "PWM Fan Curve", { fanEnable == 2 }
        subMenu = LaunchControl,        "Launch Control / Flat Shift / Anti-lag"
        subMenu = fuelpump,             "Fuel Pump"
        subMenu = NitrousControl,       "Nitrous"
        subMenu = vssSettings,          "VSS and Gear detection"
		subMenu = airCon,               "Air Conditioning Control"
        subMenu = std_separator
        subMenu = boostSettings,        "Boost Control"
        subMenu = boostLoad,             "Boost Targets/Duty", 8,  { boostEnabled }
        subMenu = std_separator
        subMenu = vvtSettings,          "VVT Control"
        subMenu = vvtTbl,               "VVT Target/Duty", 8,  { vvtEnabled }
        subMenu = vvt2Tbl,              "VVT2 Target/Duty", 8,  { vvtEnabled && vvt2Enabled }
        subMenu = std_separator
        subMenu = wmiSettings,          "WMI Control", { !vvtEnabled }
        subMenu = wmiTbl,               "WMI duty cycle", 8,  { !vvtEnabled && wmiEnabled && wmiMode > 1 }  
        subMenu = std_separator
        subMenu = tacho,                "Tacho Output"

        subMenu = std_separator

    #if CAN_COMMANDS
        subMenu = can_serial3IO,        "Canbus/Secondary Serial IO Interface"
        subMenu = CanBcast,             "CAN Broadcasting menu", { enable_intcan && intcan_available }
        subMenu = std_separator
        subMenu = Canin_config,         "External Auxillary Input Channel Configuration", {enable_secondarySerial || (enable_intcan && intcan_available)}
        subMenu = Auxin_config,         "Local Auxillary Input Channel Configuration"
        ;subMenu = std_separator
        ;subMenu = Canout_config, "Canbus Output Configuration"
    #else
        subMenu = serial3IO,            "Canbus/Secondary Serial IO Interface"
        subMenu = CanBcast,             "CAN Broadcasting menu", { enable_intcan && intcan_available }
        subMenu = std_separator
        subMenu = Canin_config,         "External Auxiliary Input Channel Configuration", {enable_secondarySerial || (enable_intcan && intcan_available)}
        subMenu = Auxin_config,         "Local Auxiliary Input Channel Configuration"
    #endif
        subMenu = pressureSensors,      "Fuel/Oil pressure"

  menuDialog = main
   menu = "Tools"
        subMenu = mapCal,           "Calibrate Pressure Sensors"
        subMenu = batCal,           "Calibrate Voltage Reading"
        subMenu = std_ms2gentherm,  "Calibrate Temperature Sensors", 0
        subMenu = std_ms2geno2,     "Calibrate AFR Sensor", { egoType > 0 }
        subMenu = sensorFilters,    "Set analog sensor filters"

    menu = "Data Logging"
      #if mcu_teensy
        subMenu = std_ms3SdConsole,   "Browse / Import SD Card"
        subMenu = rtc_settings,       "Setup realtime clock"
        subMenu = onboard_log_setup,  "Setup onboard logger / SD"
      #else
        subMenu = std_ms3SdConsole,   "Browse / Import SD Card",  { arrayValue( array.boardHasRTC, pinLayout ) > 0 }
        subMenu = rtc_settings,       "Setup realtime clock",   { arrayValue( array.boardHasRTC, pinLayout ) > 0 }
        subMenu = onboard_log_setup,  "Setup onboard logger / SD",   { arrayValue( array.boardHasRTC, pinLayout ) > 0 }
      #endif


   menuDialog = main
      menu = "3D &Tuning Maps"
        subMenu = veTable1Map,    "Fuel Table"
        subMenu = sparkMap,       "Spark Table", 3
        subMenu = afrTable1Map,   "AFR Target Table"
        subMenu = lambdaTable1Map,"Lambda Target Table"

#if enablehardware_test
   menuDialog = main
    menu = "Hardware Testing"
        subMenu = outputtest1, "Test Output Hardware"
		subMenu = stm32cmd,    "STM32 Commands"
        ;subMenu = rtc_settings,       "Setup realtime clock"
#endif

    menu = "Help"
        subMenu = helpGeneral,     "Speeduino Help"
;-------------------------------------------------------------------------------

[SettingContextHelp]
; constantName = "Help Text"
; These provide the context help in the dialog when these variables are used
  nCylinders        = "Cylinder count"
  alternate         = "Whether or not the injectors should be fired at the same time. This setting is ignored when Sequential is selected below, however it will still affect the req_fuel value."
  engineType        = "Engines with an equal number of degrees between all firings (This is most engines) should select Even fire. Some 2 and 6 cylinder engines are Odd fire however."
  twoStroke         = "Four-Stroke (most engines), Two-stroke."
  nInjectors        = "Number of primary injectors."
  mapSample         = "The method used for calculating the MAP reading\nFor 1-2 Cylinder engines, Cycle Minimum is recommended.\nFor more than 2 cylinders Cycle Average is recommended"
  mapSwitchPoint    = "Below this RPM instantaneous map sample method is used, instead of selected one.\nSet 0 RPM to disable (Default)"
  stoich            = "The stoichiometric ration of the fuel being used. For flex fuel, choose the primary fuel"
  injLayout         = "The injector layout and timing to be used. Options are: \n 1. Paired - 2 injectors per output. Outputs active is equal to half the number of cylinders. Outputs are timed over 1 crank revolution. \n 2. Semi-sequential: Same as paired except that injector channels are mirrored (1&4, 2&3) meaning the number of outputs used are equal to the number of cylinders. Only valid for 4 cylinders or less. \n 3. Banked: 2 outputs only used. \n 4. Sequential: 1 injector per output and outputs used equals the number of cylinders. Injection is timed over full cycle. "
  inj4CylPairing    = "Which outputs will be paired when semi-sequential fuel injection is used (4 cylinder engines). Pairing depends on firing order"

  TrigPattern       = "The type of input trigger decoder to be used."
  useResync         = "If enabled, sync will be rechecked once every full cycle from the cam input. This is good for accuracy, however if your cam input is noisy then this can cause issues."
  trigPatternSec    = "Cam mode/type also known as Secondary Trigger Pattern."
  PollLevelPol      = "The level of the cam trigger input will be checked at tooth #1 and this defines if the level is supposed to be High or Low at 1st phase of the engine."
  numTeeth          = "Number of teeth on Primary Wheel."
  TrigSpeed         = "Primary trigger speed."
  missingTeeth      = "Number of Missing teeth on Primary Wheel."
  TrigAng           = "The Angle ATDC when tooth No:1 on the primary wheel passes the primary sensor. The range of this field is -360 to +360 degrees."
  TrigAngMul        = "A multiplier used by non-360 degree tooth wheels (i.e. Wheels where the tooth count doesn't divide evenly into 360. Usage: (360 * <multiplier>) / tooth_count = Whole number"
  SkipCycles        = "The number of revolutions that will be skipped during cranking before the injectors and coils are fired."
  TrigEdge          = "The Trigger edge of the primary sensor. If using a VR sensor select Rising for MAX9926 or LM based and Falling for DSC VR Conditioners.\nLeading.\nTrailing."
  TrigEdgeSec       = "The Trigger edge of the secondary (Cam) sensor. If using a VR sensor select Rising for MAX9926 or LM based and Falling for DSC VR Conditioners.\nLeading.\nTrailing."
  TrigFilter        = "Tuning of the trigger filter algorithm. The more aggressive the setting, the more noise will be removed, however this increases the chance of some true readings being filtered out (False positive). Medium is safe for most setups. Only select 'Aggressive' if no other options are working"

  sparkMode         = "Wasted Spark: Ignition outputs are on the channels <= half the number of cylinders. Eg 4 cylinder outputs on IGN1 and IGN2.\nSingle Channel: All ignition pulses are output on IGN1.\nWasted COP: Ignition pulses are output on all ignition channels up to the number of cylinders. Eg 4 cylinder outputs on all ignition channels. Note that your board needs to have same number of igntion outputs as cylinders to be able to run this"
  IgInv             = "Whether the spark fires when the ignition signal goes high or goes low. Nearly all ignition systems use 'Going Low' but please verify this as damage to coils can result from the incorrect selection. (NOTE: THIS IS NOT MEGASQUIRT. THIS SETTING IS USUALLY THE OPPOSITE OF WHAT THEY USE!)"
  sparkDur          = "The duration of the spark at full dwell. Typically around 1ms"
  fixAngEnable      = "If enabled, timing will be locked/fixed and the ignition map will be ignored. Note that this value will be overridden by the fixed cranking value when cranking"
  FixAng            = "Timing will be locked at this value if the above is enabled"
  perToothIgn       = "This ignition mode works by adjusting in progress ignition events each time a new RPM trigger pulse is received. This can improve timing accuracy significantly where supported."
  dwellErrCorrect   = "A basic closed loop adjustment will be made to the dwell time to account for variations due to accel/decel. This is generally only needed on lower resolution trigger arrangements"

  crankRPM          = "The cranking RPM threshold. When RPM is lower than this value (and above 0) the system will be considered to be cranking"
  tpsflood          = "Keep throttle over this value to disable the priming pulse and cranking fuel. Used to prevent flood or clear already flooded engine"

  fanInv            = ""
  fanHyster         = "The number of degrees of hysteresis to be used in controlling the fan. Recommended values are between 2 and 5"
  fanWhenCranking   = "Whether the fan should be disabled or continue running when the engine is cranking"
  fanWhenOff        = "Whether the fan will continue to run when the engine is turned off"
  fanPin            = "The Arduino pin that the fan control signal will output on. This is NOT necessarily the same as the connector pin on any particular board"
  fanSP             = "The trigger temperature for the fan. Fan will be enabled above this temp"

  airConEnable      = "Whether we are doing A/C control"
  airConCompPol     = "Normal should be used in most cases - where a logic HIGH output turns on the output power transistor, which is the ON state. Inverted makes logic LOW the ON state, in the rare case that turning off the transistor turns the compressor on, or you are using some sort of depletion mode FET".
  airConReqPol      = "Normal should be used in most cases - where the A/C button provides a ground when pressed. Inverted removes the internal pullup resistor, and makes +5V the ON signal instead of ground."
  airConTurnsFanOn  = "Whether the cooling fan turns on when the A/C compressor is running."
  airConCompPin     = "The Arduino pin that the A/C request compressor signal is output on. This is NOT necesarrily the same as the connector pin on any particlar board."
  airConReqPin      = "The Arduino pin that the A/C request control signal is input on. This is NOT necesarrily the same as the connector pin on any particlar board."
  airConFanPin      = "The Arduino pin that the A/C fan control signal is output on (if enabled). This is only needed if you have a stand-alone A/C fan, separate to the cooling fan (which can be enabled to come on with the A/C compressor). This is NOT necesarrily the same as the connector pin on any particlar board."
  airConFanPol      = "Normal should be used in most cases - where a logic HIGH output turns on the output power transistor, which is the ON state. Inverted makes logic LOW the ON state, in the rare case that turning off the transistor turns the fan on, or you are using some sort of depletion mode FET".
  airConFanEnabled  = "Enable/disable stand-alone A/C fan. This would be a separate fan that only comes on when the A/C compressor is engaged, and should not be needed if the main cooling fan comes on with the A/C."
  airConTPSCut      = "The TPS position at which the air compressor will be locked out and turn off. When TPS falls below this level (minus a 5% hysteresis), the A/C compressor will kick back in after the delay period (TPS Cut Time), provided the A/C request signal is still present."
  airConMinRPM      = "The minimum RPM at which we will allow the A/C compressor to run (this setting is in 10 RPM steps)."
  airConMaxRPM      = "The maximum RPM at which we will allow the A/C compressor to run (this setting is in 100 RPM steps)."
  airConClTempCut   = "The coolant temperature above which we will NOT allow the A/C compressor to run."
  airConIdleSteps   = "Increase the idle PWM (%) or stepper motor (steps) up by this amount when the A/C request is active. Note that some cars have a separate idle-up valve that switches on automatically in tandem with the A/C compressor. In this case, this setting might be set to zero."
  airConTPSCutTime  = "The TPS lockout time, for which the A/C compressor will not run after a high TPS condition has gone away. This prevents the compressor cutting in on gear changes if the car is being driven hard."
  airConCompOnDelay = "The delay period between a successful A/C request signal, and the compressor kicking in. This gives the idle-up time to kick in before the compressor loads the engine."
  airConAfterStartDelay = "The delay period after first starting the car, during which the A/C compressor will not run."
  airConRPMCutTime  = "The RPM lockout time, for which the A/C compressor will not run after a high or low RPM condition has gone away. This prevents the compressor cutting in on gear changes if the car is being driven hard, or cutting in to early after nearly stalling the engine."
  airConIdleUpRPMAdder = "Increase the idle RPM target (as used by Idle Advance and Closed-Loop Idle) by this amount when the A/C request is active."
  airConPwmFanMinDuty = "If you are using a PWM cooling fan, the fan duty will be clamped to this value or higher (based on the coolant temp./duty cycle table) when the A/C compressor is engaged."

  vssPulsesPerKm    = "The number of pulses on the VSS signal per KM/Mile when "pulses per KM/Mile" -mode is used.\nIn "CAN/Serial/Analog" -mode the Aux input value is divided by this number to get correct VSS. 0 = No dividing/disabled."
  vssAuxCh          = "Use the Auxilary Input Channel Configuration -menus to read VSS from desired source (CAN/Serial/Analog) and then select that Aux in channel here"
  vssSmoothing      = "A smoothing factor to help reduce noise in the VSS signal. Typical values are between 0 and 50"

  aeTime            = "The duration of the acceleration enrichment"
  aseTaperTime      = "Transition time to disable ASE"
  iacChannels       = "The number of output channels used for PWM valves. Select 1 for 2-wire valves or 2 for 3-wire valves."
  iacStepTime       = "Duration of each stepping pulse. Values that are too low can cause the motor to behave erratically or not at all. See the manual for suggested step times"
  iacCoolTime       = "Cool time between each step. Set to zero if you don't want any cooling at all"

  iacStepHome       = "Homing steps to perform on startup. Must be greater than the fully open steps value"
  iacMaxSteps       = "Maximum number of steps the IAC can be moved away from the home position. Should always be less than Homing steps."
  iacStepHyster     = "The minimum number of steps to move in any one go."
  iacStepperInv     = "Invert the step pulse polarity"
  iacStepperPower   = "Power the stepper motor only when performing a step (Default) or constantly. If unsure, choose Only When Active."
  iacAlgorithm      = "Selects method of idle control.\nNone = no idle control valve.\nOn/Off valve.\nPWM valve (2,3 wire).\nStepper Valve (4,6,8 wire)."
  iacPWMdir         = "Normal PWM valves increase RPM with higher duty. If RPM decreases with higher duty then select Reverse"
  iacPWMrun         = "Determines if the idle valve runs before engine is cranked over. This can help starting the engine by letting more air in before the RPM sync is achieved."
  iacCLminValue     = "When using closed loop idle control, this is the minimum position value that the PID loop will allow. Combined with the maximum value, this specifies the working range of your idle valve"
  iacCLmaxValue     = "When using closed loop idle control, this is the maximum position value that the PID loop will allow. Combined with the minimum value, this specifies the working range of your idle valve"
  iacTPSlimit       = "When using OL+CL idle control, if the TPS is higher than this value closed loop idle resets the integral of the PID (To prevent RPM dips coming back to idle)"
  iacRPMlimitHysteresis = "When using closed loop idle control, if the closed loop Target RPM + this value is higher than the actual RPM, closed loop idle resets the integral of the PID (To prevent RPM dips coming back to idle)"
  iacFastTemp       = "Below this temperature, the idle output will be high (On). Above this temperature, it will turn off."
  idleUpPolarity    = "Normal polarity is a ground switch where an earthed signal activates the Idle Up. The internal pullup will be enabled with Normal polarity. \n Inverted may be used if a 5v signal is used to enable the Idle Up."
  CTPSPolarity      = "Normal polarity is a ground switch where an earthed signal activates the closed throttle position. The internal pullup will be enabled with Normal polarity. \n Inverted may be used if a 5v signal is used to enable the closed throttle position."
  idleUpAdder       = "The amount (In either Duty Cycle % or Steps (Depending on the idle control method in use), that the idle control will increase by when Idle Up is active"
  idleUpOutputEnabled = "Enable an output that is toggled by the idle up input pin. An example use is driving an AC fan relay."
  idleUpOutputInv   = "No = When the idle up pin is high the output is active (grounding), when the idle up pin is low the output is inactive. Yes = When the idle up pin is high the output is inactive, when the idle up pin is low the output is active (grounding)."
  idleAdvEnabled    = "Added setting adds curve values to current spark table values when user defined idle is active. \n Switched setting overrides spark table values and uses curve values for idle ignition timing."
  idleAdvAlgorithm  = "Use Throttle position sensor (TPS) or closed throttle position sensor (CTPS) to detect idle state."
  idleAdvDelay      = "The number of seconds after sync is achieved before the idle advance control begins"
  idleAdvStartDelay = "The number of seconds after matching settings before the idle advance control begins"
  idleTaperTime     = "Soft time transition from crank to running PWM targets"

  oddfire2          = "The ATDC angle of channel 2 for oddfire engines. This is relative to the TDC angle of channel 1"
  oddfire3          = "The ATDC angle of channel 3 for oddfire engines. This is relative to the TDC angle of channel 1 (NOT channel 2)"
  oddfire4          = "The ATDC angle of channel 4 for oddfire engines. This is relative to the TDC angle of channel 1 (NOT channel 3)"

  aeColdPct         = "Acceleration enrichment adjustment for cold engine. Cold adjustment % is tapered between start and end temperatures.\n100% = no adjustment."
  aeColdTaperMin    = "AE cold adjustment taper start temperature. When coolant is below this value, full cold adjustment is applied."
  aeColdTaperMax    = "AE cold adjustment taper end temperature. When coolant is above this value, no cold adjustment is applied."
  maeThresh         = "The minimum speed that MAP must change at to trigger AE. Typical values are 40-100kPa/s"
  taeThresh         = "The minimum speed that TPS must change at to trigger AE. Typical values are 40-100%/s"
  taeMinChange      = "The minimum absolute change in TPS in order to engage AE. Typical values are 0-3%"
  maeMinChange      = "The minimum absolute change in MAP in order to engage AE. Typical values are 0-5%"
  decelAmount       = "Reduces fuel compared to VE table during deceleration. 100% means no reduction in fuel amount and 0% means all fuel is cut during decel (Do not confuse this with DFCO). Recommended to use values between 100 and 70%. Default: 100%. Works with both TPS and MAP based AE."
  dfcoRPM           = "The RPM above which DFCO will be active. Typically set a few hundred RPM above maximum idle speed"
  dfcoHyster        = "Hysteresis for DFCO RPM. 200-300 RPM is typical for this, however a higher value may be needed if the RPM is fluctuating around the cutout speed"
  dfcoTPSThresh     = "The TPS value below which DFCO will be active. Typical value is 5%-10%, but higher may be needed if TPS signal is noisy"
  dfcoDelay         = "Delay for activate DFCO."
  dfcoMinCLT        = "Minimum temperature to enable DFCO."

<<<<<<< HEAD
  launchPin         = "The ARDUINO pin that the clutch switch is connected to. This is NOT the pin on the connector, but the pin it relates to on the arduino"
  launchHiLo        = "Whether the signal is High or Low when the clutch pedal is engaged. For a ground switching input (Most clutch switches), this should be LOW"
  lnchPullRes       = "Whether the internal pullup resistor is enabled or left floating. For a ground switching input (Most clutch switches), select Pullup. For a 0v-5v input, select Floating"
  ignBypassPin      = "The ARDUINO pin that the ignition bypass is connected to. This is NOT the pin on the connector, but the pin it relates to on the arduino"
  ignBypassEnable   = "If turned on, a ground signal will be output during cranking on the specified pin. This is used to bypass the Speeduino ignition control during cranking."
  ignCranklock      = "On certain low resolution ignition patterns, the cranking timing can be locked to occur when a pulse is recieved."
  antiLagEnable     = "Enables anti-lag for rolling launches"
  antiLagPin        = "Pin used for anti-lag. Internal pull up to 5V, active when going low. Ground this pin to set soft rev limit"
  antiLagRPMWindow  = "While anti-lag is active, this is the amount of RPM above your anti-lag soft rev limit to activate hard rev limit"

  multiplyMAP       = "If enabled, the MAP reading is included directly into the pulsewidth calculation by multiplying the VE lookup value by the MAP:Baro ratio. This results in a flatter VE table that can be easier to tune in some instances. VE table must be retuned when this value is changed."
  legacyMAP         = "Use the legacy method of reading the MAP sensor that was used prior to the 201905 firmware. This should ONLY be enabled if you are upgrading from a firmware earlier than this"
  includeAFR        = "When enabled, the current AFR reading is incorporated directly in the pulsewidth calculation as a percentage of the current target ratio. VE table must be retuned when this value is changed. "
  incorporateAFR    = "When enabled, the AFR stoich/AFR target -ratio is incorporated directly in the pulsewidth calculation. When enabled, AFR target table affects pulsewidth even with EGO disabled. VE table must be retuned when this value is changed."
  useExtBaro        = "By Default, Speeduino will measure barometric pressure upon startup. Optionally however, a 2nd pressure sensor can be used to perform live barometric readings whilst the system is on."

=======
>>>>>>> a0dd4bc8
  flexEnabled       = "Turns on readings from the Flex sensor and enables the below adjustments"
  flexFreqLow       = "The frequency of the sensor at 0% ethanol (50Hz for standard GM/Continental sensor)"
  flexFreqHigh      = "The frequency of the sensor at 100% ethanol (150Hz for standard GM/Continental sensor)"
  flexFuelAdj       = "Fuel % to be used for the current ethanol % (Typically 100% @ 0%, 163% @ 100%)"
  flexAdvAdj        = "Additional advance (in degrees) for the current ethanol % (Typically 0 @ 0%, 10-20 @ 100%)"
  flexBoostAdj      = "Adjustment, in kPa, to the boost target for the current ethanol %. Negative values are allowed to lower boost at lower ethanol % if necessary."

  n2o_arming_pin    = "Pin that the nitrous arming/engagement switch is on."
  n2o_pin_polarity  = "Whether Nitrous is active (Armed) when the pin is LOW or HIGH. If LOW is selected, the internal pullup will be used."

  flatSArm          = "The RPM switch point that determines whether an engaged clutch is for launch control or flat shift. Below this figure, an engaged clutch is considered to be for launch, above this figure an active clutch input will be considered a flat shift. This should be set at least several hundred RPM above idle"
  flatSSoftWin      = "The number of RPM below the flat shift point where the softlimit will be applied (aka Soft limit window). Recommended values are 200-1000"
  flatSRetard       = "The absolute timing (BTDC) that will be used when within the soft limit window"
  engineProtectType = "Whether the engine protect an rev limiter will cut the fuel, the ignition or both"
  hardCutType       = "How the cuts should be performed for rev/launch limits. Full cut will stop all fuel/ignition events, Rolling cut will step through all ignition outputs, only cutting a limited number per revolution"
  SoftLimitMode     = "Fixed: the soft limiter will retard the ignition advance to the specified value.\nRelative: current timing advance will be retarted by the specified amount"
  hardRevLim        = "A fixed hard rev limit is a single point that the fuel or ignition (or both) will be cut completely to reduce increasing RPMs"
  engineProtectMaxRPM = "The RPM point that engine protections will engage from. Below this RPM value, engine protections will NOT be active"

  ; AFR Protection Help
  afrProtectMAP     = "Minimum manifold air pressure the AFR lean protection will activate"
  afrProtectRPM     = "Minimum RPM the AFR lean protection will activate"
  afrProtectTPS     = "Minimum current throttle position for the AFR lean protection to activate"
  afrProtectDeviationLambda = "Fixed mode = A fixed maximum lambda value (e.g. 0.95)\n\nTable mode = A maximum deviation (e.g. 0.1) from current lambda using target table + specified deviation\n\nChanging this also changes Maximum AFR"
  afrProtectDeviation = "Fixed mode = A fixed maximum AFR value (e.g. 14.0)\n\nTable mode = A maximum deviation (e.g. 1.5) from current AFR using target table + specified deviation\n\nChanging this also changes Maximum Lambda"
  afrProtectCutTime = "Time delay before activating AFR protection when all conditions has been fulfilled"
  afrProtectReactivationTPS = "Going below this throttle position (%) will deactivate this protection"
  oilPressureProtTime = "Time delay before activating oil pressure protection when all conditions has been fulfilled"

  fuel2InputPin     = "The Arduino pin that is being used to trigger the second fuel table to be active"
  fuel2InputPolarity = "Whether the 2nd fuel table should be active when input is high or low. This should be LOW for a typical ground switching input"
  fuel2InputPullup  = "Whether to use the built in PULLUP for the switching input. This should be Yes for a typical ground switching input"

  cltAdvValues    = "This curve can be used to advance ignition timing when engine is warming up. This can also be used to warm up the catalytic converters in cold start by retarding timing. Or even as safety feature to retard timing when engine is too hot to prevent knock."

  wueRates        = "Final enrichment value must be 100%."

  fpPrime         = "Duration to power fuel pump on to ensure fuel line pressure."
  primingDelay    = "Delay to priming after fuel pump is on, used to wait fuel line get pressurised correctly."

  crankingEnrichTaper = "Taper time from cranking enrichment to ASE or run (after engine has started)."

  launchPin       = "The ARDUINO pin that the clutch switch is connected to. This is NOT the pin on the connector, but the pin it relates to on the arduino"
  launchHiLo      = "Whether the signal is High or Low when the clutch pedal is engaged. For a ground switching input (Most clutch switches), this should be LOW"
  lnchPullRes     = "Whether the internal pullup resistor is enabled or left floating. For a ground switching input (Most clutch switches), select Pullup. For a 0v-5v input, select Floating"
  lnchCtrlTPS     = "The minimum TPS percentage that launch control will engage at"
  lnchSoftLim     = "The RPM point that the launch control ignition timing adjustment will engage (When under launch conditions). Should be below the hard rev limit RPM"
  lnchRetard      = "When under launch conditions (Eg Clutch engaged) the ignition timing will be set to this when above the Soft rev limit. This will override any other ignition modifiers"
  lnchHardLim     = "The RPM point above which the fuel and/or ignition will be cut when launch is active (Eg Clutch engaged). See the Engine Protection dialog to set whether it is fuel, ignition or both that are cut."
  lnchFuelAdd     = "The additional fuel % that will be added during Soft and Hard launch conditions. Set to 0 for no fuel modifier."
  ignBypassPin    = "The ARDUINO pin that the ignition bypass is connected to. This is NOT the pin on the connector, but the pin it relates to on the arduino"
  ignBypassEnable = "If turned on, a ground signal will be output during cranking on the specified pin. This is used to bypass the Speeduino ignition control during cranking."
  ignCranklock    = "On certain low resolution ignition patterns, the cranking timing can be locked to occur when a pulse is received."
  crkngAddCLTAdv  = "Adds cold advance values to cranking angle."

  multiplyMAP     = "If enabled, the MAP reading is included directly into the pulsewidth calculation by multiplying the VE lookup value by either the MAP:Baro ratio or MAP/100.\n This results in a flatter VE table that can be easier to tune in some instances. The MAP/100 option is generally used for compatibility with fuel tables from other ECUs. MAP:Baro ratio is recommended for new tunes. \n VE table must be retuned when this value is changed."
  legacyMAP       = "Use the legacy method of reading the MAP sensor that was used prior to the 201905 firmware. This should ONLY be enabled if you are upgrading from a firmware earlier than this"
  includeAFR      = "When enabled, the current AFR reading is incorporated directly in the pulsewidth calculation as a percentage of the current target ratio. VE table must be retuned when this value is changed."
  incorporateAFR  = "When enabled, the AFR stoich/AFR target -ratio is incorporated directly in the pulsewidth calculation. When enabled, AFR target table affects pulsewidth even with EGO disabled. VE table must be retuned when this value is changed."
  useExtBaro      = "By Default, Speeduino will measure barometric pressure upon startup. Optionally however, a 2nd pressure sensor can be used to perform live barometric readings whilst the system is on."

  enable_secondarySerial = "This Enables the secondary serial port . Secondary serial is serial3 on mega2560 processor, and Serial2 on STM32 and Teensy processor "

  ;speeduino_tsCanId = "This is the TsCanId that the Speeduino ECU will respond to. This should match the main controller CAN ID in project properties if it is connected directly to TunerStudio, Otherwise the device ID if connected via CAN passthrough"
  true_address    = "This is the 11bit Can address of the Speeduino ECU "
  realtime_base_address = "This is the 11bit CAN address of the realtime data broadcast from the Speeduino ECU. This MUST be at least 0x16 greater than the true address"
  ;obd_address = "The 11bit Can address that the Speeduino ECU responds to for OBD2 diagnostic requests"
  AUXin00Alias    = "The Ascii alias assigned to Aux input channel 0"
  AUXin01Alias    = "The Ascii alias assigned to Aux input channel 1"
  AUXin02Alias    = "The Ascii alias assigned to Aux input channel 2"
  AUXin03Alias    = "The Ascii alias assigned to Aux input channel 3"
  AUXin04Alias    = "The Ascii alias assigned to Aux input channel 4"
  AUXin05Alias    = "The Ascii alias assigned to Aux input channel 5"
  AUXin06Alias    = "The Ascii alias assigned to Aux input channel 6"
  AUXin07Alias    = "The Ascii alias assigned to Aux input channel 7"
  AUXin08Alias    = "The Ascii alias assigned to Aux input channel 8"
  AUXin09Alias    = "The Ascii alias assigned to Aux input channel 9"
  AUXin10Alias    = "The Ascii alias assigned to Aux input channel 10"
  AUXin11Alias    = "The Ascii alias assigned to Aux input channel 11"
  AUXin12Alias    = "The Ascii alias assigned to Aux input channel 12"
  AUXin13Alias    = "The Ascii alias assigned to Aux input channel 13"
  AUXin14Alias    = "The Ascii alias assigned to Aux input channel 14"
  AUXin15Alias    = "The Ascii alias assigned to Aux input channel 15"
  
  caninput_sel0a  = "This Enables local analog/digital on input channel 0 "
  caninput_sel1a  = "This Enables local analog/digital on input channel 1 "
  caninput_sel2a  = "This Enables local analog/digital on input channel 2 "
  caninput_sel3a  = "This Enables local analog/digital on input channel 3 "
  caninput_sel4a  = "This Enables local analog/digital on input channel 4 "
  caninput_sel5a  = "This Enables local analog/digital on input channel 5 "
  caninput_sel6a  = "This Enables local analog/digital on input channel 6 "
  caninput_sel7a  = "This Enables local analog/digital on input channel 7 "
  caninput_sel8a  = "This Enables local analog/digital on input channel 8 "
  caninput_sel9a  = "This Enables local analog/digital on input channel 9 "
  caninput_sel10a = "This Enables local analog/digital on input channel 10 "
  caninput_sel11a = "This Enables local analog/digital on input channel 11 "
  caninput_sel12a = "This Enables local analog/digital on input channel 12 "
  caninput_sel13a = "This Enables local analog/digital on input channel 13 "
  caninput_sel14a = "This Enables local analog/digital on input channel 14 "
  caninput_sel15a = "This Enables local analog/digital on input channel 15 "
  
  caninput_sel0b  = "This Enables External CAN data via the Secondary Serial CANBUS expansion module or local analog/digital on input channel 0 "
  caninput_sel1b  = "This Enables External/CAN data via the Secondary Serial CANBUS expansion module or local analog/digital on input channel 1 "
  caninput_sel2b  = "This Enables External/CAN data via the Secondary Serial CANBUS expansion module or local analog/digital on input channel 2 "
  caninput_sel3b  = "This Enables External/CAN data via the Secondary Serial CANBUS expansion module or local analog/digital on input channel 3 "
  caninput_sel4b  = "This Enables External/CAN data via the Secondary Serial CANBUS expansion module or local analog/digital on input channel 4 "
  caninput_sel5b  = "This Enables External/CAN data via the Secondary Serial CANBUS expansion module or local analog/digital on input channel 5 "
  caninput_sel6b  = "This Enables External/CAN data via the Secondary Serial CANBUS expansion module or local analog/digital on input channel 6 "
  caninput_sel7b  = "This Enables External/CAN data via the Secondary Serial CANBUS expansion module or local analog/digital on input channel 7 "
  caninput_sel8b  = "This Enables External/CAN data via the Secondary Serial CANBUS expansion module or local analog/digital on input channel 8 "
  caninput_sel9b  = "This Enables External/CAN data via the Secondary Serial CANBUS expansion module or local analog/digital on input channel 9 "
  caninput_sel10b = "This Enables External/CAN data via the Secondary Serial CANBUS expansion module or local analog/digital on input channel 10 "
  caninput_sel11b = "This Enables External/CAN data via the Secondary Serial CANBUS expansion module or local analog/digital on input channel 11 "
  caninput_sel12b = "This Enables External/CAN data via the Secondary Serial CANBUS expansion module or local analog/digital on input channel 12 "
  caninput_sel13b = "This Enables External/CAN data via the Secondary Serial CANBUS expansion module or local analog/digital on input channel 13 "
  caninput_sel14b = "This Enables External/CAN data via the Secondary Serial CANBUS expansion module or local analog/digital on input channel 14 "
  caninput_sel15b = "This Enables External/CAN data via the Secondary Serial CANBUS expansion module or local analog/digital on input channel 15 "

  caninput_source_can_address0  = "The source 11bit CAN address of the data for channel 0"
  caninput_source_can_address1  = "The source 11bit CAN address of the data for channel 1"
  caninput_source_can_address2  = "The source 11bit CAN address of the data for channel 2"
  caninput_source_can_address3  = "The source 11bit CAN address of the data for channel 3"
  caninput_source_can_address4  = "The source 11bit CAN address of the data for channel 4"
  caninput_source_can_address5  = "The source 11bit CAN address of the data for channel 5"
  caninput_source_can_address6  = "The source 11bit CAN address of the data for channel 6"
  caninput_source_can_address7  = "The source 11bit CAN address of the data for channel 7"
  caninput_source_can_address8  = "The source 11bit CAN address of the data for channel 8 "
  caninput_source_can_address9  = "The source 11bit CAN address of the data for channel 9"
  caninput_source_can_address10 = "The source 11bit CAN address of the data for channel 10"
  caninput_source_can_address11 = "The source 11bit CAN address of the data for channel 11"
  caninput_source_can_address12 = "The source 11bit CAN address of the data for channel 12"
  caninput_source_can_address13 = "The source 11bit CAN address of the data for channel 13"
  caninput_source_can_address14 = "The source 11bit CAN address of the data for channel 14"
  caninput_source_can_address15 = "The source 11bit CAN address of the data for channel 15"
  caninput_source_start_byte0   = "The Starting byte the data begins at for channel 0"
  caninput_source_start_byte1   = "The Starting byte the data begins at for channel 1"
  caninput_source_start_byte2   = "The Starting byte the data begins at for channel 2"
  caninput_source_start_byte3   = "The Starting byte the data begins at for channel 3"
  caninput_source_start_byte4   = "The Starting byte the data begins at for channel 4"
  caninput_source_start_byte5   = "The Starting byte the data begins at for channel 5"
  caninput_source_start_byte6   = "The Starting byte the data begins at for channel 6"
  caninput_source_start_byte7   = "The Starting byte the data begins at for channel 7"
  caninput_source_start_byte8   = "The Starting byte the data begins at for channel 8"
  caninput_source_start_byte9   = "The Starting byte the data begins at for channel 9"
  caninput_source_start_byte10  = "The Starting byte the data begins at for channel 10"
  caninput_source_start_byte11  = "The Starting byte the data begins at for channel 11"
  caninput_source_start_byte12  = "The Starting byte the data begins at for channel 12"
  caninput_source_start_byte13  = "The Starting byte the data begins at for channel 13"
  caninput_source_start_byte14  = "The Starting byte the data begins at for channel 14"
  caninput_source_start_byte15  = "The Starting byte the data begins at for channel 15"
  caninput_source_num_bytes0    = "The number of bytes the data is made from starting at selected start byte number"
  caninput_source_num_bytes1    = "The number of bytes the data is made from starting at selected start byte number"
  caninput_source_num_bytes2    = "The number of bytes the data is made from starting at selected start byte number"
  caninput_source_num_bytes3    = "The number of bytes the data is made from starting at selected start byte number"
  caninput_source_num_bytes4    = "The number of bytes the data is made from starting at selected start byte number"
  caninput_source_num_bytes5    = "The number of bytes the data is made from starting at selected start byte number"
  caninput_source_num_bytes6    = "The number of bytes the data is made from starting at selected start byte number"
  caninput_source_num_bytes7    = "The number of bytes the data is made from starting at selected start byte number"
  caninput_source_num_bytes8    = "The number of bytes the data is made from starting at selected start byte number"
  caninput_source_num_bytes9    = "The number of bytes the data is made from starting at selected start byte number"
  caninput_source_num_bytes10   = "The number of bytes the data is made from starting at selected start byte number"
  caninput_source_num_bytes11   = "The number of bytes the data is made from starting at selected start byte number"
  caninput_source_num_bytes12   = "The number of bytes the data is made from starting at selected start byte number"
  caninput_source_num_bytes13   = "The number of bytes the data is made from starting at selected start byte number"
  caninput_source_num_bytes14   = "The number of bytes the data is made from starting at selected start byte number"
  caninput_source_num_bytes15   = "The number of bytes the data is made from starting at selected start byte number"

  cmdEnableTestMode = "Click this to enable test mode. This will not be available if the engine is running"
  cmdStopTestMode = "Click this to disable test mode"
  cmdtestinj150dc = "This will cycle the output at 50% Duty cycle at a 1s interval"
  cmdtestinj250dc = "This will cycle the output at 50% Duty cycle at a 1s interval"
  cmdtestinj350dc = "This will cycle the output at 50% Duty cycle at a 1s interval"
  cmdtestinj450dc = "This will cycle the output at 50% Duty cycle at a 1s interval"
  cmdtestinj550dc = "This will cycle the output at 50% Duty cycle at a 1s interval"
  cmdtestinj650dc = "This will cycle the output at 50% Duty cycle at a 1s interval"
  cmdtestinj750dc = "This will cycle the output at 50% Duty cycle at a 1s interval"
  cmdtestinj850dc = "This will cycle the output at 50% Duty cycle at a 1s interval"
  cmdtestspk150dc = "This will cycle the output at 50% Duty cycle at a 1s interval"
  cmdtestspk250dc = "This will cycle the output at 50% Duty cycle at a 1s interval"
  cmdtestspk350dc = "This will cycle the output at 50% Duty cycle at a 1s interval"
  cmdtestspk450dc = "This will cycle the output at 50% Duty cycle at a 1s interval"

  cmdFormatSD     = "Click this to format the SD card"  ;For some reason the command name cmdSDFormat appears to be a reserved word and will not work

  ADCFILTER_TPS   = "Recommended value: 50"
  ADCFILTER_CLT   = "Recommended value: 180"
  ADCFILTER_IAT   = "Recommended value: 180"
  ADCFILTER_O2    = "Recommended value: 128"
  ADCFILTER_BAT   = "Recommended value: 128"
  ADCFILTER_MAP   = "This setting is only available when using the Instantaneous MAP sampling method. Recommended value: 20"
  ADCFILTER_BARO  = "This setting is only available when using an external Baro sensor. Recommended value: 64"
  FILTER_FLEX     = "Higher values provide more filtering, but slower Eth% and fuel temp response. Recommended value: 75"

  boostIntv       = "The closed loop control interval will run every this many ms. Generally values between 50% and 100% of the valve frequency work best"
  boostByGearEnabled = "Open loop -> Constant limit in Duty cycle %\nClosed Loop -> Constant limit in kPa\nIn both cases the multiplied option simply takes a percentage of the values in the boost table"
  vvtMode         = "Selects method of VVT control.\nOn/Off = No PWM control and output is only on or off.\nOpen Loop = PWM control where duty is taken directly from VVT table.\nClosed Loop = PWM control where VVT table is Cam angle target map and output duty is PID controlled."
  vvt2Enabled     = "Secondary VVT output. Uses same frequency and control algorithm as primary VVT output."
  vvtPWMdir       = "This is used to invert VVT closed loop PID direction if needed."
  vvt2PWMdir      = "This is used to invert VVT2 closed loop PID direction if needed."
  vvtCL0DutyAng   = "This value is used to bring the VVT cam angle to 0-100 range in closed loop mode by subtracting this value from the raw cam angle reading."
  vvt2CL0DutyAng  = "This value is used to bring the VVT2 cam angle to 0-100 range in closed loop mode by subtracting this value from the raw cam angle reading."
  vvtCLMinAng     = "Safety limit for minimum expected cam angle value. If cam angle gets smaller or equal to this, it triggers VVT error state, closed loop adjustment is disabled and VVT output duty drops to 0%"
  vvtCLMaxAng     = "Safety limit for maximum expected cam angle value. If cam angle gets bigger than this, it triggers VVT error state, closed loop adjustment is disabled and VVT output duty drops to 0%"
  ANGLEFILTER_VVT = "Can be used to smooth out cam angle readings if needed. Only supported on specific decoders that have cam angle reading capability"
  vvtMinClt       = "Minimum coolant temp to activate VVT"
  vvtDelay        = "Time to wait after reaching minimum coolant temp (additional time for oil warmup)"
  wmiMode         = "Simple mode - Output is turned on when preset boost level is reached. \nProportional Mode - Output PWM is proportionally controlled between two MAP values - MAP Value 1 = PWM:0% / MAP Value 2 = PWM:100% \nOpen loop - Output PWM follows 2D map value (RPM vs MAP) Cell value contains desired PWM% [range 0-100%] \nClosed loop - Output PWM follows injector duty cycle with 2D correction map applied (RPM vs MAP). Cell value contains correction value% [nom 100%]"

  stagedInjSizePri= "Size of the primary injectors. The sum of the Pri and Sec injectors values MUST match the value used in the req_fuel calculation"
  stagedInjSizeSec= "Size of the secondary injectors. The sum of the Pri and Sec injectors values MUST match the value used in the req_fuel calculation"
  #if resetcontrol_adv
    resetControl  = "How to control the Arduino's automatic reset feature. NOTE: Some of these settings require modifying your hardware and replacing the Arduino bootloader. See the Wiki for more details.\n\nDisabled: Allow the Arduino to reset when a new serial connection is made.\n\nPrevent When Running: Hold the control pin high while the engine is running.\n\nPrevent Always: Always hold the control pin high.\n\nSerial Command: Normally hold the control pin high, but pull it low when the 'U' serial command is issued and reset upon receiving more data."
  #else
    resetControl  = "If set to Serial Command, normally hold the control pin high but pull it low when the 'U' serial command is issued and reset upon receiving more data. The control pin should be connected to the Arduino's reset pin."
  #endif
  resetControlPin       = "The Arduino pin used to control resets."

  rtc_mode                  = "Enables the real time clock for time keeping"
  onboard_log_file_style    = "Sdcard datalogger can be Disabled, CSV=Comma separated values, Binary is a Binary format equal to the A comand style current status"
  onboard_log_file_rate     = "Rate at wich data is recorded to the logger storage"
  onboard_log_filenaming    = "[Overwrite] the file is over written every time the a new log is started, [Date-time] creates a new file in the format YYMMDD-HHMMSS every datalog start, [Seqential] numbers the filenames + 1 on every datalog start"
  onboard_log_storage       = "Only [sd-card] as datastorage is implemented at the moment, A FAT16 or FAT32 formatted sd card can be used"
  onboard_log_trigger_boot  = "[On boot] the logger is started immediately on boot of the board"
  onboard_log_trigger_RPM   = "[RPM] the logger is started when RPM is above the on threshold and stopped below the off threshold"
  onboard_log_trigger_prot  = "[engine protection] the logger is started one of the corresponding bits in the engine protection is set"
  onboard_log_trigger_Vbat  = "[Battery Voltage] the logger is started when the battery voltage is above the on threshold and stopped below the off threshold"
  onboard_log_trigger_Epin  = "[Ext pin [polling]] the logger is running for as long the chosen pin is high and stopped when it is low. When set to [Ext pin [toggle]] the logger is toggled on/off with a pulse on this chosen pin number"
  onboard_log_tr1_duration  = "When logging from boot is enabled, this is the duration the log will run for"
  onboard_log_tr2_thr_on    = "When the engine RPM is above this threshold the datalogger is started"
  onboard_log_tr2_thr_off   = "When the engine RPM is below this threshold the datalogger is stopped"
  onboard_log_tr3_thr_RPM   = "When the bits of the RPM engine protection function are set the datalogger is started when no set anymore the logger is stopped"
  onboard_log_tr3_thr_MAP   = "When the bits of the MAP engine protection function are set the datalogger is started when no set anymore the logger is stopped"
  onboard_log_tr3_thr_Oil   = "When the bits of the Oil engine protection function are set the datalogger is started when no set anymore the logger is stopped"
  onboard_log_tr3_thr_AFR   = "When the bits of the AFR engine protection function are set the datalogger is started when no set anymore the logger is stopped"
  onboard_log_tr4_thr_on    = "When the measured battery voltage is above this threshold the datalogger is started" 
  onboard_log_tr4_thr_off   = "When the measured battery voltage is below this threshold the datalogger is stopped" 
  onboard_log_tr5_Epin_pin  = "The pin to trigger the datalogger start/stop"   
  onboard_log_csv_separator = "Choose what character is used for the CSV separator between fields"

  battVCorMode    = "The Battery Voltage Correction value from the table below can either be applied on the whole injection Pulse Width value, or only on the Open Time value."
  dwellTable      = "Sets the dwell time in milliseconds based on RPM/load. This can be used to reduce stress/wear on ignition system where long dwell is not needed. And other areas can use longer dwell value if needed for stronger spark. Battery voltage correction is applied for these dwell values."
  useDwellMap     = "In normal operation mode this is set to No and speeduino will use fixed running dwell value. But if different dwell values are required across engine RPM/load range, this can be set to Yes and separate Dwell table defines running dwell value."
  tachoMode       = "The output mode for the tacho pulse. Fixed timing will produce a pulse that is always of the same duration, which works better with mode modern digital tachos. Dwell based output creates a pulse that is matched to the coil/s dwell time. If enabled the tacho pulse duration and timing is same as coil dwell and the number of pulses is same as number of ignition events. This can work better on some styles of tacho but note that the pulse duration might become problem on higher cylinder number engines."
  canBMWCluster   = "Enables CAN broadcasting for BMW E46, E39 and E38 instrument clusters with message ID's 0x316, 0x329 and 0x545"
  canVAGCluster   = "Enables CAN broadcasting for VAG instrument clusters with message ID's 0x280 and 0x5A0"
  caninputEndianess= "Byte ordering for values with two bytes."

  boostControlEnable          = "Set the trigger to enable/disable the closedloop boost controller. When set to: \n 'fixed': if the fuel load exceeds the threshold closedloop boost controller is enbaled.\n 'baro': if the fuel load exceeds the baro the controller is enabled (legacy)  "
  boostDCWhenDisabled         = "When the closedloop boost controller is disabled by 'enable trigger', this is the Duty cycle set on the boost selenoid. Ususally this is 99% because it keeps the waste gate firmly closed until the threshold and builds boost as fast as possible (no wastegate leak)"
  boostControlEnableThreshold = "When the 'Boost control enable trigger' is set to 'fixed', this value is used as threshold. Usually the value is set just below the wastgate pressure of the used turbo setup. For example 130kpa for a 0.3 bar wastegate actuator. Below this value the ECU has no control over the boost anyway."

[UserDefined]

; Enhanced TunerStudio dialogs can be defined here
; MegaTune will over look this section
; These dialogs will over-ride those in the UserDefined Section
; User defined ar loaded first, then if one by the same name is defined here,
; it will replace the MegaTune definition

; dialog = name,   Title, Layout
;
; valid options for layout are xAxis, yAxis, border
; for an xAxis, each field added will be added from right to left
; A yAxis layout will add fields from top to bottom
; A border layout will expect an additional constraint to determine placement
; valid border constraints are north, South, East, West, Center
; all 5 do not need to be filled.

; The field name can be either a constant reference, or a reference to another
; dialog which will be added.
; dialogs can be nested and can be mixed with fields

    dialog = engine_constants_southwest, "Speeduino Board"
        field = "!This is a critical setting!"
        field = "Outputs WILL NOT work if incorrect board is selected"
        field = "Board Layout",             pinLayout
        field = "Stoichiometric ratio",     stoich
        field = "Injector Layout",          injLayout
        field = "Injector Pairing",         inj4CylPairing, {}, { injLayout != 0 && nCylinders == 4 }
        field = "MAP Sample method",        mapSample
        field = "MAP Sample switch point",  mapSwitchPoint,      { mapSample >= 1 }

    dialog = engine_constants_west, ""
        panel = std_injection, North
        panel = engine_constants_southwest

    dialog = engine_constants_northeast, "Oddfire Angles"
        field = "Channel 2 angle", oddfire2,                { engineType == 1 }
        field = "Channel 3 angle", oddfire3,                { engineType == 1 && nCylinders >= 3 }
        field = "Channel 4 angle", oddfire4,                { engineType == 1 && nCylinders >= 4 }

    dialog = engine_constants_east, ""
        panel = engine_constants_northeast, North
        field = ""

    dialog = engine_constants_warning, ""
        field = "!Warning: The board you have selected may not have enough channels for sequential fuel!", {}, {}, { injLayout == 3 && !sequentialFuelAvailable }

    dialog = engine_constants, "", border
        topicHelp = "http://wiki.speeduino.com/en/configuration/Engine_Constants"
        panel = engine_constants_warning, North
        panel = engine_constants_west, West
        panel = engine_constants_east, East

; Flex fuel stuff
    dialog = flexFuelSettings, "", yAxis
        field = "Flex Fuel Sensor ", flexEnabled
        field = "Low (E0) ",         flexFreqLow,  { flexEnabled }
        field = "High (E100) ",      flexFreqHigh, { flexEnabled }
        slider = "Flex sensor filter", FILTER_FLEX, horizontal, { flexEnabled }

    dialog = flexFuelWest, ""
        panel = flex_fuel_curve,     { flexEnabled }
        panel = flex_adv_curve,      { flexEnabled }

    dialog = flexFuelEast, ""
        panel = flex_boost_curve,    { flexEnabled && boostEnabled }

    ;dialog = flexCurves, "", indexCard
    dialog = flexCurves, "", xAxis
        panel = flexFuelWest, West
        panel = flexFuelEast, East

    dialog = flexFuel, "Fuel Sensor Settings", border
        topicHelp = "http://wiki.speeduino.com/en/configuration/Flex_Fuel"
        ;panel = flexFuelWest, West
        panel = flexFuelSettings, North
        panel = flexCurves,   South

; Knock control settings
    dialog = knock_windows, "Knock Windows", xAxis
        panel = knock_window_angle_curve, West, { knock_mode }
        panel = knock_window_duration_curve, East, { knock_mode }

    dialog = knock_settings_west, "Settings", yAxis
        field = "Knock Mode",               knock_mode
        field = "Knock Pin",                knock_pin,          { knock_mode }
        field = "Knock active when pin is", knock_trigger,      { knock_mode == 1 }
        field = "Use pullup",               knock_pullup,       { knock_mode == 1 }

    dialog = knock_settings_east, "Detection and Response"
        field = "#Detection"
        field = "Knock count required",     knock_count,        { knock_mode == 1}
        field = "Knock threshold required", knock_threshold,    { knock_mode == 2}
        field = "Maximum MAP",              knock_maxMAP,       { knock_mode }
        field = "Maximum RPM",              knock_maxRPM,       { knock_mode }
        
        ;Retard and recovery
        field = "#Retard"
        field = "Total retard",             knock_maxRetard,    { knock_mode }
        field = "First step size",          knock_firstStep,    { knock_mode }
        field = "Other step size",          knock_stepSize,     { knock_mode }
        field = "Step time",                knock_stepTime,     { knock_mode }
        
        field = "#Recovery"
        field = "Retard duration",          knock_duration,     { knock_mode } ;Time before retard starts ending
        field = "Recovery step time",       knock_recoveryStepTime,     { knock_mode } ;Time between each recovery step
        field = "Recovery step size",       knock_recoveryStep, { knock_mode }

    dialog = knock_settings_top, "", xAxis
        panel = knock_settings_west, West
        panel = knock_settings_east, East

    dialog = knockSettings, "", border
        topicHelp = "http://speeduino.com/wiki/index.php/Knock"
        panel = knock_settings_top, North
        panel = knock_windows, South

    dialog = vss_gear_1, "", xAxis
        field = "Speed ratio 1",            vssRatio1
        commandButton = "Set Gear 1",       cmdVSSratio1, { vssMode > 0 }
    dialog = vss_gear_2, "", xAxis
        field = "Speed ratio 2",            vssRatio2
        commandButton = "Set Gear 2",       cmdVSSratio2, { vssMode > 0 }
    dialog = vss_gear_3, "", xAxis
        field = "Speed ratio 3",            vssRatio3
        commandButton = "Set Gear 3",       cmdVSSratio3, { vssMode > 0 }
    dialog = vss_gear_4, "", xAxis
        field = "Speed ratio 4",            vssRatio4
        commandButton = "Set Gear 4",       cmdVSSratio4, { vssMode > 0 }
    dialog = vss_gear_5, "", xAxis
        field = "Speed ratio 5",            vssRatio5
        commandButton = "Set Gear 5",       cmdVSSratio5, { vssMode > 0 }
    dialog = vss_gear_6, "", xAxis
        field = "Speed ratio 6",            vssRatio6
        commandButton = "Set Gear 6",       cmdVSSratio6, { vssMode > 0 }

    dialog = vss_gear_detection, "Gear Detection", yAxis
        field = "After setting 'Pulses per km/mile' above"
        field = "Drive in each gear (any speed) and press appropriate button"
        panel = vss_gear_1
        panel = vss_gear_2
        panel = vss_gear_3
        panel = vss_gear_4
        panel = vss_gear_5
        panel = vss_gear_6

    dialog = vss_calibration, "VSS Calibration"
        field = "Pulses Per KM/VSS ratio",          vssPulsesPerKm, { vssMode > 0 }
        commandButton = "60km/h auto-calibrate",       cmdVSS60kmh, { vssMode > 0 }
        field = "Smoothing Factor",           vssSmoothing, { vssMode > 0 }
        
    dialog = vssSettings, "", yAxis
        topicHelp = "http://wiki.speeduino.com/en/configuration/VSS"
        field = "VSS Input Mode",           vssMode
        field = "VSS Pin",                  vssPin,         { vssMode > 1 }
        ;field = "Use Pullup",               vssPullup,      { vssMode > 1 }
        field = "VSS Aux in Channel",       vssAuxCh,       { vssMode == 1 }
        
        panel = vss_calibration
        panel = vss_gear_detection

    dialog = tacho, "Tacho"
        field = "Output pin",               tachoPin
        field = "Tacho pulse mode",         tachoMode
        field = "Output speed",             tachoDiv,         { tachoMode == 0 }
        field = "Pulse duration",           tachoDuration,    { tachoMode == 0 }
        field = "Tacho sweep on boot",      useTachoSweep
        field = "Tacho sweep Max RPM",      tachoSweepMaxRPM, { useTachoSweep }

    dialog = accelEnrichments_aeSettings, ""
        field = "Enrichment mode",      aeMode
        field = "Enrichment method",    aeApplyMode
        field = "TPSdot Threshold",     taeThresh,      { aeMode == 0 }
        field = "Min. TPS change",      taeMinChange,   { aeMode == 0 }
        field = "MAPdot Threshold",     maeThresh,      { aeMode == 1 }
        field = "Min. MAP change",      maeMinChange,   { aeMode == 1 }
        field = "Accel Time",           aeTime
        field = "Taper Start RPM",      aeTaperMin
        field = "Taper End RPM",        aeTaperMax

    dialog = decelEnleanment, "Deceleration Enleanment"
        field = "Fuel Amount",         decelAmount

  dialog = accelEnrichments_coldAdj, "Acceleration Enrichment cold adjustment"
        field = "Cold adjustment",      aeColdPct
        field = "Cold adjustment taper start temperature",  aeColdTaperMin
        field = "Cold adjustment taper end temperature",  aeColdTaperMax

    dialog = accelEnrichments_south, "Deceleration Fuel Cutoff (DFCO)"
      field = "Enabled", dfcoEnabled
      field = "TPS Threshold", dfcoTPSThresh,           { dfcoEnabled }
      field = "Minimum engine temperature", dfcoMinCLT, { dfcoEnabled }
      field = "Cutoff delay", dfcoDelay,                { dfcoEnabled }
      field = "Cutoff RPM", dfcoRPM,                    { dfcoEnabled }
      field = "RPM Hysteresis", dfcoHyster,             { dfcoEnabled }

    dialog = accelEnrichments_north_south, ""
      liveGraph = pump_ae_Graph, "AE Graph"
#if LAMBDA
            graphLine = lambda
#else
            graphLine = afr
#endif
            graphLine = TPSdot, "%", -2000, 2000, auto, auto
            graphLine = MAPdot, "%", -2000, 2000, auto, auto

    dialog = accelEnrichments_north, "", xAxis
        panel = time_accel_tpsdot_curve,  { aeMode == 0 }
        panel = time_accel_mapdot_curve,  { aeMode == 1 }

    dialog = accelEnrichments_center, "Acceleration Enrichment", xAxis
        panel = accelEnrichments_aeSettings
        panel = accelEnrichments_coldAdj

    dialog = accelEnrichments, "Acceleration Enrichment"
        topicHelp = "http://wiki.speeduino.com/en/configuration/Acceleration_Wizard"
        panel = accelEnrichments_north, North
        panel = accelEnrichments_north_south, Center
        panel = accelEnrichments_center, Center
        panel = decelEnleanment
        panel = accelEnrichments_south, South

    dialog = veTableDialog_north, ""
        panel = veTable1Tbl

    dialog = veTableDialog_south, ""
        field = "Multiply VE value by MAP ratio", multiplyMAP
        field = "Multiply by ratio of AFR to Target AFR", includeAFR,         { egoType == 2 && !incorporateAFR  || (incorporateAFR==includeAFR) }
        field = "Multiply by ratio of stoich AFR/target AFR (incorporate AFR)", incorporateAFR,  { !includeAFR || (incorporateAFR==includeAFR) }

    dialog = veTableDialog, "VE Table"
        panel = veTableDialog_north, North
        panel = veTableDialog_south, South

    dialog = fuelTable2Dialog_switch, "Switch Conditions", xAxis 
        field = "Use secondary table when:",     fuel2SwitchVariable
        field = "is greater than:",              fuel2SwitchValue

    dialog = fuelTable2Dialog_input, "Input Options", yAxis 
        field = "Use secondary table when pin",     fuel2InputPin
        field = "Is",                               fuel2InputPolarity
        field = "Use internal pullup on pin",       fuel2InputPullup, { fuel2InputPolarity == 0 }

    dialog = fuelTable2Dialog_north, ""
        field = "Secondary fuel table mode",    fuel2Mode
        field = "Load source",                  fuel2Algorithm,     { fuel2Mode }
        panel = fuelTable2Dialog_switch,        { fuel2Mode == 3 }
        panel = fuelTable2Dialog_input,        { fuel2Mode == 4 }

    dialog = fuelTable2Dialog_south, ""
        panel = fuelTable2Tbl

    dialog = fuelTable2Dialog, "Fuel Table 2"
        panel = fuelTable2Dialog_north, North
        panel = fuelTable2Dialog_south, South,  { fuel2Mode }

    dialog = sparkTable2Dialog_switch, "Switch Conditions", xAxis 
        field = "Use secondary table when:",     spark2SwitchVariable
        field = "is greater than:",              spark2SwitchValue

    dialog = sparkTable2Dialog_input, "Input Options", yAxis 
        field = "Use secondary table when pin",     spark2InputPin
        field = "Is",                               spark2InputPolarity
        field = "Use internal pullup on pin",       spark2InputPullup, { spark2InputPolarity == 0 }

    dialog = sparkTable2Dialog_north, ""
      field = "Secondary advance table mode",       spark2Mode
      field = "Load source",                        spark2Algorithm,     { spark2Mode }
      panel = sparkTable2Dialog_switch,             { spark2Mode == 3 }
      panel = sparkTable2Dialog_input,              { spark2Mode == 4 }

    dialog = sparkTable2Dialog_south, ""
        panel = spark2Tbl

    dialog = sparkTable2Dialog, "Spark Table 2"
      panel = sparkTable2Dialog_north, North
      panel = sparkTable2Dialog_south, South,  { spark2Mode }

    dialog = injAngleDialog, "Injector close angles"
      panel = injector_timing_curve

    dialog = injOpenTimeDialog, "Injector opening time"
      field = "Injector Open Time",               injOpen
      field = "Battery Voltage Correction Mode",  battVCorMode
      panel = injector_voltage_curve

    dialog = injChars, "Injector Characteristics"
      topicHelp = "http://wiki.speeduino.com/en/configuration/Injector_Characteristics"
      field = "Injector Duty Limit",        dutyLim
      panel = injOpenTimeDialog
      panel = injAngleDialog

    dialog = egoControl, ""
      topicHelp = "http://wiki.speeduino.com/en/configuration/O2"
      field = "Sensor Type",                egoType
      field = "#Please ensure you calibrate your O2 sensor in the Tools menu", { egoType }
      field = "Algorithm",                  egoAlgorithm,       { egoType }
      field = "Ignition Events per Step",   egoCount,           { egoType && (egoAlgorithm < 3) }
      field = "Controller Auth +/-",        egoLimit,           { egoType && (egoAlgorithm < 3) }

      field = "Only correct above ",        ego_min_afr,        { egoType && (egoAlgorithm < 3) }
      field = "and correct below ",         ego_max_afr,        { egoType && (egoAlgorithm < 3) }
      field = "Only correct above ",        ego_min_lambda,     { egoType && (egoAlgorithm < 3) }
      field = "and correct below ",         ego_max_lambda,     { egoType && (egoAlgorithm < 3) }

      field = "Active Above Coolant",       egoTemp,            { egoType && (egoAlgorithm < 3) }
      field = "Active Above RPM",           egoRPM,             { egoType && (egoAlgorithm < 3) }
      field = "Active Below TPS",           egoTPSMax,          { egoType && (egoAlgorithm < 3) }
      field = "EGO delay after start",      ego_sdelay,         { (egoAlgorithm < 3) }
      field = "PID Proportional Gain",      egoKP,              { egoType && (egoAlgorithm == 2) }
      field = "PID Integral",               egoKI,              { egoType && (egoAlgorithm == 2) }
      field = "PID Derivative",             egoKD,              { egoType && (egoAlgorithm == 2) }

    dialog = fanSettings,"Fan Settings",7
      topicHelp = "http://wiki.speeduino.com/en/configuration/Thermo_fan"
      displayOnlyField = !"No PWM Fan available on MCU", blankfield, {intcan_available == 0 && fanEnable == 2},{intcan_available == 0 && fanEnable == 2}    
      field = "Fan Mode",                   fanEnable
      field = "Allow fan when off",         fanWhenOff,         { fanEnable }
      field = "Allow fan when cranking",    fanWhenCranking,    { fanEnable }
      field = "Fan output pin",             fanPin,             { fanEnable }
      field = "Fan Output Inverted",        fanInv,             { fanEnable }
      field = "Fan switching temperature",  fanSP, { fanEnable == 1 }
      field = "Fan hysteresis",             fanHyster, { fanEnable == 1 }
      field = "PWM fan frequency",          fanFreq, { intcan_available && fanEnable == 2 }

  dialog = pwmFan, "PWM Fan Curve",
        panel = pwm_fan_curve,

    dialog = airConIdleUp, "Idle Up When A/C Compressor On"
      field = "Idle-Up Amount",                   airConIdleSteps,        { airConEnable }
      field = "Idle-Up RPM Adder",                airConIdleUpRPMAdder,   { airConEnable }

    dialog = airConRPMLimit,"RPM Limiting"
      field = "Min. RPM for A/C Operation",       airConMinRPM,           { airConEnable }
      field = "Max. RPM for A/C Operation",       airConMaxRPM,           { airConEnable }
      field = "Lockout time after high/low RPM",  airConRPMCutTime,       { airConEnable }

    dialog = airConTPSLimit,"TPS Limiting"
      field = "Cut A/C at TPS Position",          airConTPSCut,           { airConEnable }
      field = "Lockout time after high TPS",      airConTPSCutTime,       { airConEnable }

    dialog = airConCoolantTempLimit,"Coolant Temp. Limiting"
      field = "Coolant A/C Cutout Temp.",         airConClTempCut,        { airConEnable }

    dialog = airConFanSettings
      field = "Run Engine Cooling Fan with A/C",  airConTurnsFanOn,       { airConEnable }
      field = "Min. Duty for PWM Cooling Fan",    airConPwmFanMinDuty,    { airConEnable }
      field = "Stand-Alone A/C Fan",              airConFanEnabled,       { airConEnable }
      field = "Stand-Alone A/C Fan Output Pin",   airConFanPin,           { airConEnable && airConFanEnabled }
      field = "Stand-Alone A/C Fan Output Polarity", airConFanPol,        {airConEnable && airConFanEnabled }

    dialog = airCon,"Air Conditioning"
      field = "Air Conditioning Enable",          airConEnable
      field = "A/C Request Input Pin",            airConReqPin,           { airConEnable }
      field = "A/C Compressor Output Pin",        airConCompPin,          { airConEnable }
      field = "A/C Request Input Polarity",       airConReqPol,           { airConEnable }
      field = "A/C Comp. Output Polarity",        airConCompPol,          { airConEnable }
      field = "A/C Comp. On Delay (During Operation)", airConCompOnDelay, { airConEnable }
      field = "A/C Initial Delay After Cranking", airConAfterStartDelay,  { airConEnable }
      panel = airConRPMLimit
      panel = airConTPSLimit
      panel = airConCoolantTempLimit
      panel = airConFanSettings
      panel = airConIdleUp

    dialog = stepper_idle, "Stepper Idle"
      field = "Step time (ms)",       iacStepTime,              { iacAlgorithm == 4 || iacAlgorithm == 5 || iacAlgorithm == 7 }
      field = "Cool time (ms)",       iacCoolTime,              { iacAlgorithm == 4 || iacAlgorithm == 5 || iacAlgorithm == 7 }
      field = "Home steps",           iacStepHome,              { iacAlgorithm == 4 || iacAlgorithm == 5 || iacAlgorithm == 7 }
      field = "Minimum Steps",        iacStepHyster,            { iacAlgorithm == 4 || iacAlgorithm == 5 || iacAlgorithm == 7 }
      field = "Don't exceed",         iacMaxSteps,              { iacAlgorithm == 4 || iacAlgorithm == 5 || iacAlgorithm == 7 }
      field = "Stepper Inverted",     iacStepperInv,            { iacAlgorithm == 4 || iacAlgorithm == 5 || iacAlgorithm == 7 }
      field = "Stepper Power",        iacStepperPower,          { iacAlgorithm == 4 || iacAlgorithm == 5 || iacAlgorithm == 7 }

    dialog = pwm_idle, "PWM Idle"
      field = "Number of outputs",    iacChannels,              { iacAlgorithm == 2 || iacAlgorithm == 3 || iacAlgorithm == 6 }
      field = "Idle valve frequency", idleFreq,                 { iacAlgorithm == 2 || iacAlgorithm == 3 || iacAlgorithm == 6 }
      field = "Idle valve direction", iacPWMdir,                { iacAlgorithm == 2 || iacAlgorithm == 3 || iacAlgorithm == 6 }
      field = "Run before start",     iacPWMrun,                { iacAlgorithm == 2 || iacAlgorithm == 3 || iacAlgorithm == 6 }

    dialog = closedloop_idle, "Closed loop Idle"
      displayOnlyField = "#                      !!! Please note that 1.0 means 100% !!!"
      field = "P",                    idleKP,                   { iacAlgorithm == 3 || iacAlgorithm == 5 || iacAlgorithm == 6 || iacAlgorithm == 7 }
      field = "I",                    idleKI,                   { iacAlgorithm == 3 || iacAlgorithm == 5 || iacAlgorithm == 6 || iacAlgorithm == 7 }
      field = "D",                    idleKD,                   { iacAlgorithm == 3 || iacAlgorithm == 5 || iacAlgorithm == 6 || iacAlgorithm == 7 }
      field = "Minimum valve value",  iacCLminValue,             { iacAlgorithm == 3 || iacAlgorithm == 5 || iacAlgorithm == 6 || iacAlgorithm == 7 }
      field = "Maximum valve value",  iacCLmaxValue,             { iacAlgorithm == 3 || iacAlgorithm == 5 || iacAlgorithm == 6 || iacAlgorithm == 7 }
      field = "Integral reset above TPS",     iacTPSlimit,     { iacAlgorithm == 6 || iacAlgorithm == 7 }
      field = "Integral reset RPM Hysteresis", iacRPMlimitHysteresis, { iacAlgorithm == 6 || iacAlgorithm == 7 }

    dialog = idleSettings, "Idle Settings"
        topicHelp = "http://wiki.speeduino.com/en/configuration/Idle"
        field = "Idle control type",    iacAlgorithm
        field = "Crank to run taper", idleTaperTime,            { iacAlgorithm == 2 || iacAlgorithm == 4 || iacAlgorithm == 5 || iacAlgorithm == 7 }
        field = "#Fast Idle"
        field = "Fast idle temp",     iacFastTemp,              { iacAlgorithm == 1 }
        panel = pwm_idle
        panel = stepper_idle
        panel = closedloop_idle

    dialog = idleUpInputSettingsPanel, "Idle Up Input Settings", yAxis
        field = "Idle Up Enabled",      	idleUpEnabled
        field = "Idle Up Pin",          	idleUpPin,              { idleUpEnabled }
        field = "Idle Up Pin Polarity", 	idleUpPolarity,         { idleUpEnabled }
        field = "Idle Up Amount",       	idleUpAdder,            { idleUpEnabled }

    dialog = idleUpOutputSettingsPanel, "Idle Up Output Settings", yAxis
        field = "Idle Up Output Enabled", 	idleUpOutputEnabled,    { idleUpEnabled }
        field = "Idle Up Output Inverted",  idleUpOutputInv,        { idleUpEnabled && idleUpOutputEnabled }
        field = "Idle Up Output Pin",       idleUpOutputPin,        { idleUpEnabled && idleUpOutputEnabled }

    dialog = idleUpSettings, "Idle Up Settings"
        panel = idleUpInputSettingsPanel
        panel = idleUpOutputSettingsPanel

    dialog = fuelpump, "Fuel pump"
        field = "Fuel pump pin",                    fuelPumpPin
        field = "Fuel pump prime duration",         fpPrime

    dialog = crankingEnrichDialog, "Cranking Enrichment", yAxis
        panel = cranking_enrich_curve
        field = "#Note"
        field = "Values are specified as modifiers to the normal fuelling. Eg 100% = No change."

    dialog = crankingIgnOptions, "Cranking Timing", yAxis
        field = "Cranking advance Angle",       CrankAng,       { ignCranklock == 0 }
        field = "Add cold advance",    crkngAddCLTAdv,          { ignCranklock == 0 }
        field = "Cranking bypass", ignBypassEnable
        field = "Bypass output pin", ignBypassPin               { ignBypassEnable }
        field = "Fix cranking timing with trigger", ignCranklock,   { TrigPattern == 1 || TrigPattern == 4 || TrigPattern == 10 || TrigPattern == 9 }

    dialog = crankingOptions, "", yAxis
        field = "Cranking RPM (Max)", crankRPM
        field = "Flood Clear level", tpsflood
        field = "Fuel pump prime duration", fpPrime
        field = "Injectors priming delay", primingDelay
        field = "Cranking enrichment taper time", crankingEnrichTaper

    dialog = primePW, "Priming Pulsewidth"
        topicHelp = "http://wiki.speeduino.com/en/configuration/Priming"
        panel = priming_pw_curve

    dialog = crankPW, "Cranking Settings", yAxis
        topicHelp = "http://wiki.speeduino.com/en/configuration/Cranking"
        panel = crankingOptions, North
        panel = crankingEnrichDialog, Center
        panel = crankingIgnOptions, South

    dialog = ASE_amount, "Enrichment amount (%)", yAxis
        field = "Defines the fuel enrichment percentage after start."
        field = "This is needed to keep engine running after start"
        field = "Common values are 5% when engine is hot to 50% when engine is cold."
        panel = afterstart_enrichment_curve

    dialog = ASE_time, "Duration (s)", yAxis
        field = "How long time the After Start Enrichment is applied in seconds."
        field = "Usually this is varies from 1-2s when engine is hot up to 20s on a cold engine."
        field = "Transition time to disable", aseTaperTime
        panel = afterstart_enrichment_time

    dialog = ASE, "Afterstart Enrichment(ASE)", yAxis
        topicHelp = "http://wiki.speeduino.com/en/configuration/ASE"
        field = "#Time and duration curves share common coolant values"
        panel = ASE_amount
        panel = ASE_time

    dialog = triggerSettings,"Trigger Settings",4
        topicHelp = "http://wiki.speeduino.com/en/decoders"
        field = "Trigger Pattern",                TrigPattern
        field = "Primary base teeth",             numTeeth,       { TrigPattern == 0 || TrigPattern == 2 || TrigPattern == 11 || TrigPattern == 18 || TrigPattern == 19  || TrigPattern == 21 }
        field = "Primary trigger speed",          TrigSpeed,      { TrigPattern == 0 || TrigPattern == 2 }
        field = "Missing teeth",                  missingTeeth,   { TrigPattern == 0 }
        field = "Trigger angle multiplier",       TrigAngMul,     { TrigPattern == 11 }
        field = "Trigger Angle ",                 TrigAng
        field = "This number represents the angle ATDC when "
        field = "tooth #1 passes the primary sensor."
        field = ""
        field = "Skip Revolutions",              SkipCycles
        field = "Note: This is the number of revolutions that will be skipped during"
        field = "cranking before the injectors and coils are fired"
        field = "Trigger edge",                   TrigEdge      { TrigPattern != 4 && TrigPattern != 22 } ;4G63 uses both edges ;NGC uses both edges
        field = "Secondary trigger edge",         TrigEdgeSec,  { (TrigPattern == 0 && TrigSpeed == 0 && trigPatternSec != 2) || TrigPattern == 2 || TrigPattern == 9 || TrigPattern == 12 || TrigPattern == 18 || TrigPattern == 19 || TrigPattern == 20 || TrigPattern == 21 || TrigPattern == 24  || TrigPattern == 25 } ;Missing tooth, dual wheel and Miata 9905, weber-marelli, ST170, DRZ400 Renix, Rover MEMS
        field = "Level for 1st phase",             PollLevelPol,   { (TrigPattern == 0 && TrigSpeed == 0 && trigPatternSec == 2) }
        field = "Missing Tooth Secondary type",   trigPatternSec,   { (TrigPattern == 0&& TrigSpeed == 0) || TrigPattern == 25 }
        field = "Trigger Filter",                 TrigFilter,   { TrigPattern != 13 }
        field = "Re-sync every cycle",            useResync,    { TrigPattern == 2 || TrigPattern == 4 || TrigPattern == 7 || TrigPattern == 12 || TrigPattern == 9 || TrigPattern == 13 || TrigPattern == 18 || TrigPattern == 19  || TrigPattern == 21 } ;Dual wheel, 4G63, Audi 135, Nissan 360, Miata 99-05, weber-marelli. DRZ400

    dialog = lockSparkSettings, "Locked timing"
        field = "Enabled Fixed/Locked timing",  fixAngEnable
        field = "Fixed Angle",                  FixAng,         { fixAngEnable }
        field = "#Note: During cranking the fixed/locked timing angle is overridden by the Cranking advance angle value above"

    dialog = newIgnitionMode, "Per tooth ignition events"
      field = "This option is will generally improve accuracy on most compatible triggers"
      field = "However if timing issues are encountered, please disable this"
      field = "Enable per tooth timing",        perToothIgn
      field = "Dwell error correction",         dwellErrCorrect,{ perToothIgn }
      

    dialog = sparkSettings,"Spark Settings",4
        topicHelp = "http://wiki.speeduino.com/en/configuration/Spark_Settings"
        field = "!Warning: The board you have selected may not have enough channels for sequential ignition!", {}, {}, { sparkMode == 3 && !sequentialIgnitionAvailable }
        field = "Ignition load source",         ignAlgorithm
        field = "Spark output mode",            sparkMode
        field = "Cranking advance Angle",       CrankAng
        field = "Spark Outputs triggers",        IgInv
        panel = lockSparkSettings
        panel = newIgnitionMode, { 1 }, {TrigPattern == 0 || TrigPattern == 1 || TrigPattern == 2 || TrigPattern == 3 || TrigPattern == 4 || TrigPattern == 9 || TrigPattern == 12 || TrigPattern == 13 || TrigPattern == 16 || TrigPattern == 18 || TrigPattern == 19 || TrigPattern == 22 || TrigPattern == 24} ;Only works for missing tooth, distributor, dual wheel, GM 7X, 4g63, Miata 99-05, nissan 360, Subaru 6/7, 420a, weber-marelli, NGC Renix,
        
    dialog = dwellSettings,                 "Dwell Settings",   4
        topicHelp = "http://wiki.speeduino.com/en/configuration/Dwell"
        field = "  Cranking dwell",           dwellcrank
        field = "  Use dwell map",            useDwellMap
        field = "  Running dwell",            dwellrun, { useDwellMap == 0 }
        field = "  Spark duration",           sparkDur
        ;field = "  Dwell scale for repeated spark",           ignRptScale,  { crankIgnOutRpt }
        field = ""
        field = "#Note"
        field = "The above times are for 12V. Voltage correction"
        field = "is applied. At higher voltages the time is reduced"
        field = "and when low it is increased"
        field = ""
        field = "Overdwell protection"
        field = "Use Overdwell protection",  useDwellLim
        field = "Max dwell time",             dwellLim,  { useDwellLim }
        field = "Note: Set the maximum dwell time at least 3ms above"
        field = "your desired dwell time (Including cranking)"
    
    dialog = idleAdvanceSettings_east
        field = "Idle advance mode",                   idleAdvEnabled
        field = "Idle detect mode",                    idleAdvAlgorithm,     { idleAdvEnabled >= 1 }
        field = "Delay before idle control starts (s)",idleAdvDelay,         { idleAdvEnabled >= 1 }
        field = "Active Below RPM",                    idleAdvRPM,           { idleAdvEnabled >= 1 }
        field = "Active Below TPS",                    idleAdvTPS,           { idleAdvEnabled >= 1 && idleAdvAlgorithm == 0 }
        field = "Active Below VSS",                    idleAdvVss,           { idleAdvEnabled >= 1 && vssMode > 0 }
        field = "Activate after",                      idleAdvStartDelay,    { idleAdvEnabled >= 1 }
        field = "Closed Throttle Sensor Enabled",      CTPSEnabled,          { idleAdvEnabled >= 1 && idleAdvAlgorithm == 1 }
        field = "Closed Throttle Sensor Pin",          CTPSPin,              { idleAdvEnabled >= 1 && idleAdvAlgorithm == 1 && CTPSEnabled == 1 }
        field = "Closed Throttle Sensor Pin Polarity", CTPSPolarity,         { idleAdvEnabled >= 1 && idleAdvAlgorithm == 1 && CTPSEnabled == 1 }

    dialog = idleAdvanceSettings,"Idle Advance Settings", xAxis
        topicHelp = "http://wiki.speeduino.com/en/configuration/IdleAdvance"
        panel = idleAdvanceSettings_east
        panel = idle_advance_curve,         { idleAdvEnabled >= 1 }
        panel = iacClosedLoop_curve,        { iacAlgorithm == 3 || iacAlgorithm == 5 || iacAlgorithm == 6 || iacAlgorithm == 7|| idleAdvEnabled >= 1 }
        

    dialog = rotary_ignition,               "Rotary Ignition",  4
        field = "Ignition Configuration",   rotaryType
        panel = rotaryTrailing_curve

    dialog = boostCut, "Boost Cut", 
        field = "Enable Boost limit",       boostCutEnabled
        field = "Boost Limit",              boostLimit,     { boostCutEnabled }
    
    dialog = boostByGear, "Boost by Gear"
        field = "Enable Boost by Gear",      boostByGearEnabled
        field = "Gear 1 ",                   boostByGear1,          { boostByGearEnabled }
        field = "Gear 2 ",                   boostByGear2,          { boostByGearEnabled }
        field = "Gear 3 ",                   boostByGear3,          { boostByGearEnabled }
        field = "Gear 4 ",                   boostByGear4,          { boostByGearEnabled }
        field = "Gear 5 ",                   boostByGear5,          { boostByGearEnabled }
        field = "Gear 6 ",                   boostByGear6,          { boostByGearEnabled }

    dialog = boostBaseDC, "Closed loop initial duty"
        field = "Base duty cycle to be used for a given boost target", {}, { boostType == 2 }
        panel = boostDCLupTbl,              { boostEnabled && boostType == 1  }
    
    dialog = boostDCTarget, "Primary Boost table"
        field = "In open loop mode, the values in this table are duty cycle %", {}, {}, { boostType == 0 }
        field = "In closed loop mode, the values in this table are boost targets in kPa", {}, {}, { boostType == 1 }
        panel = boostTbl

    dialog = boostLoad, ""
        field = "Mode",                     boostType
        panel = boostDCTarget
        panel = boostBaseDC, { boostType == 1 }

      dialog = coolantProtection, "Coolant Based Rev Limit"
        panel = coolant_prot_curve, { hardRevMode == 2 }

    dialog = revLimiterDialog, "Rev Limiter"
        field = "Rev Limiter"
        field = "!Soft limiter only available with ignition cut", {}, {}, { engineProtectType == 2 }
        field = "Soft rev limit",             SoftRevLim,     { engineProtectType == 1 || engineProtectType == 3 } ;Only available for the protection modes that include ignition. 
        field = "Soft limiter mode",          SoftLimitMode,  { engineProtectType == 1 || engineProtectType == 3 } ;Only available for the protection modes that include ignition. 
        field = "Soft limit timing",          SoftLimRetard,  { engineProtectType == 1 || engineProtectType == 3 } ;Only available for the protection modes that include ignition. 
        field = "Soft limit max time",        SoftLimMax,     { engineProtectType == 1 || engineProtectType == 3 } ;Only available for the protection modes that include ignition. 
        field = "Hard limiter mode",          hardRevMode
        field = "Fixed Rev limit",            hardRevLim,     { hardRevMode == 1 }
        panel = coolantProtection,                            { hardRevMode == 2 }
        
    dialog = oilPressureProtection, "Oil Pressure"
        field = "Oil Pressure Protection",  oilPressureProtEnbl, { oilPressureEnable }
        field = "Oil Pressure cut delay",   oilPressureProtTime, { oilPressureEnable && oilPressureProtEnbl }
        panel = oil_pressure_prot_curve, { oilPressureEnable && oilPressureProtEnbl }

    ; AFR engine protection dialog
    dialog = afrProtect, "AFR Protection", yAxis
        field = "AFR protection is used to prevent engine from running lean"
        field = "#Note: This function requires wideband sensor and proper AFR table"
        field = ""
        field = "Enable AFR protection ", afrProtectEnabled, {egoType == 2}
        field = "Minimum manifold air pressure ", afrProtectMAP, {afrProtectEnabled}
        field = "Minimum engine RPM ", afrProtectRPM, {afrProtectEnabled}
        field = "Minimum throttle position ", afrProtectTPS, {afrProtectEnabled}
        field = "Maximum lambda ", afrProtectDeviationLambda, {afrProtectEnabled}, {afrProtectEnabled == 0 || afrProtectEnabled == 1}
        field = "Maximum lambda deviation ", afrProtectDeviationLambda, {afrProtectEnabled}, {afrProtectEnabled == 2}
        field = "Maximum AFR ", afrProtectDeviation, {afrProtectEnabled}, {afrProtectEnabled == 0 || afrProtectEnabled == 1}
        field = "Maximum AFR deviation ", afrProtectDeviation, {afrProtectEnabled}, {afrProtectEnabled == 2}
        field = "Time before cut ", afrProtectCutTime, {afrProtectEnabled}
        field = ""
        field = "Reactivate below throttle ", afrProtectReactivationTPS, {afrProtectEnabled}

    indicatorPanel = protectIndicatorPanel, 1, { 1 } 
        indicator = { engineProtectStatus}, "Engine Protect OFF",   "Engine Protect ON",   green, black, red,      black
        indicator = { engineProtectRPM   }, "Rev Limiter Off",      "Rev Limiter ON",      green, black, red,      black
        indicator = { engineProtectMAP   }, "Boost Limit OFF",      "Boost Limit ON",      green, black, red,      black
        indicator = { engineProtectOil   }, "Oil Pres. Protect OFF","Oil Pres. Protect ON",green, black, red,      black
        indicator = { engineProtectAFR   }, "AFR Protect OFF",      "AFR Protect ON",      green, black, red,      black
        indicator = { engineProtectCoolant }, "Coolant Protect OFF", "Coolant Protect ON", green, black, red,      black

    dialog = engineProtectionWest, "Engine Protection"
        field = "Protection RPM Limit ('Limp Home')",   engineProtectMaxRPM, { engineProtectType }
        panel = protectIndicatorPanel,                              { engineProtectType }

    dialog = engineProtection,                   "Hard Limit Configuration",      yAxis
        topicHelp = "http://wiki.speeduino.com/en/configuration/Rev_Limits"
        field = "Protection Cut",              engineProtectType
        field = "!It is recommended to use Spark Cut on non-sequential fuel configurations", {}, {}, { engineProtectType > 1 && injLayout != 3 }
        field = "Cut method",                  hardCutType,         { engineProtectType > 0 } ;Only available for the protection modes that include ignition. 
        panel = rolling_prot_curve, { hardCutType == 1 }
        panel = engineProtectionWest

    dialog = clutchInput,                   "Inputs"
        field = "Clutch Input Pin",             launchPin,      { launchEnable || flatSEnable }
        field = "Clutch enabled when signal is",launchHiLo,     { launchEnable || flatSEnable }
        field = "Clutch Pullup Resistor",       lnchPullRes,    { launchEnable || flatSEnable }
        field = "Launch / Flat Shift switch RPM",flatSArm,      { launchEnable || flatSEnable }
<<<<<<< HEAD
        field = "Anti-lag Input Pin",          antiLagPin,            { antiLagEnable && launchEnable}
        
    dialog = LaunchControl,                   "Launch Control / Flat Shift / Anti-lag",      6
        topicHelp = "https://wiki.speeduino.com/en/configuration/Launch_Flatshift"
=======

    dialog = LaunchControl,                   "Launch Control / Flat shift",      6
        topicHelp = "http://wiki.speeduino.com/en/configuration/Launch_Flatshift"
>>>>>>> a0dd4bc8
        panel = clutchInput
        ; Launch control
        field = "Launch Control / Anti-lag"
        field = "Enable Launch",                launchEnable
        field = "Enable Anti-lag",             antiLagEnable,   { launchEnable }
        field = "Anti-lag RPM Window",         antiLagRPMWindow,      { antiLagEnable && launchEnable}
        field = "TPS threshold",                lnchCtrlTPS,    { launchEnable }
        field = "Soft rev limit",               lnchSoftLim,    { launchEnable }
        field = "Soft limit absolute timing",   lnchRetard,     { launchEnable }
        field = "Hard rev limit",               lnchHardLim,    { launchEnable }
        field = "Fuel adder during launch",     lnchFuelAdd,    { launchEnable }

        ; Flat shift
        field = "Flat Shift"
        field = "Enable flat shift",            flatSEnable
        field = "Soft rev window",              flatSSoftWin,   { flatSEnable }
        field = "Soft limit absolute timing",   flatSRetard,    { flatSEnable }

    dialog = NitrousStage1,                 "Stage 1"
        field = "Nitrous Output Pin",           n2o_stage1_pin
        field = "Minimum Engage RPM",           n2o_stage1_minRPM
        field = "Maximum Engage RPM",           n2o_stage1_maxRPM
        field = "Fuel adder @ Min RPM",         n2o_stage1_adderMin
        field = "Fuel adder @ Max RPM",         n2o_stage1_adderMax
        field = "Ignition retard when active",  n2o_stage1_retard

    dialog = NitrousStage2,                 "Stage 2"
        field = "Nitrous Output Pin",           n2o_stage2_pin
        field = "Minimum Engage RPM",           n2o_stage2_minRPM
        field = "Maximum Engage RPM",           n2o_stage2_maxRPM
        field = "Fuel adder @ Min RPM",         n2o_stage2_adderMin
        field = "Fuel adder @ Max RPM",         n2o_stage2_adderMax
        field = "Ignition retard when active",  n2o_stage2_retard

    dialog = NitrousMain,                   "Settings"
        field = "Nitrous Mode",                 n2o_enable
        field = "Arming Pin",                   n2o_arming_pin, { n2o_enable > 0 }
        field = "Nitrous is armed when pin is", n2o_pin_polarity,{ n2o_enable > 0 }
        field = "Minimum CLT",                  n2o_minCLT,     { n2o_enable > 0 }
        field = "Minimum TPS",                  n2o_minTPS,     { n2o_enable > 0 }
        field = "Maximum MAP",                  n2o_maxMAP,     { n2o_enable > 0 }
        field = "Leanest AFR",                  n2o_maxAFR,     { n2o_enable > 0 }
        field = "Leanest Lambda",               n2o_maxLambda,  { n2o_enable > 0 }

    dialog = NitrousControl,                "Nitrous"
        topicHelp = "http://wiki.speeduino.com/en/configuration/Nitrous_Control"
        panel = NitrousMain,                North
        panel = NitrousStage1,              West,   { n2o_enable > 0 }
        panel = NitrousStage2,              East,   { n2o_enable > 1 }

    dialog = batCal, "Calibrate voltage reading"
        topicHelp = "http://wiki.speeduino.com/en/configuration/Sensor_Calibration"
        slider = "Battery Voltage reading offset",  batVoltCorrect, horizontal

    dialog = mapCal, "Calibrate MAP"
        topicHelp = "http://wiki.speeduino.com/en/configuration/Sensor_Calibration"
        field = "#MAP Sensor"
        settingSelector = "Common Pressure Sensors"
            settingOption = "MPX4115/MPXxx6115A/KP234",  mapMin=10,   mapMax=121 ; https://www.nxp.com/docs/en/data-sheet/MPX4115.pdf Vout = VCC * (0.009*P - 0.095)
            settingOption = "MPX4250A/MPXA4250A",  mapMin=10,   mapMax=260 ; https://www.nxp.com/docs/en/data-sheet/MPX4250A.pdf Vout = VCC x (P x 0.004 – 0.04)
            settingOption = "GM 1-BAR", mapMin=10,   mapMax=105 ; https://speeduino.com/wiki/index.php/File:GM_Table.gif
            settingOption = "GM 2-BAR", mapMin=9,  mapMax=208 ; https://speeduino.com/wiki/index.php/File:GM_Table.gif
            settingOption = "GM 3-BAR", mapMin=1,  mapMax=315 ; VOUT = VS*(.00318*P-.00353)
            settingOption = "MPXH6300A", mapMin=1,  mapMax=315 ; https://www.nxp.com/docs/en/data-sheet/MPXH6300A.pdf VOUT = VS*(.00318*P-.00353)
            settingOption = "MPX5700A", mapMin=-31,  mapMax=746 ; https://www.nxp.com/docs/en/data-sheet/MPX5700.pdf Vout = VS*(0.0012858*P+0.04)
            settingOption = "MPXH6400A", mapMin=3,  mapMax=416 ; https://www.nxp.com/docs/en/data-sheet/MPXH6400A.pdf VOUT = VS x (0.002421xP–0.00842)
            settingOption = "Denso 079800", mapMin=0,  mapMax=173 ; http://speeduino.com/forum/viewtopic.php?f=18&t=510&p=7023#p7021
            settingOption = "VW/Audi/Porsche 250kPa", mapMin=26,  mapMax=250 ; http://speeduino.com/forum/viewtopic.php?p=17502#p17502
            settingOption = "Bosch 3 Bar TMAP", mapMin=-6,  mapMax=323
            settingOption = "MPX4100A",  mapMin=14, mapMax=109 ; https://www.nxp.com/docs/en/data-sheet/MPX4100A.pdf Vout = VS (P x 0.01059 - 0.1518)

        field =    "kPa At 0.0 Volts",   mapMin
        field =    "kPa At 5.0 Volts",   mapMax
        field = "Use legacy MAP reading",legacyMAP

        field = "#Baro Sensor"
        field = "Use external Baro sensor", useExtBaro
        field = "Analog pin to use for ext. Baro sensor", baroPin,  { useExtBaro }

        settingSelector = "Common Pressure Sensors",  { useExtBaro }
            settingOption = "MPX4115/MPXxx6115A/KP234",  baroMin=10,   baroMax=121 ; https://www.nxp.com/docs/en/data-sheet/MPX4115.pdf Vout = VCC * (0.009*P - 0.095)
            settingOption = "MPX4250A/MPXA4250A",  baroMin=10,   baroMax=260 ; https://www.nxp.com/docs/en/data-sheet/MPX4250A.pdf Vout = VCC x (P x 0.004 – 0.04)
            settingOption = "GM 1-BAR", baroMin=10,   baroMax=105 ; https://speeduino.com/wiki/index.php/File:GM_Table.gif
            settingOption = "GM 2-BAR", baroMin=9,  baroMax=208 ; https://speeduino.com/wiki/index.php/File:GM_Table.gif
            settingOption = "GM 3-BAR", baroMin=1,  baroMax=315 ; VOUT = VS*(.00318*P-.00353)
            settingOption = "MPXH6300A", baroMin=1,  baroMax=315 ; https://www.nxp.com/docs/en/data-sheet/MPXH6300A.pdf VOUT = VS*(.00318*P-.00353)
            settingOption = "MPX5700A", baroMin=-31,  baroMax=746 ; https://www.nxp.com/docs/en/data-sheet/MPX5700.pdf Vout = VS*(0.0012858*P+0.04)
            settingOption = "MPXH6400A", baroMin=3,  baroMax=416 ; https://www.nxp.com/docs/en/data-sheet/MPXH6400A.pdf VOUT = VS x (0.002421xP–0.00842)
            settingOption = "Denso 079800", baroMin=0,  baroMax=173 ; http://speeduino.com/forum/viewtopic.php?f=18&t=510&p=7023#p7021
            settingOption = "VW/Audi/Porsche 250kPa", baroMin=26,  baroMax=250 ; http://speeduino.com/forum/viewtopic.php?p=17502#p17502
            settingOption = "Bosch 3 Bar TMAP", baroMin=-6,  baroMax=323
            settingOption = "MPX4100A",  baroMin=14, baroMax=109 ; https://www.nxp.com/docs/en/data-sheet/MPX4100A.pdf Vout = VS (P x 0.01059 - 0.1518)

        field =    "kPa At 0.0 Volts",   baroMin,  { useExtBaro }
        field =    "kPa At 5.0 Volts",   baroMax,  { useExtBaro }

        field = "#EMAP Sensor"
        field = "Use EMAP sensor", useEMAP
        field = "Analog pin to use", EMAPPin,  { useEMAP }

        settingSelector = "Common Pressure Sensors",  { useEMAP }
            settingOption = "MPX4115/MPXxx6115A/KP234",  EMAPMin=10,   EMAPMax=118 ; https://www.nxp.com/docs/en/data-sheet/MPX4115.pdf
            settingOption = "MPX4250A/MPXA4250A",  EMAPMin=10,   EMAPMax=260 ; https://www.nxp.com/docs/en/data-sheet/MPX4250A.pdf Vout = VCC x (P x 0.004 – 0.04)
            settingOption = "GM 1-BAR", EMAPMin=10,   EMAPMax=105 ; https://speeduino.com/wiki/index.php/File:GM_Table.gif
            settingOption = "GM 2-BAR", EMAPMin=9,  EMAPMax=208 ; https://speeduino.com/wiki/index.php/File:GM_Table.gif
            settingOption = "GM 3-BAR", EMAPMin=1,  EMAPMax=315 ; VOUT = VS*(.00318*P-.00353)
            settingOption = "MPXH6300A", EMAPMin=1,  EMAPMax=315 ; https://www.nxp.com/docs/en/data-sheet/MPXH6300A.pdf VOUT = VS*(.00318*P-.00353)
            settingOption = "MPX5700A", EMAPMin=-31,  EMAPMax=746 ; https://www.nxp.com/docs/en/data-sheet/MPX5700.pdf Vout = VS*(0.0012858*P+0.04)
            settingOption = "MPXH6400A", EMAPMin=3,  EMAPMax=416 ; https://www.nxp.com/docs/en/data-sheet/MPXH6400A.pdf VOUT = VS x (0.002421xP–0.00842)
            settingOption = "Denso 079800", EMAPMin=0,  EMAPMax=173 ; http://speeduino.com/forum/viewtopic.php?f=18&t=510&p=7023#p7021
            settingOption = "VW/Audi/Porsche 250kPa", EMAPMin=26,  EMAPMax=250 ; http://speeduino.com/forum/viewtopic.php?p=17502#p17502
            settingOption = "MPX4100A",  EMAPMin=14, EMAPMax=109 ; https://www.nxp.com/docs/en/data-sheet/MPX4100A.pdf Vout = VS (P x 0.01059 - 0.1518)

        field =    "kPa At 0.0 Volts",   EMAPMin,  { useEMAP }
        field =    "kPa At 5.0 Volts",   EMAPMax,  { useEMAP }

    dialog = sensorFilters, "Analog sensor filters"
        field = "The values here set the amount of filtering to apply to each analog input"
        field = "Higher values result in stronger filtering, but slower response times for readings"
        field = "#Most setups will NOT require changes to the default filter values"
        field = ""
        slider = "Throttle Position sensor",    ADCFILTER_TPS,  horizontal
        slider = "Coolant sensor",              ADCFILTER_CLT,  horizontal
        slider = "Inlet Air Temp sensor",       ADCFILTER_IAT,  horizontal
        slider = "O2 sensor",                   ADCFILTER_O2,   horizontal
        slider = "Battery voltage",             ADCFILTER_BAT,  horizontal
        slider = "MAP sensor",                  ADCFILTER_MAP,  horizontal
        slider = "Baro sensor",                 ADCFILTER_BARO, horizontal, { useExtBaro > 0 }

    dialog = fuelPressureSettings
        field = "Enabled",                  fuelPressureEnable
        field = "Pin",                      fuelPressurePin,    { fuelPressureEnable }
        settingSelector = "Common Sensors",                     { fuelPressureEnable }
            #if pressure_bar
            settingOption = "0-10 BAR",  fuelPressureMin=-1.25,   fuelPressureMax=11.25 ; regular sensors give 0.5V to 4.5V for 0 bar to rated bar. Formula Vout = P x 4 / P_rated + 0.5
            settingOption = "0-100 PSI",  fuelPressureMin=-0.1,   fuelPressureMax=7.1   ; these are just converted psi to bar. Kept because most off-shelf are in PSI
            settingOption = "0-150 PSI",  fuelPressureMin=-1.25,   fuelPressureMax=11.58
            #else
            settingOption = "0-100 PSI",  fuelPressureMin=-3,   fuelPressureMax=103 ; Vout = VCC x (P x .97 / 200 + 0.5)
            settingOption = "0-150 PSI",  fuelPressureMin=-18,   fuelPressureMax=168 ; Vout = VCC x (P x 0.8 / 150 + 0.1) https://aftermarketindustries.com.au/image/cache/data/aftermarket%20industries%20fuel%20pressure%20sensor%20data%202-500x500.png 
            #endif
        field = "Pressure at 0v",           fuelPressureMin,    { fuelPressureEnable }
        field = "Pressure at 5v",           fuelPressureMax,    { fuelPressureEnable }

    dialog = fuelPressureDialog, "Fuel Pressure", xAxis
        #if pressure_bar
        gauge = fuelPressureBarGauge
        #else
        gauge = fuelPressureGauge
        #endif
        panel = fuelPressureSettings

    dialog = oilPressureSettings
        field = "Enabled",                  oilPressureEnable
        field = "Pin",                      oilPressurePin,    { oilPressureEnable }
        settingSelector = "Common Sensors",                     { oilPressureEnable }
            #if pressure_bar
            settingOption = "0-10 BAR",  oilPressureMin=-1.25,   oilPressureMax=11.25 ; regular sensors give 0.5V to 4.5V for 0 bar to rated bar. Formula Vout = P x 4 / P_rated + 0.5
            settingOption = "0-100 PSI",  oilPressureMin=-0.1,   oilPressureMax=7.1   ; these are just converted psi to bar. Kept because most off-shelf are in PSI
            settingOption = "0-150 PSI",  oilPressureMin=-1.25,   oilPressureMax=11.58
            #else
            settingOption = "0-100 PSI",  oilPressureMin=-3,   oilPressureMax=103 ; Vout = VCC x (P x .97 / 200 + 0.5)
            settingOption = "0-150 PSI",  oilPressureMin=-18,   oilPressureMax=168 ; Vout = VCC x (P x 0.8 / 150 + 0.1) https://aftermarketindustries.com.au/image/cache/data/aftermarket%20industries%20fuel%20pressure%20sensor%20data%202-500x500.png 
            #endif
        field = "Pressure at 0v",           oilPressureMin,    { oilPressureEnable }
        field = "Pressure at 5v",           oilPressureMax,    { oilPressureEnable }

    dialog = oilPressureDialog, "Oil Pressure", xAxis
        #if pressure_bar
        gauge = oilPressureBarGauge
        #else
        gauge = oilPressureGauge
        #endif
        panel = oilPressureSettings

    dialog = pressureSensors, "Pressure Transducers"
        topicHelp = "http://wiki.speeduino.com/en/configuration/Sensor_Calibration"
        panel = fuelPressureDialog
        panel = oilPressureDialog

    dialog = boostSettings, "Boost Control"
        topicHelp = "http://wiki.speeduino.com/en/configuration/Boost_Control"
        field = "Boost Control Enabled",    boostEnabled
        field = "Boost control type",       boostType,          { boostEnabled }
        field = "Boost output pin",         boostPin,           { boostEnabled }
        field = "Boost solenoid freq.",     boostFreq,          { boostEnabled }

        field = "Valve minimum duty cycle", boostMinDuty,  { boostEnabled && boostType == 1 }
        field = "Valve maximum duty cycle", boostMaxDuty,  { boostEnabled && boostType == 1 }
        panel = boostCut
        panel = boostByGear,                { boostEnabled && vssMode > 0 }
        field = "Closed Loop settings"
        field = "Control mode",                     boostMode,     { boostEnabled && boostType == 1 }
        field = "Boost control enable trigger",     boostControlEnable          { boostEnabled && boostType == 1 }
        field = "Valve duty when below threshold",  boostDCWhenDisabled         { boostEnabled && boostType == 1 }
        field = "Boost control enable threshold",   boostControlEnableThreshold { boostEnabled && boostControlEnable && boostType == 1 }
        slider = "Sensitivity",                     boostSens,     horizontal,  { boostEnabled && boostType == 1 }
        field = "Control interval",                 boostIntv,     { boostEnabled && boostType == 1 }
        field = "P",                                boostKP,       { boostEnabled && boostMode && boostType == 1 }
        field = "I",                                boostKI,       { boostEnabled && boostMode && boostType == 1 }
        field = "D",                                boostKD,       { boostEnabled && boostMode && boostType == 1 }

    dialog = vvt2, "Second VVT output"
        field = "VVT2 Control Enabled",    vvt2Enabled
        field = "VVT2 output pin",         vvt2Pin,           { vvt2Enabled }
        field = "VVT2 Trigger edge",       TrigEdgeThrd,      { vvt2Enabled }
        field = "Increased duty direction",vvt2PWMdir,        { vvt2Enabled && vvtMode == 2 }
        field = "VVT2 Cam angle @ 0% duty",vvt2CL0DutyAng,    { vvt2Enabled && vvtMode == 2 }


    dialog = vvtClosedLoop, "Closed loop"
        field = "Increased duty direction", vvtPWMdir
        field = "Hold duty used",           vvtCLUseHold
        field = "Hold duty",                vvtCLholdDuty,  { vvtCLUseHold }
        field = "Adjust fuel timing",       vvtCLAlterFuelTiming
        field = "Cam angle @ 0% duty",      vvtCL0DutyAng
        field = "Minimum Cam angle",        vvtCLMinAng
        field = "Maximum Cam angle",        vvtCLMaxAng
        field = ""
        displayOnlyField = "#                      !!! Please note that 1.0 means 100% !!!"
        field = "Proportional Gain",        vvtCLKP
        field = "Integral Gain",            vvtCLKI
        field = "Differential Gain",        vvtCLKD
        field = "Minimum valve duty",       vvtCLminDuty,           { vvtEnabled && vvtMode == 2 }
        field = "Maximum valve duty",       vvtCLmaxDuty,           { vvtEnabled && vvtMode == 2 }


    dialog = vvtSettings, "VVT Control"
        topicHelp = "http://wiki.speeduino.com/en/configuration/VVT"
        field = "!VVT PWM is shared with WMI. The 2 cannot be used at the same time.", {}, {}, { wmiEnabled }
        field = "VVT Control Enabled",    vvtEnabled,       { !wmiEnabled }
        field = "VVT Minimum CLT",        vvtMinClt,        { vvtEnabled }
        field = "VVT Delay",              vvtDelay,         { vvtEnabled }
        field = "VVT Mode",               vvtMode,          { vvtEnabled }
        field = "#Note: Closed loop is currently experimental and available on Miata and missing tooth patterns ONLY", {}, {}, { vvtMode == 2 }
        field = "Load source",            vvtLoadSource,    { vvtEnabled }
        field = "VVT output pin",         vvt1Pin,          { vvtEnabled }
        field = "VVT solenoid freq.",     vvtFreq,          { vvtEnabled }
        slider = "VVT angle filter ",     ANGLEFILTER_VVT,horizontal, { vvtEnabled }
        panel = vvtClosedLoop,                              { vvtEnabled && vvtMode == 2 }
        panel = vvt2,                                       { vvtEnabled }

    dialog = wmiSettings, "WMI Control"
        field = "!WMI PWM is shared with VVT. The 2 cannot be used at the same time.", {}, {}, { vvtEnabled }
        field = "WMI Control Enabled",    wmiEnabled,       { !vvtEnabled }
        field = "WMI Mode",               wmiMode,          { wmiEnabled }
        field = "WMI min TPS",            wmiTPS,           { wmiEnabled }
        field = "WMI min RPM",            wmiRPM ,          { wmiEnabled }
        field = "WMI min MAP",            wmiMAP,           { wmiEnabled }
        field = "WMI max MAP",            wmiMAP2,          { wmiEnabled && wmiMode == 1}
        field = "WMI min IAT",            wmiIAT,           { wmiEnabled }
        field = "WMI offset",             wmiOffset,        { wmiEnabled && wmiMode == 3}
        field = ""
        field = "WMI PWM output pin",     vvt1Pin,          { wmiEnabled }
        field = "WMI PWM freq.",          vvtFreq,          { wmiEnabled }
        field = ""
        field = "WMI enabled output pin", wmiEnabledPin,    { wmiEnabled }
        field = ""
        field = "WMI tank empty input",   wmiEmptyEnabled,  { wmiEnabled }
        field = "WMI tank empty pin",     wmiEmptyPin,      { wmiEnabled }
        field = "WMI tank empty polarity",wmiEmptyPolarity, { wmiEnabled }
        field = ""
        field = "WMI tank indicator output",  wmiIndicatorEnabled,  { wmiEnabled }
        field = "WMI tank indicator pin",     wmiIndicatorPin,      { wmiEnabled }
        field = "WMI tank indicator polarity",wmiIndicatorPolarity, { wmiEnabled }
        field = ""
        field = "Ignition advance correction", wmiAdvEnabled, { wmiEnabled }
        panel = wmi_adv_curve, { wmiEnabled && wmiAdvEnabled }

    dialog = warmup, "Warmup Enrichment (WUE) - Percent Multiplier"
        topicHelp = "http://wiki.speeduino.com/en/configuration/Warmup"
        panel = warmup_curve

    ;Fuel trim composite dialog
    dialog = inj_trim1TblTitle, "Channel #1"
        panel = fuelTrimTable1Tbl,      { fuelTrimEnabled && nCylinders >= 2 }
    dialog = inj_trim2TblTitle, "Channel #2"
        panel = fuelTrimTable2Tbl,      { fuelTrimEnabled && nCylinders >= 2 }
    dialog = inj_trim3TblTitle, "Channel #3"
        panel = fuelTrimTable3Tbl,      { fuelTrimEnabled && nCylinders >= 3 }
    dialog = inj_trim4TblTitle, "Channel #4"
        panel = fuelTrimTable4Tbl,      { fuelTrimEnabled && nCylinders >= 4 }
    dialog = inj_trim5TblTitle, "Channel #5"
        panel = fuelTrimTable5Tbl,      { fuelTrimEnabled && nCylinders >= 5 }
    dialog = inj_trim6TblTitle, "Channel #6"
        panel = fuelTrimTable6Tbl,      { fuelTrimEnabled && nCylinders >= 6 }
    dialog = inj_trim7TblTitle, "Channel #7"
        panel = fuelTrimTable7Tbl,      { fuelTrimEnabled && nCylinders >= 7 }
    dialog = inj_trim8TblTitle, "Channel #8"
        panel = fuelTrimTable8Tbl,      { fuelTrimEnabled && nCylinders >= 8 }

    dialog = inj_trimadt, "", xAxis
        panel = inj_trim1TblTitle
        panel = inj_trim2TblTitle
    dialog = inj_trimadb, "", xAxis
        panel = inj_trim3TblTitle
        panel = inj_trim4TblTitle
    dialog = inj_trimadt_B, "", xAxis
        panel = inj_trim5TblTitle
        panel = inj_trim6TblTitle
    dialog = inj_trimadb_B, "", xAxis
        panel = inj_trim7TblTitle
        panel = inj_trim8TblTitle

    dialog = inj_trim_enable, ""
        field = "Individual fuel trim enabled",     fuelTrimEnabled,    { injLayout == 3 && nCylinders <= nFuelChannels }

    dialog = inj_trimad,"Injector Cyl 1-4 Trims", yAxis
        panel = inj_trim_enable, North
        panel = inj_trimadt, Center
        panel = inj_trimadb, South

    dialog = inj_trimad_B,"Injector Cyl 5-8 Trims", yAxis
        panel = inj_trim_enable, North
        panel = inj_trimadt_B, Center
        panel = inj_trimadb_B, South

    ;;Injector staging
    dialog = stagingTableDialog_north, ""
        field = "Staging enabled", stagingEnabled
        field = "Staging mode",   stagingMode
        field = "Size of primary injectors",    stagedInjSizePri,             { stagingEnabled }
        field = "Size of secondary injectors",  stagedInjSizeSec,             { stagingEnabled }

    dialog = stagingTableDialog_south, ""
        panel = stagingTbl,     { stagingMode == 0 }

    dialog = stagingTableDialog, "Staged injection"
        topicHelp = "http://wiki.speeduino.com/en/configuration/Staged_Injection"
        panel = stagingTableDialog_north, North
        panel = stagingTableDialog_south, South

    dialog = outputtest_warningmessage, ""
        field = "WARNING! USE AT YOUR OWN RISK. INCORRECT USE WILL DAMAGE YOUR HARDWARE!"
        field = "Do not attempt to use this page whilst your engine is running!"
        field = "Forcing the Injector or Spark outputs could cause flooding of your engine or permanent damage to ignition coils!"


  dialog = enableoutputtestbuttons, "Enable Test Controls", xAxis
    ;commandButton = "Label Text", command, { Enabled Condition }, optionalFlags

    ; The rem > 0 expression is just for testing.. It works when the arduino is on the Stim with rpm.
    ; a status bit there would be the expected real expression
    commandButton = "Enable Test Mode", cmdEnableTestMode,{!testenabled && !testactive }

    ; if clickOnCloseIfEnabled is set, then the command assigned to this button will be run on the
    ; dialog close, but only if the enable condition is true
    ; valid click flags are:
    ; clickOnCloseIfEnabled - the command will be sent on dialog close if active condition is true
    ; clickOnCloseIfDisabled - the command will be sent on dialog close if active condition is false
    ; clickOnClose - the command will be sent on dialog close always
    commandButton = "Stop Test Mode", cmdStopTestMode,{testactive}, clickOnCloseIfEnabled

  dialog = outputtestinj1, "Injector CH1", yAxis
        commandButton = "Off", cmdtestinj1off,{testactive}
        commandButton = "50% DC", cmdtestinj150dc,{!testenabled && testactive}
        commandButton = "On", cmdtestinj1on,{!testenabled && testactive}
    dialog = outputtestinj2, "Injector CH2", yAxis
        commandButton = "Off", cmdtestinj2off,{testactive && nFuelChannels >= 2 }
        commandButton = "50% DC", cmdtestinj250dc,{!testenabled && testactive && nFuelChannels >= 2 }
        commandButton = "On", cmdtestinj2on,{ !testenabled && testactive && nFuelChannels >= 2 }
    dialog = outputtestinj3, "Injector CH3", yAxis
        commandButton = "Off", cmdtestinj3off,{ testactive && nFuelChannels >= 3 }
        commandButton = "50% DC", cmdtestinj350dc,{!testenabled && testactive && nFuelChannels >= 3 }
        commandButton = "On", cmdtestinj3on,{ !testenabled && testactive && nFuelChannels >= 3 }
    dialog = outputtestinj4, "Injector CH4", yAxis
        commandButton = "Off", cmdtestinj4off,{ testactive && nFuelChannels >= 4 }
        commandButton = "50% DC", cmdtestinj450dc,{!testenabled && testactive && nFuelChannels >= 4 }
        commandButton = "On", cmdtestinj4on  ,{ !testenabled && testactive && nFuelChannels >= 4 }
    dialog = outputtestinj5, "Injector CH5", yAxis
        commandButton = "Off", cmdtestinj5off,{ testactive && nFuelChannels >= 5 }
        commandButton = "50% DC", cmdtestinj550dc,{!testenabled && testactive && nFuelChannels >= 5 }
        commandButton = "On", cmdtestinj5on,{ !testenabled && testactive && nFuelChannels >= 5 }
    dialog = outputtestinj6, "Injector CH6", yAxis
        commandButton = "Off", cmdtestinj6off,{ testactive && nFuelChannels >= 6 }
        commandButton = "50% DC", cmdtestinj650dc,{!testenabled && testactive && nFuelChannels >= 6 }
        commandButton = "On", cmdtestinj6on  ,{ !testenabled && testactive && nFuelChannels >= 6 }
    dialog = outputtestinj7, "Injector CH7", yAxis
        commandButton = "Off", cmdtestinj7off,{ testactive && nFuelChannels >= 7 }
        commandButton = "50% DC", cmdtestinj750dc,{!testenabled && testactive && nFuelChannels >= 7 }
        commandButton = "On", cmdtestinj7on,{ !testenabled && testactive && nFuelChannels >= 7 }
    dialog = outputtestinj8, "Injector CH8", yAxis
        commandButton = "Off", cmdtestinj8off,{ testactive && nFuelChannels >= 8 }
        commandButton = "50% DC", cmdtestinj850dc,{!testenabled && testactive && nFuelChannels >= 8 }
        commandButton = "On", cmdtestinj8on  ,{ !testenabled && testactive && nFuelChannels >= 8 }

    dialog = outputtest_injectors, "Injector Driver Output Test", xAxis
        panel = outputtestinj1
        panel = outputtestinj2
        panel = outputtestinj3
        panel = outputtestinj4
        panel = outputtestinj5
        panel = outputtestinj6
        panel = outputtestinj7
        panel = outputtestinj8

  dialog = outputtestspk1, "Spark CH1 ", yAxis
        commandButton = "Off", cmdtestspk1off,{testactive}
        commandButton = "50% DC", cmdtestspk150dc,{!testenabled && testactive}
        commandButton = "On", cmdtestspk1on,{!testenabled && testactive}
  dialog = outputtestspk2, "Spark CH2", yAxis
      commandButton = "Off", cmdtestspk2off,{testactive && nIgnChannels >= 2 }
      commandButton = "50% DC", cmdtestspk250dc,{!testenabled && testactive && nIgnChannels >= 2 }
      commandButton = "On", cmdtestspk2on,{ !testenabled && testactive && nIgnChannels >= 2 }
  dialog = outputtestspk3, "Spark CH3", yAxis
      commandButton = "Off", cmdtestspk3off,{testactive && nIgnChannels >= 3 }
      commandButton = "50% DC", cmdtestspk350dc,{!testenabled && testactive && nIgnChannels >= 3 }
      commandButton = "On", cmdtestspk3on,{ !testenabled && testactive && nIgnChannels >= 3 }
  dialog = outputtestspk4, "Spark CH4", yAxis
      commandButton = "Off", cmdtestspk4off,{testactive && nIgnChannels >= 4 }
      commandButton = "50% DC", cmdtestspk450dc,{!testenabled && testactive && nIgnChannels >= 4}
      commandButton = "On", cmdtestspk4on,{ !testenabled && testactive && nIgnChannels >= 4 }
  dialog = outputtestspk5, "Spark CH5", yAxis
      commandButton = "Off", cmdtestspk5off,{testactive && nIgnChannels >= 5 }
      commandButton = "50% DC", cmdtestspk550dc,{!testenabled && testactive && nIgnChannels >= 5}
      commandButton = "On", cmdtestspk5on,{ !testenabled && testactive && nIgnChannels >= 5 }
  dialog = outputtestspk6, "Spark CH6", yAxis
      commandButton = "Off", cmdtestspk6off,{testactive && nIgnChannels >= 6 }
      commandButton = "50% DC", cmdtestspk650dc,{!testenabled && testactive && nIgnChannels >= 6}
      commandButton = "On", cmdtestspk6on,{ !testenabled && testactive && nIgnChannels >= 6 }
  dialog = outputtestspk7, "Spark CH7", yAxis
      commandButton = "Off", cmdtestspk7off,{testactive && nIgnChannels >= 7 }
      commandButton = "50% DC", cmdtestspk750dc,{!testenabled && testactive && nIgnChannels >= 7}
      commandButton = "On", cmdtestspk7on,{ !testenabled && testactive && nIgnChannels >= 7 }
  dialog = outputtestspk8, "Spark CH8", yAxis
      commandButton = "Off", cmdtestspk8off,{testactive && nIgnChannels >= 8 }
      commandButton = "50% DC", cmdtestspk850dc,{!testenabled && testactive && nIgnChannels >= 8}
      commandButton = "On", cmdtestspk8on,{ !testenabled && testactive && nIgnChannels >= 8 }

    dialog = outputtest_spark, "Spark Driver Output Test", xAxis
        panel = outputtestspk1
        panel = outputtestspk2
        panel = outputtestspk3
        panel = outputtestspk4
        panel = outputtestspk5
        panel = outputtestspk6
        panel = outputtestspk7
        panel = outputtestspk8

  dialog = outputtest1,"Test Output Hardware"
        topicHelp = "http://wiki.speeduino.com/en/Hardware_testing_page"
        panel = enableoutputtestbuttons
        panel = outputtest_injectors
        panel = outputtest_spark
        ;panel = outputtest_io2
        panel = outputtest_warningmessage
    
    dialog = stm32cmd, "STM32 Commands", yAxis
      commandButton = "Reboot to system", cmdstm32reboot
      commandButton = "Reboot to bootloader", cmdstm32bootloader

    dialog = CanBcast, "CAN Broadcasting menu"
        field = "BMW Instrument Cluster Broadcast",    canBMWCluster
        field = "VAG Instrument Cluster Broadcast",    canVAGCluster

  dialog = Auxin_north  
        displayOnlyField = #"Secondary Serial ENABLED", blankfield, {enable_secondarySerial},{enable_secondarySerial}    
      displayOnlyField = !"Secondary Serial DISABLED", blankfield, {enable_secondarySerial == 0},{enable_secondarySerial == 0}    
      displayOnlyField = #"Internal CANBUS ENABLED", blankfield, {enable_intcan && intcan_available},{enable_intcan && intcan_available}    
      displayOnlyField = !"Internal CANBUS DISABLED", blankfield, {enable_intcan == 0 && intcan_available},{enable_intcan == 0 && intcan_available}    
      displayOnlyField = !"Internal CANBUS NOT AVAILABLE to MCU", blankfield, {enable_intcan == 1 && intcan_available == 0},{enable_intcan == 1 && intcan_available == 0}    
      displayOnlyField = !"Internal CANBUS NOT AVAILABLE to MCU", blankfield, {enable_intcan == 0 && intcan_available == 0},{enable_intcan == 0 && intcan_available == 0}    
        field = "   If Secondary Serial or Internal CANBUS is DISABLED then any input channel assigned to that external source will NOT function"  
        
  dialog = selectionOfEdianness. , "Endianness", yAxis    
        field = "", caninputEndianess {(enable_intcan && intcan_available)}

  dialog = canAuxinput_alias, "", yAxis
        field = "Input Alias"
        field = "", AUXin00Alias , {(caninput_sel0a && (!enable_secondarySerial && (!enable_intcan || (enable_intcan && intcan_available == 0)))) || (caninput_sel0b && (enable_secondarySerial || (enable_intcan && intcan_available)))}
        field = "", AUXin01Alias , {(caninput_sel1a && (!enable_secondarySerial && (!enable_intcan || (enable_intcan && intcan_available == 0)))) || (caninput_sel1b && (enable_secondarySerial || (enable_intcan && intcan_available)))}
        field = "", AUXin02Alias , {(caninput_sel2a && (!enable_secondarySerial && (!enable_intcan || (enable_intcan && intcan_available == 0)))) || (caninput_sel2b && (enable_secondarySerial || (enable_intcan && intcan_available)))}
        field = "", AUXin03Alias , {(caninput_sel3a && (!enable_secondarySerial && (!enable_intcan || (enable_intcan && intcan_available == 0)))) || (caninput_sel3b && (enable_secondarySerial || (enable_intcan && intcan_available)))}
        field = "", AUXin04Alias , {(caninput_sel4a && (!enable_secondarySerial && (!enable_intcan || (enable_intcan && intcan_available == 0)))) || (caninput_sel4b && (enable_secondarySerial || (enable_intcan && intcan_available)))}
        field = "", AUXin05Alias , {(caninput_sel5a && (!enable_secondarySerial && (!enable_intcan || (enable_intcan && intcan_available == 0)))) || (caninput_sel5b && (enable_secondarySerial || (enable_intcan && intcan_available)))}
        field = "", AUXin06Alias , {(caninput_sel6a && (!enable_secondarySerial && (!enable_intcan || (enable_intcan && intcan_available == 0)))) || (caninput_sel6b && (enable_secondarySerial || (enable_intcan && intcan_available)))}
        field = "", AUXin07Alias , {(caninput_sel7a && (!enable_secondarySerial && (!enable_intcan || (enable_intcan && intcan_available == 0)))) || (caninput_sel7b && (enable_secondarySerial || (enable_intcan && intcan_available)))}
        field = "", AUXin08Alias , {(caninput_sel8a && (!enable_secondarySerial && (!enable_intcan || (enable_intcan && intcan_available == 0)))) || (caninput_sel8b && (enable_secondarySerial || (enable_intcan && intcan_available)))}
        field = "", AUXin09Alias , {(caninput_sel9a && (!enable_secondarySerial && (!enable_intcan || (enable_intcan && intcan_available == 0)))) || (caninput_sel9b && (enable_secondarySerial || (enable_intcan && intcan_available)))}
        field = "", AUXin10Alias , {(caninput_sel10a && (!enable_secondarySerial && (!enable_intcan || (enable_intcan && intcan_available == 0)))) || (caninput_sel10b && (enable_secondarySerial || (enable_intcan && intcan_available)))}
        field = "", AUXin11Alias , {(caninput_sel11a && (!enable_secondarySerial && (!enable_intcan || (enable_intcan && intcan_available == 0)))) || (caninput_sel11b && (enable_secondarySerial || (enable_intcan && intcan_available)))}
        field = "", AUXin12Alias , {(caninput_sel12a && (!enable_secondarySerial && (!enable_intcan || (enable_intcan && intcan_available == 0)))) || (caninput_sel12b && (enable_secondarySerial || (enable_intcan && intcan_available)))}
        field = "", AUXin13Alias , {(caninput_sel13a && (!enable_secondarySerial && (!enable_intcan || (enable_intcan && intcan_available == 0)))) || (caninput_sel13b && (enable_secondarySerial || (enable_intcan && intcan_available)))}
        field = "", AUXin14Alias , {(caninput_sel14a && (!enable_secondarySerial && (!enable_intcan || (enable_intcan && intcan_available == 0)))) || (caninput_sel14b && (enable_secondarySerial || (enable_intcan && intcan_available)))}
        field = "", AUXin15Alias , {(caninput_sel15a && (!enable_secondarySerial && (!enable_intcan || (enable_intcan && intcan_available == 0)))) || (caninput_sel15b && (enable_secondarySerial || (enable_intcan && intcan_available)))}

  dialog = caninput_sel, ""
    ;CAN inputs
        field = "               CAN Input Channel on/off"
        field = "CAN Input 0", caninput_sel0a, {}, { (!enable_secondarySerial && (!enable_intcan || (enable_intcan && intcan_available == 0))) }
        field = "CAN Input 0", caninput_sel0b, {}, { (enable_secondarySerial && enable_intcan) || (!enable_secondarySerial && (enable_intcan && intcan_available)) || (enable_secondarySerial && !enable_intcan) }
        field = "CAN Input 1", caninput_sel1a, {}, { (!enable_secondarySerial && (!enable_intcan || (enable_intcan && intcan_available == 0))) }
        field = "CAN Input 1", caninput_sel1b, {}, { (enable_secondarySerial && enable_intcan) || (!enable_secondarySerial && (enable_intcan && intcan_available)) || (enable_secondarySerial && !enable_intcan) }
        field = "CAN Input 2", caninput_sel2a, {}, { (!enable_secondarySerial && (!enable_intcan || (enable_intcan && intcan_available == 0))) }
        field = "CAN Input 2", caninput_sel2b, {}, { (enable_secondarySerial && enable_intcan) || (!enable_secondarySerial && (enable_intcan && intcan_available)) || (enable_secondarySerial && !enable_intcan) }
        field = "CAN Input 3", caninput_sel3a, {}, { (!enable_secondarySerial && (!enable_intcan || (enable_intcan && intcan_available == 0))) }
        field = "CAN Input 3", caninput_sel3b, {}, { (enable_secondarySerial && enable_intcan) || (!enable_secondarySerial && (enable_intcan && intcan_available)) || (enable_secondarySerial && !enable_intcan) }
        field = "CAN Input 4", caninput_sel4a, {}, { (!enable_secondarySerial && (!enable_intcan || (enable_intcan && intcan_available == 0))) }
        field = "CAN Input 4", caninput_sel4b, {}, { (enable_secondarySerial && enable_intcan) || (!enable_secondarySerial && (enable_intcan && intcan_available)) || (enable_secondarySerial && !enable_intcan) }
        field = "CAN Input 5", caninput_sel5a, {}, { (!enable_secondarySerial && (!enable_intcan || (enable_intcan && intcan_available == 0))) }
        field = "CAN Input 5", caninput_sel5b, {}, { (enable_secondarySerial && enable_intcan) || (!enable_secondarySerial && (enable_intcan && intcan_available)) || (enable_secondarySerial && !enable_intcan) }
        field = "CAN Input 6", caninput_sel6a, {}, { (!enable_secondarySerial && (!enable_intcan || (enable_intcan && intcan_available == 0))) }
        field = "CAN Input 6", caninput_sel6b, {}, { (enable_secondarySerial && enable_intcan) || (!enable_secondarySerial && (enable_intcan && intcan_available)) || (enable_secondarySerial && !enable_intcan) }
        field = "CAN Input 7", caninput_sel7a, {}, { (!enable_secondarySerial && (!enable_intcan || (enable_intcan && intcan_available == 0))) }
        field = "CAN Input 7", caninput_sel7b, {}, { (enable_secondarySerial && enable_intcan) || (!enable_secondarySerial && (enable_intcan && intcan_available)) || (enable_secondarySerial && !enable_intcan) }
        field = "CAN Input 8", caninput_sel8a, {}, { (!enable_secondarySerial && (!enable_intcan || (enable_intcan && intcan_available == 0))) }
        field = "CAN Input 8", caninput_sel8b, {}, { (enable_secondarySerial && enable_intcan) || (!enable_secondarySerial && (enable_intcan && intcan_available)) || (enable_secondarySerial && !enable_intcan) }
        field = "CAN Input 9", caninput_sel9a, {}, { (!enable_secondarySerial && (!enable_intcan || (enable_intcan && intcan_available == 0))) }
        field = "CAN Input 9", caninput_sel9b, {}, { (enable_secondarySerial && enable_intcan) || (!enable_secondarySerial && (enable_intcan && intcan_available)) || (enable_secondarySerial && !enable_intcan) }
        field = "CAN Input 10", caninput_sel10a, {}, { (!enable_secondarySerial && (!enable_intcan || (enable_intcan && intcan_available == 0))) }
        field = "CAN Input 10", caninput_sel10b, {}, { (enable_secondarySerial && enable_intcan) || (!enable_secondarySerial && (enable_intcan && intcan_available)) || (enable_secondarySerial && !enable_intcan) }
        field = "CAN Input 11", caninput_sel11a, {}, { (!enable_secondarySerial && (!enable_intcan || (enable_intcan && intcan_available == 0))) }
        field = "CAN Input 11", caninput_sel11b, {}, { (enable_secondarySerial && enable_intcan) || (!enable_secondarySerial && (enable_intcan && intcan_available)) || (enable_secondarySerial && !enable_intcan) }
        field = "CAN Input 12", caninput_sel12a, {}, { (!enable_secondarySerial && (!enable_intcan || (enable_intcan && intcan_available == 0))) }
        field = "CAN Input 12", caninput_sel12b, {}, { (enable_secondarySerial && enable_intcan) || (!enable_secondarySerial && (enable_intcan && intcan_available)) || (enable_secondarySerial && !enable_intcan) }
        field = "CAN Input 13", caninput_sel13a, {}, { (!enable_secondarySerial && (!enable_intcan || (enable_intcan && intcan_available == 0))) }
        field = "CAN Input 13", caninput_sel13b, {}, { (enable_secondarySerial && enable_intcan) || (!enable_secondarySerial && (enable_intcan && intcan_available)) || (enable_secondarySerial && !enable_intcan) }
        field = "CAN Input 14", caninput_sel14a, {}, { (!enable_secondarySerial && (!enable_intcan || (enable_intcan && intcan_available == 0))) }
        field = "CAN Input 14", caninput_sel14b, {}, { (enable_secondarySerial && enable_intcan) || (!enable_secondarySerial && (enable_intcan && intcan_available)) || (enable_secondarySerial && !enable_intcan) }
        field = "CAN Input 15", caninput_sel15a, {}, { (!enable_secondarySerial && (!enable_intcan || (enable_intcan && intcan_available == 0))) }
        field = "CAN Input 15", caninput_sel15b, {}, { (enable_secondarySerial && enable_intcan) || (!enable_secondarySerial && (enable_intcan && intcan_available)) || (enable_secondarySerial && !enable_intcan) }
    
    dialog = caninput_parameter_group, "", yAxis
        field = "             Source CAN Address"
        field = "", caninput_source_can_address0, { (caninput_sel0a == 1 || caninput_sel0b == 1) && (enable_secondarySerial || (enable_intcan && intcan_available)) }
        field = "", caninput_source_can_address1, { (caninput_sel1a == 1 || caninput_sel1b == 1) && (enable_secondarySerial || (enable_intcan && intcan_available)) }
        field = "", caninput_source_can_address2, { (caninput_sel2a == 1 || caninput_sel2b == 1) && (enable_secondarySerial || (enable_intcan && intcan_available)) }
        field = "", caninput_source_can_address3, { (caninput_sel3a == 1 || caninput_sel3b == 1) && (enable_secondarySerial || (enable_intcan && intcan_available)) }
        field = "", caninput_source_can_address4, { (caninput_sel4a == 1 || caninput_sel4b == 1) && (enable_secondarySerial || (enable_intcan && intcan_available)) }
        field = "", caninput_source_can_address5, { (caninput_sel5a == 1 || caninput_sel5b == 1) && (enable_secondarySerial || (enable_intcan && intcan_available)) }
        field = "", caninput_source_can_address6, { (caninput_sel6a == 1 || caninput_sel6b == 1) && (enable_secondarySerial || (enable_intcan && intcan_available)) }
        field = "", caninput_source_can_address7, { (caninput_sel7a == 1 || caninput_sel7b == 1) && (enable_secondarySerial || (enable_intcan && intcan_available)) }
        field = "", caninput_source_can_address8, { (caninput_sel8a == 1 || caninput_sel8b == 1) && (enable_secondarySerial || (enable_intcan && intcan_available)) }
        field = "", caninput_source_can_address9, { (caninput_sel9a == 1 || caninput_sel9b == 1) && (enable_secondarySerial || (enable_intcan && intcan_available)) }
        field = "", caninput_source_can_address10, { (caninput_sel10a == 1 || caninput_sel10b == 1) && (enable_secondarySerial || (enable_intcan && intcan_available)) }
        field = "", caninput_source_can_address11, { (caninput_sel11a == 1 || caninput_sel11b == 1) && (enable_secondarySerial || (enable_intcan && intcan_available)) }
        field = "", caninput_source_can_address12, { (caninput_sel12a == 1 || caninput_sel12b == 1) && (enable_secondarySerial || (enable_intcan && intcan_available)) }
        field = "", caninput_source_can_address13, { (caninput_sel13a == 1 || caninput_sel13b == 1) && (enable_secondarySerial || (enable_intcan && intcan_available)) }
        field = "", caninput_source_can_address14, { (caninput_sel14a == 1 || caninput_sel14b == 1) && (enable_secondarySerial || (enable_intcan && intcan_available)) }
        field = "", caninput_source_can_address15, { (caninput_sel15a == 1 || caninput_sel15b == 1) && (enable_secondarySerial || (enable_intcan && intcan_available)) }

  dialog = caninput_parameter_start_byte, "", yAxis
        field = "        source data start byte"
        field = "", caninput_source_start_byte0, { (caninput_sel0a == 1 || caninput_sel0b == 1) && (enable_secondarySerial || (enable_intcan && intcan_available)) }
        field = "", caninput_source_start_byte1, { (caninput_sel1a == 1 || caninput_sel1b == 1) && (enable_secondarySerial || (enable_intcan && intcan_available)) }
        field = "", caninput_source_start_byte2, { (caninput_sel2a == 1 || caninput_sel2b == 1) && (enable_secondarySerial || (enable_intcan && intcan_available)) }
        field = "", caninput_source_start_byte3, { (caninput_sel3a == 1 || caninput_sel3b == 1) && (enable_secondarySerial || (enable_intcan && intcan_available)) }
        field = "", caninput_source_start_byte4, { (caninput_sel4a == 1 || caninput_sel4b == 1) && (enable_secondarySerial || (enable_intcan && intcan_available)) }
        field = "", caninput_source_start_byte5, { (caninput_sel5a == 1 || caninput_sel5b == 1) && (enable_secondarySerial || (enable_intcan && intcan_available)) }
    field = "", caninput_source_start_byte6, { (caninput_sel6a == 1 || caninput_sel6b == 1) && (enable_secondarySerial || (enable_intcan && intcan_available)) }
        field = "", caninput_source_start_byte7, { (caninput_sel7a == 1 || caninput_sel7b == 1) && (enable_secondarySerial || (enable_intcan && intcan_available)) }
        field = "", caninput_source_start_byte8, { (caninput_sel8a == 1 || caninput_sel8b == 1) && (enable_secondarySerial || (enable_intcan && intcan_available)) }
        field = "", caninput_source_start_byte9, { (caninput_sel9a == 1 || caninput_sel9b == 1) && (enable_secondarySerial || (enable_intcan && intcan_available)) }
        field = "", caninput_source_start_byte10, { (caninput_sel10a == 1 || caninput_sel10b == 1) && (enable_secondarySerial || (enable_intcan && intcan_available)) }
        field = "", caninput_source_start_byte11, { (caninput_sel11a == 1 || caninput_sel11b == 1) && (enable_secondarySerial || (enable_intcan && intcan_available)) }
        field = "", caninput_source_start_byte12, { (caninput_sel12a == 1 || caninput_sel12b == 1) && (enable_secondarySerial || (enable_intcan && intcan_available)) }
        field = "", caninput_source_start_byte13, { (caninput_sel13a == 1 || caninput_sel13b == 1) && (enable_secondarySerial || (enable_intcan && intcan_available)) }
    field = "", caninput_source_start_byte14, { (caninput_sel14a == 1 || caninput_sel14b == 1) && (enable_secondarySerial || (enable_intcan && intcan_available)) }
        field = "", caninput_source_start_byte15, { (caninput_sel15a == 1 || caninput_sel15b == 1) && (enable_secondarySerial || (enable_intcan && intcan_available)) }

  dialog = caninput_parameter_num_byte, "", yAxis
        field = "Input Parameter Number of Bytes"
        field = "", caninput_source_num_bytes0, { (caninput_sel0a == 1 || caninput_sel0b == 1) && (enable_secondarySerial || (enable_intcan && intcan_available)) }
        field = "", caninput_source_num_bytes1, { (caninput_sel1a == 1 || caninput_sel1b == 1) && (enable_secondarySerial || (enable_intcan && intcan_available)) }
        field = "", caninput_source_num_bytes2, { (caninput_sel2a == 1 || caninput_sel2b == 1) && (enable_secondarySerial || (enable_intcan && intcan_available)) }
        field = "", caninput_source_num_bytes3, { (caninput_sel3a == 1 || caninput_sel3b == 1) && (enable_secondarySerial || (enable_intcan && intcan_available)) }
        field = "", caninput_source_num_bytes4, { (caninput_sel4a == 1 || caninput_sel4b == 1) && (enable_secondarySerial || (enable_intcan && intcan_available)) }
        field = "", caninput_source_num_bytes5, { (caninput_sel5a == 1 || caninput_sel5b == 1) && (enable_secondarySerial || (enable_intcan && intcan_available)) }
    field = "", caninput_source_num_bytes6, { (caninput_sel6a == 1 || caninput_sel6b == 1) && (enable_secondarySerial || (enable_intcan && intcan_available)) }
        field = "", caninput_source_num_bytes7, { (caninput_sel7a == 1 || caninput_sel7b == 1) && (enable_secondarySerial || (enable_intcan && intcan_available)) }
        field = "", caninput_source_num_bytes8, { (caninput_sel8a == 1 || caninput_sel8b == 1) && (enable_secondarySerial || (enable_intcan && intcan_available)) }
        field = "", caninput_source_num_bytes9, { (caninput_sel9a == 1 || caninput_sel9b == 1) && (enable_secondarySerial || (enable_intcan && intcan_available)) }
        field = "", caninput_source_num_bytes10, { (caninput_sel10a == 1 || caninput_sel10b == 1) && (enable_secondarySerial || (enable_intcan && intcan_available)) }
        field = "", caninput_source_num_bytes11, { (caninput_sel11a == 1 || caninput_sel11b == 1) && (enable_secondarySerial || (enable_intcan && intcan_available)) }
        field = "", caninput_source_num_bytes12, { (caninput_sel12a == 1 || caninput_sel12b == 1) && (enable_secondarySerial || (enable_intcan && intcan_available)) }
        field = "", caninput_source_num_bytes13, { (caninput_sel13a == 1 || caninput_sel13b == 1) && (enable_secondarySerial || (enable_intcan && intcan_available)) }
    field = "", caninput_source_num_bytes14, { (caninput_sel14a == 1 || caninput_sel14b == 1) && (enable_secondarySerial || (enable_intcan && intcan_available)) }
        field = "", caninput_source_num_bytes15, { (caninput_sel15a == 1 || caninput_sel15b == 1) && (enable_secondarySerial || (enable_intcan && intcan_available)) }

    dialog = caninput_serial_can, "", yAxis
        field = "Serial/CAN"
        field = "", caninput_sel0extsourcea, {(caninput_sel0a == 1 || caninput_sel0b == 1) }, {enable_secondarySerial && (!enable_intcan || (enable_intcan && !intcan_available))}
        field = "", caninput_sel0extsourceb, {(caninput_sel0a == 1 || caninput_sel0b == 1) }, {enable_secondarySerial && (enable_intcan && intcan_available)}
        field = "", caninput_sel0extsourcec, {(caninput_sel0a == 1 || caninput_sel0b == 1) }, {!enable_secondarySerial && (enable_intcan && intcan_available)}    
        field = "", caninput_sel1extsourcea, {(caninput_sel1a == 1 || caninput_sel1b == 1) }, {enable_secondarySerial && (!enable_intcan || (enable_intcan && !intcan_available))}
        field = "", caninput_sel1extsourceb, {(caninput_sel1a == 1 || caninput_sel1b == 1) }, {enable_secondarySerial && (enable_intcan && intcan_available)}
        field = "", caninput_sel1extsourcec, {(caninput_sel1a == 1 || caninput_sel1b == 1) }, {!enable_secondarySerial && (enable_intcan && intcan_available)}    
        field = "", caninput_sel2extsourcea, {(caninput_sel2a == 1 || caninput_sel2b == 1) }, {enable_secondarySerial && (!enable_intcan || (enable_intcan && !intcan_available))}
        field = "", caninput_sel2extsourceb, {(caninput_sel2a == 1 || caninput_sel2b == 1) }, {enable_secondarySerial && (enable_intcan && intcan_available)}
        field = "", caninput_sel2extsourcec, {(caninput_sel2a == 1 || caninput_sel2b == 1) }, {!enable_secondarySerial && (enable_intcan && intcan_available)}    
        field = "", caninput_sel3extsourcea, {(caninput_sel3a == 1 || caninput_sel3b == 1) }, {enable_secondarySerial && (!enable_intcan || (enable_intcan && !intcan_available))}
        field = "", caninput_sel3extsourceb, {(caninput_sel3a == 1 || caninput_sel3b == 1) }, {enable_secondarySerial && (enable_intcan && intcan_available)}
        field = "", caninput_sel3extsourcec, {(caninput_sel3a == 1 || caninput_sel3b == 1) }, {!enable_secondarySerial && (enable_intcan && intcan_available)}    
        field = "", caninput_sel4extsourcea, {(caninput_sel4a == 1 || caninput_sel4b == 1) }, {enable_secondarySerial && (!enable_intcan || (enable_intcan && !intcan_available))}
        field = "", caninput_sel4extsourceb, {(caninput_sel4a == 1 || caninput_sel4b == 1) }, {enable_secondarySerial && (enable_intcan && intcan_available)}
        field = "", caninput_sel4extsourcec, {(caninput_sel4a == 1 || caninput_sel4b == 1) }, {!enable_secondarySerial && (enable_intcan && intcan_available)}    
        field = "", caninput_sel5extsourcea, {(caninput_sel5a == 1 || caninput_sel5b == 1) }, {enable_secondarySerial && (!enable_intcan || (enable_intcan && !intcan_available))}
        field = "", caninput_sel5extsourceb, {(caninput_sel5a == 1 || caninput_sel5b == 1) }, {enable_secondarySerial && (enable_intcan && intcan_available)}
        field = "", caninput_sel5extsourcec, {(caninput_sel5a == 1 || caninput_sel5b == 1) }, {!enable_secondarySerial && (enable_intcan && intcan_available)}    
        field = "", caninput_sel6extsourcea, {(caninput_sel6a == 1 || caninput_sel6b == 1) }, {enable_secondarySerial && (!enable_intcan || (enable_intcan && !intcan_available))}
        field = "", caninput_sel6extsourceb, {(caninput_sel6a == 1 || caninput_sel6b == 1) }, {enable_secondarySerial && (enable_intcan && intcan_available)}
        field = "", caninput_sel6extsourcec, {(caninput_sel6a == 1 || caninput_sel6b == 1) }, {!enable_secondarySerial && (enable_intcan && intcan_available)}    
        field = "", caninput_sel7extsourcea, {(caninput_sel7a == 1 || caninput_sel7b == 1) }, {enable_secondarySerial && (!enable_intcan || (enable_intcan && !intcan_available))}
        field = "", caninput_sel7extsourceb, {(caninput_sel7a == 1 || caninput_sel7b == 1) }, {enable_secondarySerial && (enable_intcan && intcan_available)}
        field = "", caninput_sel7extsourcec, {(caninput_sel7a == 1 || caninput_sel7b == 1) }, {!enable_secondarySerial && (enable_intcan && intcan_available)}    
        field = "", caninput_sel8extsourcea, {(caninput_sel8a == 1 || caninput_sel8b == 1) }, {enable_secondarySerial && (!enable_intcan || (enable_intcan && !intcan_available))}
        field = "", caninput_sel8extsourceb, {(caninput_sel8a == 1 || caninput_sel8b == 1) }, {enable_secondarySerial && (enable_intcan && intcan_available)}
        field = "", caninput_sel8extsourcec, {(caninput_sel8a == 1 || caninput_sel8b == 1) }, {!enable_secondarySerial && (enable_intcan && intcan_available)}    
        field = "", caninput_sel9extsourcea, {(caninput_sel9a == 1 || caninput_sel9b == 1) }, {enable_secondarySerial && (!enable_intcan || (enable_intcan && !intcan_available))}
        field = "", caninput_sel9extsourceb, {(caninput_sel9a == 1 || caninput_sel9b == 1) }, {enable_secondarySerial && (enable_intcan && intcan_available)}
        field = "", caninput_sel9extsourcec, {(caninput_sel9a == 1 || caninput_sel9b == 1) }, {!enable_secondarySerial && (enable_intcan && intcan_available)}    
        field = "", caninput_sel10extsourcea, {(caninput_sel10a == 1 || caninput_sel10b == 1) }, {enable_secondarySerial && (!enable_intcan || (enable_intcan && !intcan_available))}
        field = "", caninput_sel10extsourceb, {(caninput_sel10a == 1 || caninput_sel10b == 1) }, {enable_secondarySerial && (enable_intcan && intcan_available)}
        field = "", caninput_sel10extsourcec, {(caninput_sel10a == 1 || caninput_sel10b == 1) }, {!enable_secondarySerial && (enable_intcan && intcan_available)}    
        field = "", caninput_sel11extsourcea, {(caninput_sel11a == 1 || caninput_sel11b == 1) }, {enable_secondarySerial && (!enable_intcan || (enable_intcan && !intcan_available))}
        field = "", caninput_sel11extsourceb, {(caninput_sel11a == 1 || caninput_sel11b == 1) }, {enable_secondarySerial && (enable_intcan && intcan_available)}
        field = "", caninput_sel11extsourcec, {(caninput_sel11a == 1 || caninput_sel11b == 1) }, {!enable_secondarySerial && (enable_intcan && intcan_available)}    
        field = "", caninput_sel12extsourcea, {(caninput_sel12a == 1 || caninput_sel12b == 1) }, {enable_secondarySerial && (!enable_intcan || (enable_intcan && !intcan_available))}
        field = "", caninput_sel12extsourceb, {(caninput_sel12a == 1 || caninput_sel12b == 1) }, {enable_secondarySerial && (enable_intcan && intcan_available)}
        field = "", caninput_sel12extsourcec, {(caninput_sel12a == 1 || caninput_sel12b == 1) }, {!enable_secondarySerial && (enable_intcan && intcan_available)}    
        field = "", caninput_sel13extsourcea, {(caninput_sel13a == 1 || caninput_sel13b == 1) }, {enable_secondarySerial && (!enable_intcan || (enable_intcan && !intcan_available))}
        field = "", caninput_sel13extsourceb, {(caninput_sel13a == 1 || caninput_sel13b == 1) }, {enable_secondarySerial && (enable_intcan && intcan_available)}
        field = "", caninput_sel13extsourcec, {(caninput_sel13a == 1 || caninput_sel13b == 1) }, {!enable_secondarySerial && (enable_intcan && intcan_available)}    
        field = "", caninput_sel14extsourcea, {(caninput_sel14a == 1 || caninput_sel14b == 1) }, {enable_secondarySerial && (!enable_intcan || (enable_intcan && !intcan_available))}
        field = "", caninput_sel14extsourceb, {(caninput_sel14a == 1 || caninput_sel14b == 1) }, {enable_secondarySerial && (enable_intcan && intcan_available)}
        field = "", caninput_sel14extsourcec, {(caninput_sel14a == 1 || caninput_sel14b == 1) }, {!enable_secondarySerial && (enable_intcan && intcan_available)}    
        field = "", caninput_sel15extsourcea, {(caninput_sel15a == 1 || caninput_sel15b == 1) }, {enable_secondarySerial && (!enable_intcan || (enable_intcan && !intcan_available))}
        field = "", caninput_sel15extsourceb, {(caninput_sel15a == 1 || caninput_sel15b == 1) }, {enable_secondarySerial && (enable_intcan && intcan_available)}
        field = "", caninput_sel15extsourcec, {(caninput_sel15a == 1 || caninput_sel15b == 1) }, {!enable_secondarySerial && (enable_intcan && intcan_available)}
    
    dialog = caninconfig_blank1,""
        field = ""

  dialog = Canin_config1, "", xAxis
        panel = canAuxinput_alias
        panel = caninconfig_blank1
        panel = caninput_sel
    panel = caninconfig_blank1
    panel = caninput_serial_can
        panel = caninconfig_blank1
        panel = caninput_parameter_group
        panel = caninconfig_blank1
        panel = caninput_parameter_start_byte
        panel = caninconfig_blank1
        panel = caninput_parameter_num_byte 
        
    dialog = AuxinCenter, "", xAxis
       field = ""
       panel = selectionOfEdianness.

  ;dialog = Canin_config2, "External Data Input"
    ;    field = "Enable External data input",    enable_intcandata_in

  dialog = Canin_config, "",yAxis
      topicHelp = "http://wiki.speeduino.com/en/Secondary_Serial_IO_interface#read-external-analog-data-from-a-remote-device"
      panel = Auxin_north
      panel = AuxinCenter
      panel = Canin_config1
    
  dialog = canAuxoutput_alias, "", yAxis
      field = "Input Alias"
      field = "", AUXin00Alias , {canoutput_sel0}
      field = "", AUXin01Alias , {canoutput_sel1}
      field = "", AUXin02Alias , {canoutput_sel2}
      field = "", AUXin03Alias , {canoutput_sel3}
      field = "", AUXin04Alias , {canoutput_sel4}
      field = "", AUXin05Alias , {canoutput_sel5}
      field = "", AUXin06Alias , {canoutput_sel6}
      field = "", AUXin07Alias , {canoutput_sel7}
      ;field = "", AUXin08Alias , {canoutput_sel8}
      ;field = "", AUXin09Alias , {canoutput_sel9}
      ;field = "", AUXin10Alias , {canoutput_sel10}
      ;field = "", AUXin11Alias , {canoutput_sel11}
      ;field = "", AUXin12Alias , {canoutput_sel12}
      ;field = "", AUXin13Alias , {canoutput_sel13}
      ;field = "", AUXin14Alias , {canoutput_sel14}
      ;field = "", AUXin15Alias , {canoutput_sel15}
        
  dialog = canoutput_sel, "", yAxis
    ;CAN outputs
        field = "CAN Output Channel on/off"
        field = "CAN Output 0", canoutput_sel0, { enable_intcandata_out}
        field = "CAN Output 1", canoutput_sel1, { enable_intcandata_out }
        field = "CAN Output 2", canoutput_sel2, { enable_intcandata_out }
        field = "CAN Output 3", canoutput_sel3, { enable_intcandata_out }
        field = "CAN Output 4", canoutput_sel4, { enable_intcandata_out }
        field = "CAN Output 5", canoutput_sel5, { enable_intcandata_out }
        field = "CAN Output 6", canoutput_sel6, { enable_intcandata_out }
        field = "CAN Output 7", canoutput_sel7, { enable_intcandata_out }
       ; field = "CAN Output 8", canoutput_sel8, { enable_intcandata_out}
       ; field = "CAN Output 9", canoutput_sel9, { enable_intcandata_out }
       ; field = "CAN Output 10", canoutput_sel10, { enable_intcandata_out }
       ; field = "CAN Output 11", canoutput_sel11, { enable_intcandata_out }
       ; field = "CAN Output 12", canoutput_sel12, { enable_intcandata_out }
       ; field = "CAN Output 13", canoutput_sel13, { enable_intcandata_out }
  ;  field = "CAN Output 14", canoutput_sel14, { enable_intcandata_out }
     ;   field = "CAN Output 15", canoutput_sel15, { enable_intcandata_out }

    dialog = canoutput_parameter_group, "", yAxis
        field = "Output Parameter Group"
        field = "", canoutput_param_group[0], { canoutput_sel0 && enable_intcandata_out }
        field = "", canoutput_param_group[1], { canoutput_sel1 && enable_intcandata_out }
        field = "", canoutput_param_group[2], { canoutput_sel3 && enable_intcandata_out }
        field = "", canoutput_param_group[3], { canoutput_sel3 && enable_intcandata_out }
        field = "", canoutput_param_group[4], { canoutput_sel4 && enable_intcandata_out }
        field = "", canoutput_param_group[5], { canoutput_sel5 && enable_intcandata_out }
        field = "", canoutput_param_group[6], { canoutput_sel6 && enable_intcandata_out }
        field = "", canoutput_param_group[7], { canoutput_sel7 && enable_intcandata_out }
      ;  field = "", canoutput_param_group[8], { canoutput_sel9 && enable_intcandata_out }
      ;  field = "", canoutput_param_group[9], { canoutput_sel10 && enable_intcandata_out }
      ;  field = "", canoutput_param_group[10], { canoutput_sel1 && enable_intcandata_out }
      ;  field = "", canoutput_param_group[11], { canoutput_sel2 && enable_intcandata_out }
      ;  field = "", canoutput_param_group[12], { canoutput_sel3 && enable_intcandata_out }
      ;  field = "", canoutput_param_group[13], { canoutput_sel4 && enable_intcandata_out }
  ;  field = "", canoutput_param_group[14], { canoutput_sel5 && enable_intcandata_out }
    ;    field = "", canoutput_param_group[15], { canoutput_sel6 && enable_intcandata_out }

  dialog = canoutput_parameter_start_byte, "", yAxis
        field = "Output Parameter Start Byte"
        field = "", canoutput_param_start_byte0, { canoutput_sel0 && enable_intcandata_out }
        field = "", canoutput_param_start_byte1, { canoutput_sel1 && enable_intcandata_out }
        field = "", canoutput_param_start_byte2, { canoutput_sel2 && enable_intcandata_out }
        field = "", canoutput_param_start_byte3, { canoutput_sel3 && enable_intcandata_out }
        field = "", canoutput_param_start_byte4, { canoutput_sel4 && enable_intcandata_out }
        field = "", canoutput_param_start_byte5, { canoutput_sel5 && enable_intcandata_out }
        field = "", canoutput_param_start_byte6, { canoutput_sel6 && enable_intcandata_out }
        field = "", canoutput_param_start_byte7, { canoutput_sel7 && enable_intcandata_out }
    ;    field = "", canoutput_param_start_byte8, { canoutput_sel8 && enable_intcandata_out }
    ;    field = "", canoutput_param_start_byte9, { canoutput_sel9 && enable_intcandata_out }
    ;    field = "", canoutput_param_start_byte10, { canoutput_sel10 && enable_intcandata_out }
    ;    field = "", canoutput_param_start_byte11, { canoutput_sel11 && enable_intcandata_out }
    ;    field = "", canoutput_param_start_byte12, { canoutput_sel12 && enable_intcandata_out }
    ;    field = "", canoutput_param_start_byte13, { canoutput_sel13 && enable_intcandata_out }
    ;    field = "", canoutput_param_start_byte14, { canoutput_sel14 && enable_intcandata_out }
 ;       field = "", canoutput_param_start_byte15, { canoutput_sel15 && enable_intcandata_out }

  dialog = canoutput_parameter_num_byte, "", yAxis
        field = "Output Parameter Number of Bytes"
        field = "", canoutput_param_num_bytes0, { canoutput_sel0 && enable_intcandata_out }
        field = "", canoutput_param_num_bytes1, { canoutput_sel1 && enable_intcandata_out }
        field = "", canoutput_param_num_bytes2, { canoutput_sel2 && enable_intcandata_out }
        field = "", canoutput_param_num_bytes3, { canoutput_sel3 && enable_intcandata_out }
        field = "", canoutput_param_num_bytes4, { canoutput_sel4 && enable_intcandata_out }
        field = "", canoutput_param_num_bytes5, { canoutput_sel5 && enable_intcandata_out }
        field = "", canoutput_param_num_bytes6, { canoutput_sel6 && enable_intcandata_out }
        field = "", canoutput_param_num_bytes7, { canoutput_sel7 && enable_intcandata_out }
    ;    field = "", canoutput_param_num_bytes8, { canoutput_sel8 && enable_intcandata_out }
    ;    field = "", canoutput_param_num_bytes9, { canoutput_sel9 && enable_intcandata_out }
    ;    field = "", canoutput_param_num_bytes10, { canoutput_sel10 && enable_intcandata_out }
    ;    field = "", canoutput_param_num_bytes11, { canoutput_sel11 && enable_intcandata_out }
    ;    field = "", canoutput_param_num_bytes12, { canoutput_sel12 && enable_intcandata_out }
    ;    field = "", canoutput_param_num_bytes13, { canoutput_sel13 && enable_intcandata_out }
;    field = "", canoutput_param_num_bytes14, { canoutput_sel14 && enable_intcandata_out }
 ;       field = "", canoutput_param_num_bytes15, { canoutput_sel15 && enable_intcandata_out }

    dialog = canoutconfig_blank1,""
    field = ""

  dialog = Canout_config1, "", xAxis
        panel = canAuxoutput_alias
        panel = canoutconfig_blank1
        panel = canoutput_sel
        panel = canoutconfig_blank1
        panel = canoutput_parameter_group
        panel = canoutconfig_blank1
        panel = canoutput_parameter_start_byte
        panel = canoutconfig_blank1
        panel = canoutput_parameter_num_byte

  dialog = Canout_config2, "CAN Data Out"
    field = "Enable CanBus data Output",  enable_intcandata_out

  dialog = Canout_config, "", yAxis
      topicHelp = ""
      panel = Canout_config2
      panel = Canout_config1

  dialog = can_serial3IO, "CanBus/Secondary Serial IO interface"
      topicHelp = "http://wiki.speeduino.com/en/Secondary_Serial_IO_interface"
      field = "Enable Second Serial",       enable_secondarySerial
      field = "Enable Internal Canbus",     enable_intcan
      ;  field = "Speeduino TsCanId", speeduino_tsCanId
      field = "True Canbus Address", true_address, {enable_secondarySerial||enable_intcan}
      field = "NOTE! Realtime Data Base Address MUST be at least 0x16 GREATER than the True Address as they are reserved for future expansion"
      field = "Realtime Data Base Can Address", realtime_base_address, {enable_secondarySerial||enable_intcan}
      field = "Speeduino OBD address", obd_address

  dialog = serial3IO, "Secondary Serial IO interface"
      topicHelp = "http://wiki.speeduino.com/en/Secondary_Serial_IO_interface"
      field = "Enable Second Serial",       enable_secondarySerial
      field = "Enable Internal Canbus",     enable_intcan
      ;  field = "Speeduino TsCanId", speeduino_tsCanId
      field = "True Canbus Address", true_address, {enable_secondarySerial||enable_intcan}
      field = "NOTE! Realtime Data Base Address MUST be at least 0x16 GREATER than the True Address as they are reserved for future expansion"
      field = "Realtime Data Base Can Address", realtime_base_address, {enable_secondarySerial||enable_intcan}
      field = "Speeduino OBD address", obd_address
  
    dialog = reset_control, "Reset Control"
        topicHelp = "http://wiki.speeduino.com/en/configuration/Reset_Control#settings-in-tuner-studio"
        ; Control type options for custom firmware
        field = "Control Type", resetControl
        field = "Control Pin", resetControlPin

    dialog = Auxinput_pin_selection, "", yAxis
        field = "             Source"       
        displayOnlyField = "Off 0", blankfield, {},{(caninput_sel0a == 0 && (!enable_secondarySerial && (!enable_intcan || (enable_intcan && intcan_available == 0)))) || (caninput_sel0b == 0 && (enable_secondarySerial && enable_intcan)) || (caninput_sel0b == 0 && (enable_secondarySerial && !enable_intcan)) || (caninput_sel0b == 0 && (!enable_secondarySerial && (enable_intcan && intcan_available == 1)))}
        displayOnlyField = "External Source 0 Via Secondary Serial", blankfield, {},{(caninput_sel0b == 1 && enable_secondarySerial && ((enable_intcan && intcan_available == 0) || !enable_intcan)) || (caninput_sel0b == 1 && enable_secondarySerial && (enable_intcan && intcan_available) && caninput_sel0extsourceb == 0)}
        displayOnlyField = "External Source 0 Via Internal CAN", blankfield, {},{(caninput_sel0b == 1 && enable_secondarySerial && (enable_intcan && intcan_available) && caninput_sel0extsourceb == 1) ||(caninput_sel0b == 1 && !enable_secondarySerial && (enable_intcan && intcan_available) && caninput_sel0extsourcec == 1)}
        field = "Local Analog Source 0                 Pin No:", Auxin0pina , {}, {(caninput_sel0a == 2 && (!enable_secondarySerial && (!enable_intcan || (enable_intcan && intcan_available == 0)))) || (caninput_sel0b == 2 && (enable_secondarySerial || (enable_intcan && intcan_available == 1 )))}
        field = "Local Digital Source 0                  Pin No:", Auxin0pinb , {}, {(caninput_sel0a == 3 && (!enable_secondarySerial && (!enable_intcan || (enable_intcan && intcan_available == 0)))) || (caninput_sel0b == 3 && (enable_secondarySerial || (enable_intcan && intcan_available == 1 )))}

        displayOnlyField = "Off 1", blankfield, {},{(caninput_sel1a == 0 && (!enable_secondarySerial && (!enable_intcan || (enable_intcan && intcan_available == 0)))) || (caninput_sel1b == 0 && ((enable_secondarySerial && enable_intcan) || (enable_secondarySerial && !enable_intcan) || (!enable_secondarySerial && enable_intcan)))}
        displayOnlyField = "External Source 1 Via Secondary Serial", blankfield, {},{(caninput_sel1b == 1 && enable_secondarySerial && ((enable_intcan && intcan_available == 0) || !enable_intcan)) || (caninput_sel1b == 1 && enable_secondarySerial && (enable_intcan && intcan_available) && caninput_sel1extsourceb == 0)}
        displayOnlyField = "External Source 1 Via Internal CAN", blankfield, {},{(caninput_sel1b == 1 && enable_secondarySerial && (enable_intcan && intcan_available) && caninput_sel1extsourceb == 1) ||(caninput_sel1b == 1 && !enable_secondarySerial && (enable_intcan && intcan_available) && caninput_sel1extsourcec == 1)}
        field = "Local Analog Source 1                 Pin No:", Auxin1pina , {}, {(caninput_sel1a == 2 && (!enable_secondarySerial && (!enable_intcan || (enable_intcan && intcan_available == 0)))) || (caninput_sel1b == 2 && (enable_secondarySerial || (enable_intcan && intcan_available == 1 )))}
        field = "Local Digital Source 1                  Pin No:", Auxin1pinb , {}, {(caninput_sel1a == 3 && (!enable_secondarySerial && (!enable_intcan || (enable_intcan && intcan_available == 0)))) || (caninput_sel1b == 3 && (enable_secondarySerial || (enable_intcan && intcan_available == 1 )))}
        
        displayOnlyField = "Off 2", blankfield, {},{(caninput_sel2a == 0 && (!enable_secondarySerial && !enable_intcan)) || (caninput_sel2b == 0 && (enable_secondarySerial && enable_intcan)) || (caninput_sel2b == 0 && (enable_secondarySerial && !enable_intcan)) || (caninput_sel2b == 0 && (!enable_secondarySerial && enable_intcan))}
        displayOnlyField = "External Source 2 Via Secondary Serial", blankfield, {},{(caninput_sel2b == 1 && enable_secondarySerial && ((enable_intcan && intcan_available == 0) || !enable_intcan)) || (caninput_sel2b == 1 && enable_secondarySerial && (enable_intcan && intcan_available) && caninput_sel2extsourceb == 0)}
        displayOnlyField = "External Source 2 Via Internal CAN", blankfield, {},{(caninput_sel2b == 1 && enable_secondarySerial && (enable_intcan && intcan_available) && caninput_sel2extsourceb == 1) ||(caninput_sel2b == 1 && !enable_secondarySerial && (enable_intcan && intcan_available) && caninput_sel2extsourcec == 1)}
        field = "Local Analog Source 2                 Pin No:", Auxin2pina , {}, {(caninput_sel2a == 2 && (!enable_secondarySerial && (!enable_intcan || (enable_intcan && intcan_available == 0)))) || (caninput_sel2b == 2 && (enable_secondarySerial || (enable_intcan && intcan_available == 1 )))}
        field = "Local Digital Source 2                  Pin No:", Auxin2pinb , {}, {(caninput_sel2a == 3 && (!enable_secondarySerial && (!enable_intcan || (enable_intcan && intcan_available == 0)))) || (caninput_sel2b == 3 && (enable_secondarySerial || (enable_intcan && intcan_available == 1 )))}

        displayOnlyField = "Off 3", blankfield, {},{(caninput_sel3a == 0 && (!enable_secondarySerial && !enable_intcan)) || (caninput_sel3b == 0 && (enable_secondarySerial && enable_intcan)) || (caninput_sel3b == 0 && (enable_secondarySerial && !enable_intcan)) || (caninput_sel3b == 0 && (!enable_secondarySerial && enable_intcan))}
        displayOnlyField = "External Source 3 Via Secondary Serial", blankfield, {},{(caninput_sel3b == 1 && enable_secondarySerial && ((enable_intcan && intcan_available == 0) || !enable_intcan)) || (caninput_sel3b == 1 && enable_secondarySerial && (enable_intcan && intcan_available) && caninput_sel3extsourceb == 0)}
        displayOnlyField = "External Source 3 Via Internal CAN", blankfield, {},{(caninput_sel3b == 1 && enable_secondarySerial && (enable_intcan && intcan_available) && caninput_sel3extsourceb == 1) ||(caninput_sel3b == 1 && !enable_secondarySerial && (enable_intcan && intcan_available) && caninput_sel3extsourcec == 1)}
        field = "Local Analog Source 3                 Pin No:", Auxin3pina , {}, {(caninput_sel3a == 2 && (!enable_secondarySerial && (!enable_intcan || (enable_intcan && intcan_available == 0)))) || (caninput_sel3b == 2 && (enable_secondarySerial || (enable_intcan && intcan_available == 1 )))}
        field = "Local Digital Source 3                  Pin No:", Auxin3pinb , {}, {(caninput_sel3a == 3 && (!enable_secondarySerial && (!enable_intcan || (enable_intcan && intcan_available == 0)))) || (caninput_sel3b == 3 && (enable_secondarySerial || (enable_intcan && intcan_available == 1 )))}

        displayOnlyField = "Off 4", blankfield, {},{(caninput_sel4a == 0 && (!enable_secondarySerial && !enable_intcan)) || (caninput_sel4b == 0 && (enable_secondarySerial && enable_intcan)) || (caninput_sel4b == 0 && (enable_secondarySerial && !enable_intcan)) || (caninput_sel4b == 0 && (!enable_secondarySerial && enable_intcan))}
        displayOnlyField = "External Source 4 Via Secondary Serial", blankfield, {},{(caninput_sel4b == 1 && enable_secondarySerial && ((enable_intcan && intcan_available == 0) || !enable_intcan)) || (caninput_sel4b == 1 && enable_secondarySerial && (enable_intcan && intcan_available) && caninput_sel4extsourceb == 0)}
        displayOnlyField = "External Source 4 Via Internal CAN", blankfield, {},{(caninput_sel4b == 1 && enable_secondarySerial && (enable_intcan && intcan_available) && caninput_sel4extsourceb == 1) ||(caninput_sel4b == 1 && !enable_secondarySerial && (enable_intcan && intcan_available) && caninput_sel4extsourcec == 1)}
        field = "Local Analog Source 4                 Pin No:", Auxin4pina , {}, {(caninput_sel4a == 2 && (!enable_secondarySerial && (!enable_intcan || (enable_intcan && intcan_available == 0)))) || (caninput_sel4b == 2 && (enable_secondarySerial || (enable_intcan && intcan_available == 1 )))}
        field = "Local Digital Source 4                  Pin No:", Auxin4pinb , {}, {(caninput_sel4a == 3 && (!enable_secondarySerial && (!enable_intcan || (enable_intcan && intcan_available == 0)))) || (caninput_sel4b == 3 && (enable_secondarySerial || (enable_intcan && intcan_available == 1 )))}

        displayOnlyField = "Off 5", blankfield, {},{(caninput_sel5a == 0 && (!enable_secondarySerial && !enable_intcan)) || (caninput_sel5b == 0 && (enable_secondarySerial && enable_intcan)) || (caninput_sel5b == 0 && (enable_secondarySerial && !enable_intcan)) || (caninput_sel5b == 0 && (!enable_secondarySerial && enable_intcan))}
        displayOnlyField = "External Source 5 Via Secondary Serial", blankfield, {},{(caninput_sel5b == 1 && enable_secondarySerial && ((enable_intcan && intcan_available == 0) || !enable_intcan)) || (caninput_sel5b == 1 && enable_secondarySerial && (enable_intcan && intcan_available) && caninput_sel5extsourceb == 0)}
        displayOnlyField = "External Source 5 Via Internal CAN", blankfield, {},{(caninput_sel5b == 1 && enable_secondarySerial && (enable_intcan && intcan_available) && caninput_sel5extsourceb == 1) ||(caninput_sel5b == 1 && !enable_secondarySerial && (enable_intcan && intcan_available) && caninput_sel5extsourcec == 1)}
        field = "Local Analog Source 5                 Pin No:", Auxin5pina , {}, {(caninput_sel5a == 2 && (!enable_secondarySerial && (!enable_intcan || (enable_intcan && intcan_available == 0)))) || (caninput_sel5b == 2 && (enable_secondarySerial || (enable_intcan && intcan_available == 1 )))}
        field = "Local Digital Source 5                  Pin No:", Auxin5pinb , {}, {(caninput_sel5a == 3 && (!enable_secondarySerial && (!enable_intcan || (enable_intcan && intcan_available == 0)))) || (caninput_sel5b == 3 && (enable_secondarySerial || (enable_intcan && intcan_available == 1 )))}

        displayOnlyField = "Off 6", blankfield, {},{(caninput_sel6a == 0 && (!enable_secondarySerial && !enable_intcan)) || (caninput_sel6b == 0 && (enable_secondarySerial && enable_intcan)) || (caninput_sel6b == 0 && (enable_secondarySerial && !enable_intcan)) || (caninput_sel6b == 0 && (!enable_secondarySerial && enable_intcan))}
        displayOnlyField = "External Source 6 Via Secondary Serial", blankfield, {},{(caninput_sel6b == 1 && enable_secondarySerial && ((enable_intcan && intcan_available == 0) || !enable_intcan)) || (caninput_sel6b == 1 && enable_secondarySerial && (enable_intcan && intcan_available) && caninput_sel6extsourceb == 0)}
        displayOnlyField = "External Source 6 Via Internal CAN", blankfield, {},{(caninput_sel6b == 1 && enable_secondarySerial && (enable_intcan && intcan_available) && caninput_sel6extsourceb == 1) ||(caninput_sel6b == 1 && !enable_secondarySerial && (enable_intcan && intcan_available) && caninput_sel6extsourcec == 1)}
        field = "Local Analog Source 6                 Pin No:", Auxin6pina , {}, {(caninput_sel6a == 2 && (!enable_secondarySerial && (!enable_intcan || (enable_intcan && intcan_available == 0)))) || (caninput_sel6b == 2 && (enable_secondarySerial || (enable_intcan && intcan_available == 1 )))}
        field = "Local Digital Source 6                  Pin No:", Auxin6pinb , {}, {(caninput_sel6a == 3 && (!enable_secondarySerial && (!enable_intcan || (enable_intcan && intcan_available == 0)))) || (caninput_sel6b == 3 && (enable_secondarySerial || (enable_intcan && intcan_available == 1 )))}

        displayOnlyField = "Off 7", blankfield, {},{(caninput_sel7a == 0 && (!enable_secondarySerial && !enable_intcan)) || (caninput_sel7b == 0 && (enable_secondarySerial && enable_intcan)) || (caninput_sel7b == 0 && (enable_secondarySerial && !enable_intcan)) || (caninput_sel7b == 0 && (!enable_secondarySerial && enable_intcan))}
        displayOnlyField = "External Source 7 Via Secondary Serial", blankfield, {},{(caninput_sel7b == 1 && enable_secondarySerial && ((enable_intcan && intcan_available == 0) || !enable_intcan)) || (caninput_sel7b == 1 && enable_secondarySerial && (enable_intcan && intcan_available) && caninput_sel7extsourceb == 0)}
        displayOnlyField = "External Source 7 Via Internal CAN", blankfield, {},{(caninput_sel7b == 1 && enable_secondarySerial && (enable_intcan && intcan_available) && caninput_sel7extsourceb == 1) ||(caninput_sel7b == 1 && !enable_secondarySerial && (enable_intcan && intcan_available) && caninput_sel7extsourcec == 1)}
        field = "Local Analog Source 7                 Pin No:", Auxin7pina , {}, {(caninput_sel7a == 2 && (!enable_secondarySerial && (!enable_intcan || (enable_intcan && intcan_available == 0)))) || (caninput_sel7b == 2 && (enable_secondarySerial || (enable_intcan && intcan_available == 1 )))}
        field = "Local Digital Source 7                  Pin No:", Auxin7pinb , {}, {(caninput_sel7a == 3 && (!enable_secondarySerial && (!enable_intcan || (enable_intcan && intcan_available == 0)))) || (caninput_sel7b == 3 && (enable_secondarySerial || (enable_intcan && intcan_available == 1 )))}

        displayOnlyField = "Off 8", blankfield, {},{(caninput_sel8a == 0 && (!enable_secondarySerial && !enable_intcan)) || (caninput_sel8b == 0 && (enable_secondarySerial && enable_intcan)) || (caninput_sel8b == 0 && (enable_secondarySerial && !enable_intcan)) || (caninput_sel8b == 0 && (!enable_secondarySerial && enable_intcan))}
        displayOnlyField = "External Source 8 Via Secondary Serial", blankfield, {},{(caninput_sel8b == 1 && enable_secondarySerial && ((enable_intcan && intcan_available == 0) || !enable_intcan)) || (caninput_sel8b == 1 && enable_secondarySerial && (enable_intcan && intcan_available) && caninput_sel8extsourceb == 0)}
        displayOnlyField = "External Source 8 Via Internal CAN", blankfield, {},{(caninput_sel8b == 1 && enable_secondarySerial && (enable_intcan && intcan_available) && caninput_sel8extsourceb == 1) ||(caninput_sel8b == 1 && !enable_secondarySerial && (enable_intcan && intcan_available) && caninput_sel8extsourcec == 1)}
        field = "Local Analog Source 8                 Pin No:", Auxin8pina , {}, {(caninput_sel8a == 2 && (!enable_secondarySerial && (!enable_intcan || (enable_intcan && intcan_available == 0)))) || (caninput_sel8b == 2 && (enable_secondarySerial || (enable_intcan && intcan_available == 1 )))}
        field = "Local Digital Source 8                  Pin No:", Auxin8pinb , {}, {(caninput_sel8a == 3 && (!enable_secondarySerial && (!enable_intcan || (enable_intcan && intcan_available == 0)))) || (caninput_sel8b == 3 && (enable_secondarySerial || (enable_intcan && intcan_available == 1 )))}

        displayOnlyField = "Off 9", blankfield, {},{(caninput_sel9a == 0 && (!enable_secondarySerial && !enable_intcan)) || (caninput_sel9b == 0 && (enable_secondarySerial && enable_intcan)) || (caninput_sel9b == 0 && (enable_secondarySerial && !enable_intcan)) || (caninput_sel9b == 0 && (!enable_secondarySerial && enable_intcan))}
        displayOnlyField = "External Source 9 Via Secondary Serial", blankfield, {},{(caninput_sel9b == 1 && enable_secondarySerial && ((enable_intcan && intcan_available == 0) || !enable_intcan)) || (caninput_sel9b == 1 && enable_secondarySerial && (enable_intcan && intcan_available) && caninput_sel9extsourceb == 0)}
        displayOnlyField = "External Source 9 Via Internal CAN", blankfield, {},{(caninput_sel9b == 1 && enable_secondarySerial && (enable_intcan && intcan_available) && caninput_sel9extsourceb == 1) ||(caninput_sel9b == 1 && !enable_secondarySerial && (enable_intcan && intcan_available) && caninput_sel9extsourcec == 1)}
        field = "Local Analog Source 9                 Pin No:", Auxin9pina , {}, {(caninput_sel9a == 2 && (!enable_secondarySerial && (!enable_intcan || (enable_intcan && intcan_available == 0)))) || (caninput_sel9b == 2 && (enable_secondarySerial || (enable_intcan && intcan_available == 1 )))}
        field = "Local Digital Source 9                  Pin No:", Auxin9pinb , {}, {(caninput_sel9a == 3 && (!enable_secondarySerial && (!enable_intcan || (enable_intcan && intcan_available == 0)))) || (caninput_sel9b == 3 && (enable_secondarySerial || (enable_intcan && intcan_available == 1 )))}

        displayOnlyField = "Off 10", blankfield, {},{(caninput_sel10a == 0 && (!enable_secondarySerial && !enable_intcan)) || (caninput_sel10b == 0 && (enable_secondarySerial && enable_intcan)) || (caninput_sel10b == 0 && (enable_secondarySerial && !enable_intcan)) || (caninput_sel10b == 0 && (!enable_secondarySerial && enable_intcan))}
        displayOnlyField = "External Source 10 Via Secondary Serial", blankfield, {},{(caninput_sel10b == 1 && enable_secondarySerial && ((enable_intcan && intcan_available == 0) || !enable_intcan)) || (caninput_sel10b == 1 && enable_secondarySerial && (enable_intcan && intcan_available) && caninput_sel10extsourceb == 0)}
        displayOnlyField = "External Source 10 Via Internal CAN", blankfield, {},{(caninput_sel10b == 1 && enable_secondarySerial && (enable_intcan && intcan_available) && caninput_sel10extsourceb == 1) ||(caninput_sel10b == 1 && !enable_secondarySerial && (enable_intcan && intcan_available) && caninput_sel10extsourcec == 1)}
        field = "Local Analog Source 10                 Pin No:", Auxin10pina , {}, {(caninput_sel10a == 2 && (!enable_secondarySerial && (!enable_intcan || (enable_intcan && intcan_available == 0)))) || (caninput_sel10b == 2 && (enable_secondarySerial || (enable_intcan && intcan_available == 1 )))}
        field = "Local Digital Source 10                  Pin No:", Auxin10pinb , {}, {(caninput_sel10a == 3 && (!enable_secondarySerial && (!enable_intcan || (enable_intcan && intcan_available == 0)))) || (caninput_sel10b == 3 && (enable_secondarySerial || (enable_intcan && intcan_available == 1 )))}

        displayOnlyField = "Off 11", blankfield, {},{(caninput_sel11a == 0 && (!enable_secondarySerial && !enable_intcan)) || (caninput_sel11b == 0 && (enable_secondarySerial && enable_intcan)) || (caninput_sel11b == 0 && (enable_secondarySerial && !enable_intcan)) || (caninput_sel11b == 0 && (!enable_secondarySerial && enable_intcan))}
        displayOnlyField = "External Source 11 Via Secondary Serial", blankfield, {},{(caninput_sel11b == 1 && enable_secondarySerial && ((enable_intcan && intcan_available == 0) || !enable_intcan)) || (caninput_sel11b == 1 && enable_secondarySerial && (enable_intcan && intcan_available) && caninput_sel11extsourceb == 0)}
        displayOnlyField = "External Source 11 Via Internal CAN", blankfield, {},{(caninput_sel11b == 1 && enable_secondarySerial && (enable_intcan && intcan_available) && caninput_sel11extsourceb == 1) ||(caninput_sel11b == 1 && !enable_secondarySerial && (enable_intcan && intcan_available) && caninput_sel11extsourcec == 1)}
        field = "Local Analog Source 11                 Pin No:", Auxin11pina , {}, {(caninput_sel11a == 2 && (!enable_secondarySerial && (!enable_intcan || (enable_intcan && intcan_available == 0)))) || (caninput_sel11b == 2 && (enable_secondarySerial || (enable_intcan && intcan_available == 1 )))}
        field = "Local Digital Source 11                  Pin No:", Auxin11pinb , {}, {(caninput_sel11a == 3 && (!enable_secondarySerial && (!enable_intcan || (enable_intcan && intcan_available == 0)))) || (caninput_sel11b == 3 && (enable_secondarySerial || (enable_intcan && intcan_available == 1 )))}

        displayOnlyField = "Off 12", blankfield, {},{(caninput_sel12a == 0 && (!enable_secondarySerial && !enable_intcan)) || (caninput_sel12b == 0 && (enable_secondarySerial && enable_intcan)) || (caninput_sel12b == 0 && (enable_secondarySerial && !enable_intcan)) || (caninput_sel12b == 0 && (!enable_secondarySerial && enable_intcan))}
        displayOnlyField = "External Source 12 Via Secondary Serial", blankfield, {},{(caninput_sel12b == 1 && enable_secondarySerial && ((enable_intcan && intcan_available == 0) || !enable_intcan)) || (caninput_sel12b == 1 && enable_secondarySerial && (enable_intcan && intcan_available) && caninput_sel12extsourceb == 0)}
        displayOnlyField = "External Source 12 Via Internal CAN", blankfield, {},{(caninput_sel12b == 1 && enable_secondarySerial && (enable_intcan && intcan_available) && caninput_sel12extsourceb == 1) ||(caninput_sel12b == 1 && !enable_secondarySerial && (enable_intcan && intcan_available) && caninput_sel12extsourcec == 1)}
        field = "Local Analog Source 12                 Pin No:", Auxin12pina , {}, {(caninput_sel12a == 2 && (!enable_secondarySerial && (!enable_intcan || (enable_intcan && intcan_available == 0)))) || (caninput_sel12b == 2 && (enable_secondarySerial || (enable_intcan && intcan_available == 1 )))}
        field = "Local Digital Source 12                  Pin No:", Auxin12pinb , {}, {(caninput_sel12a == 3 && (!enable_secondarySerial && (!enable_intcan || (enable_intcan && intcan_available == 0)))) || (caninput_sel12b == 3 && (enable_secondarySerial || (enable_intcan && intcan_available == 1 )))}

        displayOnlyField = "Off 13", blankfield, {},{(caninput_sel13a == 0 && (!enable_secondarySerial && !enable_intcan)) || (caninput_sel13b == 0 && (enable_secondarySerial && enable_intcan)) || (caninput_sel13b == 0 && (enable_secondarySerial && !enable_intcan)) || (caninput_sel13b == 0 && (!enable_secondarySerial && enable_intcan))}
        displayOnlyField = "External Source 13 Via Secondary Serial", blankfield, {},{(caninput_sel13b == 1 && enable_secondarySerial && ((enable_intcan && intcan_available == 0) || !enable_intcan)) || (caninput_sel13b == 1 && enable_secondarySerial && (enable_intcan && intcan_available) && caninput_sel13extsourceb == 0)}
        displayOnlyField = "External Source 13 Via Internal CAN", blankfield, {},{(caninput_sel13b == 1 && enable_secondarySerial && (enable_intcan && intcan_available) && caninput_sel13extsourceb == 1) ||(caninput_sel13b == 1 && !enable_secondarySerial && (enable_intcan && intcan_available) && caninput_sel13extsourcec == 1)}
        field = "Local Analog Source 13                 Pin No:", Auxin13pina , {}, {(caninput_sel13a == 2 && (!enable_secondarySerial && (!enable_intcan || (enable_intcan && intcan_available == 0)))) || (caninput_sel13b == 2 && (enable_secondarySerial || (enable_intcan && intcan_available == 1 )))}
        field = "Local Digital Source 13                  Pin No:", Auxin13pinb , {}, {(caninput_sel13a == 3 && (!enable_secondarySerial && (!enable_intcan || (enable_intcan && intcan_available == 0)))) || (caninput_sel13b == 3 && (enable_secondarySerial || (enable_intcan && intcan_available == 1 )))}

        displayOnlyField = "Off 14", blankfield, {},{(caninput_sel14a == 0 && (!enable_secondarySerial && !enable_intcan)) || (caninput_sel14b == 0 && (enable_secondarySerial && enable_intcan)) || (caninput_sel14b == 0 && (enable_secondarySerial && !enable_intcan)) || (caninput_sel14b == 0 && (!enable_secondarySerial && enable_intcan))}
        displayOnlyField = "External Source 14 Via Secondary Serial", blankfield, {},{(caninput_sel14b == 1 && enable_secondarySerial && ((enable_intcan && intcan_available == 0) || !enable_intcan)) || (caninput_sel14b == 1 && enable_secondarySerial && (enable_intcan && intcan_available) && caninput_sel14extsourceb == 0)}
        displayOnlyField = "External Source 14 Via Internal CAN", blankfield, {},{(caninput_sel14b == 1 && enable_secondarySerial && (enable_intcan && intcan_available) && caninput_sel14extsourceb == 1) ||(caninput_sel14b == 1 && !enable_secondarySerial && (enable_intcan && intcan_available) && caninput_sel14extsourcec == 1)}
        field = "Local Analog Source 14                 Pin No:", Auxin14pina , {}, {(caninput_sel14a == 2 && (!enable_secondarySerial && (!enable_intcan || (enable_intcan && intcan_available == 0)))) || (caninput_sel14b == 2 && (enable_secondarySerial || (enable_intcan && intcan_available == 1 )))}
        field = "Local Digital Source 14                  Pin No:", Auxin14pinb , {}, {(caninput_sel14a == 3 && (!enable_secondarySerial && (!enable_intcan || (enable_intcan && intcan_available == 0)))) || (caninput_sel14b == 3 && (enable_secondarySerial || (enable_intcan && intcan_available == 1 )))}

        displayOnlyField = "Off 15", blankfield, {},{(caninput_sel15a == 0 && (!enable_secondarySerial && !enable_intcan)) || (caninput_sel15b == 0 && (enable_secondarySerial && enable_intcan)) || (caninput_sel15b == 0 && (enable_secondarySerial && !enable_intcan)) || (caninput_sel15b == 0 && (!enable_secondarySerial && enable_intcan))}
        displayOnlyField = "External Source 15 Via Secondary Serial", blankfield, {},{(caninput_sel15b == 1 && enable_secondarySerial && ((enable_intcan && intcan_available == 0) || !enable_intcan)) || (caninput_sel15b == 1 && enable_secondarySerial && (enable_intcan && intcan_available) && caninput_sel15extsourceb == 0)}
        displayOnlyField = "External Source 15 Via Internal CAN", blankfield, {},{(caninput_sel15b == 1 && enable_secondarySerial && (enable_intcan && intcan_available) && caninput_sel15extsourceb == 1) ||(caninput_sel15b == 1 && !enable_secondarySerial && (enable_intcan && intcan_available) && caninput_sel15extsourcec == 1)}
        field = "Local Analog Source 15                 Pin No:", Auxin15pina , {}, {(caninput_sel15a == 2 && (!enable_secondarySerial && (!enable_intcan || (enable_intcan && intcan_available == 0)))) || (caninput_sel15b == 2 && (enable_secondarySerial || (enable_intcan && intcan_available == 1 )))}
        field = "Local Digital Source 15                  Pin No:", Auxin15pinb , {}, {(caninput_sel15a == 3 && (!enable_secondarySerial && (!enable_intcan || (enable_intcan && intcan_available == 0)))) || (caninput_sel15b == 3 && (enable_secondarySerial || (enable_intcan && intcan_available == 1 )))}
          
    dialog = Auxinput_alias, "", yAxis
        field = "Input Alias"
        field = "", AUXin00Alias , {(caninput_sel0a && (!enable_secondarySerial && (!enable_intcan || (enable_intcan && intcan_available == 0)))) || (caninput_sel0b && (enable_secondarySerial || (enable_intcan && intcan_available)))}
        field = "", AUXin01Alias , {(caninput_sel1a && (!enable_secondarySerial && (!enable_intcan || (enable_intcan && intcan_available == 0)))) || (caninput_sel1b && (enable_secondarySerial || (enable_intcan && intcan_available)))}
        field = "", AUXin02Alias , {(caninput_sel2a && (!enable_secondarySerial && (!enable_intcan || (enable_intcan && intcan_available == 0)))) || (caninput_sel2b && (enable_secondarySerial || (enable_intcan && intcan_available)))}
        field = "", AUXin03Alias , {(caninput_sel3a && (!enable_secondarySerial && (!enable_intcan || (enable_intcan && intcan_available == 0)))) || (caninput_sel3b && (enable_secondarySerial || (enable_intcan && intcan_available)))}
        field = "", AUXin04Alias , {(caninput_sel4a && (!enable_secondarySerial && (!enable_intcan || (enable_intcan && intcan_available == 0)))) || (caninput_sel4b && (enable_secondarySerial || (enable_intcan && intcan_available)))}
        field = "", AUXin05Alias , {(caninput_sel5a && (!enable_secondarySerial && (!enable_intcan || (enable_intcan && intcan_available == 0)))) || (caninput_sel5b && (enable_secondarySerial || (enable_intcan && intcan_available)))}
        field = "", AUXin06Alias , {(caninput_sel6a && (!enable_secondarySerial && (!enable_intcan || (enable_intcan && intcan_available == 0)))) || (caninput_sel6b && (enable_secondarySerial || (enable_intcan && intcan_available)))}
        field = "", AUXin07Alias , {(caninput_sel7a && (!enable_secondarySerial && (!enable_intcan || (enable_intcan && intcan_available == 0)))) || (caninput_sel7b && (enable_secondarySerial || (enable_intcan && intcan_available)))}
        field = "", AUXin08Alias , {(caninput_sel8a && (!enable_secondarySerial && (!enable_intcan || (enable_intcan && intcan_available == 0)))) || (caninput_sel8b && (enable_secondarySerial || (enable_intcan && intcan_available)))}
        field = "", AUXin09Alias , {(caninput_sel9a && (!enable_secondarySerial && (!enable_intcan || (enable_intcan && intcan_available == 0)))) || (caninput_sel9b && (enable_secondarySerial || (enable_intcan && intcan_available)))}
        field = "", AUXin10Alias , {(caninput_sel10a && (!enable_secondarySerial && (!enable_intcan || (enable_intcan && intcan_available == 0)))) || (caninput_sel10b && (enable_secondarySerial || (enable_intcan && intcan_available)))}
        field = "", AUXin11Alias , {(caninput_sel11a && (!enable_secondarySerial && (!enable_intcan || (enable_intcan && intcan_available == 0)))) || (caninput_sel11b && (enable_secondarySerial || (enable_intcan && intcan_available)))}
        field = "", AUXin12Alias , {(caninput_sel12a && (!enable_secondarySerial && (!enable_intcan || (enable_intcan && intcan_available == 0)))) || (caninput_sel12b && (enable_secondarySerial || (enable_intcan && intcan_available)))}
        field = "", AUXin13Alias , {(caninput_sel13a && (!enable_secondarySerial && (!enable_intcan || (enable_intcan && intcan_available == 0)))) || (caninput_sel13b && (enable_secondarySerial || (enable_intcan && intcan_available)))}
        field = "", AUXin14Alias , {(caninput_sel14a && (!enable_secondarySerial && (!enable_intcan || (enable_intcan && intcan_available == 0)))) || (caninput_sel14b && (enable_secondarySerial || (enable_intcan && intcan_available)))}
        field = "", AUXin15Alias , {(caninput_sel15a && (!enable_secondarySerial && (!enable_intcan || (enable_intcan && intcan_available == 0)))) || (caninput_sel15b && (enable_secondarySerial || (enable_intcan && intcan_available)))}
                
    dialog = Auxinput_channelenable, "", yAxis
        field = "               Aux Input Channel Enable"
        field = "AUX Input 0", caninput_sel0a, {}, { (!enable_secondarySerial && (!enable_intcan || (enable_intcan && intcan_available == 0))) }
        field = "AUX Input 0", caninput_sel0b, {}, { (enable_secondarySerial && enable_intcan) || (!enable_secondarySerial && (enable_intcan && intcan_available)) || (enable_secondarySerial && !enable_intcan) }
        field = "AUX Input 1", caninput_sel1a, {}, { (!enable_secondarySerial && (!enable_intcan || (enable_intcan && intcan_available == 0))) }
        field = "AUX Input 1", caninput_sel1b, {}, { (enable_secondarySerial && enable_intcan) || (!enable_secondarySerial && (enable_intcan && intcan_available)) || (enable_secondarySerial && !enable_intcan) }
        field = "AUX Input 2", caninput_sel2a, {}, { (!enable_secondarySerial && (!enable_intcan || (enable_intcan && intcan_available == 0))) }
        field = "AUX Input 2", caninput_sel2b, {}, { (enable_secondarySerial && enable_intcan) || (!enable_secondarySerial && (enable_intcan && intcan_available)) || (enable_secondarySerial && !enable_intcan) }
        field = "AUX Input 3", caninput_sel3a, {}, { (!enable_secondarySerial && (!enable_intcan || (enable_intcan && intcan_available == 0))) }
        field = "AUX Input 3", caninput_sel3b, {}, { (enable_secondarySerial && enable_intcan) || (!enable_secondarySerial && (enable_intcan && intcan_available)) || (enable_secondarySerial && !enable_intcan) }
        field = "AUX Input 4", caninput_sel4a, {}, { (!enable_secondarySerial && (!enable_intcan || (enable_intcan && intcan_available == 0))) }
        field = "AUX Input 4", caninput_sel4b, {}, { (enable_secondarySerial && enable_intcan) || (!enable_secondarySerial && (enable_intcan && intcan_available)) || (enable_secondarySerial && !enable_intcan) }
        field = "AUX Input 5", caninput_sel5a, {}, { (!enable_secondarySerial && (!enable_intcan || (enable_intcan && intcan_available == 0))) }
        field = "AUX Input 5", caninput_sel5b, {}, { (enable_secondarySerial && enable_intcan) || (!enable_secondarySerial && (enable_intcan && intcan_available)) || (enable_secondarySerial && !enable_intcan) }
        field = "AUX Input 6", caninput_sel6a, {}, { (!enable_secondarySerial && (!enable_intcan || (enable_intcan && intcan_available == 0))) }
        field = "AUX Input 6", caninput_sel6b, {}, { (enable_secondarySerial && enable_intcan) || (!enable_secondarySerial && (enable_intcan && intcan_available)) || (enable_secondarySerial && !enable_intcan) }
        field = "AUX Input 7", caninput_sel7a, {}, { (!enable_secondarySerial && (!enable_intcan || (enable_intcan && intcan_available == 0))) }
        field = "AUX Input 7", caninput_sel7b, {}, { (enable_secondarySerial && enable_intcan) || (!enable_secondarySerial && (enable_intcan && intcan_available)) || (enable_secondarySerial && !enable_intcan) }
        field = "AUX Input 8", caninput_sel8a, {}, { (!enable_secondarySerial && (!enable_intcan || (enable_intcan && intcan_available == 0))) }
        field = "AUX Input 8", caninput_sel8b, {}, { (enable_secondarySerial && enable_intcan) || (!enable_secondarySerial && (enable_intcan && intcan_available)) || (enable_secondarySerial && !enable_intcan) }
        field = "AUX Input 9", caninput_sel9a, {}, { (!enable_secondarySerial && (!enable_intcan || (enable_intcan && intcan_available == 0))) }
        field = "AUX Input 9", caninput_sel9b, {}, { (enable_secondarySerial && enable_intcan) || (!enable_secondarySerial && (enable_intcan && intcan_available)) || (enable_secondarySerial && !enable_intcan) }
        field = "AUX Input 10", caninput_sel10a, {}, { (!enable_secondarySerial && (!enable_intcan || (enable_intcan && intcan_available == 0))) }
        field = "AUX Input 10", caninput_sel10b, {}, { (enable_secondarySerial && enable_intcan) || (!enable_secondarySerial && (enable_intcan && intcan_available)) || (enable_secondarySerial && !enable_intcan) }
        field = "AUX Input 11", caninput_sel11a, {}, { (!enable_secondarySerial && (!enable_intcan || (enable_intcan && intcan_available == 0))) }
        field = "AUX Input 11", caninput_sel11b, {}, { (enable_secondarySerial && enable_intcan) || (!enable_secondarySerial && (enable_intcan && intcan_available)) || (enable_secondarySerial && !enable_intcan) }
        field = "AUX Input 12", caninput_sel12a, {}, { (!enable_secondarySerial && (!enable_intcan || (enable_intcan && intcan_available == 0))) }
        field = "AUX Input 12", caninput_sel12b, {}, { (enable_secondarySerial && enable_intcan) || (!enable_secondarySerial && (enable_intcan && intcan_available)) || (enable_secondarySerial && !enable_intcan) }
        field = "AUX Input 13", caninput_sel13a, {}, { (!enable_secondarySerial && (!enable_intcan || (enable_intcan && intcan_available == 0))) }
        field = "AUX Input 13", caninput_sel13b, {}, { (enable_secondarySerial && enable_intcan) || (!enable_secondarySerial && (enable_intcan && intcan_available)) || (enable_secondarySerial && !enable_intcan) }
        field = "AUX Input 14", caninput_sel14a, {}, { (!enable_secondarySerial && (!enable_intcan || (enable_intcan && intcan_available == 0))) }
        field = "AUX Input 14", caninput_sel14b, {}, { (enable_secondarySerial && enable_intcan) || (!enable_secondarySerial && (enable_intcan && intcan_available)) || (enable_secondarySerial && !enable_intcan) }
        field = "AUX Input 15", caninput_sel15a, {}, { (!enable_secondarySerial && (!enable_intcan || (enable_intcan && intcan_available == 0))) }
        field = "AUX Input 15", caninput_sel15b, {}, { (enable_secondarySerial && enable_intcan) || (!enable_secondarySerial && (enable_intcan && intcan_available)) || (enable_secondarySerial && !enable_intcan) }
  
    dialog = Auxin_south, "Auxiliary Input Configuration",xAxis
        panel = Auxinput_alias
        panel = Auxinput_channelenable
        panel = Auxinput_pin_selection 
  
    dialog = Auxin_config, "",yAxis      
      panel = Auxin_north
      panel = Auxin_south

    dialog = gaugeLimits, "Gauge Limits"
        field = "#RPM"
        field = "Warning", rpmwarn
        field = "Danger", rpmdang
        field = "High", rpmhigh
        field = "#MAP"
        field = "Warning", mapwarn
        field = "Danger", mapdang
        field = "High", maphigh
        field = "#BATTERY VOLTAGE INDICATOR"
        field = "Low", batlow
        field = "High", bathigh
        field = !"Reload project to update gauges"

    dialog = io_summary, "I/O Summary"
        displayOnlyField = "fuelPumpPin", fuelPumpPin, {fpPrime}
        displayOnlyField = "fanPin", fanPin, {fanEnable}
        displayOnlyField = "tachoPin", tachoPin, {tachoDuration}
        displayOnlyField = "idleUpPin", idleUpPin, {idleUpEnabled}
        displayOnlyField = "idleUpOutputPin", idleUpOutputPin, {idleUpEnabled && idleUpOutputEnabled}
        displayOnlyField = "launchPin", launchPin, {launchEnable}
        displayOnlyField = "vvt1Pin", vvt1Pin, {vvtEnabled}
        displayOnlyField = "vssPin", vssPin, {vssMode > 1}
        displayOnlyField = "boostPin", boostPin, {boostEnabled}
        displayOnlyField = "baroPin", baroPin,{useExtBaro}
        displayOnlyField = "EMAPPin", EMAPPin, {useEMAP}
        displayOnlyField = "n2o_arming_pin", n2o_arming_pin, {n2o_enable}
        displayOnlyField = "n2o_stage1_pin", n2o_stage1_pin, {n2o_enable}
        displayOnlyField = "n2o_stage2_pin", n2o_stage2_pin, {n2o_enable}
        displayOnlyField = "A/C Request Pin", airConReqPin, {airConEnable}
        displayOnlyField = "A/C Output Pin", airConCompPin, {airConEnable}
        ;displayOnlyField = "knock_pin", knock_pin, {knock_mode}
        displayOnlyField = "fuel2InputPin", fuel2InputPin, {fuel2Mode}
        displayOnlyField = "resetControlPin", resetControlPin, {resetControl}
        displayOnlyField = "ignBypassPin", ignBypassPin, {ignBypassEnable}
        displayOnlyField = "Programmable out 1", outputPin0, {outputPin[0]}
        displayOnlyField = "Programmable out 2", outputPin1, {outputPin[1]}
        displayOnlyField = "Programmable out 3", outputPin2, {outputPin[2]}
        displayOnlyField = "Programmable out 4", outputPin3, {outputPin[3]}
        displayOnlyField = "Programmable out 5", outputPin4, {outputPin[4]}
        displayOnlyField = "Programmable out 6", outputPin5, {outputPin[5]}
        displayOnlyField = "Programmable out 7", outputPin6, {outputPin[6]}
        displayOnlyField = "Programmable out 8", outputPin7, {outputPin[7]}
    
  ;Rule 1
  dialog = prgm_out_rules_1_condition_1, "Condition 1", xAxis
    field = "",   firstDataIn0,       {outputPin[0]}
    field = "",   firstCompType0,     {outputPin[0]}
    field = "",   firstTarget[0],     {outputPin[0]}
  dialog = prgm_out_rules_1_condition_2, "Condition 2", xAxis
    field = "",   secondDataIn0,      {outputPin[0] && bitwise0}
    field = "",   secondCompType0,    {outputPin[0] && bitwise0}
    field = "",   secondTarget[0],    {outputPin[0] && bitwise0}
  ;Rule 2
  dialog = prgm_out_rules_2_condition_1, "Condition 1", xAxis
    field = "",   firstDataIn1,       {outputPin[1]}
    field = "",   firstCompType1,     {outputPin[1]}
    field = "",   firstTarget[1],     {outputPin[1]}
  dialog = prgm_out_rules_2_condition_2, "Condition 2", xAxis
    field = "",   secondDataIn1,      {outputPin[1] && bitwise1}
    field = "",   secondCompType1,    {outputPin[1] && bitwise1}
    field = "",   secondTarget[1],    {outputPin[1] && bitwise1}
  ;Rule 3
  dialog = prgm_out_rules_3_condition_1, "Condition 1", xAxis
    field = "",   firstDataIn2,       {outputPin[2]}
    field = "",   firstCompType2,     {outputPin[2]}
    field = "",   firstTarget[2],     {outputPin[2]}
  dialog = prgm_out_rules_3_condition_2, "Condition 2", xAxis
    field = "",   secondDataIn2,      {outputPin[2] && bitwise2}
    field = "",   secondCompType2,    {outputPin[2] && bitwise2}
    field = "",   secondTarget[2],    {outputPin[2] && bitwise2}
  ;Rule 4
  dialog = prgm_out_rules_4_condition_1, "Condition 1", xAxis
    field = "",   firstDataIn3,       {outputPin[3]}
    field = "",   firstCompType3,     {outputPin[3]}
    field = "",   firstTarget[3],     {outputPin[3]}
  dialog = prgm_out_rules_4_condition_2, "Condition 2", xAxis
    field = "",   secondDataIn3,      {outputPin[3] && bitwise3}
    field = "",   secondCompType3,    {outputPin[3] && bitwise3}
    field = "",   secondTarget[3],    {outputPin[3] && bitwise3}
  ;Rule 5 
  dialog = prgm_out_rules_5_condition_1, "Condition 1", xAxis
    field = "",   firstDataIn4,       {outputPin[4]}
    field = "",   firstCompType4,     {outputPin[4]}
    field = "",   firstTarget[4],     {outputPin[4]}
  dialog = prgm_out_rules_5_condition_2, "Condition 2", xAxis
    field = "",   secondDataIn4,      {outputPin[4] && bitwise4}
    field = "",   secondCompType4,    {outputPin[4] && bitwise4}
    field = "",   secondTarget[4],    {outputPin[4] && bitwise4}
  ;Rule 6
  dialog = prgm_out_rules_6_condition_1, "Condition 1", xAxis
    field = "",   firstDataIn5,       {outputPin[5]}
    field = "",   firstCompType5,     {outputPin[5]}
    field = "",   firstTarget[5],     {outputPin[5]}
  dialog = prgm_out_rules_6_condition_2, "Condition 2", xAxis
    field = "",   secondDataIn5,      {outputPin[5] && bitwise5}
    field = "",   secondCompType5,    {outputPin[5] && bitwise5}
    field = "",   secondTarget[5],    {outputPin[5] && bitwise5}
  ;Rule 7
  dialog = prgm_out_rules_7_condition_1, "Condition 1", xAxis
    field = "",   firstDataIn6,       {outputPin[6]}
    field = "",   firstCompType6,     {outputPin[6]}
    field = "",   firstTarget[6],     {outputPin[6]}
  dialog = prgm_out_rules_7_condition_2, "Condition 2", xAxis
    field = "",   secondDataIn6,      {outputPin[6] && bitwise6}
    field = "",   secondCompType6,    {outputPin[6] && bitwise6}
    field = "",   secondTarget[6],    {outputPin[6] && bitwise6}
  ;Rule 8
  dialog = prgm_out_rules_8_condition_1, "Condition 1", xAxis
    field = "",   firstDataIn7,       {outputPin[7]}
    field = "",   firstCompType7,     {outputPin[7]}
    field = "",   firstTarget[7],     {outputPin[7]}
  dialog = prgm_out_rules_8_condition_2, "Condition 2", xAxis
    field = "",   secondDataIn7,      {outputPin[7] && bitwise7}
    field = "",   secondCompType7,    {outputPin[7] && bitwise7}
    field = "",   secondTarget[7],    {outputPin[7] && bitwise7}

  dialog = prgm_out_rules_1_output_limit_1, "", xAxis
    field = "",   kindOfLimiting0,                {outputPin[0]}
    field = "output time",  outputTimeLimit[0],   {outputPin[0]}

  dialog = prgm_out_rules_2_output_limit_1, "", xAxis
    field = "",   kindOfLimiting1,                {outputPin[1]}
    field = "output time",  outputTimeLimit[1],   {outputPin[1]}

  dialog = prgm_out_rules_3_output_limit_1, "", xAxis
    field = "",   kindOfLimiting2,                {outputPin[2]}
    field = "output time",  outputTimeLimit[2],   {outputPin[2]}

  dialog = prgm_out_rules_4_output_limit_1, "", xAxis
    field = "",   kindOfLimiting3,                {outputPin[3]}
    field = "output time",  outputTimeLimit[3],   {outputPin[3]}

  dialog = prgm_out_rules_5_output_limit_1, "", xAxis
    field = "",   kindOfLimiting4,                {outputPin[4]}
    field = "output time",  outputTimeLimit[4],   {outputPin[4]}

  dialog = prgm_out_rules_6_output_limit_1, "", xAxis
    field = "",   kindOfLimiting5,                {outputPin[5]}
    field = "output time",  outputTimeLimit[5],   {outputPin[5]}

  dialog = prgm_out_rules_7_output_limit_1, "", xAxis
    field = "",   kindOfLimiting6,                {outputPin[6]}
    field = "output time",  outputTimeLimit[6],   {outputPin[6]}

  dialog = prgm_out_rules_8_output_limit_1, "", xAxis
    field = "",   kindOfLimiting7,                {outputPin[7]}
    field = "output time",  outputTimeLimit[7],   {outputPin[7]}

  dialog = prgm_out_rules_1_output_limit, "Limit time active", yAxis
    field = "#Set 0.0 to disable the limit"
    panel = prgm_out_rules_1_output_limit_1

  dialog = prgm_out_rules_2_output_limit, "Limit time active", yAxis
    field = "#Set 0.0 to disable the limit"
    panel = prgm_out_rules_2_output_limit_1

  dialog = prgm_out_rules_3_output_limit, "Limit time active", yAxis
    field = "#Set 0.0 to disable the limit"
    panel = prgm_out_rules_3_output_limit_1

  dialog = prgm_out_rules_4_output_limit, "Limit time active", yAxis
    field = "#Set 0.0 to disable the limit"
    panel = prgm_out_rules_4_output_limit_1

  dialog = prgm_out_rules_5_output_limit, "Limit time active", yAxis
    field = "#Set 0.0 to disable the limit"
    panel = prgm_out_rules_5_output_limit_1

  dialog = prgm_out_rules_6_output_limit, "Limit time active", yAxis
    field = "#Set 0.0 to disable the limit"
    panel = prgm_out_rules_6_output_limit_1

  dialog = prgm_out_rules_7_output_limit, "Limit time active", yAxis
    field = "#Set 0.0 to disable the limit"
    panel = prgm_out_rules_7_output_limit_1

  dialog = prgm_out_rules_8_output_limit, "Limit time active", yAxis
    field = "#Set 0.0 to disable the limit"
    panel = prgm_out_rules_8_output_limit_1

  dialog = prgm_out_rules_1, "Rule 1", yAxis
    field = "Output Pin Num", outputPin0
    field = "Rule Alias",           prgm_out00Alias,    {outputPin[0]}
    field = "Output Polarity",      outputInverted0,    {outputPin[0]}
    field = "#Set 0.0 to disable the delay"
    field = "Activation Delay",     outputDelay[0],     {outputPin[0]}
    field = "2nd Condition",        bitwise0,           {outputPin[0]}
    panel = prgm_out_rules_1_condition_1
    panel = prgm_out_rules_1_condition_2
    panel = prgm_out_rules_1_output_limit

  dialog = prgm_out_rules_2, "Rule 2", yAxis
    field = "Output Pin Num", outputPin1
    field = "Rule Alias",           prgm_out01Alias,    {outputPin[1]}
    field = "Output Polarity",      outputInverted1,    {outputPin[1]}
    field = "#Set 0.0 to disable the delay"
    field = "Activation Delay",     outputDelay[1],     {outputPin[1]}
    field = "2nd Condition",        bitwise1,           {outputPin[1]}
    panel = prgm_out_rules_2_condition_1
    panel = prgm_out_rules_2_condition_2
    panel = prgm_out_rules_2_output_limit

  dialog = prgm_out_rules_3, "Rule 3", yAxis
    field = "Output Pin Num", outputPin2
    field = "Rule Alias",           prgm_out02Alias,    {outputPin[2]}
    field = "Output Polarity",      outputInverted2,    {outputPin[2]}
    field = "#Set 0.0 to disable the delay"
    field = "Activation Delay",     outputDelay[2],     {outputPin[2]}
    field = "2nd Condition",        bitwise2,           {outputPin[2]}
    panel = prgm_out_rules_3_condition_1
    panel = prgm_out_rules_3_condition_2
    panel = prgm_out_rules_3_output_limit

  dialog = prgm_out_rules_4, "Rule 4", yAxis
    field = "Output Pin Num", outputPin3
    field = "Rule Alias",           prgm_out03Alias,    {outputPin[3]}
    field = "Output Polarity",      outputInverted3,    {outputPin[3]}
    field = "#Set 0.0 to disable the delay"
    field = "Activation Delay",     outputDelay[3],     {outputPin[3]}
    field = "2nd Condition",        bitwise3,           {outputPin[3]}
    panel = prgm_out_rules_4_condition_1
    panel = prgm_out_rules_4_condition_2
    panel = prgm_out_rules_4_output_limit

  dialog = prgm_out_rules_5, "Rule 5", yAxis
    field = "Output Pin Num", outputPin4
    field = "Rule Alias",           prgm_out04Alias,    {outputPin[4]}
    field = "Output Polarity",      outputInverted4,    {outputPin[4]}
    field = "#Set 0.0 to disable the delay"
    field = "Activation Delay",     outputDelay[4],     {outputPin[4]}
    field = "2nd Condition",        bitwise4,           {outputPin[4]}
    panel = prgm_out_rules_5_condition_1
    panel = prgm_out_rules_5_condition_2
    panel = prgm_out_rules_5_output_limit

  dialog = prgm_out_rules_6, "Rule 6", yAxis
    field = "Output Pin Num", outputPin5
    field = "Rule Alias",           prgm_out05Alias,    {outputPin[5]}
    field = "Output Polarity",      outputInverted5,    {outputPin[5]}
    field = "#Set 0.0 to disable the delay"
    field = "Activation Delay",     outputDelay[5],     {outputPin[5]}
    field = "2nd Condition",        bitwise5,           {outputPin[5]}
    panel = prgm_out_rules_6_condition_1
    panel = prgm_out_rules_6_condition_2
    panel = prgm_out_rules_6_output_limit

  dialog = prgm_out_rules_7, "Rule 7", yAxis
    field = "Output Pin Num", outputPin6
    field = "Rule Alias",           prgm_out06Alias,    {outputPin[6]}
    field = "Output Polarity",      outputInverted6,    {outputPin[6]}
    field = "#Set 0.0 to disable the delay"
    field = "Activation Delay",     outputDelay[6],     {outputPin[6]}
    field = "2nd Condition",        bitwise6,           {outputPin[6]}
    panel = prgm_out_rules_7_condition_1
    panel = prgm_out_rules_7_condition_2
    panel = prgm_out_rules_7_output_limit

  dialog = prgm_out_rules_8, "Rule 8", yAxis
    field = "Output Pin Num", outputPin7
    field = "Rule Alias",           prgm_out07Alias,    {outputPin[7]}
    field = "Output Polarity",      outputInverted7,    {outputPin[7]}
    field = "#Set 0.0 to disable the delay"
    field = "Activation Delay",     outputDelay[7],     {outputPin[7]}
    field = "2nd Condition",        bitwise7,           {outputPin[7]}
    panel = prgm_out_rules_8_condition_1
    panel = prgm_out_rules_8_condition_2 
    panel = prgm_out_rules_8_output_limit

  dialog = prgm_out_rules_master, "", card
    panel = prgm_out_rules_1, Center,   { prgm_out_selection == 0 }
    panel = prgm_out_rules_2, Center,   { prgm_out_selection == 1 }
    panel = prgm_out_rules_3, Center,   { prgm_out_selection == 2 }
    panel = prgm_out_rules_4, Center,   { prgm_out_selection == 3 }
    panel = prgm_out_rules_5, Center,   { prgm_out_selection == 4 }
    panel = prgm_out_rules_6, Center,   { prgm_out_selection == 5 }
    panel = prgm_out_rules_7, Center,   { prgm_out_selection == 6 }
    panel = prgm_out_rules_8, Center,   { prgm_out_selection == 7 }
  
  dialog = prgm_out_config, "",yAxis
    ;panel = prgm_out_unique
    field = "Select Rule Number",  prgm_out_selection
    panel = prgm_out_rules_master

  dialog = rtc_setup, "Real Time Clock"
       field = "Real Time Clock mode", rtc_mode
       field = "Real Time Clock Trim +/-", rtc_trim, {rtc_mode}

  dialog = onboard_log_basic_setup, "Log Configuration"  
    field = "Logger type", onboard_log_file_style  
    ;field = "CSV separator", onboard_log_csv_separator      {onboard_log_file_style == 1}
    field = "Log rate", onboard_log_file_rate,               {onboard_log_file_style}
    field = "!Warning: Clicking the below button will erase all data from SD card"
    commandButton = "Format SD card", cmdFormatSD,          { onboard_log_file_style }
    ;commandButton = "Format SD card", cmdVSSratio1,          { onboard_log_file_style }
    ;field = "Filename", onboard_log_filenaming              {onboard_log_file_style}
    ; field = "Storage", onboard_log_storage                  {onboard_log_file_style}

  dialog = onboard_log_trigger_boot, "On boot"
    field = "On Boot",                onboard_log_trigger_boot,   {onboard_log_file_style}
    field = "On Boot log duration",   onboard_log_tr1_duration,   {onboard_log_file_style && onboard_log_trigger_boot}

  dialog = onboard_log_trigger_RPM, "RPM"
     field = "RPM", onboard_log_trigger_RPM                  {onboard_log_file_style && !onboard_log_trigger_boot}
     field = "ON (Min RPM)", onboard_log_tr2_thr_on          {onboard_log_file_style && onboard_log_trigger_RPM}
     field = "OFF (Max RPM)", onboard_log_tr2_thr_off        {onboard_log_file_style && onboard_log_trigger_RPM}

  dialog = onboard_log_trigger_prot, "Engine protection"
     field = "Engine protection", onboard_log_trigger_prot   {onboard_log_file_style && !onboard_log_trigger_boot}

  dialog = onboard_log_trigger_Epin, "External Switch"
     field = "Board pin", onboard_log_trigger_Epin           {onboard_log_file_style && !onboard_log_trigger_boot}
     field = "Pin number", onboard_log_tr5_Epin_pin          {onboard_log_file_style && onboard_log_trigger_Epin}
     
;     field = "RPM", onboard_log_tr3_thr_RPM                  {onboard_log_file_style && onboard_log_trigger_prot}
;     field = "MAP", onboard_log_tr3_thr_MAP                  {onboard_log_file_style && onboard_log_trigger_prot}
;     field = "Oil", onboard_log_tr3_thr_Oil                  {onboard_log_file_style && onboard_log_trigger_prot}
;     field = "AFR", onboard_log_tr3_thr_AFR                  {onboard_log_file_style && onboard_log_trigger_prot}   

;   dialog = onboard_log_trigger_Vbat, "Battery voltage"
;     field = "Battery voltage", onboard_log_trigger_Vbat     {onboard_log_file_style&& !onboard_log_trigger_boot}
;     field = "ON threshold", onboard_log_tr4_thr_on          {onboard_log_file_style && onboard_log_trigger_Vbat}
;     field = "OFF threshold", onboard_log_tr4_thr_off        {onboard_log_file_style && onboard_log_trigger_Vbat}


  dialog = rtc_settings, "Real Time Clock"
      field = "Mode", rtc_mode
      panel = std_ms3Rtc {rtc_mode}

  dialog = onboard_log_trigger, "Triggers"
      panel = onboard_log_trigger_boot
      ;field = "Above RPM",              onboard_log_trigger_RPM
      panel = onboard_log_trigger_RPM
      panel = onboard_log_trigger_prot
      panel = onboard_log_trigger_Epin
      ;field = "With battery",           onboard_log_trigger_Vbat

  dialog = onboard_log_setup, "On-board logger", border
      panel = onboard_log_basic_setup, North 
      panel = onboard_log_trigger, South 

;   dialog = sdcard_datalog, "SD Card Datalogging", yAxis
;     panel = sdcard_top
;     panel = dataLogFieldSelector


;-------------------------------------------------------------------------------
; General help text

       help = helpGeneral, "Speeduino Online Manual"
        webHelp = "https://wiki.speeduino.com/"
        text = "For current WIKI documentation, click the Web Help button,"
        text = "or visit http://www.speeduino.com/."
        text = "<br>"
        text = "<br>why not visit our forum http://speeduino.com/forum/"
;------------------------------------------------------------------------------
[ControllerCommands]
; commandName    = command1, command2, commandn...
; command in standard ini format, a command name can be assigned to 1 to n commands that will be executed in order.
;         This does not include any resultant protocol envelope data, only the response data itself.

; WARNING!! These commands bypass TunerStudio's normal memory synchronization. If these commands
; alter mapped settings (Constant) memory in the controller, TunerStudio will have an out of sync condition
; and may create error messages.
; It is expected that these commands would not typically alter any ram mapped to a Constant.
cmdStopTestMode =   "E\x01\x00"
cmdEnableTestMode = "E\x01\x01"

cmdtestinj1on =     "E\x02\x01"
cmdtestinj1off =    "E\x02\x02"
cmdtestinj150dc =   "E\x02\x03"
cmdtestinj2on =     "E\x02\x04"
cmdtestinj2off =    "E\x02\x05"
cmdtestinj250dc =   "E\x02\x06"
cmdtestinj3on =     "E\x02\x07"
cmdtestinj3off =    "E\x02\x08"
cmdtestinj350dc =   "E\x02\x09"
cmdtestinj4on =     "E\x02\x0A"
cmdtestinj4off =    "E\x02\x0B"
cmdtestinj450dc =   "E\x02\x0C"
cmdtestinj5on =     "E\x02\x0D"
cmdtestinj5off =    "E\x02\x0E"
cmdtestinj550dc =   "E\x02\x0F"
cmdtestinj6on =     "E\x02\x10"
cmdtestinj6off =    "E\x02\x11"
cmdtestinj650dc =   "E\x02\x12"
cmdtestinj7on =     "E\x02\x13"
cmdtestinj7off =    "E\x02\x14"
cmdtestinj750dc =   "E\x02\x15"
cmdtestinj8on =     "E\x02\x16"
cmdtestinj8off =    "E\x02\x17"
cmdtestinj850dc =   "E\x02\x18"

cmdtestspk1on =     "E\x03\x01"
cmdtestspk1off =    "E\x03\x02"
cmdtestspk150dc =   "E\x03\x03"
cmdtestspk2on =     "E\x03\x04"
cmdtestspk2off =    "E\x03\x05"
cmdtestspk250dc =   "E\x03\x06"
cmdtestspk3on =     "E\x03\x07"
cmdtestspk3off =    "E\x03\x08"
cmdtestspk350dc =   "E\x03\x09"
cmdtestspk4on =     "E\x03\x0A"
cmdtestspk4off =    "E\x03\x0B"
cmdtestspk450dc =   "E\x03\x0C"
cmdtestspk5on =     "E\x03\x0D"
cmdtestspk5off =    "E\x03\x0E"
cmdtestspk550dc =   "E\x03\x0F"
cmdtestspk6on =     "E\x03\x10"
cmdtestspk6off =    "E\x03\x11"
cmdtestspk650dc =   "E\x03\x12"
cmdtestspk7on =     "E\x03\x13"
cmdtestspk7off =    "E\x03\x14"
cmdtestspk750dc =   "E\x03\x15"
cmdtestspk8on =     "E\x03\x16"
cmdtestspk8off =    "E\x03\x17"
cmdtestspk850dc =   "E\x03\x18"

cmdstm32reboot =    "E\x32\x00"
cmdstm32bootloader ="E\x32\x01"

cmdFormatSD =       "E\x33\x01"

cmdVSS60kmh =       "E\x99\x00"
cmdVSSratio1 =      "E\x99\x01"
cmdVSSratio2 =      "E\x99\x02"
cmdVSSratio3 =      "E\x99\x03"
cmdVSSratio4 =      "E\x99\x04"
cmdVSSratio5 =      "E\x99\x05"
cmdVSSratio6 =      "E\x99\x06"

[CurveEditor]

;tps-based accel enrichment
      curve = time_accel_tpsdot_curve, "TPS based AE"
            columnLabel = "TPSdot", "Added"
            xAxis = 0, 1200, 6
            yAxis = 0, 250, 4
            xBins = taeBins, TPSdot
            yBins = taeRates

;map-based accel enrichment
      curve = time_accel_mapdot_curve, "MAP based AE"
            columnLabel = "MAPdot", "Added"
            xAxis = 0, 1200, 6
            yAxis = 0, 250, 4
            xBins = maeBins, MAPdot
            yBins = maeRates

; Correction curve for dwell vs battery voltage
        curve = dwell_correction_curve, "Dwell voltage correction"
            columnLabel = "Voltage", "Dwell"
            xAxis = 6, 22, 6
            yAxis = 0, 255, 6
            xBins = brvBins, batteryVoltage
            yBins = dwellRates

; Correction curve for injectors vs battery voltage
        curve = injector_voltage_curve, "Injector voltage correction"
            columnLabel = "Voltage", "Injector"
            xAxis = 6, 22, 6
            yAxis = 0, 255, 6
            xBins = brvBins, batteryVoltage
            yBins = injBatRates

; Curve for injector timing vs RPM
        curve = injector_timing_curve, "Injector timing"
            columnLabel = "RPM", "Injector"
            xAxis = 0, 7000, 6
            yAxis = 0, 720, 5
            xBins = injAngRPM, rpm
            yBins = injAng

; Correction curve for Air Density vs temperature
        curve = airdensity_curve, "IAT density correction"
            columnLabel = "Air Temperature", "Fuel Amount"
            xAxis = -40, 160, 6
            yAxis = 0, 255, 6
            xBins = airDenBins, iat
            yBins = airDenRates

; Correction curve for Barometric pressure fuel adjustment
        curve = baroFuel_curve, "Baro fuel correction"
            topicHelp = "http://wiki.speeduino.com/en/configuration/Barometric_Correction"
            columnLabel = "Baro Pressure", "Fuel Amount"
            xAxis = 75, 112, 6
            yAxis = 0, 255, 6
            xBins = baroFuelBins, baro
            yBins = baroFuelValues

; Correction curve for fuel temperature fuel adjustment
        curve = fuelTemp_curve, "Fuel temp correction"
            columnLabel = "Fuel Temperature", "Fuel Amount"
            xAxis = -40, 125, 6
            yAxis = 0, 255, 6
            xBins = fuelTempBins, fuelTemp
            yBins = fuelTempValues

; IAT based ignition timing retard
        curve = iat_retard_curve, "IAT timing retard"
            columnLabel =   "Inlet Air Temp", "Retard"
            #if CELSIUS
            xAxis = 0, 125, 5
            #else
            xAxis = 32, 257, 5
            #endif
            yAxis = 0, 30, 5
            xBins = iatRetBins, iat
            yBins = iatRetRates

; CLT based ignition timing retard
        curve = clt_advance_curve, "Cold Advance"
            columnLabel =   "Coolant Temp", "Advance"
            xAxis = -40, 200, 5
            yAxis = -12.7, 12.7, 5
            xBins = cltAdvBins, coolant
            yBins = cltAdvValues

; Idle RPM target based ignition timing
        curve = idle_advance_curve, "Idle Advance"
            columnLabel =   "RPM Delta", "Advance"
            xAxis       = -500, 500, 5
            yAxis       =  -15,  50, 5
            xBins       = idleAdvBins, CLIdleDelta
            yBins       = idleAdvValues
            size        = 450, 200

; PWM Fan duty curve based on temp input
        curve = pwm_fan_curve, "Fan PWM Duty"
            columnLabel =   "Temp", "Duty %"
            xAxis = -40, 215, 4
            yAxis = 0, 100, 4
            xBins = fanPWMBins, coolant
            yBins = PWMFanDuty
            gauge = cltGauge
            size  = 400, 400

; Curves for idle control
        ; Standard duty table for PWM valves
        curve = iacPwm_curve, "IAC PWM Duty"
            columnLabel = "Coolant Temperature", "Valve"
        #if CELSIUS
            xAxis = -40, 215, 6
        #else
            xAxis = -40, 315, 6
        #endif
            yAxis = 0, 100, 4
            xBins = iacBins, coolant
            yBins = iacOLPWMVal

        ; Cranking duty table for PWM valves
        curve = iacPwmCrank_curve, "IAC PWM Cranking Duty"
            columnLabel = "Coolant Temperature", "Valve"
            xAxis = -40, 215, 6
            yAxis = 0, 100, 4
            xBins = iacCrankBins, coolant
            yBins = iacCrankDuty

        curve = iacStep_curve, "IAC Stepper Motor"
            columnLabel = "Coolant Temperature", "Motor"
        #if CELSIUS
            xAxis = -40, 215, 6
        #else
            xAxis = -40, 315, 6
        #endif
            yAxis = 0, 850, 4
            xBins = iacBins, coolant
            yBins = iacOLStepVal

        curve = iacStepCrank_curve, "IAC Stepper Motor Cranking"
            columnLabel = "Coolant Temperature", "Motor"
            xAxis = -40, 120, 6
            yAxis = 0, 850, 4
            xBins = iacCrankBins, coolant
            yBins = iacCrankSteps

        curve = iacClosedLoop_curve, "Idle RPM Targets"
            columnLabel = "Coolant Temperature", "Motor"
            xAxis = -40, 120, 6
            yAxis = 0, 2000, 4
            xBins = iacBins, coolant
            yBins = iacCLValues
            size  = 450, 200

        curve = rotaryTrailing_curve, "Rotary Trailing Split"
            columnLabel = "Ignition load", "SplitDegrees"
            yAxis = 0, 40, 4
            xBins = rotarySplitBins, ignLoad
            xAxis = 0, { ignLoadMax }, 5
            yBins = rotarySplitValues

; Warmup enrichment curve
        curve = warmup_curve, "Warmup Enrichment (WUE) Curve"
            columnLabel = "Coolant", "WUE %"
            xAxis       = -40, 210, 9
            yAxis       =   0,  240, 6
            xBins       = wueBins, coolant
            yBins       = wueRates
            gauge       = cltGauge

; Cranking enrichment curve
        curve = cranking_enrich_curve, "Cranking Enrichment Curve"
          columnLabel = "Coolant", "Fuel Modifier"
          xAxis       = -40, 110, 9
          yAxis       =   0,  400, 6
          xBins       = crankingEnrichBins, coolant
          yBins       = crankingEnrichValues
          ;gauge       = cltGau25

; Priming Pulsewidth curve
        curve = priming_pw_curve, "Priming Pulsewidth"
          columnLabel = "Coolant", "PW"
          xAxis       = -40, 110, 4
          yAxis       =   0,  10, 4
          xBins       = primeBins, coolant
          yBins       = primePulse
          gauge       = cltGauge

; Afterstart Enrichment curve
        curve = afterstart_enrichment_curve, "ASE - Enrichment %"
          columnLabel = "Coolant", "Enrichment"
          xAxis       = -40, 110, 4
          yAxis       =   0,  200, 4
          xBins       = aseBins, coolant
          yBins       = asePct
          gauge       = cltGauge

; Afterstart Enrichment time
        curve = afterstart_enrichment_time, "ASE - Duration"
          columnLabel = "Coolant", "Time"
          xAxis       = -40, 110, 4
          yAxis       =   0,  20, 4
          xBins       = aseBins, coolant
          yBins       = aseCount
          gauge       = cltGauge

; Flex fuel correction curves
        curve = flex_fuel_curve, "Flex Fuel Adjustments"
          columnLabel    = "Ethanol", "Fuel"
          xAxis          = 0, 100, 10
          yAxis          = 50, 250, 5
          xBins          = flexFuelBins, flex
          yBins          = flexFuelAdj
          size           = 400, 200

        curve = flex_adv_curve, "Flex Timing Advance"
          columnLabel     = "Ethanol", "Advance"
          xAxis           = 0, 100, 10
          yAxis           = 0, 50, 5
          xBins           = flexAdvBins, flex
          yBins           = flexAdvAdj
          size            = 400, 200

        curve = flex_boost_curve, "Flex Boost Adjustments"
          columnLabel     = "Ethanol", "Boost"
          xAxis           = 0, 100, 10
          yAxis           = -100, 200, 5
          xBins           = flexBoostBins, flex
          yBins           = flexBoostAdj
          size            = 400, 200

;Knock sensor windows
        curve = knock_window_angle_curve, "Knock Window"
          columnLabel     = "RPM", "Window Start"
          xAxis           = 0, 8000, 9
          yAxis           = -100, 100, 11
          xBins           = knock_window_rpms, rpm
          yBins           = knock_window_angle
          size            = 400, 200

        curve = knock_window_duration_curve, "Knock Window Duration"
          columnLabel     = "RPM", "Window Duration"
          xAxis           = 0, 8000, 9
          yAxis           = 0, 100, 10
          xBins           = knock_window_rpms, rpm
          yBins           = knock_window_dur
          size            = 400, 200

; Oil Pressure protection curve
        curve = oil_pressure_prot_curve, "Oil Pressure Protection"
          columnLabel     = "RPM", "Minimum"
          xAxis           = 0, 8000, 9
          #if pressure_bar
            yAxis           = 0, 10.0, 3
          #else
            yAxis           = 0, 150, 3
          #endif
          xBins           = oilPressureProtRPM, rpm
          yBins           = oilPressureProtMins
          size            = 400, 200

; Coolant protection curve
        curve = coolant_prot_curve, "Coolant Temperature Protection"
          columnLabel     = "Coolant", "Limit" 
          #if CELSIUS
            xAxis = -40, 140, 5
        #else
            xAxis = -40, 315, 5
        #endif
          yAxis           = 0, 8000, 3
          xBins           = coolantProtTemp, coolant
          yBins           = coolantProtRPM
          size            = 200, 200

  ; Rolling engine protection curve
        curve = rolling_prot_curve, "Rolling Cut Percent"
          columnLabel     = "RPM Delta", "Event Cut" 
          xAxis           = -300, 0, 6
          yAxis           = 0, 125, 6
          xBins           = rollingProtRPMDelta
          yBins           = rollingProtCutPercent
          size            = 200, 200

; Warmup enrichment VEAL AFR adjustment curves
        curve = warmup_afr_curve, "Target Adjustment"
          columnLabel     = "Coolant", "Offset"
          xAxis           =  -40,   210, 9
#if LAMBDA
          yAxis           = -0.3, 0.1, 5
#else
          yAxis           =  -4,   1, 5
#endif
          xBins           = wueBins, coolant
          yBins           = wueAFR

        curve = warmup_analyzer_curve, "Warmup Enrichment"
          columnLabel     = "Coolant", "Current WUE", "Coolant", "Recommended WUE"
          xAxis           = -40, 210, 9
          yAxis           = 100, 255, 6
          xBins           = wueBins, coolant
          yBins           = wueRates
          yBins           = wueRecommended
          lineLabel       = "Current WUE"
          lineLabel       = "Recommended WUE"


        curve = wmi_adv_curve, "WMI Timing Advance"
          columnLabel     = "kPa", "Advance"
          xAxis           = 0, 511, 20
          yAxis           = 0, 50, 5
          xBins           = wmiAdvBins, map
          yBins           = wmiAdvAdj
          size            = 400, 200


[TableEditor]
   ;       table_id,    map3d_id,    "title",      page
   table = veTable1Tbl,  veTable1Map,  "VE Table",   2
      topicHelp = "http://wiki.speeduino.com/en/configuration/VE_table"
      xBins       = rpmBins,  rpm
      yBins       = fuelLoadBins, fuelLoad
      xyLabels    = "RPM", "Fuel Load: "
      zBins       = veTable

      gridHeight  = 2.0
      gridOrient  = 250,   0, 340
      upDownLabel = "(RICHER)", "(LEANER)"

    table = fuelTable2Tbl,  fuel2Map,  "Fuel Table 2",   11
        topicHelp = "http://wiki.speeduino.com/en/configuration/VE_table#secondary-fuel-table"
        xBins       = fuelRPM2Bins,  rpm
        yBins       = fuelLoad2Bins, fuelLoad2
        xyLabels    = "RPM", "Fuel Load: "
        zBins       = veTable2

        gridHeight  = 2.0
        gridOrient  = 250,   0, 340
        upDownLabel = "(RICHER)", "(LEANER)"

   table = sparkTbl,    sparkMap,    "Ignition Advance Table", 3
      xBins = rpmBins2, rpm
      ;yBins = ignLoadBins, ignLoad
      yBins = mapBins1, ignLoad
      xyLabels    = "RPM", "Ignition Load: "
      zBins = advTable1
      gridHeight  = 3.0
      upDownLabel = "ADVANCING", "RETARDING"

    table = spark2Tbl,    spark2Map,    "Second Ignition Advance Table", 14
      xBins = rpmBins3, rpm
      ;yBins = ignLoadBins, ignLoad
      yBins = mapBins2, ignLoad2
      xyLabels    = "RPM", "Ignition Load: "
      zBins = advTable2
      gridHeight  = 3.0
      upDownLabel = "ADVANCING", "RETARDING"

    ;table = afrTbl,    afrTableMap,    "AFR Table", 5
    table = afrTable1Tbl, afrTable1Map, "AFR Table", 5
      xBins = rpmBinsAFR, rpm
      yBins = loadBinsAFR, fuelLoad
      zBins = afrTable
      gridHeight  = 1.0
      upDownLabel = "RICHER", "LEANER"
      gridOrient  = 250,   0, 340

    table = lambdaTable1Tbl, lambdaTable1Map, "Lambda Table", 5
      xBins = rpmBinsAFR, rpm
      yBins = loadBinsAFR, fuelLoad
      zBins = lambdaTable
      gridHeight  = 1.0
      upDownLabel = "RICHER", "LEANER"
      gridOrient  = 250,   0, 340

      ;#if BOOSTPSI
      ;table = boostTbl,    boostMap,    "Boost targets (PSI)", 8
      ;#else
      ;table = boostTbl,    boostMap,    "Boost targets (Absolute kPa)", 8
      ;#endif
    table = boostTbl,    boostMap,  "Boost Duty / Target", 7
      xBins = rpmBinsBoost, rpm
      yBins = tpsBinsBoost, throttle
      zBins = boostTable
      gridHeight  = 3.0
      upDownLabel = "HIGHER", "LOWER"

    table = boostDCLupTbl,   boostDutyLookup,  "Base duty for closed loop", 7
      xBins = rpmBinsDutyLookup, rpm
      yBins = loadBinsDutyLookup, boostTarget
      zBins = boostTableDutyLookup
      gridHeight  = 3.0
      upDownLabel = "HIGHER", "LOWER"      


    table = vvtTbl,    vvtMap,    "VVT control Table", 7
      xBins = rpmBinsVVT, rpm
      ;yBins = tpsBinsVVT, throttle
      yBins = loadBinsVVT, vvtLoad
      zBins = vvtTable
      xyLabels    = "RPM", "VVT Load: "
      gridHeight  = 3.0
      upDownLabel = "HIGHER", "LOWER"

    table = vvt2Tbl,    vvt2Map,    "VVT2 control Table", 12
      xBins = rpmBinsVVT2, rpm
      ;yBins = tpsBinsVVT, throttle
      yBins = loadBinsVVT2, vvtLoad
      zBins = vvt2Table
      xyLabels    = "RPM", "VVT Load: "
      gridHeight  = 3.0
      upDownLabel = "HIGHER", "LOWER"

    table = wmiTbl,  wmiMapMap,    "WMI control Table", 12
      xBins = rpmBinsWMI, rpm
      yBins = mapBinsWMI, map
      zBins = wmiTable
      xyLabels    = "RPM", "WMI Load: "
      gridHeight  = 3.0
      upDownLabel = "HIGHER", "LOWER"

    table = stagingTbl,    stagingMap,    "Fuel Staging Table", 7
      xBins = rpmBinsStaging, rpm
      yBins = loadBinsStaging, fuelLoad
      zBins = stagingTable
      gridHeight  = 3.0
      upDownLabel = "HIGHER", "LOWER"

;--------- Sequential fuel trim maps -----------
    table = fuelTrimTable1Tbl,  fuelTrimTable1Map,  "Fuel trim Table 1",   8
        xBins       = fuelTrim1rpmBins,  rpm
        yBins       = fuelTrim1loadBins,  fuelLoad
        zBins       = fuelTrim1Table
        gridHeight  = 2.0
        gridOrient  = 250,   0, 340
        upDownLabel = "(RICHER)", "(LEANER)"

    table = fuelTrimTable2Tbl,  fuelTrimTable2Map,  "Fuel trim Table 2",   8
        xBins       = fuelTrim2rpmBins,  rpm
        yBins       = fuelTrim2loadBins,  fuelLoad
        zBins       = fuelTrim2Table
        gridHeight  = 2.0
        gridOrient  = 250,   0, 340
        upDownLabel = "(RICHER)", "(LEANER)"

    table = fuelTrimTable3Tbl,  fuelTrimTable3Map,  "Fuel trim Table 3",   8
        xBins       = fuelTrim3rpmBins,  rpm
        yBins       = fuelTrim3loadBins,  fuelLoad
        zBins       = fuelTrim3Table
        gridHeight  = 2.0
        gridOrient  = 250,   0, 340
        upDownLabel = "(RICHER)", "(LEANER)"

    table = fuelTrimTable4Tbl,  fuelTrimTable4Map,  "Fuel trim Table 4",   8
        xBins       = fuelTrim4rpmBins,  rpm
        yBins       = fuelTrim4loadBins,  fuelLoad
        zBins       = fuelTrim4Table
        gridHeight  = 2.0
        gridOrient  = 250,   0, 340
        upDownLabel = "(RICHER)", "(LEANER)"

    table = fuelTrimTable5Tbl,  fuelTrimTable5Map,  "Fuel trim Table 5",   8
        xBins       = fuelTrim5rpmBins,  rpm
        yBins       = fuelTrim5loadBins,  fuelLoad
        zBins       = fuelTrim5Table
        gridHeight  = 2.0
        gridOrient  = 250,   0, 340
        upDownLabel = "(RICHER)", "(LEANER)"

    table = fuelTrimTable6Tbl,  fuelTrimTable6Map,  "Fuel trim Table 6",   8
        xBins       = fuelTrim6rpmBins,  rpm
        yBins       = fuelTrim6loadBins,  fuelLoad
        zBins       = fuelTrim6Table
        gridHeight  = 2.0
        gridOrient  = 250,   0, 340
        upDownLabel = "(RICHER)", "(LEANER)"

    table = fuelTrimTable7Tbl,  fuelTrimTable7Map,  "Fuel trim Table 7",   8
        xBins       = fuelTrim7rpmBins,  rpm
        yBins       = fuelTrim7loadBins,  fuelLoad
        zBins       = fuelTrim7Table
        gridHeight  = 2.0
        gridOrient  = 250,   0, 340
        upDownLabel = "(RICHER)", "(LEANER)"

    table = fuelTrimTable8Tbl,  fuelTrimTable8Map,  "Fuel trim Table 8",   8
        xBins       = fuelTrim8rpmBins,  rpm
        yBins       = fuelTrim8loadBins,  fuelLoad
        zBins       = fuelTrim8Table
        gridHeight  = 2.0
        gridOrient  = 250,   0, 340
        upDownLabel = "(RICHER)", "(LEANER)"

    table = dwell_map, dwell_tblMap, "Dwell map", 12
      xBins = rpmBinsDwell, rpm
      yBins = loadBinsDwell, ignLoad
      zBins = dwellTable
      xyLabels    = "RPM", "Load: "
      gridHeight  = 3.0
      upDownLabel = "HIGHER", "LOWER"


;-------------------------------------------------------------------------------

[GaugeConfigurations]

   ;-------------------------------------------------------------------------------
   ; Define a gauge's characteristics here, then go to a specific layout
   ; block (Tuning or FrontPage) and use the name you've defined here to
   ; display that gauge in a particular position.
   ;
   ; Name  = Case-sensitive, user-defined name for this gauge configuration.
   ; Var   = Case-sensitive name of variable to be displayed, see the
   ;         OutputChannels block in this file for possible values.
   ; Title = Title displayed at the top of the gauge.
   ; Units = Units displayed below value on gauge.
   ; Lo    = Lower scale limit of gauge.
   ; Hi    = Upper scale limit of gauge.
   ; LoD   = Lower limit at which danger color is used for gauge background.
   ; LoW   = Lower limit at which warning color is used.
   ; HiW   = Upper limit at which warning color is used.
   ; HiD   = Upper limit at which danger color is used.
   ; vd    = Decimal places in displayed value
   ; ld    = Label decimal places for display of Lo and Hi, above.

    gaugeCategory = "Main"
    ;Name               Var            Title                 Units     Lo     Hi     LoD    LoW   HiW   HiD vd ld
    accelEnrichGauge  = accelEnrich,   "Accel Enrich",       "%",      50,   150,     -1,    -1,  999,  999, 0, 0
    injOpenGauge      = inj_open,      "Injector Open Time", "mSec",  0.0,   3.0,    0.0,   0.0,  3.0,  3.0, 3, 3
    dutyCycleGauge    = dutyCycle,     "Duty Cycle",         "%",       0,   100,     -1,    -1,   70,   80, 1, 1
    stgDutyCycleGauge = stgDutyCycle,  "Staging Duty Cycle", "%",       0,   100,     -1,    -1,   70,   80, 1, 1
    egoCorrGauge      = egoCorrection, "EGO Correction",     "%",      50,   150,     90,    99,  101,  110, 0, 0

    gammaEnrichGauge  = gammaEnrich,   "Gamma Enrichment",   "%",      50,   250,     -1,    -1,  151,  151, 0, 0
    pulseWidthGauge   = pulseWidth,    "Pulse Width",        "mSec",    0,  35.0,    1.0,   1.2,   20,   25, 3, 3
    pulseWidthGauge2  = pulseWidth2,   "Pulse Width 2",      "mSec",    0,  35.0,    1.0,   1.2,   20,   25, 3, 3
    pulseWidthGauge3  = pulseWidth3,   "Pulse Width 3",      "mSec",    0,  35.0,    1.0,   1.2,   20,   25, 3, 3
    pulseWidthGauge4  = pulseWidth4,   "Pulse Width 4",      "mSec",    0,  35.0,    1.0,   1.2,   20,   25, 3, 3
    tachometer        = rpm,           "Engine Speed",       "RPM",     0,  {rpmhigh},    300,   600, {rpmwarn}, {rpmdang}, 0, 0
    veGauge           = veCurr,        "VE (Current)",         "%",       0,   120,     -1,    -1,  999,  999, 0, 0
    ve1Gauge          = VE1,           "VE1 (Fuel Table 1)", "%",       0,   120,     -1,    -1,  999,  999, 0, 0
    ve2Gauge          = VE2,           "VE2 (Fuel Table 2)", "%",       0,   120,     -1,    -1,  999,  999, 0, 0
    warmupEnrichGauge = warmupEnrich,  "Warmup Enrichment",  "%",     100,   200,    130,   140,  140,  150, 0, 0
    aseEnrichGauge    = ase_enrich,    "Afterstart Enrichment","%",     0,   200,    130,   140,  140,  150, 0, 0
    batCorrectGauge   = bat_correction,"Voltage Correction", "%",       0,   200,    130,   140,  140,  150, 0, 0
    iatCorrectGauge   = airCorrection, "IAT Correction",     "%",       0,   200,    130,   140,  140,  150, 0, 0
    baroCorrectGauge  = baroCorrection,"Baro Correction",    "%",       0,   200,    130,   140,  140,  150, 0, 0
    flexEnrich        = flexFuelCor,   "Flex Correction",    "%",       0,   200,    130,   140,  140,  150, 0, 0
    fuelTempCorGauge  = fuelTempCor,   "Fuel Temp Correction", "%",     0,   200,    130,   140,  140,  150, 0, 0
    advanceGauge      = advance,       "Advance (Current)",     "deg",    50, -10,      0,     0,    35,   45, 0, 0
    advance1Gauge     = advance1,      "Advance1 (Spark Table 1)",  "deg",50, -10,      0,     0,    35,   45, 0, 0
    advance2Gauge     = advance2,      "Advance2 (Spark Table 2)",  "deg",50, -10,      0,     0,    35,   45, 0, 0
    dwellGauge        = dwell,         "Dwell (Requested)",         "mSec",    0,  35.0,    1.0,   1.2,   20,   25, 3, 3
    dwellActualGauge  = dwellActual,   "Dwell (Measured)",          "mSec",    0,  35.0,    1.0,   1.2,   20,   25, 3, 3
    boostTargetGauge  = boostTarget,   "Target Boost",       "kPa",     0,   {maphigh},      0,    20,  {mapwarn},  {mapdang}, 0, 0
    boostDutyGauge    = boostDuty,     "Boost Duty Cycle",   "%",       0,   100,     -1,    -1,  101,  110, 1, 1
    afrTargetGauge    = afrTarget,     "Target AFR",         "",        7,    25,   {12 / 14.7 * stoich}, {13 / 14.7 * stoich}, {15 / 14.7 * stoich}, {16 / 14.7 * stoich}, 2, 2
    lambdaTargetGauge = lambdaTarget,  "Target Lambda",      "",        0.5, 1.5,   0.82,  0.89, 1.02, 1.09, 3, 3
    IdleTargetGauge   = CLIdleTarget,  "Idle Target RPM",    "RPM",     0,  2000,    300,   600, 1500, 1700, 0, 0
    idleLoadGauge     = idleLoad,      "IAC Load",          { bitStringValue( idleUnits , iacAlgorithm  ) }, 0,   {(iacAlgorithm == 2 || iacAlgorithm == 3 || iacAlgorithm == 6) ? 100: iacStepHome},      0,    0,  2000,  2000, 0, 0
    FANdutyCycleGauge = fanDuty,       "FAN Duty Cycle",     "%",       0,   100,     -1,    -1,  101,  110, 1, 1
    vvt1DutyCycleGauge= vvt1Duty,      "VVT Duty Cycle",     "%",       0,  100,     -1,    -1,   101, 110, 1, 1
    vvt1TargetGauge   = vvt1Target,    "VVT Target Angle",   "deg",     0,  100,     15,    25,    65,  75, 1, 1
    vvt1AngleGauge    = vvt1Angle,     "VVT Angle",          "deg",   -20,  100,      0,    -5,    70,  90, 1, 1
    vvt2DutyCycleGauge= vvt2Duty,      "VVT2 Duty Cycle",    "%",       0,  100,     -1,    -1,   101, 110, 1, 1
    vvt2TargetGauge   = vvt2Target,    "VVT2 Target Angle",  "deg",     0,  100,     15,    25,    65,  75, 1, 1
    vvt2AngleGauge    = vvt2Angle,     "VVT2 Angle",         "deg",   -20,  100,      0,    -5,    70,  90, 1, 1

    WMIdutyCycleGauge = wmiPW,         "WMI Duty Cycle",     "%",       0,   100,     -1,    -1,  101,  110, 1, 1

    gaugeCategory = "Sensor inputs"
    mapGauge          = map,           "Engine MAP",              "kPa",          0,      {maphigh},    0,      20,  {mapwarn},  {mapdang}, 0, 0
    mapGauge_psi      = map_psi,       "Engine MAP (PSI)",        "PSI",          -15,    100,    0,      20,  200,  245, 0, 0
    mapGauge_bar      = map_bar,       "Engine MAP (BAR)",        "Bar",          -1,     3,      -1,     -1,    5,  5,  2, 2
    mapGauge_vacBoost = map_vacboost,  "Engine MAP (in-Hg/PSI)",  "in-Hg/PSI",    -30,    30,     -30,    -30, 30, 30, 1, 1
    emapGauge         = emap,          "Exhaust MAP",             "kPa",          0,      {maphigh},    0,      20,  {mapwarn},  {mapdang}, 0, 0
    baroGauge         = baro,          "Baro Pressure",           "kPa",          0,      {maphigh},    0,      20,  {mapwarn},  {mapdang}, 0, 0
    batteryVoltage    = batteryVoltage,"Battery Voltage",         "volts",        0,    25,      8,     9,   15,   16, 2, 2
    vssGauge          = vss,           "Vehicle Speed (kph)",     "km/h",         0,    250,     5,    10,   180,   200, 0, 0
    vssGaugeMPH       = vssMPH,        "Vehicle Speed (mph)",     "mph",          0,    250,     5,    10,   180,   200, 0, 0

    tpsADCGauge       = tpsADC,        "TPS ADC",            "",        0,   255,     -1,    -1,  256,  256, 0, 0
    throttleGauge     = throttle,      "Throttle Position",  "%TPS",    0,   100,     -1,     1,   90,  100, 1, 1

    afrGauge          = afr,           "Air:Fuel Ratio",     "",        7,    25,   {12 / 14.7 * stoich}, {13 / 14.7 * stoich}, {15 / 14.7 * stoich}, {16 / 14.7 * stoich}, 2, 2
    afrGauge2         = afr2,          "Air:Fuel Ratio 2",   "",        7,    25,   {12 / 14.7 * stoich}, {13 / 14.7 * stoich}, {15 / 14.7 * stoich}, {16 / 14.7 * stoich}, 2, 2
    lambdaGauge       = lambda,        "Lambda",             "",        0.5,  1.5,    0.5,   0.7,    2,  1.1, 2, 2
    TPSdotGauge       = TPSdot,        "TPS DOT",            "%/s",   -1000, 1000,  -2560, -2560, 2560, 2560, 0, 0
    MAPdotGauge       = MAPdot,        "MAP DOT",            "kPa/s", -1000, 1000,  -2560, -2560, 2560, 2560, 0, 0

    #if CELSIUS
    cltGauge          = coolant,       "Coolant Temp",       "TEMP", -40,   120,    -15,     0,   95,  105, 0, 0
    iatGauge          = iat,           "Inlet Air Temp",     "TEMP", -40,   120,    -15,     0,   95,  100, 0, 0
    fuelTempGauge     = fuelTemp,      "Fuel Temp",          "TEMP", -40,   120,    -15,     0,   95,  100, 0, 0
    #else
    cltGauge          = coolant,       "Coolant Temp",       "TEMP", -40,   248,      0,    30,  200,  220, 0, 0
    iatGauge          = iat,           "Inlet Air Temp",     "TEMP", -40,   248,      0,    30,  200,  210, 0, 0
    fuelTempGauge     = fuelTemp,      "Fuel Temp",          "TEMP", -40,   248,      0,    30,  200,  210, 0, 0
    #endif
    flexGauge         = flex,          "Flex sensor",        "%",       0,   100,     -1,    -1,  999,  999, 0, 0

    fuelPressureGauge    = fuelPressure,    "Fuel Pressure (PSI)", "PSI",    -15,    100,   0,       20,   200,   245, 0, 0
    oilPressureGauge     = oilPressure,     "Oil Pressure (PSI)",  "PSI",    -15,    100,   0,       20,   200,   245, 0, 0
    fuelPressureBarGauge = fuelPressure_bar,"Fuel Pressure (BAR)", "BAR",   -1.0,    7.0,   0.5,    1.4,  14.0,  17.0, 1, 1
    oilPressureBarGauge  = oilPressure_bar, "Oil Pressure (BAR)",  "BAR",   -1.0,    7.0,   0.5,    1.4,  14.0,  17.0, 1, 1
    fuelPressurekPaGauge = fuelPressure_kpa,"Fuel Pressure (kPa)", "kPa",   -100,    700,   50,     140,  1400,  1700, 0, 0
    oilPressurekPaGauge  = oilPressure_kpa, "Oil Pressure (kPa)",  "kPa",   -100,    700,   50,     140,  1400,  1700, 0, 0


    gaugeCategory     = "Auxiliary Input Channels"
    AuxInGauge0       = auxin_gauge0,    { stringValue(AUXin00Alias) },        "",             0,    1024,  -1,    -1,  1025,    1025,  0,  0
    AuxInGauge1       = auxin_gauge1,    { stringValue(AUXin01Alias) },        "",        0,    1024,  -1,    -1,  1025,    1025,  0,  0
    AuxInGauge2       = auxin_gauge2,    { stringValue(AUXin02Alias) },        "",        0,    1024,  -1,    -1,  1025,    1025,  0,  0
    AuxInGauge3       = auxin_gauge3,    { stringValue(AUXin03Alias) },        "",        0,    1024,  -1,    -1,  1025,    1025,  0,  0
    AuxInGauge4       = auxin_gauge4,    { stringValue(AUXin04Alias) },        "",        0,    1024,  -1,    -1,  1025,    1025,  0,  0
    AuxInGauge5       = auxin_gauge5,    { stringValue(AUXin05Alias) },        "",        0,    1024,  -1,    -1,  1025,    1025,  0,  0
    AuxInGauge6       = auxin_gauge6,    { stringValue(AUXin06Alias) },        "",        0,    1024,  -1,    -1,  1025,    1025,  0,  0
    AuxInGauge7       = auxin_gauge7,    { stringValue(AUXin07Alias) },        "",        0,    1024,  -1,    -1,  1025,    1025,  0,  0
    AuxInGauge8       = auxin_gauge8,    { stringValue(AUXin08Alias) },        "",        0,    1024,  -1,    -1,  1025,    1025,  0,  0
    AuxInGauge9       = auxin_gauge9,    { stringValue(AUXin09Alias) },        "",        0,    1024,  -1,    -1,  1025,    1025,  0,  0
    AuxInGauge10      = auxin_gauge10,    { stringValue(AUXin10Alias) },        "",        0,    1024,  -1,    -1,  1025,    1025,  0,  0
    AuxInGauge11      = auxin_gauge11,    { stringValue(AUXin11Alias) },        "",        0,    1024,  -1,    -1,  1025,    1025,  0,  0
    AuxInGauge12      = auxin_gauge12,    { stringValue(AUXin12Alias) },        "",        0,    1024,  -1,    -1,  1025,    1025,  0,  0
    AuxInGauge13      = auxin_gauge13,    { stringValue(AUXin13Alias) },        "",        0,    1024,  -1,    -1,  1025,    1025,  0,  0
    AuxInGauge14      = auxin_gauge14,    { stringValue(AUXin14Alias) },        "",        0,    1024,  -1,    -1,  1025,    1025,  0,  0
    AuxInGauge15      = auxin_gauge15,    { stringValue(AUXin15Alias) },        "",        0,    1024,  -1,    -1,  1025,    1025,  0,  0

    gaugeCategory = "System Data"
    clockGauge        = secl,          "Clock",              "Seconds", 0,   255,     10,    10,  245,  245, 0, 0
    loopGauge         = loopsPerSecond,"Main loop speed",    "Loops/S" , 0,  5000,   750,  900, 100000, 100000, 0, 0
    loopsPerRevGauge  = loopsPerRev,   "Main loops per revolution", "Loops/rev", 0, 100, 10,  15, 10000, 10000, 2, 0
    memoryGauge       = freeRAM,       "Free memory",        "bytes" ,   0,  8000,     -1,    1000,8000, 1000, 0, 0
    reqFuelGauge      = req_fuel,       "Req. Fuel",          "ms",      0,  35.0,    1.0,   1.2,   20,   25, 2, 2
    mapMultiplyGauge  = map_multiply_amt, "MAP Multiply",     "%",       0,   200,    130,   140,  140,  150, 0, 0
    nSquirtsGauge     = nSquirts,       "# Squirts",          "",        0,    10,    130,   140,  140,  150, 0, 0
    syncLossGauge     = syncLossCounter, "# Sync Losses",      "",        0,    255,    -1,   -1,  10,  50, 0, 0
;-------------------------------------------------------------------------------

[FrontPage]


   ; Gauges are numbered left to right, top to bottom.
   ;
   ;    1  2  3  4
   ;    5  6  7  8

   gauge1 = tachometer
   gauge2 = throttleGauge
   gauge3 = pulseWidthGauge
   gauge4 = dutyCycleGauge
   gauge5 = mapGauge
   gauge6 = iatGauge
   gauge7 = cltGauge
   gauge8 = gammaEnrichGauge

   ;----------------------------------------------------------------------------
   ; Indicators
   ;             expr                   off-label       on-label,       off-bg, off-fg, on-bg,  on-fg
   indicator = { running            }, "Not Running",   "Running",       white, black, green,    black
   indicator = { crank              }, "Not Cranking",  "Cranking",     white, black, green,    black
   indicator = { ase                }, "ASE OFF",       "ASE ON",       white, black, green,    black
   indicator = { warmup             }, "WUE OFF",       "WUE ON",       white, black, green,    black
   indicator = { tpsaccaen          }, "Accel",         "Accel",        white, black, green,    black
   indicator = { tpsaccden          }, "Decel",         "Decel",        white, black, green,    black
   indicator = { mapaccaen          }, "MAP Accel",     "MAP Accel",    white, black, green,    black
   indicator = { mapaccden          }, "MAP Decel",     "MAP Decel",    white, black, green,    black
   indicator = { error              }, "No Errors",     "ERROR",        white, black, green,    black
   indicator = { (tps > tpsflood) && (rpm < crankRPM) }, "FLOOD OFF", "FLOOD CLEAR",      white, black, red,   black
   indicator = { DFCOOn             }, "DFCO OFF",      "DFCO On",      white, black, red,      black
   indicator = { launchHard         }, "Launch Hard",   "Launch Hard",  white, black, green,    black
   indicator = { launchSoft         }, "Launch Soft",   "Launch Soft",  white, black, green,    black
   indicator = { softlimitOn        }, "Soft Limit OFF","Soft Limiter", white, black, red,      black
   indicator = { hardLimitOn        }, "Hard Limit OFF","Hard Limiter", white, black, red,      black
   indicator = { boostCutOut        }, "Ign Cut OFF",   "Ign Cut (Boost)",    white, black, red,      black
   indicator = { sync               }, "No Sync",       "Full Sync",         white, black, green,    black
   indicator = { halfSync           }, "No or Full Sync",  "Half Sync",       white, black, yellow, black
   indicator = { resetLockOn        }, "Reset Lock OFF","Reset Lock ON",     red, black, green,    black
   indicator = { bootloaderCaps > 0 }, "Std. Boot",     "Custom Boot",  white, black, white,    black
   indicator = { nitrousOn          }, "Nitrous Off",   "Nitrous On",   white, black, red,      black
   indicator = { IOError            }, "I/O Ok",        "I/O Error!",   white, black, red,      black
   indicator = { burnPending        }, "EEPROM Burn",   "EEPROM Burn", white, black, red,      black
   ;Engine Protection status indicators
   indicator = { engineProtectStatus}, "Engine Protect OFF",   "Engine Protect ON",   white, black, red,      black
   indicator = { engineProtectRPM   }, "Rev Limiter Off",      "Rev Limiter ON",      white, black, red,      black
   indicator = { engineProtectMAP   }, "Boost Limit OFF",      "Boost Limit ON",      white, black, red,      black
   indicator = { engineProtectOil   }, "Oil Pres. Protect OFF","Oil Pres. Protect ON",white, black, red,      black
   indicator = { engineProtectAFR   }, "AFR Protect OFF",      "AFR Protect ON",      white, black, red,      black
   indicator = { engineProtectCoolant }, "Coolant Protect OFF","Coolant Protect ON",white, black, red, black
   indicator = { wmiEmptyBit        }, "WMI Tank NOT Empty",   "WMI Tank Empty",      white, black, red,      black
   indicator = { vvt1Error          }, "VVT1 Ok",              "VVT1 Error",          white, black, red,      black
   indicator = { vvt2Error          }, "VVT2 Ok",              "VVT2 Error",          white, black, red,      black
   indicator = { fanStatus          }, "Fan OFF",              "Fan ON",              white, black, red,      black
   indicator = { idleControlOn      }, "Idle OFF",             "Idle ON",             white, black, green,    black
   indicator = { (batteryVoltage < batlow) || (batteryVoltage > bathigh) }, "Battery Voltage OK", "Battery Voltage Warning", white, black, red, black
   indicator = { outputsStatus0     }, "Programmable out 1 Off", "Programmable out 1 ON", white, black, green, black
   indicator = { outputsStatus1     }, "Programmable out 2 Off", "Programmable out 2 ON", white, black, green, black
   indicator = { outputsStatus2     }, "Programmable out 3 Off", "Programmable out 3 ON", white, black, green, black
   indicator = { outputsStatus3     }, "Programmable out 4 Off", "Programmable out 4 ON", white, black, green, black
   indicator = { outputsStatus4     }, "Programmable out 5 Off", "Programmable out 5 ON", white, black, green, black
   indicator = { outputsStatus5     }, "Programmable out 6 Off", "Programmable out 6 ON", white, black, green, black
   indicator = { outputsStatus6     }, "Programmable out 7 Off", "Programmable out 7 ON", white, black, green, black
   indicator = { outputsStatus7     }, "Programmable out 8 Off", "Programmable out 8 ON", white, black, green, black

   ;AC stuff
   indicator = { airConRequest      }, "A/C Request OFF",   "A/C Request ON",       white, black, green, black
   indicator = { airConCompressor   }, "A/C Comp OFF",      "A/C Comp ON",          white, black, green, black
   indicator = { airConFanStatus    }, "A/C Fan OFF",       "A/C Fan ON",           white, black, green, black

   ;sd card indicators
   indicator = { sd_status      & 1}, "No SD Card", "SD Present",   white, black, green, black
   indicator = { sd_status      & 4}, "SD ready", "SD ready",       white, black, green, black
   indicator = { sd_status      & 8}, "SD Off", "SD Logging",       white, black, green, black
   indicator = { sd_status      & 16},"SD OK", "SD Error",          white, black, red, black

;-------------------------------------------------------------------------------

[OutputChannels]
  ; The number of bytes MegaTune or TunerStudio should expect as a result
  ; of sending the "A" command to Speeduino is determined
  ; by the value of ochBlockSize, so be very careful when
  ; you change it.

  ochGetCommand    = "r\$tsCanId\x30%2o%2c"
  ochBlockSize     =  127

  secl             = scalar, U08,  0, "sec",    1.000, 0.000
  status1          = scalar, U08,  1, "bits",   1.000, 0.000
  inj1Status       = bits,    U08,    1, [0:0]
  inj2Status       = bits,    U08,    1, [1:1]
  inj3Status       = bits,    U08,    1, [2:2]
  inj4Status       = bits,    U08,    1, [3:3]
  DFCOOn           = bits,    U08,    1, [4:4]
  boostCutFuel     = bits,    U08,    1, [5:5]
  toothLog1Ready   = bits,    U08,    1, [6:6]
  toothLog2Ready   = bits,    U08,    1, [7:7]
  engine           = scalar, U08,  2, "bits",   1.000, 0.000
  running          = bits,    U08,    2, [0:0]
  crank            = bits,    U08,    2, [1:1]
  ase              = bits,    U08,    2, [2:2]
  warmup           = bits,    U08,    2, [3:3]
  tpsaccaen        = bits,    U08,    2, [4:4]
  tpsaccden        = bits,    U08,    2, [5:5]
  mapaccaen        = bits,    U08,    2, [6:6]
  mapaccden        = bits,    U08,    2, [7:7]
  syncLossCounter  = scalar,   U08,    3, "",       1.000, 0.000
  map              = scalar,   U16,    4, "kpa",    1.000, 0.000
  iatRaw           = scalar,   U08,    6, "°C",     1.000, 0.000
  coolantRaw       = scalar,   U08,    7, "°C",     1.000, 0.000
  batCorrection    = scalar,   U08,    8, "%",      1.000, 0.000
  batteryVoltage   = scalar,   U08,    9, "V",      0.100, 0.000
  afr              = scalar,   U08,    10, "O2",     0.100, 0.000
  egoCorrection    = scalar,   U08,    11, "%",      1.000, 0.000
  airCorrection    = scalar,   U08,    12, "%",      1.000, 0.000
  warmupEnrich     = scalar,   U08,    13, "%",      1.000, 0.000
  rpm              = scalar,   U16,    14, "rpm",    1.000, 0.000
  accelEnrich      = scalar,   U08,    16, "%",      2.000, 0.000
  gammaEnrich      = scalar,   U16,    17, "%",      1.000, 0.000
  VE1              = scalar,   U08,    19, "%",      1.000, 0.000
  VE2              = scalar,   U08,    20, "%",      1.000, 0.000
  afrTarget        = scalar,   U08,    21, "O2",     0.100, 0.000
  TPSdot           = scalar,   S16,    22, "%/s",    1.000, 0.000
  advance          = scalar,   S08,    24, "deg",    1.000, 0.000
  tps              = scalar,   U08,    25, "%",      0.500, 0.000
  loopsPerSecond   = scalar,   U16,    26, "loops",  1.000, 0.000
  freeRAM          = scalar,   U16,    28, "bytes",  1.000, 0.000
  boostTarget      = scalar,   U08,    30, "kPa",    2.000, 0.000
  boostDuty        = scalar,   U08,    31, "%",      1.000, 0.000
  status2          = scalar,   U08,    32, "bits",   1.000, 0.000
  launchHard       = bits,    U08,    32, [0:0]
  launchSoft       = bits,    U08,    32, [1:1]
  hardLimitOn      = bits,    U08,    32, [2:2]
  softlimitOn      = bits,    U08,    32, [3:3]
  boostCutSpark    = bits,    U08,    32, [4:4]
  error            = bits,    U08,    32, [5:5]
  idleControlOn    = bits,    U08,    32, [6:6]
  sync             = bits,    U08,    32, [7:7]
  rpmDOT           = scalar,   S16,    33, "rpm/s",  1.000, 0.000
  flex             = scalar,   U08,    35, "%",      1.000, 0.000
  flexFuelCor      = scalar,   U08,    36, "%",      1.000, 0.000
  flexIgnCor       = scalar,   S08,    37, "deg",    1.000, 0.000
  idleLoad         = scalar,   U08,    38, { bitStringValue( idleUnits , iacAlgorithm  ) },    { (iacAlgorithm == 2 || iacAlgorithm == 3 || iacAlgorithm == 6 || iacMaxSteps <= 255) ? 1.000 : 2.000 }, 0.000 ; This is a combined variable covering both PWM and stepper IACs. The units and precision used depend on which idle algorithm is chosen
  testoutputs      = scalar,   U08,    39, "bits",   1.000, 0.000
  testenabled      = bits,    U08,    39, [0:0]
  testactive       = bits,    U08,    39, [1:1]
  afr2             = scalar,   U08,    40, "O2",     0.100, 0.000
  baro             = scalar,   U08,    41, "kpa",    1.000, 0.000
  auxin_gauge0      = scalar,   U16,    42,  "",       1.000, 0.000
  auxin_gauge1      = scalar,   U16,    44,  "",       1.000, 0.000
  auxin_gauge2      = scalar,   U16,    46,  "",       1.000, 0.000
  auxin_gauge3      = scalar,   U16,    48,  "",       1.000, 0.000
  auxin_gauge4      = scalar,   U16,    50,  "",        1.000, 0.000
  auxin_gauge5      = scalar,   U16,    52,  "",       1.000, 0.000
  auxin_gauge6      = scalar,   U16,    54,  "",       1.000, 0.000
  auxin_gauge7      = scalar,   U16,    56,  "",       1.000, 0.000
  auxin_gauge8      = scalar,   U16,    58,  "",       1.000, 0.000
  auxin_gauge9      = scalar,   U16,    60,  "",       1.000, 0.000
  auxin_gauge10     = scalar,   U16,    62,  "",        1.000, 0.000
  auxin_gauge11     = scalar,   U16,    64,  "",        1.000, 0.000
  auxin_gauge12     = scalar,   U16,    66,  "",       1.000, 0.000
  auxin_gauge13     = scalar,   U16,    68,  "",        1.000, 0.000
  auxin_gauge14     = scalar,   U16,    70,  "",        1.000, 0.000
  auxin_gauge15     = scalar,   U16,    72,  "",        1.000, 0.000
  tpsADC            = scalar,   U08,    74, "ADC",    1.000, 0.000
  errors            = scalar,   U08,    75, "bits",   1.000, 0.000
    errorNum          = bits,     U08,    75, [0:1]
    currentError      = bits,     U08,    75, [2:7]
  pulseWidth        = scalar,   U16,    76, "ms",     0.001, 0.000
  pulseWidth2       = scalar,   U16,    78, "ms",     0.001, 0.000
  pulseWidth3       = scalar,   U16,    80, "ms",     0.001, 0.000
  pulseWidth4       = scalar,   U16,    82, "ms",     0.001, 0.000
  status3           = scalar,   U08,    84, "bits", 1.000, 0.000
    resetLockOn       = bits,     U08,       84, [0:0]
    nitrousOn         = bits,     U08,       84, [1:1]
    fuel2Active       = bits,     U08,       84, [2:2]
    vssRefresh        = bits,     U08,       84, [3:3]
    halfSync          = bits,     U08,       84, [4:4]
    nSquirts          = bits,     U08,       84, [5:7]
  engineProtectStatus = scalar,   U08,    85, "bits", 1.000, 0.000
    engineProtectRPM  = bits,     U08,       85, [0:0]
    engineProtectMAP  = bits,     U08,       85, [1:1]
    engineProtectOil  = bits,     U08,       85, [2:2]
    engineProtectAFR  = bits,     U08,       85, [3:3]
    engineProtectCoolant = bits,  U08,       85, [4:4]
    engineProtectOth  = bits,     U08,       85, [5:6] ; Unused for now
    IOError           = bits,     U08,       85, [7:7]
  fuelLoad          = scalar,   S16,    86, { bitStringValue( algorithmUnits , algorithm  ) }, fuelLoadFeedBack, 0.000
  ignLoad           = scalar,   S16,    88, { bitStringValue( algorithmUnits , ignAlgorithm  ) }, ignLoadFeedBack, 0.000
  dwell             = scalar,   U16,    90, "ms",     0.001, 0.000
  CLIdleTarget      = scalar,   U08,    92, "RPM",    10.00, 0.000
  MAPdot            = scalar,   S16,    93, "kPa/s",  1.000, 0.000
  vvt1Angle         = scalar,   S16,    95, "deg",    0.50, 0.000
  vvt1Target        = scalar,   U08,    97, "deg",    0.50, 0.000
  vvt1Duty          = scalar,   U08,    98, "%",      0.50, 0.000
  flexBoostCor      = scalar,   S16,    99, "kPa",    1.000, 0.000
  baroCorrection    = scalar,   U08,   101, "%",      1.000, 0.000
  veCurr            = scalar,   U08,   102, "%",      1.000, 0.000
  ASECurr           = scalar,   U08,   103, "%",      1.000, 0.000
  vss               = scalar,   U16,   104, "km/h",   1.000, 0.000
  gear              = scalar,   U08,    106, "",      1.000, 0.000
  fuelPressure      = scalar,   U08,    107, "PSI",   1.000, 0.000
  oilPressure       = scalar,   U08,    108, "PSI",   1.000, 0.000
  wmiPW             = scalar,   U08,    109, "%",     1.000, 0.000
  status4           = scalar,   U08,    110, "bits",  1.000, 0.000
    wmiEmptyBit       = bits,     U08,    110, [0:0]
    vvt1Error         = bits,     U08,    110, [1:1]
    vvt2Error         = bits,     U08,    110, [2:2]
    fanStatus         = bits,     U08,    110, [3:3]
    burnPending       = bits,     U08,    110, [4:4]
    stagingActive     = bits,     U08,    110, [5:5]
    UnusedBits4       = bits,     U08,    110, [6:7]
  vvt2Angle         = scalar,   S16,    111, "deg",    0.50, 0.000
  vvt2Target        = scalar,   U08,    113, "deg",    0.50, 0.000
  vvt2Duty          = scalar,   U08,    114, "%",      0.50, 0.000
    outputsStatus0    = bits,     U08,    115,  [0:0]
    outputsStatus1    = bits,     U08,    115,  [1:1]
    outputsStatus2    = bits,     U08,    115,  [2:2]
    outputsStatus3    = bits,     U08,    115,  [3:3]
    outputsStatus4    = bits,     U08,    115,  [4:4]
    outputsStatus5    = bits,     U08,    115,  [5:5]
    outputsStatus6    = bits,     U08,    115,  [6:6]
    outputsStatus7    = bits,     U08,    115,  [7:7]
  fuelTempRaw       = scalar,   U08,    116, "°C",    1.000, 0.000
  fuelTempCor       = scalar,   U08,    117, "%",     1.000, 0.000
  advance1          = scalar,   S08,    118, "deg",      1.000, 0.000
  advance2          = scalar,   S08,    119, "deg",      1.000, 0.000
  sd_status         = scalar,   U08,    120, "",         1.0,   0.0
  emap              = scalar,   U16,    121, "kpa",    1.000, 0.000
  fanDuty           = scalar,   U08,    123, "%",        0.5, 0.000
  airConStatus      = scalar,   U08,    124, "bits",  1.000, 0.000
    airConRequest     = bits,     U08,    124,  [0:0]
    airConCompressor  = bits,    U08,    124,  [1:1]
    airConRPMMLockout = bits,   U08,    124,  [2:2]
    airConTPSLockout  = bits,    U08,    124,  [3:3]
    airConTurningOn   = bits,     U08,    124,  [4:4]
    airConCLTLockout  = bits,    U08,    124,  [5:5]
    airConFanStatus   = bits,     U08,    124,  [6:6]
    airConUnusedBits  = bits,    U08,    124,  [7:7]
  dwellActual       = scalar,   U16,    125, "ms",     0.001, 0.000
   ;sd_filenum       = scalar,   U16,    125, "", 1, 0
   ;sd_error         = scalar,   U08,    127, "", 1, 0
   ;sd_phase         = scalar,   U08,    128, "", 1, 0
   

#if CELSIUS
   coolant          = { coolantRaw - 40                               } ; Temperature readings are offset by 40 to allow for negatives
   iat              = { iatRaw - 40                                   } ; Temperature readings are offset by 40 to allow for negatives
   fuelTemp         = { fuelTempRaw - 40                              } ; Temperature readings are offset by 40 to allow for negatives
#else
   coolant          = { (coolantRaw - 40) * 1.8 + 32                  } ;Convert C to F (Offset by 40)
   iat              = { (iatRaw - 40) * 1.8 + 32                      } ;Convert C to F (Offset by 40)
   fuelTemp         = { (fuelTempRaw - 40) * 1.8 + 32                 } ;Convert C to F (Offset by 40)
#endif
   time             = { timeNow                                       }
   seconds          = { secl                                          }

   fuelPressure_bar = { fuelPressure * 0.06894757                     }
   oilPressure_bar  = { oilPressure * 0.06894757                      }
   fuelPressure_kpa = { fuelPressure * 6.894757                       }
   oilPressure_kpa  = { oilPressure  * 6.894757                       }

   throttle         = { tps }, "%"

   revolutionTime   = { rpm ? ( 60000.0 / rpm) : 0                    }
   strokeMultipler  = { twoStroke == 1 ? 1 : 2                        }
   cycleTime        = { revolutionTime * strokeMultipler              }
   pulseLimit       = { cycleTime / nSquirts                          }
   
   nFuelChannels    = { arrayValue( array.boardFuelOutputs, pinLayout ) }
   nIgnChannels     = { arrayValue( array.boardIgnOutputs, pinLayout ) }
   sequentialFuelAvailable = { nCylinders <= nFuelChannels }
   sequentialIgnitionAvailable = { nCylinders <= nIgnChannels }
   
   dutyCycle        = { rpm ? ( 100.0*pulseWidth/pulseLimit ) : 0     }
   stgDutyCycle     = { rpm && stagingEnabled ? ( 100.0*pulseWidth3/pulseLimit ) : 0      }

   boostCutOut      = { boostCutFuel || boostCutSpark }
   lambda           = { afr / stoich }
   lambdaTarget     = { afrTarget / stoich }
   MAPxRPM          = { rpm * map }
   loopsPerRev      = { rpm ? loopsPerSecond / (rpm / 60) : 0 }
   req_fuel         = { reqFuel }
   bat_correction   = { battVCorMode ? 100 : batCorrection } ; If battery voltage correction mode is Whole PW, use the battery correction, otherwise 100%
   inj_open         = { battVCorMode ? ((injOpen * batCorrection) / 100) : injOpen } ; If battery voltage correction mode is Open Time Only, calculate the corrected open time
   ase_enrich       = { ASECurr } ; If ASE is active then equal the ASE + 100
   map_multiply_amt = { multiplyMAP ? map : 100 } ; If multiply MAP is enabled, use the current MAP value, otherwise 100%
   ;nSquirts         = { nCylinders / divider }

   ;Manifold pressure in weirdo units
   map_bar      = { (map - baro) / 101.33 }
   map_psi      = { (map - baro) * 0.145038 }
   map_inhg     = { (baro - map) * 0.2953007 } ;in-Hg
   map_vacboost = { map < baro ? -map_inhg : map_psi }

   vssMPH       = { vss / 1.60934 }

   ;fuelLoadMax = { arrayValue(algorithmLimits , algorithm) } ;Doesn't work, no idea why.
   fuelLoadMax  = { (algorithm == 0 || algorithm == 2) ? 511 : 100.0 }
   ignLoadMax  = { (ignAlgorithm == 0 || ignAlgorithm == 2) ? 511 : 100.0 }
   fuel2LoadMax  = { (fuel2Algorithm == 0 || fuel2Algorithm == 2) ? 511 : 100.0 }
   ign2LoadMax  = { (spark2Algorithm == 0 || spark2Algorithm == 2) ? 511 : 100.0 }
   ign2ValuesMin  = { (spark2Mode == 1) ? 0 : -40 }
   ign2ValuesMax  = { (spark2Mode == 1) ? 215 : 70 }

   fuelLoad2    = { fuel2Algorithm == 0 ? map : fuel2Algorithm == 1 ? tps : fuel2Algorithm == 2 ? 0 : 0 }
   ignLoad2     = { spark2Algorithm == 0 ? map : spark2Algorithm == 1 ? tps : spark2Algorithm == 2 ? 0 : ignLoad }
   vvtLoad      = { (vvtLoadSource == 0) ? map : tps }
   vvtLoadMax   = { (vvtLoadSource == 0) ? 511 : 100.0 }
   wmiLoadMax   = { (wmiMode == 2) ? 100.0 : 255 }

   ;Select data resolution and scale based on algorithm used
   idleRes      = { (iacAlgorithm == 5 || iacAlgorithm == 7) ? 3.0 : 1.0 }
   idleResMax   = { (iacAlgorithm == 5 || iacAlgorithm == 7) ? (iacStepHome-3) : 100.0 }

   vvtLoadRes   = { (vvtLoadSource == 0) ? 2.000 : 0.500 }

   fuelLoadRes  = { ((algorithm == 0) || (algorithm == 2)) ? 2.000 : 0.500 }
   ignLoadRes  = { ((ignAlgorithm == 0) || (ignAlgorithm == 2)) ? 2.000 : 0.500 }

   fuelLoadFeedBack  = { ((algorithm == 0) || (algorithm == 2)) ? 1.000 : 0.250 }
   ignLoadFeedBack  = { ((ignAlgorithm == 0) || (ignAlgorithm == 2)) ? 1.000 : 0.250 }

   fuel2LoadRes  = { ((fuel2Algorithm  == 0) || (fuel2Algorithm  == 2)) ? 2.000 : 0.500 }
   ign2LoadRes  = { ((spark2Algorithm == 0) || (spark2Algorithm == 2)) ? 2.000 : 0.500 }

   vvtDecimalRes= { (vvtLoadSource == 0) ? 0 : 1 }
   fuelDecimalRes= { ((algorithm == 0) || (algorithm == 2)) ? 0 : 1 }
   ignDecimalRes= { ((ignAlgorithm == 0) || (ignAlgorithm == 2)) ? 0 : 1 }
   fuel2DecimalRes= { ((fuel2Algorithm  == 0) || (fuel2Algorithm  == 2)) ? 0 : 1 }
   ign2DecimalRes= { ((spark2Algorithm == 0) || (spark2Algorithm == 2)) ? 0 : 1 }

   boostTableLimit = { boostType == 0 ? 100.0 : 511 } ;The maximum value allowed in the boost table. 100 is used for duty cycle, 511 for kpa

   CLIdleDelta      = { CLIdleTarget - rpm }
   syncStatus       = { halfSync + (sync << 1) }
;-------------------------------------------------------------------------------

[Datalog]
  ; Full datalog.
  ;
  ; Default user-defined log emulates the full datalog.
  ;
  ; The entries are saved in the datalog file in the order in
  ; which they appear in the list below.
  ;
  ;   Channel - Case sensitive name of output channel to be logged.
  ;   Label   - String written to header line of log.  Be careful
  ;             about changing these, as programs like MSLVV and
  ;             MSTweak key off specific column names.
  ;   Type    - Data type of output, converted before writing.
  ;   Format  - C-style output format of data.
  ;
  ;       Channel          Label               Type    Format
  ;       --------------   ----------          -----   ------
  entry = time,            "Time",             float,  "%.3f"
  entry = secl,            "SecL",             int,    "%d"
  entry = rpm,             "RPM",              int,    "%d"
  entry = map,             "MAP",              int,    "%d"
  entry = MAPxRPM,         "MAPxRPM",          int,    "%d"
  entry = tps,             "TPS",              float,  "%.1f"
  entry = afr,             "AFR",              float,  "%.3f"
  entry = lambda,          "Lambda",           float,  "%.3f"
  entry = iat,             "IAT",              int,    "%d"
  entry = coolant,         "CLT",              int,    "%d"
  entry = engine,          "Engine",           int,    "%d"
  entry = DFCOOn,          "DFCO",             int,    "%d"
  entry = egoCorrection,   "Gego",             int,    "%d"
  entry = airCorrection,   "Gair",             int,    "%d"
  entry = bat_correction,  "Gbattery",         int,    "%d"
  entry = warmupEnrich,    "Gwarm",            int,    "%d"
  entry = baroCorrection,  "Gbaro",            int,    "%d"
  entry = gammaEnrich,     "Gammae",           int,    "%d"
  entry = accelEnrich,     "Accel Enrich",     int,    "%d"
  entry = veCurr,          "VE (Current)",     int,    "%d"
  entry = VE1,             "VE1",              int,    "%d"
  entry = VE2,             "VE2",              int,    "%d"
  entry = pulseWidth,      "PW",               float,  "%.3f"
  entry = pulseWidth2,     "PW2",              float,  "%.3f"
  entry = pulseWidth3,     "PW3",              float,  "%.3f"
  entry = pulseWidth4,     "PW4",              float,  "%.3f"
  entry = afrTarget,       "AFR Target",       float,  "%.3f"
  entry = lambdaTarget,    "Lambda Target",    float,  "%.3f"
  entry = dutyCycle,       "Duty Cycle",       float,  "%.1f"
  entry = stgDutyCycle,    "Duty Cycle (Staging)",float,  "%.1f"
  entry = TPSdot,          "TPS DOT",          int,    "%d",        { aeMode == 0 }
  entry = advance,         "Advance (Current)",int,    "%d"
  entry = dwell,           "Dwell",            float,  "%.3f"
  entry = dwellActual,     "Dwell (Measured)", float,  "%.3f",    { perToothIgn }
  entry = batteryVoltage,  "Battery V",        float,  "%.1f"
  entry = rpmDOT,          "rpm/s",            int,    "%d"
  entry = flex,            "Eth %",            int,    "%d",       { flexEnabled }
  entry = flexFuelCor,     "GflexFuel",        int,    "%d",       { flexEnabled }
  entry = fuelTemp,        "Fuel Temp",        int,    "%d",       { flexEnabled }
  entry = fuelTempCor,     "GfuelTemp",        int,    "%d",       { flexEnabled }
  entry = errorNum,        "Error #",          int,    "%d",       { errorNum }
  entry = currentError,    "Error ID",         int,    "%d",       { errorNum }
  entry = map_psi,         "Boost PSI",        float,  "%.1f"
  entry = boostTarget,     "Boost Target",     int,    "%d",       { boostEnabled }
  entry = boostDuty,       "Boost Duty",       int,    "%d",       { boostEnabled }
  entry = boostCutOut ,    "Boost cut",        int,    "%d"
  entry = launchHard ,     "Hard Launch",      int,    "%d"
  entry = hardLimitOn ,    "Hard Limiter",     int,    "%d"
  entry = idleControlOn,   "Idle Control",     int,    "%d"
  entry = idleLoad,        "IAC value",        int,    "%d"
  entry = CLIdleTarget,    "Idle Target RPM",  int,    "%d",     { iacAlgorithm == 3 || iacAlgorithm == 5 || iacAlgorithm == 6 || iacAlgorithm == 7 || idleAdvEnabled >= 1 } ;Only show for closed loop idle modes and if idle advance is enabled
  entry = CLIdleDelta,     "Idle RPM Delta",   int,    "%d",      { iacAlgorithm == 3 || iacAlgorithm == 5 || iacAlgorithm == 6 || iacAlgorithm == 7 || idleAdvEnabled >= 1 } ;Only show for closed loop idle modes and if idle advance is enabled
  entry = baro,            "Baro Pressure",    int,    "%d"
  entry = nitrousOn,       "Nitrous",          int,    "%d",      { n2o_enable > 0 }
  entry = fanStatus,       "Fan",              int,    "%d"
  entry = syncLossCounter, "Sync Loss #",      int,    "%d"
  entry = vvt1Angle,       "VVT1 Angle",       int,    "%.1f",        { vvtEnabled > 0 }
  entry = vvt1Target,      "VVT1 Target Angle",int,    "%.1f",        { vvtEnabled > 0 && vvtMode == 2 } ;;Only show when using close loop vvt
  entry = vvt1Duty,        "VVT1 Duty",        int,    "%.1f",        { vvtEnabled > 0 }
  entry = vss,             "Wheel Speed (kph)",int,    "%d",          { vssMode > 1 }   
  entry = vssMPH,          "Wheel Speed (mph)",int,    "%d",          { vssMode > 1 }   
  entry = gear,            "Gear",             int,    "%d",          { vssMode > 1 }  
  entry = fuelPressure,    "Fuel Pressure",    int,    "%d",          { fuelPressureEnable > 0 }   
  entry = oilPressure,     "Oil Pressure",     int,    "%d",          { oilPressureEnable > 0 }  
  entry = vvt2Angle,       "VVT2 Angle",       int,    "%.1f",        { vvt2Enabled > 0 }
  entry = vvt2Target,      "VVT2 Target Angle",int,    "%.1f",        { vvt2Enabled > 0 && vvtMode == 2 } ;;Only show when using close loop vvt
  entry = vvt2Duty,        "VVT2 Duty",        int,    "%.1f",        { vvt2Enabled > 0 && vvtMode == 2 }
  entry = fanDuty,         "FAN Duty",         int,    "%.1f",       { fanEnable == 2 }
  entry = loopsPerSecond,  "Loops/s",          int,    "%d"
  entry = loopsPerRev,     "Loops/rev",        int,    "%.2f"
  entry = wmiPW,           "WMI Duty Cycle",   int,    "%d",          { wmiEnabled == 1 }
  entry = MAPdot,          "MAP DOT",          int,    "%d",           { aeMode == 1 }

  entry = auxin_gauge0,  { stringValue(AUXin00Alias) },  int,     "%d", {(caninput_sel0b != 0)}
  entry = auxin_gauge1,  { stringValue(AUXin01Alias) },  int,     "%d", { (caninput_sel1b != 0)}
  entry = auxin_gauge2,  { stringValue(AUXin02Alias) },  int,     "%d", { (caninput_sel2b != 0)}
  entry = auxin_gauge3,  { stringValue(AUXin03Alias) },  int,     "%d", { (caninput_sel3b != 0)}
  entry = auxin_gauge4,  { stringValue(AUXin04Alias) },  int,     "%d", { (caninput_sel4b != 0)}
  entry = auxin_gauge5,  { stringValue(AUXin05Alias) },  int,     "%d", { (caninput_sel5b != 0)}
  entry = auxin_gauge6,  { stringValue(AUXin06Alias) },  int,     "%d", { (caninput_sel6b != 0)}
  entry = auxin_gauge7,  { stringValue(AUXin07Alias) },  int,     "%d", { (caninput_sel7b != 0)}
  entry = auxin_gauge8,  { stringValue(AUXin08Alias) },  int,     "%d", { (caninput_sel8b != 0)}
  entry = auxin_gauge9,  { stringValue(AUXin09Alias) },  int,     "%d", { (caninput_sel9b != 0)}
  entry = auxin_gauge10, { stringValue(AUXin10Alias) },  int,     "%d", { (caninput_sel10b != 0)}
  entry = auxin_gauge11, { stringValue(AUXin11Alias) },  int,     "%d", { (caninput_sel11b != 0)}
  entry = auxin_gauge12, { stringValue(AUXin12Alias) },  int,     "%d", { (caninput_sel12b != 0)}
  entry = auxin_gauge13, { stringValue(AUXin13Alias) },  int,     "%d", { (caninput_sel13b != 0)}
  entry = auxin_gauge14, { stringValue(AUXin14Alias) },  int,     "%d", { (caninput_sel14b != 0)}
  entry = auxin_gauge15, { stringValue(AUXin15Alias) },  int,     "%d", { (caninput_sel15b != 0)}
  entry = outputsStatus0, { stringValue(prgm_out00Alias)},    int,     "%d", { (outputPin[0] != 0)}
  entry = outputsStatus1, { stringValue(prgm_out01Alias)},    int,     "%d", { (outputPin[1] != 0)}
  entry = outputsStatus2, { stringValue(prgm_out02Alias)},    int,     "%d", { (outputPin[2] != 0)}
  entry = outputsStatus3, { stringValue(prgm_out03Alias)},    int,     "%d", { (outputPin[3] != 0)}
  entry = outputsStatus4, { stringValue(prgm_out04Alias)},    int,     "%d", { (outputPin[4] != 0)}
  entry = outputsStatus5, { stringValue(prgm_out05Alias)},    int,     "%d", { (outputPin[5] != 0)}
  entry = outputsStatus6, { stringValue(prgm_out06Alias)},    int,     "%d", { (outputPin[6] != 0)}
  entry = outputsStatus7, { stringValue(prgm_out07Alias)},    int,     "%d", { (outputPin[7] != 0)}

  entry = advance1,         "Advance 1",                  int,      "%d"
  entry = advance2,         "Advance 2",                  int,      "%d"
  entry = emap,             "EMAP",                       int,      "%d", { useEMAP }
  entry = fuelLoad,         "FuelLoad",                   float,    "%.1f"
  entry = ignLoad,          "IgnitionLoad",               float,    "%.1f"
  entry = syncStatus,       "Sync status",                int,      "%d"
  entry = engineProtectRPM,  "Engine Prot. RPM",          int,      "activeInactive", { engineProtectType }
  entry = engineProtectMAP,  "Engine Prot. MAP",          int,      "activeInactive", { engineProtectType && boostCutEnabled }
  entry = engineProtectOil,  "Engine Prot. Oil Pressure", int,      "activeInactive", { engineProtectType && oilPressureProtEnbl && oilPressureEnable }
  entry = engineProtectAFR,  "Engine Prot. AFR",          int,      "activeInactive", { engineProtectType && afrProtectEnabled && {egoType == 2} }
  entry = engineProtectCoolant,  "Engine Prot. CLT",      int,      "activeInactive", { engineProtectType }

[LoggerDefinition]
    ; valid logger types: composite, tooth, trigger, csv

    ;loggerDef = uniqueName, Display Name, type
    loggerDef = tooth, "Tooth Logger", tooth
       ;dataReadCommand = "r\\x00\\xf4\\x00\\x00\\x04\\x00" ; standard TS command format
       startCommand = "H"
       stopCommand = "h"
       ;dataReadCommand = "T" ; Basic TS command format
       dataReadCommand = "T\$tsCanId\x01\xFC\x00\x01\xFC" ; Basic TS command format. Note that this is shared with the composite logger. Firmware detects which log is currently running
       dataReadTimeout = 5000 ; time in ms
       continuousRead = true
       dataReadyCondition = { toothLog1Ready == 1 }
       dataLength =  508; in bytes, including headers, footers and data (not used). 4 bytes * 127 entries (TOOTH_LOG_SIZE)
       ;dataLength = 128 ; in bytes, including headers, footers and data (not used)

       ;recordDef = headerLen. footerLen, recordLen
       recordDef =   0,   0,   4; in bytes, the recordLen is for each record, currently limited to 4 bytes

       ;recordField = Name,          HeaderName,      startBit,   bitCount,   scale,  units, updateCondition
       recordField = toothTime,         "ToothTime",     0,          32,       1.0,    "uS"

    loggerDef = compositeLogger, "Composite Logger", composite
        startCommand = "J"
        stopCommand = "j"
        ;dataReadCommand = "T" ; Basic TS command format. Note that this is shared with the composite logger. Firmware detects which log is currently running
        dataReadCommand = "T\$tsCanId\x00\x00\x00\x02\x7B" ; Basic TS command format. Note that this is shared with the composite logger. Firmware detects which log is currently running
        dataReadTimeout = 5000 ; time in ms
        dataReadyCondition = { toothLog1Ready == 1 }
        continuousRead = true
        dataLength = 127 ; Number of records to show on a single screen. Should match TOOTH_LOG_SIZE in the code

        ;recordDef = headerLen. footerLen, recordLen
        recordDef =   0,   0,   5; in bytes, the recordLen is for each record, currently limited to 4 bytes

        ;recordField = Name,          HeaderName,      startBit,   bitCount,   scale,  units, updateCondition
        recordField = priLevel,          "PriLevel",     0,          1,          1.0,    "Flag"
        recordField = secLevel,          "SecLevel",     1,          1,          1.0,    "Flag"
        recordField = ThirdLevel,        "ThirdLevel",   2,          1,          1.0,    "Flag"
        recordField = trigger,           "Trigger",      3,          1,          1.0,    "Flag"
        recordField = sync,              "Sync",         4,          1,          1.0,    "Flag"
        recordField = cycle,             "Cycle",        5,          1,          1.0,    "Flag"        
        recordField = refTime,           "RefTime",      8,          32,         0.001,  "ms"

        ; hidden calcField serves as intermediate variable
        calcField = maxTime,               "MaxTime",   "ms",  { maxValue(refTime) }, hidden

        calcField = toothTime,           "ToothTime",    "ms",       { refTime - pastValue(refTime, 1) }
        ;recordField = time,                "Time",       24,         16,         1.0,    "ms"
        calcField = time,                "Time",   "ms",  { refTime }

loggerDef = compositeLogger2, "Composite Logger 2nd Cam", composite
        startCommand = "O"
        stopCommand = "o"
        ;dataReadCommand = "T" ; Basic TS command format. Note that this is shared with the composite logger. Firmware detects which log is currently running
        dataReadCommand = "T\$tsCanId\x00\x00\x00\x02\x7B" ; Basic TS command format. Note that this is shared with the composite logger. Firmware detects which log is currently running
        dataReadTimeout = 50000 ; time in ms
        dataReadyCondition = { toothLog1Ready == 1 }
        continuousRead = true
        dataLength = 127 ; Number of records to show on a single screen. Should match TOOTH_LOG_SIZE in the code

        ;recordDef = headerLen. footerLen, recordLen
        recordDef =   0,   0,   5; in bytes, the recordLen is for each record, currently limited to 4 bytes

        ;recordField = Name,          HeaderName,      startBit,   bitCount,   scale,  units, updateCondition
        recordField = priLevel,          "PriLevel",     0,          1,          1.0,    "Flag"
        recordField = secLevel,          "SecLevel",     1,          1,          1.0,    "Flag"
        recordField = ThirdLevel,        "ThirdLevel",   2,          1,          1.0,    "Flag"
        recordField = trigger,           "Trigger",      3,          1,          1.0,    "Flag"
        recordField = sync,              "Sync",         4,          1,          1.0,    "Flag"
        recordField = cycle,             "Cycle",        5,          1,          1.0,    "Flag"        
        recordField = refTime,           "RefTime",      8,          32,         0.001,  "ms"

        ; hidden calcField serves as intermediate variable
        calcField = maxTime,               "MaxTime",   "ms",  { maxValue(refTime) }, hidden

        calcField = toothTime,           "ToothTime",    "ms",       { refTime - pastValue(refTime, 1) }
        ;recordField = time,                "Time",       24,         16,         1.0,    "ms"
        calcField = time,                "Time",   "ms",  { refTime }        
    loggerDef = compositeLogger3, "Composite Logger Both cams", composite
        startCommand = "X"
        stopCommand = "x"
        ;dataReadCommand = "T" ; Basic TS command format. Note that this is shared with the composite logger. Firmware detects which log is currently running
        dataReadCommand = "T\$tsCanId\x00\x00\x00\x02\x7B" ; Basic TS command format. Note that this is shared with the composite logger. Firmware detects which log is currently running
        dataReadTimeout = 50000 ; time in ms
        dataReadyCondition = { toothLog1Ready == 1 }
        continuousRead = true
        dataLength = 127 ; Number of records to show on a single screen. Should match TOOTH_LOG_SIZE in the code

        ;recordDef = headerLen. footerLen, recordLen
        recordDef =   0,   0,   5; in bytes, the recordLen is for each record, currently limited to 4 bytes

        ;recordField = Name,          HeaderName,      startBit,   bitCount,   scale,  units, updateCondition        
        recordField = priLevel,          "PriLevel",     0,          1,          1.0,    "Flag"
        recordField = secLevel,          "SecLevel",     1,          1,          1.0,    "Flag"
        recordField = ThirdLevel,        "ThirdLevel",   2,          1,          1.0,    "Flag"        
        recordField = trigger,           "Trigger",      3,          1,          1.0,    "Flag"
        recordField = sync,              "Sync",         4,          1,          1.0,    "Flag"
        recordField = cycle,             "Cycle",        5,          1,          1.0,    "Flag"        
        recordField = refTime,           "RefTime",      8,          32,         0.001,  "ms"

        ; hidden calcField serves as intermediate variable
        calcField = maxTime,               "MaxTime",   "ms",  { maxValue(refTime) }, hidden

        calcField = toothTime,           "ToothTime",    "ms",       { refTime - pastValue(refTime, 1) }
        ;recordField = time,                "Time",       24,         16,         1.0,    "ms"
        calcField = time,                "Time",   "ms",  { refTime }        



[ReferenceTables]
    tableWriteCommand     = "t\$tsCanId%2i%2o%2c%v"; "t%2i%2o%2c%v";      "t\x01\xFC\x00\x01\xFC"    "t\%2i%2o%2c%v"
  #if mcu_stm32
    tableBlockingFactor   = 64
  #else
    tableBlockingFactor   = 256
  #endif
  #if COMMS_COMPAT
    tableBlockingFactor   = 64
  #endif
  
    referenceTable = std_ms2gentherm, "Calibrate Thermistor Tables."
      topicHelp = "http://wiki.speeduino.com/en/configuration/Sensor_Calibration"
      tableIdentifier = 000, "Coolant Temperature Sensor", 001, "Air Temperature Sensor"
      ; tableLimits (optional) = intentifier, min, max, defaultVal 
      ; will set the default value if value is outside the min and max limits.
      tableLimits = 000, -40, 350, 180 ;Coolant
      tableLimits = 001, -40, 350, 70  ;IAT
      ;Table 002 is AFR
      
      adcCount            = 32  ; length of the table
      bytesPerAdc         = 2     ; using shorts
      scale               = 10    ; scale by 10 before sending to controller
      ;tableGenerator = Generator type, Label 
      tableGenerator  = thermGenerator, "Thermistor Measurements"
      tableGenerator  = fileBrowseGenerator, "Browse for Inc File"
      ; thermOption       = name,             resistor bias,  tempPoint1(C),  resPoint1,  tempPoint2, resPoint2, tempPoint3, resPoint3
      thermOption         = "GM",             2490,           -40,            100700,     30,         2238,       99,         177
      thermOption         = "Chrysler 85 up", 2490,           5.5,            24500,      30.5,       8100,       88.3,       850
      thermOption         = "Ford",           2490,           0,              94000,      50,         11000,      98,         2370
      thermOption         = "Saab (Bosch)",   2490,           0,              5800,       80,         320,        100,        180
      thermOption         = "Mazda",          50000,          -40,            2022088,    21,         68273,      99,         3715
      thermOption         = "Mitsu",          2490,           -40,            100490,     30,         1875,       99,         125
      thermOption         = "Toyota",         2490,           -40,            101890,     30,         2268,       99,         156
      thermOption         = "RX-7_CLT(S4 & S5)", 2490,        -20,            16200,      20,         2500,       80,         300
      thermOption         = "RX-7_MAT",       42200,          20,             41500,      50,         11850,      85,         3500
      thermOption         = "VW L-Jet Cylinder Head Temp Sensor II", 1100, -13.888, 11600,53.888,     703,        95.555,     207
      thermOption         = "RX-7_AFM(S5 in AFM)", 2490,      -20,            16200,      20,         2500,       80,         300
      thermOption         = "BMW E30 325i",   2490,           -10,            9300,       20,         2500,       80,         335
      solution        = "3 Point Therm Generator",          thermGenerator
      solution        = "Custom inc File",    fileBrowseGenerator

    referenceTable = std_ms2geno2, "Calibrate AFR Table..."
      topicHelp           = "https://wiki.speeduino.com/en/configuration/Sensor_Calibration"
      tableIdentifier     = 002, "AFR Table"
      adcCount            = 1024   ; length of the table
      bytesPerAdc         = 1   ; using bytes
      scale               = 10 ; scale by 10 before sending to controller
      ;tableGenerator  = Generator Type,     Label, xUnits, yUnits,  xLow, xHi,  yLow, yHi
      tableGenerator  = linearGenerator, "Custom Linear WB", "Volts","AFR",    1,   4,   9.7,  18.7
      tableGenerator  = fileBrowseGenerator, "Browse for Inc File"

      solutionsLabel = "EGO Sensor"
      solution  = " ",                                { } ; blank row in case no match found. Must reman at top.
      solution  = "Narrowband",                       { table(adcValue*5/1023 , "nb.inc") } ;     
      solution  = "14Point7",                         { 10.0001 + ( adcValue * 0.0097752 )} ; 10.0001 causes 1 adc to round different for unique match.
      solution  = "AEM Linear AEM-30-42xx",           { 9.72 + (adcValue * 0.0096665) } ; 9.72:1 - 19.60:1
      solution  = "AEM Linear (30-2310 & 30-4900)",   { 7.3125 + (adcValue * 0.0116080) } ; 7.31:1 - 19.18:1
      solution  = "Autometer 0V=10:1, 4V=16:1",       { 10 + (adcValue * 0.0073313783) }
      solution  = "Ballenger AFR500 0V=9:1, 5V=16:1", { 9 + (adcValue * 0.00684262) }
      solution  = "Ballenger AFR500 0V=6:1, 5V=20:1", { 6 + (adcValue * 0.01368524) }
      solution  = "Daytona TwinTec",                  { 10.01 + (adcValue    * 0.0097752) }
      solution  = "DIY-EFI TinyWB",                   { 10.0001 + ( adcValue * 0.0097752 )} ; Same as 14point7 units
      solution  = "DynoJet Wideband Commander",       { adcValue    * 0.00784325 + 10 }
      solution  = "F.A.S.T. Wideband",                { adcValue    * 0.01357317 + 9.6 } ; 838.8608
      solution  = "FJO WB",                           { table(adcValue*5/1023 , "fjoWB.inc" ) }
      solution  = "Fueltech WB-02 Nano Anhydr. Eth.", { 5.11043 + (adcValue * 0.997826) }
      solution  = "Fueltech WB-02 Nano Hydr. Ethan.", { 4.74685 + (adcValue * 0.927739) }
      solution  = "Fueltech WB-02 Nano Gasoline",     { 8.37391 + (adcValue * 0.00796111) }
      solution  = "Fueltech WB-02 Nano Methanol",     { 3.65652 + (adcValue * 0.00350289) }
      solution  = "Innovate LC-1 / LC-2 Default",     { 7.35 + (adcValue    * 0.01470186 )}
      solution  = "Innovate / PLX 0.0-5.0 10:1-20:1", { 10 + (adcValue    * 0.0097752)}
      solution  = "Innovate 1.0-2.0",                 { adcValue * 0.049025}
      solution  = "LambdaBoy",                        { table(adcValue*5/1023 , "lambdaBoy.inc" ) }
      solution  = "NGK Powerdex",                     { 9 + ( adcValue * 0.0068359375 ) }
      solution  = "ODG Wideband - Faixa 1",           { 8.3470 + (adcValue * 0.00795792) }
      solution  = "ODG Wideband - Faixa 2",           { 9.1447 + (adcValue * 0.01013714) }
      solution  = "TechEdge DIY Non-Linear",          { table(adcValue*5/1023 , "TechEdge_DIYwbo2.inc") }
      solution  = "TechEdge Linear",                  { adcValue    * 0.0097752 + 9 }
      solution  = "Zeitronix - Non Linear",           { table(adcValue*5/1023 , "zeitronix.inc") }
      solution  = "Zeitronix - Linear Default",       { 9.6 + (adcValue    * 0.0097752) }

      solution  = "Custom Linear WB",                 linearGenerator
      solution  = "Custom inc File",                  fileBrowseGenerator

[Tools]
  ;addTool = toolName, PanelName
  addTool = veTableGenerator, "VE Table Generator", veTable1Tbl
  addTool = afrTableGenerator, "AFR Table Generator", afrTable1Tbl

  ; The AFR Table Generator does not work with the lambda target table
  ;addTool = afrTableGenerator, "AFR Table Generator", lambdaTable1Tbl

[VeAnalyze]
           ;    tableName,  lambdaTargetTableName, lambdaChannel, egoCorrectionChannel, activeCondition
#if LAMBDA
     veAnalyzeMap = veTable1Tbl, lambdaTable1Tbl, lambda, egoCorrection
     lambdaTargetTables = lambdaTable1Tbl, afrTSCustom
#else
     veAnalyzeMap = veTable1Tbl, afrTable1Tbl, afr, egoCorrection
     lambdaTargetTables = afrTable1Tbl, afrTSCustom
#endif
         filter = std_xAxisMin ; Auto build with appropriate axis channels
         ;filter = minRPMFilter, "Minimum RPM", rpm,           <       , 500,      , true
         filter = std_xAxisMax ; Auto build with appropriate axis channels
         filter = std_yAxisMin ; Auto build with appropriate axis channels
         filter = std_yAxisMax ; Auto build with appropriate axis channels
         filter = std_DeadLambda ; Auto build

#if CELSIUS
         filter = minCltFilter, "Minimum CLT", coolant,       <       , 71,       , true
#else
         filter = minCltFilter, "Minimum CLT", coolant,       <       , 160,      , true
#endif
         filter = accelFilter, "Accel Flag" , engine,         &       , 16,       , false
         filter = aseFilter,   "ASE Flag"   , engine,         &       , 4,        , false
         filter = overrunFilter, "Overrun"    , pulseWidth,  =       , 0,        , false
         filter = std_Custom ; Standard Custom Expression Filter.


[WueAnalyze]
; wueCurveName, afrTempCompensationCurve, lambdaTargetTableName, lambdaChannel, coolantTempChannel, wueChannel, egoCorrectionChannel, activeCondition
#if LAMBDA
     wueAnalyzeMap = warmup_analyzer_curve, warmup_afr_curve, lambdaTable1Tbl, lambda, coolant, warmupEnrich, egoCorrection
     lambdaTargetTables = lambdaTable1Tbl, afrTSCustom
#else
     wueAnalyzeMap = warmup_analyzer_curve, warmup_afr_curve, afrTable1Tbl, afr, coolant, warmupEnrich, egoCorrection
     lambdaTargetTables = afrTable1Tbl, afrTSCustom
#endif
     filter = std_DeadLambda ; Auto build
     filter = accelFilter,   "Accel Flag",           engine,         &,    16,        false
     filter = aseFilter,     "ASE Flag",             engine,         &,    4,         false
     filter = overrunFilter, "Overrun",              pulseWidth,     =,    0,         false
     filter = maxTPS,        "Max TPS",              throttle,       >,    15,        true
     filter = minRPM,        "Min RPM",              rpm,            <,    300,       true
     filter = std_Custom ; Standard Custom Expression Filter.<|MERGE_RESOLUTION|>--- conflicted
+++ resolved
@@ -2128,25 +2128,6 @@
   dfcoDelay         = "Delay for activate DFCO."
   dfcoMinCLT        = "Minimum temperature to enable DFCO."
 
-<<<<<<< HEAD
-  launchPin         = "The ARDUINO pin that the clutch switch is connected to. This is NOT the pin on the connector, but the pin it relates to on the arduino"
-  launchHiLo        = "Whether the signal is High or Low when the clutch pedal is engaged. For a ground switching input (Most clutch switches), this should be LOW"
-  lnchPullRes       = "Whether the internal pullup resistor is enabled or left floating. For a ground switching input (Most clutch switches), select Pullup. For a 0v-5v input, select Floating"
-  ignBypassPin      = "The ARDUINO pin that the ignition bypass is connected to. This is NOT the pin on the connector, but the pin it relates to on the arduino"
-  ignBypassEnable   = "If turned on, a ground signal will be output during cranking on the specified pin. This is used to bypass the Speeduino ignition control during cranking."
-  ignCranklock      = "On certain low resolution ignition patterns, the cranking timing can be locked to occur when a pulse is recieved."
-  antiLagEnable     = "Enables anti-lag for rolling launches"
-  antiLagPin        = "Pin used for anti-lag. Internal pull up to 5V, active when going low. Ground this pin to set soft rev limit"
-  antiLagRPMWindow  = "While anti-lag is active, this is the amount of RPM above your anti-lag soft rev limit to activate hard rev limit"
-
-  multiplyMAP       = "If enabled, the MAP reading is included directly into the pulsewidth calculation by multiplying the VE lookup value by the MAP:Baro ratio. This results in a flatter VE table that can be easier to tune in some instances. VE table must be retuned when this value is changed."
-  legacyMAP         = "Use the legacy method of reading the MAP sensor that was used prior to the 201905 firmware. This should ONLY be enabled if you are upgrading from a firmware earlier than this"
-  includeAFR        = "When enabled, the current AFR reading is incorporated directly in the pulsewidth calculation as a percentage of the current target ratio. VE table must be retuned when this value is changed. "
-  incorporateAFR    = "When enabled, the AFR stoich/AFR target -ratio is incorporated directly in the pulsewidth calculation. When enabled, AFR target table affects pulsewidth even with EGO disabled. VE table must be retuned when this value is changed."
-  useExtBaro        = "By Default, Speeduino will measure barometric pressure upon startup. Optionally however, a 2nd pressure sensor can be used to perform live barometric readings whilst the system is on."
-
-=======
->>>>>>> a0dd4bc8
   flexEnabled       = "Turns on readings from the Flex sensor and enables the below adjustments"
   flexFreqLow       = "The frequency of the sensor at 0% ethanol (50Hz for standard GM/Continental sensor)"
   flexFreqHigh      = "The frequency of the sensor at 100% ethanol (150Hz for standard GM/Continental sensor)"
@@ -2188,7 +2169,7 @@
   primingDelay    = "Delay to priming after fuel pump is on, used to wait fuel line get pressurised correctly."
 
   crankingEnrichTaper = "Taper time from cranking enrichment to ASE or run (after engine has started)."
-
+  
   launchPin       = "The ARDUINO pin that the clutch switch is connected to. This is NOT the pin on the connector, but the pin it relates to on the arduino"
   launchHiLo      = "Whether the signal is High or Low when the clutch pedal is engaged. For a ground switching input (Most clutch switches), this should be LOW"
   lnchPullRes     = "Whether the internal pullup resistor is enabled or left floating. For a ground switching input (Most clutch switches), select Pullup. For a 0v-5v input, select Floating"
@@ -2197,6 +2178,9 @@
   lnchRetard      = "When under launch conditions (Eg Clutch engaged) the ignition timing will be set to this when above the Soft rev limit. This will override any other ignition modifiers"
   lnchHardLim     = "The RPM point above which the fuel and/or ignition will be cut when launch is active (Eg Clutch engaged). See the Engine Protection dialog to set whether it is fuel, ignition or both that are cut."
   lnchFuelAdd     = "The additional fuel % that will be added during Soft and Hard launch conditions. Set to 0 for no fuel modifier."
+  antiLagEnable     = "Enables anti-lag for rolling launches"
+  antiLagPin        = "Pin used for anti-lag. Internal pull up to 5V, active when going low. Ground this pin to set soft rev limit"
+  antiLagRPMWindow  = "While anti-lag is active, this is the amount of RPM above your anti-lag soft rev limit to activate hard rev limit"
   ignBypassPin    = "The ARDUINO pin that the ignition bypass is connected to. This is NOT the pin on the connector, but the pin it relates to on the arduino"
   ignBypassEnable = "If turned on, a ground signal will be output during cranking on the specified pin. This is used to bypass the Speeduino ignition control during cranking."
   ignCranklock    = "On certain low resolution ignition patterns, the cranking timing can be locked to occur when a pulse is received."
@@ -3037,16 +3021,10 @@
         field = "Clutch enabled when signal is",launchHiLo,     { launchEnable || flatSEnable }
         field = "Clutch Pullup Resistor",       lnchPullRes,    { launchEnable || flatSEnable }
         field = "Launch / Flat Shift switch RPM",flatSArm,      { launchEnable || flatSEnable }
-<<<<<<< HEAD
         field = "Anti-lag Input Pin",          antiLagPin,            { antiLagEnable && launchEnable}
         
     dialog = LaunchControl,                   "Launch Control / Flat Shift / Anti-lag",      6
         topicHelp = "https://wiki.speeduino.com/en/configuration/Launch_Flatshift"
-=======
-
-    dialog = LaunchControl,                   "Launch Control / Flat shift",      6
-        topicHelp = "http://wiki.speeduino.com/en/configuration/Launch_Flatshift"
->>>>>>> a0dd4bc8
         panel = clutchInput
         ; Launch control
         field = "Launch Control / Anti-lag"

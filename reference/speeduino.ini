;-------------------------------------------------------------------------------
#unset CAN_COMMANDS
#unset enablehardware_test
#set NEW_COMMS

[MegaTune]
   MTversion      = 2.25

   queryCommand   = "Q"
   signature      = "speeduino 202204-dev"
   versionInfo    = "S" ;This info is what is displayed to user

[TunerStudio]
   iniSpecVersion = 3.64

;-------------------------------------------------------------------------------

[SettingGroups]
   ; the referenceName will over-ride previous, so if you are creating a
   ; settingGroup with a reference name of lambdaSensor, it will replace the
   ; setting group defined in the settingGroups.xml of the TunerStudio config
   ; folder. If is is an undefined referenceName, it will be added.
   ; keyword    =  referenceName,  DisplayName

    ;settingGroup = boostUnits, "Boost table units"
    ;settingOption = DEFAULT, "kPa"
    ;settingOption = BOOSTPSI, "PSI"
    settingGroup = enablehardware_test, "Enable Hardware Test Page"

    settingGroup = resetcontrol_group, "Reset Control Features"
    settingOption = resetcontrol_standard, "Basic Options Only"
    settingOption = resetcontrol_adv, "Advanced Features (16u2 Firmware Update Required)"

    settingGroup  = mcu, "Controller in use"
    settingOption = DEFAULT, "Arduino Mega 2560"
    settingOption = mcu_teensy, "Teensy"
    settingOption = mcu_stm32, "STM32"

    settingGroup = NEW_COMMS, "Use new comms protocol"

[PcVariables]
   ; valid types: boolean, double, int, list
   ;
   ; no offset as they are local variables.
   ; entry format the same as Constants, except there is no offset.
   ; arrays are not yet supported.
   ; name = class,  type,    shape,  units,       scale, translate,    lo,      hi, digits
   ; name = type, min, max;
   ;
   ; type List: value will be index.
    tsCanId          = bits,     U08,   [0:3], "CAN ID 0", "CAN ID 1", "CAN ID 2", "CAN ID 3", "CAN ID 4", "CAN ID 5", "CAN ID 6", "CAN ID 7", "CAN ID 8", "CAN ID 9", "CAN ID 10","CAN ID 11","CAN ID 12","CAN ID 13","CAN ID 14","INVALID"
    rpmhigh = scalar,   U16,    "rpm", 1, 0, 0, 30000, 0
    rpmwarn = scalar,   U16,    "rpm", 1, 0, 0, 30000, 0
    rpmdang = scalar,   U16,    "rpm", 1, 0, 0, 30000, 0
    maphigh = scalar,   U16,    "kPa", 1, 0, 0, 30000, 0
    mapwarn = scalar,   U16,    "kPa", 1, 0, 0, 30000, 0
    mapdang = scalar,   U16,    "kPa", 1, 0, 0, 30000, 0
    batlow  = scalar,   U08,    "Volts",  .1, 0, 0, 25.5,   1
    bathigh = scalar,   U08,    "Volts",  .1, 0, 0, 25.5,   1

#if LAMBDA
    wueAFR = array, S16,  [10], "Lambda", { 0.1 / stoich }, 0.000, -0.300, 0.300, 3
#else
    wueAFR = array, S16,  [10], "AFR", 0.1,   0.0, -4.0, 4.0, 1
#endif
    wueRecommended = array, U08,  [10], "%", 1.0,  0.0, 100, 255.0, 0

    idleUnits = bits,   U08,    [0:2], "None", "On/Off", "Duty Cycle", "Duty Cycle", "Steps", "Steps"

    boardFuelOutputs  = array,   U08,   [128],   " ", 1.0, 0, 0, 255, 0, noMsqSave
    boardIgnOutputs   = array,   U08,   [128],   " ", 1.0, 0, 0, 255, 0, noMsqSave
    boardHasRTC       = array,   U08,   [128],   " ", 1.0, 0, 0, 255, 0, noMsqSave

    ;These are used for padding out bits variables
    #define invalid_x8      = "INVALID", "INVALID", "INVALID", "INVALID", "INVALID", "INVALID", "INVALID", "INVALID"
    #define invalid_x16     = $invalid_x8,  $invalid_x8
    #define invalid_x24     = $invalid_x16, $invalid_x8
    #define invalid_x32     = $invalid_x16, $invalid_x16
    #define invalid_x64     = $invalid_x32, $invalid_x32
    #define invalid_x128    = $invalid_x64, $invalid_x64

    #define loadSourceNames = "MAP", "TPS", "IMAP/EMAP", "INVALID",   "INVALID", "INVALID", "INVALID", "INVALID"
    #define loadSourceUnits = "kPa",           "% TPS",   "%",         "INVALID", "INVALID", "INVALID", "INVALID", "INVALID"
    algorithmNames = bits,    U08,   [0:2], $loadSourceNames
    ;algorithmUnits = bits,    U08,   [0:2], $loadSourceUnits
    algorithmUnits = bits,    U08,   [0:2], "kPa",           "% TPS",   "%",         "% TPS", "INVALID", "INVALID", "INVALID", "INVALID"
    algorithmLimits= array,   U16,   [8],   "", 1.0, 0, 0, 511, 0, noMsqSave
    fuel2SwitchUnits = bits,    U08,   [0:2], "rpm", "kPa",          "% TPS",   "%",         "% TPS", "INVALID", "INVALID", "INVALID"
    #define all_IO_Pins     = "Board Default", "INVALID", "INVALID", "3", "4", "5", "6", "7", "8", "9", "10", "11", "12", "13", "14", "15", "16", "17", "18", "19", "20", "21", "22", "23", "24", "25", "26", "27", "28", "29", "30", "31", "32", "33", "34", "35", "36", "37", "38", "39", "40", "41", "42", "43", "44", "45", "46", "47", "48", "49", "50", "51", "52", "53", "INVALID", "A8", "A9", "A10", "A11", "A12", "A13", "A14", "A15", "INVALID"
    #define IO_Pins_no_def  = "INVALID", "INVALID", "INVALID", "3", "4", "5", "6", "7", "8", "9", "10", "11", "12", "13", "14", "15", "16", "17", "18", "19", "20", "21", "22", "23", "24", "25", "26", "27", "28", "29", "30", "31", "32", "33", "34", "35", "36", "37", "38", "39", "40", "41", "42", "43", "44", "45", "46", "47", "48", "49", "50", "51", "52", "53", "INVALID", "A8", "A9", "A10", "A11", "A12", "A13", "A14", "A15", "INVALID"
    #define bitwise_def     = "Disabled",  "AND",  "OR",  "XOR"
    #define comparator_def  = "== (equal)",  "!= (different)",  "> (greater)",  ">= (greater/equal)",  "< (smaller)",  "<= (smaller/equal)",  "& (and)",  "^ (xor)"
    #define comp_IO_Pins_0  = "Disabled", "INVALID", "INVALID", "3", "4", "5", "6", "7", "8", "9", "10", "11", "12", "13", "14", "15", "16", "17", "18", "19", "20", "21", "22", "23", "24", "25", "26", "27", "28", "29", "30", "31", "32", "33", "34", "35", "36", "37", "38", "39", "40", "41", "42", "43", "44", "45", "46", "47", "48", "49", "50", "51", "52", "53", "INVALID", "A8", "A9", "A10", "A11", "A12", "A13", "A14", "A15", "INVALID"
    #define comp_IO_Pins_1  = "INVALID", "INVALID", "INVALID", "INVALID", "INVALID", "INVALID", "INVALID", "INVALID", "INVALID", "INVALID", "INVALID", "INVALID", "INVALID", "INVALID", "INVALID", "INVALID", "INVALID", "INVALID", "INVALID", "INVALID", "INVALID", "INVALID", "INVALID", "INVALID", "INVALID", "INVALID", "INVALID", "INVALID", "INVALID", "INVALID", "INVALID", "INVALID"
    #define comp_IO_Pins_2  = "INVALID", "INVALID", "INVALID", "INVALID", "INVALID", "INVALID", "INVALID", "INVALID", "INVALID", "INVALID", "INVALID", "INVALID", "INVALID", "INVALID", "INVALID", "INVALID", "INVALID", "INVALID", "INVALID", "INVALID", "INVALID", "INVALID", "INVALID", "INVALID", "INVALID", "INVALID", "INVALID", "INVALID", "INVALID", "INVALID", "INVALID", "INVALID"
    #define comp_IO_Pins_3  = "Virtual", "INVALID", "INVALID", "INVALID", "INVALID", "INVALID", "INVALID", "INVALID", $invalid_x64, $invalid_x32, $invalid_x16, $invalid_x8
    #define comp_IO_Pins    = $comp_IO_Pins_0, $comp_IO_Pins_1, $comp_IO_Pins_2, $comp_IO_Pins_3

    ;All definitions of split fullStatus should keep 32 options
    #define fullStatus_def_1= "seconds", "status bits", "Engine status", "syncLossCounter", "MAP (Kpa)", "INVALID", "IAT / MAT", "coolant",  "batCorrection", "battery voltage x10", "O2", "egoCorrection", "iatCorrection", "wueCorrection", "RPM", "INVALID", "AEamount/2", "GammaE", "INVALID", "VE1", "VE2", "AFR Target", "TPS DOT", "Advance", "TPS", "loopsPerSecond", "INVALID", "free RAM", "INVALID", "boostTarget/2", "Boost duty", "spark bits"
    #define fullStatus_def_2= "RPM DOT", "INVALID", "ethanolPct", "flexCorrection", "flexIgnCorrection", "idle Load", "testOutputs", "O2_2", "baro", "Aux in 0", "INVALID", "Aux in 1", "INVALID", "Aux in 2", "INVALID", "Aux in 3", "INVALID", "Aux in 4", "INVALID", "Aux in 5", "INVALID", "Aux in 6", "INVALID", "Aux in 7", "INVALID", "Aux in 8", "INVALID", "Aux in 9", "INVALID", "Aux in 10", "INVALID", "Aux in 11"
    #define fullStatus_def_3= "INVALID", "Aux in 12", "INVALID", "Aux in 13", "INVALID", "Aux in 14", "INVALID", "Aux in 15", "INVALID", "TPS ADC", "Error code", "Pulsewidth 1", "INVALID", "Pulsewidth 2", "INVALID", "Pulsewidth 3", "INVALID", "Pulsewidth 4", "INVALID", "status bits 3", "engineProtectStatus", "Fuel load", "INVALID", "Ignition load", "INVALID", "dwell", "INVALID", "idle C.L. target", "MAP DOT", "VVT1 Angle", "INVALID", "VVT1 Target"
    #define fullStatus_def_4= "VVT1 duty", "flexBoostCorrection", "INVALID", "baro correction", "Current VE", "ASE Value", "vss", "INVALID", "Gear", "Fuel Pressure", "Oil Pressure", "WMI duty", "WMI empty", "VVT2 angle", "INVALID", "VVT2 target", "VVT2 duty", "outputs status", "Fuel temp", "Fuel temp correction", "Advance 1", "Advance 2", "SD status", "INVALID", "EMAP", "INVALID", "INVALID", "INVALID", "INVALID", "INVALID", "INVALID"
    #define fullStatus_def_5= "INVALID", "INVALID", "INVALID", "INVALID", "INVALID", "INVALID", "INVALID", "INVALID", "INVALID", "INVALID", "INVALID", "INVALID", "INVALID", "INVALID", "INVALID", "INVALID", "INVALID", "INVALID", "INVALID", "INVALID", "INVALID", "INVALID", "INVALID", "INVALID", "INVALID", "INVALID", "INVALID", "INVALID", "INVALID", "INVALID", "INVALID", "INVALID"
    #define fullStatus_def_6= "INVALID", "INVALID", "INVALID", "INVALID", "INVALID", "INVALID", "INVALID", "INVALID", "INVALID", "INVALID", "INVALID", "INVALID", "INVALID", "INVALID", "INVALID", "INVALID", "INVALID", "INVALID", "INVALID", "INVALID", "INVALID", "INVALID", "INVALID", "INVALID", "INVALID", "INVALID", "INVALID", "INVALID", "INVALID", "INVALID", "INVALID", "INVALID"
    #define fullStatus_def_7= "INVALID", "INVALID", "INVALID", "INVALID", "INVALID", "INVALID", "INVALID", "INVALID", "INVALID", "INVALID", "INVALID", "INVALID", "INVALID", "INVALID", "INVALID", "INVALID", "INVALID", "INVALID", "INVALID", "INVALID", "INVALID", "INVALID", "INVALID", "INVALID", "INVALID", "INVALID", "INVALID", "INVALID", "INVALID", "INVALID", "INVALID", "INVALID"
    ;Rules start at index 240
    #define fullStatus_def_8= "INVALID", "INVALID", "INVALID", "INVALID", "INVALID", "INVALID", "INVALID", "INVALID", "INVALID", "INVALID", "INVALID", "INVALID", "INVALID", "INVALID", "INVALID", "INVALID", "running seconds x10", "Rule 1", "Rule 2", "Rule 3", "Rule 4", "Rule 5", "Rule 6", "Rule 7", "Rule 8", "INVALID", "INVALID", "INVALID", "INVALID", "INVALID", "INVALID", "INVALID", "INVALID"
    #define fullStatus_def  = $fullStatus_def_1, $fullStatus_def_2, $fullStatus_def_3, $fullStatus_def_4, $fullStatus_def_5, $fullStatus_def_6, $fullStatus_def_7, $fullStatus_def_8

    #define pinLayouts      = "INVALID", "Speeduino v0.2", "Speeduino v0.3", "Speeduino v0.4", "INVALID", "INVALID", "01-05 MX5 PNP", "INVALID", "96-97 MX5 PNP", "NA6 MX5 PNP", "Turtana PCB", "INVALID", "INVALID", "INVALID", "INVALID", "INVALID", "INVALID", "INVALID", "INVALID", "INVALID", "Plazomat I/O 0.1", "INVALID", "INVALID", "INVALID", "INVALID", "INVALID", "INVALID", "INVALID", "INVALID", "INVALID", "Daz V6 Shield 0.1", "BMW PnP", "INVALID", "INVALID", "INVALID", "INVALID", "INVALID", "INVALID", "INVALID", "INVALID", "NO2C", "UA4C", "INVALID", "INVALID", "INVALID", "DIY-EFI CORE4 v1.0", "INVALID", "INVALID", "INVALID", "INVALID", "dvjcodec Teensy RevA", "dvjcodec Teensy RevB", "INVALID", "JUICEBOX", "INVALID", "Drop Bear", "INVALID", "INVALID", "INVALID", "INVALID", "Black STM32F407VET6 V0.1", "INVALID", "INVALID", "INVALID", $invalid_x128, $invalid_x64

    boostTableLabels    = bits,    U08,   [0:1], "Duty Cycle %", "kPa"
    boostByGearLabels   = bits,    U08,   [0:1], "", "%", "Limit", ""
    prgm_out_selection  = bits,    U08,   [0:2], "1", "2", "3", "4", "5", "6", "7", "8"

    fuelLoadMax     = scalar, U08, "", 1, 0, 0, 511, 0
    ignLoadMax      = scalar, U08, "", 1, 0, 0, 511, 0
    fuel2LoadMax    = scalar, U08, "", 1, 0, 0, 511, 0
    ign2LoadMax     = scalar, U08, "", 1, 0, 0, 511, 0
    AUXin00Alias    = string, ASCII, 20
    AUXin01Alias    = string, ASCII, 20 
    AUXin02Alias    = string, ASCII, 20 
    AUXin03Alias    = string, ASCII, 20 
    AUXin04Alias    = string, ASCII, 20 
    AUXin05Alias    = string, ASCII, 20 
    AUXin06Alias    = string, ASCII, 20 
    AUXin07Alias    = string, ASCII, 20 
    AUXin08Alias    = string, ASCII, 20 
    AUXin09Alias    = string, ASCII, 20 
    AUXin10Alias    = string, ASCII, 20 
    AUXin11Alias    = string, ASCII, 20 
    AUXin12Alias    = string, ASCII, 20 
    AUXin13Alias    = string, ASCII, 20 
    AUXin14Alias    = string, ASCII, 20 
    AUXin15Alias    = string, ASCII, 20

    prgm_out00Alias  = string, ASCII, 20
    prgm_out01Alias  = string, ASCII, 20 
    prgm_out02Alias  = string, ASCII, 20 
    prgm_out03Alias  = string, ASCII, 20 
    prgm_out04Alias  = string, ASCII, 20 
    prgm_out05Alias  = string, ASCII, 20 
    prgm_out06Alias  = string, ASCII, 20 
    prgm_out07Alias  = string, ASCII, 20 

    ;Define aliases for all the triggers. Naming pattern matches that used in decoders.ino
    #define trigger_missingTooth        = 0
    #define trigger_BasicDistributor    = 1
    #define trigger_DualWheel           = 2
    #define trigger_GM7X                = 3
    #define trigger_4G63                = 4
    #define trigger_24X                 = 5
    #define trigger_Jeep2000            = 6
    #define trigger_Audi135             = 7
    #define trigger_HondaD17            = 8
    #define trigger_Miata9905           = 9
    #define trigger_MazdaAU             = 10
    #define trigger_non360              = 11
    #define trigger_Nissan360           = 12
    #define trigger_Subaru67            = 13
    #define trigger_Daihatsu            = 14
    #define trigger_Harley              = 15
    #define trigger_ThirtySixMinus222   = 16
    #define trigger_ThirtySixMinus21    = 17
    #define trigger_420a                = 18
    #define trigger_Webber              = 19
    #define trigger_FordST170           = 20
    #define trigger_DRZ400              = 21
    #define trigger_NGC                 = 22
    #define trigger_VMAX                = 23

[Constants]

   ;----------------------------------------------------------------------------
   ; Constants Definition
   ; --------------------
   ;
   ; Scalar Values
   ; -------------
   ; The scaling and translation values are used as follows:
   ;    msValue   = userValue / scale - translate
   ;    userValue = (msValue + translate) * scale
   ;
   ;
   ; Temperatures are fine, check out the Fielding IAC example (fastIdleT).
   ;
   ; Array Values
   ; ------------
   ; Arrays are specified just like scalars, except that they have a "shape"
   ; entry in the fourth parameter.  The shape allows you to define lists or
   ; tables, for example [8] defines a list with eight values and [2x4] defines
   ; a table with eight values (two rows and four columns).  Tables may be
   ; stored in either "X-" or "Y-order."  X-order means that memory is laid
   ; out like.
   ;
   ;     [x1,y1] [x2,y1]...[xn,y1] [x1,y2]...
   ;
   ; Y-order would be
   ;
   ;     [x1,y1] [x1,y2]...[x1,yn] [x2,y1]...
   ;
   ; To use the TableEditor, you must define two lists and a table, and
   ; the lengths of the lists must correspond to the shape of the table.
   ;
   ; Bit Fields
   ; ----------
   ; Bits are numbered 0-7, the rightmost being bit zero.  The basic
   ; data word that stores bit fields must be unsigned.
   ;
   ; You need NOT supply the correct number of labels matching the
   ; number of bits you've specified (one bit requires 2 values, two
   ; bits requires 4 values and so on).  If you neglect to supply enough
   ; labels, they will be synthesised using the sequence "1", "2" and so
   ; on based upon their position in the sequence (the cltType and matType
   ; will end up with identical lists).
   ;
   ; If you specify a label as "INVALID" (all upper case), then it will
   ; not be displayed in the combo box, so you can leave out values that
   ; make no sense.
   ;
   ;----------------------------------------------------------------------------

    endianness          = little
    nPages              = 15
    pageSize            = 128,   288,     288,    128,     288,    128,    240,     384,    192,    192,    288,    192,    128,    288,    128

    ; New commands
    pageIdentifier      = "\$tsCanId\x01", "\$tsCanId\x02", "\$tsCanId\x03", "\$tsCanId\x04", "\$tsCanId\x05", "\$tsCanId\x06", "\$tsCanId\x07", "\$tsCanId\x08", "\$tsCanId\x09", "\$tsCanId\x0A", "\$tsCanId\x0B", "\$tsCanId\x0C", "\$tsCanId\x0D", "\$tsCanId\x0E",  "\$tsCanId\x0F"
    burnCommand         = "b%2i", "b%2i", "b%2i", "b%2i", "b%2i", "b%2i", "b%2i", "b%2i", "b%2i", "b%2i", "b%2i", "b%2i", "b%2i", "b%2i",  "b%2i"
    pageReadCommand     = "p%2i%2o%2c", "p%2i%2o%2c", "p%2i%2o%2c", "p%2i%2o%2c", "p%2i%2o%2c", "p%2i%2o%2c", "p%2i%2o%2c", "p%2i%2o%2c", "p%2i%2o%2c", "p%2i%2o%2c", "p%2i%2o%2c", "p%2i%2o%2c", "p%2i%2o%2c", "p%2i%2o%2c", "p%2i%2o%2c"
    pageValueWrite      = "M%2i%2o%2c%v", "M%2i%2o%2c%v", "M%2i%2o%2c%v", "M%2i%2o%2c%v", "M%2i%2o%2c%v", "M%2i%2o%2c%v", "M%2i%2o%2c%v", "M%2i%2o%2c%v", "M%2i%2o%2c%v", "M%2i%2o%2c%v", "M%2i%2o%2c%v", "M%2i%2o%2c%v", "M%2i%2o%2c%v", "M%2i%2o%2c%v", "M%2i%2o%2c%v"
    pageChunkWrite      = "M%2i%2o%2c%v", "M%2i%2o%2c%v", "M%2i%2o%2c%v", "M%2i%2o%2c%v", "M%2i%2o%2c%v", "M%2i%2o%2c%v", "M%2i%2o%2c%v", "M%2i%2o%2c%v", "M%2i%2o%2c%v", "M%2i%2o%2c%v", "M%2i%2o%2c%v", "M%2i%2o%2c%v", "M%2i%2o%2c%v", "M%2i%2o%2c%v", "M%2i%2o%2c%v"
    crc32CheckCommand   = "d%2i", "d%2i", "d%2i", "d%2i", "d%2i", "d%2i", "d%2i", "d%2i", "d%2i", "d%2i", "d%2i", "d%2i", "d%2i", "d%2i", "d%2i"

#if mcu_stm32
    blockingFactor = 121
#else
    blockingFactor = 251 ; Serial buffer is 257 bytes and there are 6 bytes of overhead (2 for the size and 4 for the CRC). Total payload is therefore 257-6=251.
#endif
    tableBlockingFactor = 244 ; Serial buffer is 257 bytes. There are 7 bytes overhead for the M command + 2 bytes for the size + 4 bytes for the CRC. 257 - 7 - 2 - 4 = 244 bytes.
    delayAfterPortOpen=1000
    ;validateArrayBounds = true
    blockReadTimeout = 2000
    tsWriteBlocks = on
    interWriteDelay = 10 ;Ignored when tsWriteBlocks is on
    pageActivationDelay = 10
    restrictSquirtRelationship = false ;This requires TS 3.1 or above
#if NEW_COMMS
    messageEnvelopeFormat = msEnvelope_1.0 ;New and testing only
    tableCrcCommand     = "k\$tsCanId%2i%2o%2c" ;TS can only use this command in new mode
#endif
    readSdCompressed = false

    ;New for TS 3.0.08ish upwards, define lists of standard I/O options

    #define PIN_OUT10inv = "INVALID", "INVALID", "INVALID", "INVALID", "INVALID", "INVALID", "INVALID", "INVALID", "INVALID", "INVALID"
    #define PIN_OUT16inv = "INVALID", "INVALID", "INVALID", "INVALID", "INVALID", "INVALID", "INVALID", "INVALID", "INVALID", "INVALID", "INVALID", "INVALID", "INVALID", "INVALID", "INVALID", "INVALID"
    #define PIN_16inv = "INVALID", "INVALID", "INVALID", "INVALID", "INVALID", "INVALID", "INVALID", "INVALID", "INVALID", "INVALID", "INVALID", "INVALID", "INVALID", "INVALID", "INVALID", "INVALID"
  
    #define ANALOG_PIN = "A0", "A1", "A2", "A3", "A4", "A5", "A6", "A7", "A8", "A9", "A10", "A11", "A12", "A13", "A14", "A15", $PIN_16inv, $PIN_16inv, $PIN_16inv
    #define DIGITAL_PIN = "1", "2", "3", "4", "5", "6", "7", "8", "9", "10", "11", "12", "13", "14", "15", "16", "17", "18", "19", "20", "21", "22", "23", "24", "25", "26", "27", "28", "29", "30", "31", "32", "33", "34", "35", "36", "37", "38", "39", "40", "41", "42", "43", "44", "45", "46", "47", "48", "49", "50", "51", "52", "53", "INVALID", "INVALID", "INVALID", "INVALID", "INVALID", "INVALID", "INVALID", "INVALID", "INVALID", "INVALID", "INVALID"
    #define ANALOG_DIG_PIN_LIST = $DIGITAL_PIN, $ANALOG_PIN
    #define tsCanId_list          = "CAN ID 0", "CAN ID 1", "CAN ID 2", "CAN ID 3", "CAN ID 4", "CAN ID 5", "CAN ID 6", "CAN ID 7", "CAN ID 8", "CAN ID 9", "CAN ID 10","CAN ID 11","CAN ID 12","CAN ID 13","CAN ID 14","INVALID"
    #define CAN_ADDRESS_HEX_inv255 = $PIN_OUT16inv, $PIN_OUT16inv, $PIN_OUT16inv, $PIN_OUT16inv, $PIN_OUT16inv, $PIN_OUT16inv, $PIN_OUT16inv, $PIN_OUT16inv, $PIN_OUT16inv, $PIN_OUT16inv, $PIN_OUT16inv, $PIN_OUT16inv, $PIN_OUT16inv, $PIN_OUT16inv, $PIN_OUT16inv, $PIN_OUT10inv, "INVALID", "INVALID", "INVALID", "INVALID", "INVALID", "INVALID"
    #define CAN_ADDRESS_HEX_00XX = "INVALID", "0x001", "0x002", "0x003", "0x004", "0x005", "0x006", "0x007", "0x008", "0x009", "0x00A", "0x00B", "0x00C", "0x00D", "0x00E", "0x00F", "0x010", "0x011", "0x012", "0x013", "0x014", "0x015", "0x016", "0x017", "0x018", "0x019", "0x01A", "0x01B", "0x01C", "0x01D", "0x01E", "0x01F", "0x020", "0x021", "0x022", "0x023", "0x024", "0x025", "0x026", "0x027", "0x028", "0x029", "0x02A", "0x02B", "0x02C", "0x02D", "0x02E", "0x02F", "0x030", "0x031", "0x032", "0x033", "0x034", "0x035", "0x036", "0x037", "0x038", "0x039", "0x03A", "0x03B", "0x03C", "0x03D", "0x03E", "0x03F", "0x040", "0x041", "0x042", "0x043", "0x044", "0x045", "0x046", "0x047", "0x048", "0x049", "0x04A", "0x04B", "0x04C", "0x04D", "0x04E", "0x04F", "0x050", "0x051", "0x052", "0x053", "0x054", "0x055", "0x056", "0x057", "0x058", "0x059", "0x05A", "0x05B", "0x05C", "0x05D", "0x05E", "0x05F" ,"0x060", "0x061", "0x062", "0x063", "0x064", "0x065", "0x066", "0x067", "0x068", "0x069", "0x06A", "0x06B", "0x06C", "0x06D", "0x06E", "0x06F", "0x070", "0x071", "0x072", "0x073", "0x074", "0x075", "0x076", "0x077", "0x078", "0x079", "0x07A", "0x07B", "0x07C", "0x07D", "0x07E", "0x07F", "0x080", "0x081", "0x082", "0x083", "0x084", "0x085", "0x086", "0x087", "0x088", "0x089", "0x08A", "0x08B", "0x08C", "0x08D", "0x08E", "0x08F" ,"0x090", "0x091", "0x092", "0x093", "0x094", "0x095", "0x096", "0x097", "0x098", "0x099", "0x09A", "0x09B", "0x09C", "0x09D", "0x09E", "0x09F", "0x0A0", "0x0A1", "0x0A2", "0x0A3", "0x0A4", "0x0A5", "0x0A6", "0x0A7", "0x0A8", "0x0A9", "0x0AA", "0x0AB", "0x0AC", "0x0AD", "0x0AE", "0x0AF", "0x0B0", "0x0B1", "0x0B2", "0x0B3", "0x0B4", "0x0B5", "0x0B6", "0x0B7", "0x0B8", "0x0B9", "0x0BA", "0x0BB", "0x0BC", "0x0BD", "0x0BE", "0x0BF" ,"0x0C0", "0x0C1", "0x0C2", "0x0C3", "0x0C4", "0x0C5", "0x0C6", "0x0C7", "0x0C8", "0x0C9", "0x0CA", "0x0CB", "0x0CC", "0x0CD", "0x0CE", "0x0CF", "0x0D0", "0x0D1", "0x0D2", "0x0D3", "0x0D4", "0x0D5", "0x0D6", "0x0D7", "0x0D8", "0x0D9", "0x0DA", "0x0DB", "0x0DC", "0x0DD", "0x0DE", "0x0DF", "0x0E0", "0x0E1", "0x0E2", "0x0E3", "0x0E4", "0x0E5", "0x0E6", "0x0E7", "0x0E8", "0x0E9", "0x0EA", "0x0EB", "0x0EC", "0x0ED", "0x0EE", "0x0EF" ,"0x0F0", "0x0F1", "0x0F2", "0x0F3", "0x0F4", "0x0F5", "0x0F6", "0x0F7", "0x0F8", "0x0F9", "0x0FA", "0x0FB", "0x0FC", "0x0FD", "0x0FE", "0x0FF"
    #define CAN_ADDRESS_HEX_01XX = "0x100", "0x101", "0x102", "0x103", "0x104", "0x105", "0x106", "0x107", "0x108", "0x109", "0x10A", "0x10B", "0x10C", "0x10D", "0x10E", "0x10F", "0x110", "0x111", "0x112", "0x113", "0x114", "0x115", "0x116", "0x117", "0x118", "0x119", "0x11A", "0x11B", "0x11C", "0x11D", "0x11E", "0x11F", "0x120", "0x121", "0x122", "0x123", "0x124", "0x125", "0x126", "0x127", "0x128", "0x129", "0x12A", "0x12B", "0x12C", "0x12D", "0x12E", "0x12F", "0x130", "0x131", "0x132", "0x133", "0x134", "0x135", "0x136", "0x137", "0x138", "0x139", "0x13A", "0x13B", "0x13C", "0x13D", "0x13E", "0x13F", "0x140", "0x141", "0x142", "0x143", "0x144", "0x145", "0x146", "0x147", "0x148", "0x149", "0x14A", "0x14B", "0x14C", "0x14D", "0x14E", "0x14F", "0x150", "0x151", "0x152", "0x153", "0x154", "0x155", "0x156", "0x157", "0x158", "0x159", "0x15A", "0x15B", "0x15C", "0x15D", "0x15E", "0x15F" ,"0x160", "0x161", "0x162", "0x163", "0x164", "0x165", "0x166", "0x167", "0x168", "0x169", "0x16A", "0x16B", "0x16C", "0x16D", "0x16E", "0x16F", "0x170", "0x171", "0x172", "0x173", "0x174", "0x175", "0x176", "0x177", "0x178", "0x179", "0x17A", "0x17B", "0x17C", "0x17D", "0x17E", "0x17F", "0x180", "0x181", "0x182", "0x183", "0x184", "0x185", "0x186", "0x187", "0x188", "0x189", "0x18A", "0x18B", "0x18C", "0x18D", "0x18E", "0x18F" ,"0x190", "0x191", "0x192", "0x193", "0x194", "0x195", "0x196", "0x197", "0x198", "0x199", "0x19A", "0x19B", "0x19C", "0x19D", "0x19E", "0x19F", "0x1A0", "0x1A1", "0x1A2", "0x1A3", "0x1A4", "0x1A5", "0x1A6", "0x1A7", "0x1A8", "0x1A9", "0x1AA", "0x1AB", "0x1AC", "0x1AD", "0x1AE", "0x1AF", "0x1B0", "0x1B1", "0x1B2", "0x1B3", "0x1B4", "0x1B5", "0x1B6", "0x1B7", "0x1B8", "0x1B9", "0x1BA", "0x1BB", "0x1BC", "0x1BD", "0x1BE", "0x1BF" ,"0x1C0", "0x1C1", "0x1C2", "0x1C3", "0x1C4", "0x1C5", "0x1C6", "0x1C7", "0x1C8", "0x1C9", "0x1CA", "0x1CB", "0x1CC", "0x1CD", "0x1CE", "0x1CF", "0x1D0", "0x1D1", "0x1D2", "0x1D3", "0x1D4", "0x1D5", "0x1D6", "0x1D7", "0x1D8", "0x1D9", "0x1DA", "0x1DB", "0x1DC", "0x1DD", "0x1DE", "0x1DF", "0x1E0", "0x1E1", "0x1E2", "0x1E3", "0x1E4", "0x1E5", "0x1E6", "0x1E7", "0x1E8", "0x1E9", "0x1EA", "0x1EB", "0x1EC", "0x1ED", "0x1EE", "0x1EF" ,"0x1F0", "0x1F1", "0x1F2", "0x1F3", "0x1F4", "0x1F5", "0x1F6", "0x1F7", "0x1F8", "0x1F9", "0x1FA", "0x1FB", "0x1FC", "0x1FD", "0x1FE", "0x1FF"
    #define CAN_ADDRESS_HEX_02XX = "0x200", "0x201", "0x202", "0x203", "0x204", "0x205", "0x206", "0x207", "0x208", "0x209", "0x20A", "0x20B", "0x20C", "0x20D", "0x20E", "0x20F", "0x210", "0x211", "0x212", "0x213", "0x214", "0x215", "0x216", "0x217", "0x218", "0x219", "0x21A", "0x21B", "0x21C", "0x21D", "0x21E", "0x21F", "0x220", "0x221", "0x222", "0x223", "0x224", "0x225", "0x226", "0x227", "0x228", "0x229", "0x22A", "0x22B", "0x22C", "0x22D", "0x22E", "0x22F", "0x230", "0x231", "0x232", "0x233", "0x234", "0x235", "0x236", "0x237", "0x238", "0x239", "0x23A", "0x23B", "0x23C", "0x23D", "0x23E", "0x23F", "0x240", "0x241", "0x242", "0x243", "0x244", "0x245", "0x246", "0x247", "0x248", "0x249", "0x24A", "0x24B", "0x24C", "0x24D", "0x24E", "0x24F", "0x250", "0x251", "0x252", "0x253", "0x254", "0x255", "0x256", "0x257", "0x258", "0x259", "0x25A", "0x25B", "0x25C", "0x25D", "0x25E", "0x25F" ,"0x260", "0x261", "0x262", "0x263", "0x264", "0x265", "0x266", "0x267", "0x268", "0x269", "0x26A", "0x26B", "0x26C", "0x26D", "0x26E", "0x26F", "0x270", "0x271", "0x272", "0x273", "0x274", "0x275", "0x276", "0x277", "0x278", "0x279", "0x27A", "0x27B", "0x27C", "0x27D", "0x27E", "0x27F", "0x280", "0x281", "0x282", "0x283", "0x284", "0x285", "0x286", "0x287", "0x288", "0x289", "0x28A", "0x28B", "0x28C", "0x28D", "0x28E", "0x28F" ,"0x290", "0x291", "0x292", "0x293", "0x294", "0x295", "0x296", "0x297", "0x298", "0x299", "0x29A", "0x29B", "0x29C", "0x29D", "0x29E", "0x29F", "0x2A0", "0x2A1", "0x2A2", "0x2A3", "0x2A4", "0x2A5", "0x2A6", "0x2A7", "0x2A8", "0x2A9", "0x2AA", "0x2AB", "0x2AC", "0x2AD", "0x2AE", "0x2AF", "0x2B0", "0x2B1", "0x2B2", "0x2B3", "0x2B4", "0x2B5", "0x2B6", "0x2B7", "0x2B8", "0x2B9", "0x2BA", "0x2BB", "0x2BC", "0x2BD", "0x2BE", "0x2BF" ,"0x2C0", "0x2C1", "0x2C2", "0x2C3", "0x2C4", "0x2C5", "0x2C6", "0x2C7", "0x2C8", "0x2C9", "0x2CA", "0x2CB", "0x2CC", "0x2CD", "0x2CE", "0x2CF", "0x2D0", "0x2D1", "0x2D2", "0x2D3", "0x2D4", "0x2D5", "0x2D6", "0x2D7", "0x2D8", "0x2D9", "0x2DA", "0x2DB", "0x2DC", "0x2DD", "0x2DE", "0x2DF", "0x2E0", "0x2E1", "0x2E2", "0x2E3", "0x2E4", "0x2E5", "0x2E6", "0x2E7", "0x2E8", "0x2E9", "0x2EA", "0x2EB", "0x2EC", "0x2ED", "0x2EE", "0x2EF" ,"0x2F0", "0x2F1", "0x2F2", "0x2F3", "0x2F4", "0x2F5", "0x2F6", "0x2F7", "0x2F8", "0x2F9", "0x2FA", "0x2FB", "0x2FC", "0x2FD", "0x2FE", "0x2FF"
    #define CAN_ADDRESS_HEX_03XX = "0x300", "0x301", "0x302", "0x303", "0x304", "0x305", "0x306", "0x307", "0x308", "0x309", "0x30A", "0x30B", "0x30C", "0x30D", "0x30E", "0x30F", "0x310", "0x311", "0x312", "0x313", "0x314", "0x315", "0x316", "0x317", "0x318", "0x319", "0x31A", "0x31B", "0x31C", "0x31D", "0x31E", "0x31F", "0x320", "0x321", "0x322", "0x323", "0x324", "0x325", "0x326", "0x327", "0x328", "0x329", "0x32A", "0x32B", "0x32C", "0x32D", "0x32E", "0x32F", "0x330", "0x331", "0x332", "0x333", "0x334", "0x335", "0x336", "0x337", "0x338", "0x339", "0x33A", "0x33B", "0x33C", "0x33D", "0x33E", "0x33F", "0x340", "0x341", "0x342", "0x343", "0x344", "0x345", "0x346", "0x347", "0x348", "0x349", "0x34A", "0x34B", "0x34C", "0x34D", "0x34E", "0x34F", "0x350", "0x351", "0x352", "0x353", "0x354", "0x355", "0x356", "0x357", "0x358", "0x359", "0x35A", "0x35B", "0x35C", "0x35D", "0x35E", "0x35F" ,"0x360", "0x361", "0x362", "0x363", "0x364", "0x365", "0x366", "0x367", "0x368", "0x369", "0x36A", "0x36B", "0x36C", "0x36D", "0x36E", "0x36F", "0x370", "0x371", "0x372", "0x373", "0x374", "0x375", "0x376", "0x377", "0x378", "0x379", "0x37A", "0x37B", "0x37C", "0x37D", "0x37E", "0x37F", "0x380", "0x381", "0x382", "0x383", "0x384", "0x385", "0x386", "0x387", "0x388", "0x389", "0x38A", "0x38B", "0x38C", "0x38D", "0x38E", "0x38F" ,"0x390", "0x391", "0x392", "0x393", "0x394", "0x395", "0x396", "0x397", "0x398", "0x399", "0x39A", "0x39B", "0x39C", "0x39D", "0x39E", "0x39F", "0x3A0", "0x3A1", "0x3A2", "0x3A3", "0x3A4", "0x3A5", "0x3A6", "0x3A7", "0x3A8", "0x3A9", "0x3AA", "0x3AB", "0x3AC", "0x3AD", "0x3AE", "0x3AF", "0x3B0", "0x3B1", "0x3B2", "0x3B3", "0x3B4", "0x3B5", "0x3B6", "0x3B7", "0x3B8", "0x3B9", "0x3BA", "0x3BB", "0x3BC", "0x3BD", "0x3BE", "0x3BF" ,"0x3C0", "0x3C1", "0x3C2", "0x3C3", "0x3C4", "0x3C5", "0x3C6", "0x3C7", "0x3C8", "0x3C9", "0x3CA", "0x3CB", "0x3CC", "0x3CD", "0x3CE", "0x3CF", "0x3D0", "0x3D1", "0x3D2", "0x3D3", "0x3D4", "0x3D5", "0x3D6", "0x3D7", "0x3D8", "0x3D9", "0x3DA", "0x3DB", "0x3DC", "0x3DD", "0x3DE", "0x3DF", "0x3E0", "0x3E1", "0x3E2", "0x3E3", "0x3E4", "0x3E5", "0x3E6", "0x3E7", "0x3E8", "0x3E9", "0x3EA", "0x3EB", "0x3EC", "0x3ED", "0x3EE", "0x3EF" ,"0x3F0", "0x3F1", "0x3F2", "0x3F3", "0x3F4", "0x3F5", "0x3F6", "0x3F7", "0x3F8", "0x3F9", "0x3FA", "0x3FB", "0x3FC", "0x3FD", "0x3FE", "0x3FF"
    #define CAN_ADDRESS_HEX_04XX = "0x400", "0x401", "0x402", "0x403", "0x404", "0x405", "0x406", "0x407", "0x408", "0x409", "0x40A", "0x40B", "0x40C", "0x40D", "0x40E", "0x40F", "0x410", "0x411", "0x412", "0x413", "0x414", "0x415", "0x416", "0x417", "0x418", "0x419", "0x41A", "0x41B", "0x41C", "0x41D", "0x41E", "0x41F", "0x420", "0x421", "0x422", "0x423", "0x424", "0x425", "0x426", "0x427", "0x428", "0x429", "0x42A", "0x42B", "0x42C", "0x42D", "0x42E", "0x42F", "0x430", "0x431", "0x432", "0x433", "0x434", "0x435", "0x436", "0x437", "0x438", "0x439", "0x43A", "0x43B", "0x43C", "0x43D", "0x43E", "0x43F", "0x440", "0x441", "0x442", "0x443", "0x444", "0x445", "0x446", "0x447", "0x448", "0x449", "0x44A", "0x44B", "0x44C", "0x44D", "0x44E", "0x44F", "0x450", "0x451", "0x452", "0x453", "0x454", "0x455", "0x456", "0x457", "0x458", "0x459", "0x45A", "0x45B", "0x45C", "0x45D", "0x45E", "0x45F" ,"0x460", "0x461", "0x462", "0x463", "0x464", "0x465", "0x466", "0x467", "0x468", "0x469", "0x46A", "0x46B", "0x46C", "0x46D", "0x46E", "0x46F", "0x470", "0x471", "0x472", "0x473", "0x474", "0x475", "0x476", "0x477", "0x478", "0x479", "0x47A", "0x47B", "0x47C", "0x47D", "0x47E", "0x47F", "0x480", "0x481", "0x482", "0x483", "0x484", "0x485", "0x486", "0x487", "0x488", "0x489", "0x48A", "0x48B", "0x48C", "0x48D", "0x48E", "0x48F" ,"0x490", "0x491", "0x492", "0x493", "0x494", "0x495", "0x496", "0x497", "0x498", "0x499", "0x49A", "0x49B", "0x49C", "0x49D", "0x49E", "0x49F", "0x4A0", "0x4A1", "0x4A2", "0x4A3", "0x4A4", "0x4A5", "0x4A6", "0x4A7", "0x4A8", "0x4A9", "0x4AA", "0x4AB", "0x4AC", "0x4AD", "0x4AE", "0x4AF", "0x4B0", "0x4B1", "0x4B2", "0x4B3", "0x4B4", "0x4B5", "0x4B6", "0x4B7", "0x4B8", "0x4B9", "0x4BA", "0x4BB", "0x4BC", "0x4BD", "0x4BE", "0x4BF" ,"0x4C0", "0x4C1", "0x4C2", "0x4C3", "0x4C4", "0x4C5", "0x4C6", "0x4C7", "0x4C8", "0x4C9", "0x4CA", "0x4CB", "0x4CC", "0x4CD", "0x4CE", "0x4CF", "0x4D0", "0x4D1", "0x4D2", "0x4D3", "0x4D4", "0x4D5", "0x4D6", "0x4D7", "0x4D8", "0x4D9", "0x4DA", "0x4DB", "0x4DC", "0x4DD", "0x4DE", "0x4DF", "0x4E0", "0x4E1", "0x4E2", "0x4E3", "0x4E4", "0x4E5", "0x4E6", "0x4E7", "0x4E8", "0x4E9", "0x4EA", "0x4EB", "0x4EC", "0x4ED", "0x4EE", "0x4EF" ,"0x4F0", "0x4F1", "0x4F2", "0x4F3", "0x4F4", "0x4F5", "0x4F6", "0x4F7", "0x4F8", "0x4F9", "0x4FA", "0x4FB", "0x4FC", "0x4FD", "0x4FE", "0x4FF"
    #define CAN_ADDRESS_HEX_05XX = "0x500", "0x501", "0x502", "0x503", "0x504", "0x505", "0x506", "0x507", "0x508", "0x509", "0x50A", "0x50B", "0x50C", "0x50D", "0x50E", "0x50F", "0x510", "0x511", "0x512", "0x513", "0x514", "0x515", "0x516", "0x517", "0x518", "0x519", "0x51A", "0x51B", "0x51C", "0x51D", "0x51E", "0x51F", "0x520", "0x521", "0x522", "0x523", "0x524", "0x525", "0x526", "0x527", "0x528", "0x529", "0x52A", "0x52B", "0x52C", "0x52D", "0x52E", "0x52F", "0x530", "0x531", "0x532", "0x533", "0x534", "0x535", "0x536", "0x537", "0x538", "0x539", "0x53A", "0x53B", "0x53C", "0x53D", "0x53E", "0x53F", "0x540", "0x541", "0x542", "0x543", "0x544", "0x545", "0x546", "0x547", "0x548", "0x549", "0x54A", "0x54B", "0x54C", "0x54D", "0x54E", "0x54F", "0x550", "0x551", "0x552", "0x553", "0x554", "0x555", "0x556", "0x557", "0x558", "0x559", "0x55A", "0x55B", "0x55C", "0x55D", "0x55E", "0x55F" ,"0x560", "0x561", "0x562", "0x563", "0x564", "0x565", "0x566", "0x567", "0x568", "0x569", "0x56A", "0x56B", "0x56C", "0x56D", "0x56E", "0x56F", "0x570", "0x571", "0x572", "0x573", "0x574", "0x575", "0x576", "0x577", "0x578", "0x579", "0x57A", "0x57B", "0x57C", "0x57D", "0x57E", "0x57F", "0x580", "0x581", "0x582", "0x583", "0x584", "0x585", "0x586", "0x587", "0x588", "0x589", "0x58A", "0x58B", "0x58C", "0x58D", "0x58E", "0x58F" ,"0x590", "0x591", "0x592", "0x593", "0x594", "0x595", "0x596", "0x597", "0x598", "0x599", "0x59A", "0x59B", "0x59C", "0x59D", "0x59E", "0x59F", "0x5A0", "0x5A1", "0x5A2", "0x5A3", "0x5A4", "0x5A5", "0x5A6", "0x5A7", "0x5A8", "0x5A9", "0x5AA", "0x5AB", "0x5AC", "0x5AD", "0x5AE", "0x5AF", "0x5B0", "0x5B1", "0x5B2", "0x5B3", "0x5B4", "0x5B5", "0x5B6", "0x5B7", "0x5B8", "0x5B9", "0x5BA", "0x5BB", "0x5BC", "0x5BD", "0x5BE", "0x5BF" ,"0x5C0", "0x5C1", "0x5C2", "0x5C3", "0x5C4", "0x5C5", "0x5C6", "0x5C7", "0x5C8", "0x5C9", "0x5CA", "0x5CB", "0x5CC", "0x5CD", "0x5CE", "0x5CF", "0x5D0", "0x5D1", "0x5D2", "0x5D3", "0x5D4", "0x5D5", "0x5D6", "0x5D7", "0x5D8", "0x5D9", "0x5DA", "0x5DB", "0x5DC", "0x5DD", "0x5DE", "0x5DF", "0x5E0", "0x5E1", "0x5E2", "0x5E3", "0x5E4", "0x5E5", "0x5E6", "0x5E7", "0x5E8", "0x5E9", "0x5EA", "0x5EB", "0x5EC", "0x5ED", "0x5EE", "0x5EF" ,"0x5F0", "0x5F1", "0x5F2", "0x5F3", "0x5F4", "0x5F5", "0x5F6", "0x5F7", "0x5F8", "0x5F9", "0x5FA", "0x5FB", "0x5FC", "0x5FD", "0x5FE", "0x5FF"
    #define CAN_ADDRESS_HEX_06XX = "0x600", "0x601", "0x602", "0x603", "0x604", "0x605", "0x606", "0x607", "0x608", "0x609", "0x60A", "0x60B", "0x60C", "0x60D", "0x60E", "0x60F", "0x610", "0x611", "0x612", "0x613", "0x614", "0x615", "0x616", "0x617", "0x618", "0x619", "0x61A", "0x61B", "0x61C", "0x61D", "0x61E", "0x61F", "0x620", "0x621", "0x622", "0x623", "0x624", "0x625", "0x626", "0x627", "0x628", "0x629", "0x62A", "0x62B", "0x62C", "0x62D", "0x62E", "0x62F", "0x630", "0x631", "0x632", "0x633", "0x634", "0x635", "0x636", "0x637", "0x638", "0x639", "0x63A", "0x63B", "0x63C", "0x63D", "0x63E", "0x63F", "0x640", "0x641", "0x642", "0x643", "0x644", "0x645", "0x646", "0x647", "0x648", "0x649", "0x64A", "0x64B", "0x64C", "0x64D", "0x64E", "0x64F", "0x650", "0x651", "0x652", "0x653", "0x654", "0x655", "0x656", "0x657", "0x658", "0x659", "0x65A", "0x65B", "0x65C", "0x65D", "0x65E", "0x65F" ,"0x660", "0x661", "0x662", "0x663", "0x664", "0x665", "0x666", "0x667", "0x668", "0x669", "0x66A", "0x66B", "0x66C", "0x66D", "0x66E", "0x66F", "0x670", "0x671", "0x672", "0x673", "0x674", "0x675", "0x676", "0x677", "0x678", "0x679", "0x67A", "0x67B", "0x67C", "0x67D", "0x67E", "0x67F", "0x680", "0x681", "0x682", "0x683", "0x684", "0x685", "0x686", "0x687", "0x688", "0x689", "0x68A", "0x68B", "0x68C", "0x68D", "0x68E", "0x68F" ,"0x690", "0x691", "0x692", "0x693", "0x694", "0x695", "0x696", "0x697", "0x698", "0x699", "0x69A", "0x69B", "0x69C", "0x69D", "0x69E", "0x69F", "0x6A0", "0x6A1", "0x6A2", "0x6A3", "0x6A4", "0x6A5", "0x6A6", "0x6A7", "0x6A8", "0x6A9", "0x6AA", "0x6AB", "0x6AC", "0x6AD", "0x6AE", "0x6AF", "0x6B0", "0x6B1", "0x6B2", "0x6B3", "0x6B4", "0x6B5", "0x6B6", "0x6B7", "0x6B8", "0x6B9", "0x6BA", "0x6BB", "0x6BC", "0x6BD", "0x6BE", "0x6BF" ,"0x6C0", "0x6C1", "0x6C2", "0x6C3", "0x6C4", "0x6C5", "0x6C6", "0x6C7", "0x6C8", "0x6C9", "0x6CA", "0x6CB", "0x6CC", "0x6CD", "0x6CE", "0x6CF", "0x6D0", "0x6D1", "0x6D2", "0x6D3", "0x6D4", "0x6D5", "0x6D6", "0x6D7", "0x6D8", "0x6D9", "0x6DA", "0x6DB", "0x6DC", "0x6DD", "0x6DE", "0x6DF", "0x6E0", "0x6E1", "0x6E2", "0x6E3", "0x6E4", "0x6E5", "0x6E6", "0x6E7", "0x6E8", "0x6E9", "0x6EA", "0x6EB", "0x6EC", "0x6ED", "0x6EE", "0x6EF" ,"0x6F0", "0x6F1", "0x6F2", "0x6F3", "0x6F4", "0x6F5", "0x6F6", "0x6F7", "0x6F8", "0x6F9", "0x6FA", "0x6FB", "0x6FC", "0x6FD", "0x6FE", "0x6FF"
    #define CAN_ADDRESS_HEX_07XX = "0x700", "0x701", "0x702", "0x703", "0x704", "0x705", "0x706", "0x707", "0x708", "0x709", "0x70A", "0x70B", "0x70C", "0x70D", "0x70E", "0x70F", "0x710", "0x711", "0x712", "0x713", "0x714", "0x715", "0x716", "0x717", "0x718", "0x719", "0x71A", "0x71B", "0x71C", "0x71D", "0x71E", "0x71F", "0x720", "0x721", "0x722", "0x723", "0x724", "0x725", "0x726", "0x727", "0x728", "0x729", "0x72A", "0x72B", "0x72C", "0x72D", "0x72E", "0x72F", "0x730", "0x731", "0x732", "0x733", "0x734", "0x735", "0x736", "0x737", "0x738", "0x739", "0x73A", "0x73B", "0x73C", "0x73D", "0x73E", "0x73F", "0x740", "0x741", "0x742", "0x743", "0x744", "0x745", "0x746", "0x747", "0x748", "0x749", "0x74A", "0x74B", "0x74C", "0x74D", "0x74E", "0x74F", "0x750", "0x751", "0x752", "0x753", "0x754", "0x755", "0x756", "0x757", "0x758", "0x759", "0x75A", "0x75B", "0x75C", "0x75D", "0x75E", "0x75F" ,"0x760", "0x761", "0x762", "0x763", "0x764", "0x765", "0x766", "0x767", "0x768", "0x769", "0x76A", "0x76B", "0x76C", "0x76D", "0x76E", "0x76F", "0x770", "0x771", "0x772", "0x773", "0x774", "0x775", "0x776", "0x777", "0x778", "0x779", "0x77A", "0x77B", "0x77C", "0x77D", "0x77E", "0x77F", "0x780", "0x781", "0x782", "0x783", "0x784", "0x785", "0x786", "0x787", "0x788", "0x789", "0x78A", "0x78B", "0x78C", "0x78D", "0x78E", "0x78F" ,"0x790", "0x791", "0x792", "0x793", "0x794", "0x795", "0x796", "0x797", "0x798", "0x799", "0x79A", "0x79B", "0x79C", "0x79D", "0x79E", "0x79F", "0x7A0", "0x7A1", "0x7A2", "0x7A3", "0x7A4", "0x7A5", "0x7A6", "0x7A7", "0x7A8", "0x7A9", "0x7AA", "0x7AB", "0x7AC", "0x7AD", "0x7AE", "0x7AF", "0x7B0", "0x7B1", "0x7B2", "0x7B3", "0x7B4", "0x7B5", "0x7B6", "0x7B7", "0x7B8", "0x7B9", "0x7BA", "0x7BB", "0x7BC", "0x7BD", "0x7BE", "0x7BF" ,"0x7C0", "0x7C1", "0x7C2", "0x7C3", "0x7C4", "0x7C5", "0x7C6", "0x7C7", "0x7C8", "0x7C9", "0x7CA", "0x7CB", "0x7CC", "0x7CD", "0x7CE", "0x7CF", "0x7D0", "0x7D1", "0x7D2", "0x7D3", "0x7D4", "0x7D5", "0x7D6", "0x7D7", "0x7D8", "0x7D9", "0x7DA", "0x7DB", "0x7DC", "0x7DD", "0x7DE", "0x7DF", "0x7E0", "0x7E1", "0x7E2", "0x7E3", "0x7E4", "0x7E5", "0x7E6", "0x7E7", "0x7E8", "0x7E9", "0x7EA", "0x7EB", "0x7EC", "0x7ED", "0x7EE", "0x7EF" ,"0x7F0", "0x7F1", "0x7F2", "0x7F3", "0x7F4", "0x7F5", "0x7F6", "0x7F7", "0x7F8", "0x7F9", "0x7FA", "0x7FB", "0x7FC", "0x7FD", "0x7FE", "0x7FF"
    #define CAN_ADDRESS_HEX =  $CAN_ADDRESS_HEX_01XX, $CAN_ADDRESS_HEX_02XX, $CAN_ADDRESS_HEX_03XX, $CAN_ADDRESS_HEX_04XX, $CAN_ADDRESS_HEX_05XX, $CAN_ADDRESS_HEX_06XX, $CAN_ADDRESS_HEX_07XX, $CAN_ADDRESS_HEX_inv255

;--------------------------------------------------
;Start Page 1
;Page 1 is all general settings. Note that some of these (algorithm and ignAlgorithm) MUST come before their use in the bitStringValue() calls in the fuel and ignition tables
;--------------------------------------------------
page = 1
      aseTaperTime  = scalar, U08,       0,         "S",        0.1,       0.0,   0.0,    25.5,      1
      aeColdPct     = scalar, U08,       1,         "%",      1.0,       0,   100,    255,       0 ;AE cold adjustment %
#if CELSIUS
      aeColdTaperMin= scalar, U08,       2,       "C", 1.0,       -40,    -40,    215,      0     ;AE cold adjustment, taper start clt (full adjustment)
#else
      aeColdTaperMin= scalar, U08,       2,       "F", 1.8,    -22.23,    -40,    215,      0     ;AE cold adjustment, taper start clt (full adjustment)
#endif
    
      aeMode        = bits,   U08,       3, [0:1],  "TPS", "MAP", "INVALID", "INVALID"
      battVCorMode  = bits,   U08,       3, [2:2],  "Whole PW", "Open Time only"
      SoftLimitMode = bits,   U08,       3, [3:3],  "Fixed", "Relative "
      useTachoSweep = bits,   U08,       3, [4:4],  "Off", "On"
      aeApplyMode   = bits,   U08,       3, [5:5],  "PW Multiplier", "PW Adder"
      multiplyMAP   = bits,   U08,       3, [6:7],  "Off", "Baro", "Fixed", "INVALID"
      wueRates      = array,  U08,       4, [10],   "%",        1.0,       0.0,   0.0,    255,       0
      crankingPct   = scalar, U08,      14,         "%",        1.0,       0.0,   0.0,    255,       0
      pinLayout     = bits,   U08,      15, [0:7],  $pinLayouts
      tachoPin      = bits,   U08,      16, [0:5],  "Board Default", "1", "2", "3", "4", "5", "6", "7", "8", "9", "10", "11", "12", "13", "14", "15", "16", "17", "18", "19", "20", "21", "22", "23", "24", "25", "26", "27", "28", "29", "30", "31", "32", "33", "34", "35", "36", "37", "38", "39", "40", "41", "42", "43", "44", "45", "46", "47", "48", "49", "50", "51", "52", "53", "INVALID", "INVALID", "INVALID", "INVALID", "INVALID", "INVALID", "INVALID", "INVALID", "INVALID", "INVALID"
      tachoDiv      = bits,   U08,      16, [6:7],  "Normal", "Half", "INVALID", "INVALID"
      tachoDuration = scalar, U08,      17,         "ms",       1.0,       0.0,   1.0,    6.0,       0
      maeThresh     = scalar, U08,      18,         "kPa/s",    1.0,       0.0,   0.0,    255,       0 ;MAP threshold for triggering AE
      taeThresh     = scalar, U08,      19,         "%/s",      1.0,       0.0,   0.0,    255,       0 ;TPS threshold for triggering AE
      aeTime        = scalar, U08,      20,         "ms",        10,       0.0,   0.0,    2550,      0

      ; Display (Options for what the display is showing)
      display       = bits,   U08,      21, [0:2],  "Unused", "Adafruit 128x32", "Generic 128x32", "Adafruit 128x64", "Generic 128x64", "INVALID", "INVALID", "INVALID"
      display1      = bits,   U08,      21, [3:5],  "RPM", "PW", "Advance", "VE", "GammaE", "TPS", "IAT", "CLT"
      display2      = bits,   U08,      21, [6:7],  "O2", "Voltage", "CPU", "Mem"

      display3      = bits,   U08,      22, [0:2],  "RPM", "PW", "Advance", "VE", "GammaE", "TPS", "IAT", "CLT"
      display4      = bits,   U08,      22, [3:4],  "O2", "Voltage", "CPU", "Mem"
      display5      = bits,   U08,      22, [5:7],  "RPM", "PW", "Advance", "VE", "GammaE", "TPS", "IAT", "CLT"

      displayB1     = bits,   U08,      23, [0:3],  "RPM", "PW", "Advance", "VE", "GammaE", "TPS", "IAT", "CLT"
      displayB2     = bits,   U08,      23, [4:7],  "RPM", "PW", "Advance", "VE", "GammaE", "TPS", "IAT", "CLT"

      reqFuel       = scalar, U08,      24,        "ms",        0.1,       0.0,   0.0,    25.5,      1
      divider       = scalar, U08,      25,        "",          1.0,       0.0
      alternate     = bits,   U08,      26, [0:0], "Simultaneous", "Alternating"
      multiplyMAP1  = bits,   U08,      26, [1:1], "No",       "Yes"
      includeAFR    = bits,   U08,      26, [2:2], "No",       "Yes"
      hardCutType   = bits,   U08,      26, [3:3], "Full",      "Rolling"
      ignAlgorithm  = bits,   U08,      26, [4:6], $loadSourceNames
      indInjAng     = bits,   U08,      26, [7:7], "Disabled", "Enabled"
      injOpen       = scalar, U08,      27,        "ms",        0.1,       0.0,   0.1,    25.5,      1
      injAng        = array,  U16,      28, [4],   "deg",       1.0,       0.0,   0.0,    720,       0

      ; Config1
      mapSample     = bits,   U08,      36, [0:1], "Instantaneous", "Cycle Average", "Cycle Minimum", "Event Average"
      twoStroke     = bits,   U08,      36, [2:2], "Four-stroke", "Two-stroke"
      injType       = bits,   U08,      36, [3:3], "Port", "Throttle Body"
      nCylinders    = bits,   U08,      36, [4:7], "INVALID","1","2","3","4","5","6","INVALID","8","INVALID","INVALID","INVALID","INVALID","INVALID","INVALID","INVALID"

      ; Config2
      algorithm     = bits,   U08,      37, [0:2], $loadSourceNames ;Has to be called algorithm for the req fuel calculator to work :(
      fixAngEnable  = bits,   U08,      37, [3:3], "Off", "On"
      nInjectors    = bits,   U08,      37, [4:7], "INVALID","1","2","3","4","5","6","INVALID","8","INVALID","INVALID","INVALID","INVALID","INVALID","INVALID","INVALID"

      ; Config3
      engineType    = bits,   U08,      38, [0:0], "Even fire",     "Odd fire"
      flexEnabled   = bits,   U08,      38, [1:1], "Off", "On"
      legacyMAP     = bits,   U08,      38, [2:2], "No", "Yes" ;Whether to use the older legacy MAP reading that had the pullup enabled
      baroCorr      = bits,   U08,      38, [3:3], "Off",           "On"
      injLayout     = bits,   U08,      38, [4:5], "Paired", "Semi-Sequential", "INVALID", "Sequential"
      perToothIgn   = bits,   U08,      38, [6:6], "No", "Yes"
      dfcoEnabled   = bits,   U08,      38, [7:7], "Off",       "On"

#if CELSIUS
      aeColdTaperMax = scalar, U08,       39,       "C", 1.0,       -40,    -40,    215,      0     ;AE cold adjustment, taper start clt (full adjustment)
#else
      aeColdTaperMax = scalar, U08,       39,       "F", 1.8,    -22.23,    -40,    215,      0     ;AE cold adjustment, taper end clt (no adjustment)
#endif

      dutyLim       = scalar, U08,      40,        "%",         1.0,       0.0,   0.0,     95.0,     0
      flexFreqLow   = scalar, U08,      41,        "Hz",        1.0,       0.0,   0.0,     250.0,    0
      flexFreqHigh  = scalar, U08,      42,        "Hz",        1.0,       0.0,   0.0,     250.0,    0

      boostMaxDuty  = scalar, U08,      43,        "%",         1.0,       0.0,   0.0,     100.0,    0
      tpsMin        = scalar, U08,      44,        "ADC",       1.0,       0.0,   0.0,     255.0,    0
      tpsMax        = scalar, U08,      45,        "ADC",       1.0,       0.0,   0.0,     255.0,    0
      mapMin        = scalar, S08,      46,        "kpa",       1.0,       0.0,  -100,     127.0,    0
      mapMax        = scalar, U16,      47,        "kpa",       1.0,       0.0,   0.0,     25500,    0
      fpPrime       = scalar, U08,      49,        "s",         1.0,       0.0,   0.0,     255.0,    0
      stoich        = scalar, U08,      50,        ":1",        0.1,       0.0,   0.0,     25.5,     1
      oddfire2      = scalar, U16,      51,        "deg",       1.0,       0.0,   0.0,     720,      0 ; * (  2 byte)
      oddfire3      = scalar, U16,      53,        "deg",       1.0,       0.0,   0.0,     720,      0 ; * (  2 byte)
      oddfire4      = scalar, U16,      55,        "deg",       1.0,       0.0,   0.0,     720,      0 ; * (  2 byte)

      idleUpPin     = bits,   U08,      57, [0:5], "Board Default", "INVALID", "INVALID", "3", "4", "5", "6", "7", "8", "9", "10", "11", "12", "13", "14", "15", "16", "17", "18", "19", "20", "21", "22", "23", "24", "25", "26", "27", "28", "29", "30", "31", "32", "33", "34", "35", "36", "37", "38", "39", "40", "41", "42", "43", "44", "45", "46", "47", "48", "49", "50", "51", "52", "53", "INVALID", "A8", "A9", "A10", "A11", "A12", "A13", "A14", "A15", "INVALID"
      idleUpPolarity= bits,   U08,      57, [6:6], "Normal", "Inverted"
      idleUpEnabled = bits,   U08,      57, [7:7], "Off", "On"
      idleUpAdder   = scalar, U08,      58,        "% / Steps",  1.0,       0.0,   0.0,     250.0,    0
      aeTaperMin    = scalar, U08,      59,        "RPM",       100,       0.0,   1000,    10000,    0
      aeTaperMax    = scalar, U08,      60,        "RPM",       100,       0.0,   2000,    10000,    0

      iacCLminDuty  = scalar, U08,      61,        "%",         1.0,       0.0,   0.0,     100.0,    0 ; Minimum and maximum duty cycles when using closed loop idle
      iacCLmaxDuty  = scalar, U08,      62,        "%",         1.0,       0.0,   0.0,     100.0,    0
      boostMinDuty  = scalar, U08,      63,        "%",         1.0,       0.0,   0.0,     100.0,    0 ; Minimum and maximum duty cycles for boost control

      baroMin       = scalar, S08,      64,        "kpa",       1.0,       0.0,  -100,     127.0,    0
      baroMax       = scalar, U16,      65,        "kpa",       1.0,       0.0,   0.0,     25500,    0
      EMAPMin       = scalar, S08,      67,        "kpa",       1.0,       0.0,  -100,     127.0,    0
      EMAPMax       = scalar, U16,      68,        "kpa",       1.0,       0.0,   0.0,     25500,    0

      fanWhenOff      = bits,   U08,    70, [0:0], "No",        "Yes" 
      fanWhenCranking = bits,   U08,    70, [1:1], "No",        "Yes" 
      useDwellMap     = bits,   U08,    70, [2:2], "No",        "Yes" 
      fanEnable       = bits,   U08,    70, [3:4], "Off",       "On/Off",  "PWM",  "INVALID"
      rtc_mode        = bits,   U08,    70, [5:6], "Off", "On-board", "INVALID", "INVALID"
      incorporateAFR  = bits,   U08,    70, [7:7], "No",        "Yes"

      asePct        = array,  U08,       71, [4],    "%",        1.0,       0.0,     0,    155,       0
      aseCount      = array,  U08,       75, [4],    "s",     1.0,       0.0,     0.0,     255,    0 ; Values for the afterstart enrichment curve
#if CELSIUS
      aseBins       = array,  U08,       79, [4],  "C", 1.0,       -40,    -40,    215,      0
#else
      aseBins       = array,  U08,       79, [4],  "F", 1.8,    -22.23,    -40,    215,      0
#endif
      primePulse    = array,  U08,       83, [4],  "ms",        0.5,       0.0,   0.0,     127.5,     1
#if CELSIUS
      primeBins     = array,  U08,       87, [4],  "C", 1.0,       -40,    -40,    215,      0
#else
      primeBins     = array,  U08,       87, [4],  "F", 1.8,    -22.23,    -40,    215,      0
#endif
      CTPSPin       = bits,  U08,  91, [0:5], "Board Default", "INVALID", "INVALID", "3", "4", "5", "6", "7", "8", "9", "10", "11", "12", "13", "14", "15", "16", "17", "18", "19", "20", "21", "22", "23", "24", "25", "26", "27", "28", "29", "30", "31", "32", "33", "34", "35", "36", "37", "38", "39", "40", "41", "42", "43", "44", "45", "46", "47", "48", "49", "50", "51", "52", "53", "INVALID", "A8", "A9", "A10", "A11", "A12", "A13", "A14", "A15", "INVALID"
      CTPSPolarity  = bits,  U08,  91, [6:6], "Normal", "Inverted"
      CTPSEnabled   = bits,  U08,  91, [7:7], "Off", "On"
      idleAdvEnabled      = bits,  U08,  92, [0:1], "Off", "Added", "Switched", "INVALID"
      idleAdvAlgorithm    = bits,  U08,  92, [2:2], "TPS", "CTPS"
      ;idleAdvDelay        = bits,  U08,  92, [3:7], "0", "1", "2", "3", "4", "5", "6", "7", "8", "9", "10", "11", "12", "13", "14", "15", "16", "17", "18", "19", "20", "21", "22", "23", "24", "25", "26", "27", "28", "29", "INVALID", "INVALID"
      idleAdvDelay        = bits,  U08,  92, [3:7], "0.0", "0.5", "1.0", "1.5", "2.0", "2.5", "3.0", "3.5", "4.0", "4.5", "5.0", "5.5", "6.0", "6.5", "7.0", "7.5", "8.0", "8.5", "9.0", "9.5", "10.0", "10.5", "11.0", "11.5", "12.0", "12.5", "13.0", "13.5", "14.0", "14.5", "INVALID", "INVALID"
      idleAdvRPM   = scalar,  U08,      93,       "rpm",        100,       0.0,   100,   25500,      0
      idleAdvTPS   = scalar,  U08,      94,         "%",        0.5,         0,     0,   100.0,      1

      injAngRPM     = array,  U08,      95, [4],   "RPM",        100,       0.0,   100,    10000,    0
      idleTaperTime = scalar, U08,      99,    "S",         0.1,       0.0,   0.0,    25.5,      1
      dfcoDelay     = scalar, U08,      100,   "S",         0.1,       0.0,   0.0,    25.5,      1 ;Remainder of DFCO settings are in page 4
#if CELSIUS
      dfcoMinCLT    = scalar,  U08,      101,    "C", 1.0,       -40,    -40,    215,      0
#else
      dfcoMinCLT    = scalar,  U08,      101,    "F", 1.8,    -22.23,    -40,    215,      0
#endif

      ;VSS settings
      vssMode     = bits,  U08,         102, [0:1], "Off", "INVALID", "Pulses per KM", "Pulses per mile" ;INVALID value will be CAN
      ;vssPullup     = bits,  U08,       102, [1:1], "Off", "On"
      vssPin        = bits,  U08,       102, [2:7], "Board Default", "INVALID", "INVALID", "3", "4", "5", "6", "7", "8", "9", "10", "11", "12", "13", "14", "15", "16", "17", "18", "19", "20", "21", "22", "23", "24", "25", "26", "27", "28", "29", "30", "31", "32", "33", "34", "35", "36", "37", "38", "39", "40", "41", "42", "43", "44", "45", "46", "47", "48", "49", "50", "51", "52", "53", "INVALID", "A8", "A9", "A10", "A11", "A12", "A13", "A14", "A15", "INVALID"
      vssPulsesPerKm= scalar, U16,      103,        "pulses",     1.0,       0.0,   0.0,     25500,    0
      vssSmoothing  = scalar, U08,      105,         "%",        1.0,         0,     0,     255,      0
      vssRatio1     = scalar, U16,      106, "km/h per 1000rpm", 0.1,         0,     0,     99.9,     1
      vssRatio2     = scalar, U16,      108, "km/h per 1000rpm", 0.1,         0,     0,     99.9,     1
      vssRatio3     = scalar, U16,      110, "km/h per 1000rpm", 0.1,         0,     0,     99.9,     1
      vssRatio4     = scalar, U16,      112, "km/h per 1000rpm", 0.1,         0,     0,     99.9,     1
      vssRatio5     = scalar, U16,      114, "km/h per 1000rpm", 0.1,         0,     0,     99.9,     1
      vssRatio6     = scalar, U16,      116, "km/h per 1000rpm", 0.1,         0,     0,     99.9,     1
	  
      ;Idle up output (AC Fan) settings
      idleUpOutputEnabled   = bits,   U08,      118, [0:0], "Off", "On"
      idleUpOutputInv       = bits,   U08,      118, [1:1], "No", "Yes"
      idleUpOutputPin       = bits,   U08,      118, [2:7], "Board Default", "INVALID", "INVALID", "3", "4", "5", "6", "7", "8", "9", "10", "11", "12", "13", "14", "15", "16", "17", "18", "19", "20", "21", "22", "23", "24", "25", "26", "27", "28", "29", "30", "31", "32", "33", "34", "35", "36", "37", "38", "39", "40", "41", "42", "43", "44", "45", "46", "47", "48", "49", "50", "51", "52", "53", "INVALID", "A8", "A9", "A10", "A11", "A12", "A13", "A14", "A15", "INVALID"
      
      tachoSweepMaxRPM  = scalar,   U08,        119,        "RPM", 100,       0.0,   100,    10000,    0
      primingDelay      = scalar,   U08,        120,        "S",   0.1,       0.0,   0.0,     25.5,      1
      
      iacTPSlimit               = scalar, U08,  121,        "%",  0.5,         0,     0,    100.0,     1
      iacRPMlimitHysteresis     = scalar, U08,  122,      "RPM",   10,         0,    10,     2500,     0

      rtc_trim        = scalar,  S08,    123,               "ppm",      1, 0, -127, +127, 0
      idleAdvVss      = scalar, U08,      124,        "km/h",       1,       0.0,   0.0,     255,      0 
      mapSwitchPoint  = scalar, U08,      125,        "RPM",      100,       0.0,   0.0,     16320,    0
      idleUpRPMAdder   = scalar, U08,      126,        "Added Target RPM",  10.0,       0.0,   0.0,     250.0,    0
      idleUpAdder2      = bits,  U08,      127, [0:1],  "0%","2%","4%","6%"
      idleUpAdder3  = bits,  U08,      127, [2:3], "0%","2%","4%","6%"
      idleUpRPMAdder2  = bits,  U08,      127, [4:5], "0", "20", "40", "60"
      idleUpRPMAdder3 = bits, U08,     127, [6:7], "0", "20", "40", "60"

;Page 2 is the fuel map and axis bins only
page = 2
   ;  name       = bits,   type,    offset, bits
   ;  name       = array,  type,    offset, shape, units,     scale, translate,    lo,      hi, digits
   ;  name       = scalar, type,    offset,        units,     scale, translate,    lo,      hi, digits
      veTable    = array,  U08,       0, [16x16],"%",          1.0,      0.0,   0.0,   255.0,      0
      rpmBins    = array,  U08,     256, [  16], "RPM",      100.0,      0.0,   100.0, 25500.0,      0
      fuelLoadBins = array,  U08,   272, [  16], { bitStringValue(algorithmUnits ,  algorithm) },       fuelLoadRes,      0.0,   0.0,   {fuelLoadMax},      fuelDecimalRes
      ;fuelLoadBins = array,  U08,   272, [  16], { bitStringValue(algorithmUnits ,  algorithm) },        2.0,      0.0,   0.0,   { arrayValue(rpmBins , algorithm) },      0

;--------------------------------------------------
;Start Ignition table (Page 3)
;--------------------------------------------------
page = 3
      advTable1   = array,  U08,     0,[16x16],  "deg",       1.0,       -40,   -40,   70.0,      0
      rpmBins2    = array,  U08,   256,[   16],  "RPM",       100.0,     0.0,   100,   25500,      0
      mapBins1    = array,  U08,   272, [  16], { bitStringValue(algorithmUnits ,  ignAlgorithm) },     ignLoadRes,      0.0,   0.0,   {ignLoadMax},      ignDecimalRes ; This name has to be used in order for the table to show up in MLVs table. I can't find the regexs that make this work :(

;--------------------------------------------------
;Start Page 4
;These are primarily ignition related settings (Previously part of page 2)
;--------------------------------------------------
page = 4
      TrigAng    = scalar, S16,      0,         "Deg",       1,        0,     -360,     360,        0
      FixAng     = scalar, S08,      2,         "Deg",       1,        0,     -64,      64,         0 ; Allow negative values here
      CrankAng   = scalar, S08,      3,         "Deg",       1,        0,     -10,      80,         0
      TrigAngMul = scalar, U08,      4,         "",          1,        0,     0,        88,         0 ; Multiplier for tooth counts that don't evenly divide into 360
      TrigEdge   = bits,   U08,      5,[0:0],    "RISING", "FALLING"
      TrigSpeed  = bits,   U08,      5,[1:1],    "Crank Speed", "Cam Speed"
      IgInv      = bits,   U08,      5,[2:2],    "Going Low",        "Going High"
      TrigPattern= bits,   U08,      5,[3:7],    "Missing Tooth", "Basic Distributor", "Dual Wheel", "GM 7X", "4G63 / Miata / 3000GT", "GM 24X", "Jeep 2000", "Audi 135", "Honda D17", "Miata 99-05", "Mazda AU", "Non-360 Dual", "Nissan 360", "Subaru 6/7", "Daihatsu +1", "Harley EVO", "36-2-2-2", "36-2-1", "DSM 420a", "Weber-Marelli", "Ford ST170", "DRZ400", "Chrysler NGC", "Yamaha Vmax 1990+", "INVALID", "INVALID", "INVALID", "INVALID", "INVALID", "INVALID", "INVALID", "INVALID"
      TrigEdgeSec= bits,   U08,      6,[0:0],    "RISING", "FALLING"
      fuelPumpPin= bits  , U08,      6,[1:6],    "Board Default", "INVALID", "INVALID", "3", "4", "5", "6", "7", "8", "9", "10", "11", "12", "13", "14", "15", "16", "17", "18", "19", "20", "21", "22", "23", "24", "25", "26", "27", "28", "29", "30", "31", "32", "33", "34", "35", "36", "37", "38", "39", "40", "41", "42", "43", "44", "45", "46", "47", "48", "49", "50", "51", "52", "53", "INVALID", "A8", "A9", "A10", "A11", "A12", "A13", "A14", "A15", "INVALID"
      useResync  = bits,   U08,      6,[7:7],    "No",        "Yes"
      sparkDur   = scalar, U08,      7,          "ms",        0.1, 0, 0, 25.5, 1 ; Spark duration
      trigPatternSec = bits,U08,     8,[0:6],    "Single tooth cam", "4-1 cam", "Poll level", "INVALID", "INVALID", "INVALID", "INVALID", "INVALID", "INVALID", "INVALID", "INVALID", "INVALID", "INVALID", "INVALID", "INVALID", "INVALID", "INVALID", "INVALID", "INVALID", "INVALID", "INVALID", "INVALID", "INVALID", "INVALID", "INVALID", "INVALID", "INVALID", "INVALID", "INVALID", "INVALID", "INVALID", "INVALID", "INVALID", "INVALID", "INVALID", "INVALID", "INVALID", "INVALID", "INVALID", "INVALID", "INVALID", "INVALID", "INVALID", "INVALID", "INVALID", "INVALID", "INVALID", "INVALID", "INVALID", "INVALID", "INVALID", "INVALID", "INVALID", "INVALID", "INVALID", "INVALID", "INVALID", "INVALID", "INVALID", "INVALID", "INVALID", "INVALID", "INVALID", "INVALID", "INVALID", "INVALID", "INVALID", "INVALID", "INVALID", "INVALID", "INVALID", "INVALID", "INVALID", "INVALID", "INVALID", "INVALID", "INVALID", "INVALID", "INVALID", "INVALID", "INVALID", "INVALID", "INVALID", "INVALID", "INVALID", "INVALID", "INVALID", "INVALID", "INVALID", "INVALID", "INVALID", "INVALID", "INVALID", "INVALID", "INVALID", "INVALID", "INVALID", "INVALID", "INVALID", "INVALID", "INVALID", "INVALID", "INVALID", "INVALID", "INVALID", "INVALID", "INVALID", "INVALID", "INVALID", "INVALID", "INVALID", "INVALID", "INVALID", "INVALID", "INVALID", "INVALID", "INVALID", "INVALID", "INVALID", "INVALID", "INVALID", "INVALID", "INVALID", "INVALID", "INVALID", "INVALID", "INVALID", "INVALID"
      PollLevelPol = bits, U08,      8,[7:7],    "Low", "High"

;Reset Control
      bootloaderCaps  = scalar, U08, 9,        "level",    1, 0, 0, 255, 0
#if resetcontrol_adv
      resetControl =    bits,   U08, 10,[0:1], "Disabled", "Prevent When Running", "Prevent Always", "Serial Command"
#else
      resetControl =    bits,   U08, 10,[0:1], "Disabled", "INVALID", "INVALID", "Serial Command"
#endif
      resetControlPin = bits,   U08, 10,[2:7],  "Board Default", "INVALID", "INVALID", "3", "4", "5", "6", "7", "8", "9", "10", "11", "12", "13", "14", "15", "16", "17", "18", "19", "20", "21", "22", "23", "24", "25", "26", "27", "28", "29", "30", "31", "32", "33", "34", "35", "36", "37", "38", "39", "40", "41", "42", "43", "44", "45", "46", "47", "48", "49", "50", "51", "52", "53", "INVALID", "A8", "A9", "A10", "A11", "A12", "A13", "A14", "A15", "INVALID"

      SkipCycles  = scalar, U08,     11,         "cycles",    1,    0,    0,  255, 0

   ;  name       = array,  type,    offset, shape, units,     scale, translate,    lo,      hi, digits
   ;  name       = scalar, type,    offset,      units,     scale, translate,    lo,      hi, digits
;Dwell control
      boostType     = bits,   U08,     12, [0:0],  "Open Loop",  "Closed Loop"
      useDwellLim   = bits,   U08,     12, [1:1],   "Off",    "On"
      sparkMode     = bits,   U08,     12, [2:4],  "Wasted Spark", "Single Channel",   "Wasted COP", "Sequential", "Rotary", "INVALID", "INVALID", "INVALID"
      TrigFilter    = bits,   U08,     12, [5:6],  "Off", "Weak", "Medium", "Aggressive"
      ignCranklock  = bits,   U08,     12, [7:7],  "Off",  "On"
      dwellcrank    = scalar, U08,     13,         "ms",       0.1,    0,    0, 25, 1
      dwellrun      = scalar, U08,     14,         "ms",       0.1,    0,    0, 8, 1 ;running dwell variable railed to 8 - who needs more than 8ms?
      numTeeth      = scalar, U08,     15,         "teeth",    1.0,    0.0,  0.0,     255,       0
      missingTeeth  = scalar, U08,     16,         "teeth",    1.0,    0.0,  0.0,     255,       0

      crankRPM      = scalar, U08,     17,         "rpm",      10,    0.0,  100, 1000, 0
      tpsflood      = scalar, U08,     18,         "%",        0.5,    0.0,  0.0,   100.0,      1

;Rev Limits
      SoftRevLim    = scalar, U08,  19,         "rpm",      100,    0.0,  100, 25500, 0
      SoftLimRetard = scalar, U08,  20,         "deg",      1.0,    0.0,  0.0,   80,   0
      SoftLimMax    = scalar, U08,  21,         "s",        0.1,    0.0,  0.0,  25.5,   1
      hardRevLim    = scalar, U08,  22,         "rpm",      100,    0.0, 100, 25500,  0

;TPS based acceleration enrichment
      taeBins    = array,  U08,     23, [ 4],   "%/s",      10.0,   0.0,  0.00,   2550.0,      0
      taeRates   = array,  U08,     27, [ 4],   "%",        1.0,    0.0,  0.00,    255.0,      0 ; 4 bytes
;WUE Bins (Needed somewhere to put these
    #if CELSIUS
      wueBins    = array,  U08,     31, [10],   "C",        1.0, -40,  -40,  102.0,      0
    #else
      wueBins    = array,  U08,     31, [10],   "F",        1.8,   -22.23,  -40,  215.0,      0
    #endif
;Dwell config options
      dwellLim   = scalar, U08,     41,         "ms",       1,      0,        0, 32, 0
      dwellRates = array,  U08,     42, [6],    "%",        1.0,    0.0,      0.00,   255.0,      0

;IAT (Inlet air temp) timing retard
    #if CELSIUS
      iatRetBins   = array,  U08,     48, [ 6],   "C",      1.0,    0.0,  0.00,   125.0,      0
    #else
      iatRetBins   = array,  U08,     48, [ 6],   "F",      1.8,    17.77,  32.00,   257.0,      0 ; No -40 degree offset here
    #endif
      iatRetRates  = array,  U08,     54, [ 6],   "deg",    1.0,    0.0,  0.00,   30.0,      0
;Deceleration Fuel Cut Off (DFCO)
      dfcoRPM      = scalar, U08,      60,        "RPM",      10.0,  0.0,   100,     2550,    0
      dfcoHyster   = scalar, U08,      61,        "RPM",      1.0,  0.0,   100,     255.0,    0
      dfcoTPSThresh= scalar, U08,      62,        "%",        0.5,  0.0,     0,     100.0,    1
;Cranking ignition bypass
      ignBypassEnable = bits,   U08,  63, [0:0],      "Off",        "On"
      ignBypassPin    = bits,   U08,  63, [1:6],      "INVALID", "INVALID", "INVALID", "3", "4", "5", "6", "7", "8", "9", "10", "11", "12", "13", "14", "15", "16", "17", "18", "19", "20", "21", "22", "23", "24", "25", "26", "27", "28", "29", "30", "31", "32", "33", "34", "35", "36", "37", "38", "39", "40", "41", "42", "43", "44", "45", "46", "47", "48", "49", "50", "51", "52", "53", "INVALID", "INVALID", "INVALID", "INVALID", "INVALID", "INVALID", "INVALID", "INVALID", "INVALID", "INVALID"
      ignBypassHiLo   = bits,   U08,  63, [7:7],      "LOW",        "HIGH"
;Analog input filter levels (Note max values are 240 so that default values of 255 can be overwritten on bootup)
      ADCFILTER_TPS   = scalar, U08,      64, "%",          1.0,  0.0,   0,     240,    0
      ADCFILTER_CLT   = scalar, U08,      65, "%",          1.0,  0.0,   0,     240,    0
      ADCFILTER_IAT   = scalar, U08,      66, "%",          1.0,  0.0,   0,     240,    0
      ADCFILTER_O2    = scalar, U08,      67, "%",          1.0,  0.0,   0,     240,    0
      ADCFILTER_BAT   = scalar, U08,      68, "%",          1.0,  0.0,   0,     240,    0
      ADCFILTER_MAP   = scalar, U08,      69, "%",          1.0,  0.0,   0,     240,    0
      ADCFILTER_BARO  = scalar, U08,      70, "%",          1.0,  0.0,   0,     240,    0

;CLT (Coolant temp) timing Advance/Retard
    #if CELSIUS
      cltAdvBins   = array,  U08,     71, [ 6],   "C",      1.0,    -40,  -40,   102.0,      0
    #else
      cltAdvBins   = array,  U08,     71, [ 6],   "F",      1.8,    -22.23,  -40,   215.0,      0 ; No -40 degree offset here
    #endif
      cltAdvValues    = array,  S08,     77, [ 6],   "deg",    1.0,     -15,  -15,   15,      0

;MAP based acceleration enrichment
      maeBins         = array,  U08,      83, [ 4],   "kpa/s",    10.0,   0.0,  0.00,   2550.0,      0
      maeRates        = array,  U08,      87, [ 4],   "%",        1.0,    0.0,  0.00, 255.0,      0 ; 4 bytes

      batVoltCorrect  = scalar, S08,      91, "v",          0.1,  0.0,    -2,     2,        1 ;Battery reading calibration value. Note: Signed value

;Baro fuel correction
      baroFuelBins    = array,  U08,      92, [8],    "kPa",  1.0,    0,  70, 120,        0 ; Bins for the Baro correction curve
      baroFuelValues  = array,  U08,     100, [8],     "%",   1.0,    0,  0,  255,        0 ; % Values for same

;Idle timing advance
      idleAdvBins     = array,  U08,      108, [6],    "RPM",    10.0,      -50,       -500,     500,         0
      idleAdvValues   = array,  U08,      114, [6],    "deg",     1.0,      -15,        -15,      50,         0

      engineProtectMaxRPM   = scalar, U08,  120,         "rpm",      100,    0.0, 100, 25500,  0

      vvt2CL0DutyAng  = scalar, S16,      121,         "deg",    1.0,   0.0,  -360.0,  360.0,      0 ; * (  2 bytes)
      vvt2PWMdir      = bits,   U08,      123, [0:0],  "Advance", "Retard"
      inj4CylPairing  = bits,   U08,      123, [1:2],  "1+3 & 2+4", "1+4 & 2+3", "INVALID", "INVALID" 
      unusedBits4_123 = bits,   U08,      123, [3:7]
      ANGLEFILTER_VVT = scalar, U08,      124, "%",          1.0,  0.0,   0,     100,    0
      FILTER_FLEX     = scalar, U08,      125, "%",          1.0,  0.0,   0,     240,    0

      #if CELSIUS
      vvtMinClt       = scalar,  U08,      126, "C",        1.0,    -40,    -40,    215,      0     
      #else
      vvtMinClt       = scalar,  U08,      126, "F",        1.8,    -22.23,    -40,    215,      0
      #endif
      vvtDelay        = scalar,  U08,      127, "S",        5.0,  0.0,   0,     1275,    0

;--------------------------------------------------

;Start AFR page
;--------------------------------------------------
page = 5
#if LAMBDA
      afrTable    = array,  U08,     0,[16x16], "Lambda",  { 0.1 / stoich },   0.0000,  0.00,    2.00,      3
#else
      afrTable    = array,  U08,     0,[16x16],    "AFR",      0.1,       0.0,   7,   25.5,      1
#endif

      rpmBinsAFR  = array,  U08,   256,[   16],    "RPM",   100.0,     0.0,   100,   25500,      0
      loadBinsAFR  = array,  U08,   272,[   16],    { bitStringValue(algorithmUnits ,  afrLoadSource) },        afrLoadRes,      0.0,   0.0,   {afrLoadMax},      afrDecimalRes

;--------------------------------------------------
;Start page 6
; Page 6 is all settings associated with O2/AFR
;--------------------------------------------------
page = 6
      egoAlgorithm            = bits  , U08,       0,      [0:1], "Simple", "INVALID", "PID", "No correction" ; * (  1 byte)
      egoType                 = bits  , U08,       0,      [2:3], "Disabled", "Narrow Band", "Wide Band", "INVALID"                  ; egoOption
      boostEnabled            = bits,   U08,       0,      [4:4], "Off", "On"
      vvtEnabled              = bits,   U08,       0,      [5:5], "Off", "On"
      engineProtectType       = bits,   U08,       0,      [6:7], "Off", "Spark Only", "Fuel Only","Both"

      egoKP                   = scalar, U08,       1,             "%",        1.0,   0.0,  0.0,  200.0,      0 ; * (  1 byte)
      egoKI                   = scalar, U08,       2,             "%",        1.0,   0.0,  0.0,  200.0,      0 ; * (  1 byte)
      egoKD                   = scalar, U08,       3,             "%",        1.0,   0.0,  0.0,  200.0,      0 ; * (  1 byte)
  #if CELSIUS
      egoTemp                 = scalar, U08,        4,             "C",        1.0, -40,  -40,  102.0,      0
  #else
      egoTemp                 = scalar, U08,        4,             "F",       1.8,   -22.23,  -40,  215.0,      0
  #endif
      egoCount                = scalar, U08,       5,             "",         4.0,    0.0,  4.0,  255.0,      0 ; * (  1 byte)
      vvtMode                 = bits,   U08,       6, [0:1],      "On/Off", "Open Loop", "Closed loop", "INVALID"
      vvtLoadSource           = bits,   U08,       6, [2:2],      "MAP", "TPS"
      boostLoadSource         = bits,   U08,       6, [3:3],      "MAP", "TPS"
      vvtPWMdir               = bits,   U08,       6, [4:4],      "Advance", "Retard"
      vvtCLUseHold            = bits,   U08,       6, [5:5],      "No", "Yes"
      vvtCLAlterFuelTiming    = bits,   U08,       6, [6:6],      "No", "Yes"
      boostCutEnabled         = bits,   U08,       6, [7:7],      "Off", "On"
      egoLimit                = scalar, U08,       7,             "",         1,      0,    0,    16,         0
      ego_min                 = scalar, U08,       8,             "AFR",      0.1,    0.0,  7,    25,         1
      ego_max                 = scalar, U08,       9,             "AFR",      0.1,    0.0,  7,    25,         1
      ego_sdelay  = scalar, U08,      10,             "sec",      1,      0,    0,    120,        0
      egoRPM      = scalar, U08,      11,             "rpm",      100,    0.0,  100,  25500,      0
      egoTPSMax   = scalar, U08,      12,             "%",        0.5,      0,    0,  100.0,      1
      vvt1Pin      = bits  , U08,      13, [0:5],      "Board Default", "INVALID", "INVALID", "3", "4", "5", "6", "7", "8", "9", "10", "11", "12", "13", "14", "15", "16", "17", "18", "19", "20", "21", "22", "23", "24", "25", "26", "27", "28", "29", "30", "31", "32", "33", "34", "35", "36", "37", "38", "39", "40", "41", "42", "43", "44", "45", "46", "47", "48", "49", "50", "51", "52", "53", "INVALID", "INVALID", "INVALID", "INVALID", "INVALID", "INVALID", "INVALID", "INVALID", "INVALID", "INVALID"
      useExtBaro  =   bits, U08,      13, [6:6],      "No", "Yes"
      boostMode   =   bits, U08,      13, [7:7],      "Simple", "Full"
      boostPin    =   bits, U08,      14, [0:5],      "Board Default", "INVALID", "INVALID", "3", "4", "5", "6", "7", "8", "9", "10", "11", "12", "13", "14", "15", "16", "17", "18", "19", "20", "21", "22", "23", "24", "25", "26", "27", "28", "29", "30", "31", "32", "33", "34", "35", "36", "37", "38", "39", "40", "41", "42", "43", "44", "45", "46", "47", "48", "49", "50", "51", "52", "53", "INVALID", "INVALID", "INVALID", "INVALID", "INVALID", "INVALID", "INVALID", "INVALID", "INVALID", "INVALID"
      afrLoadSource  =   bits, U08,      14, [6:6],      "MAP", "TPS"
      useEMAP     =   bits, U08,      14, [7:7],      "No", "Yes"
      brvBins     = array,  U08,      15, [6],        "V",        0.1,    0,    6,    24,         1 ; Bins for the battery reference voltage
      injBatRates = array,  U08,      21, [6],        "%",        1,      0,    0,    255,        0 ;Values for injector pulsewidth vs voltage
  #if CELSIUS
      airDenBins  = array,  U08,      27, [9],        "C",        1.0,    -40,  -40,  215,        0 ; Bins for the air density correction curve
  #else
      airDenBins  = array,  U08,      27, [9],        "F",        1.8,    -22.23,  -40,  215,        0 ; Bins for the air density correction curve
  #endif
      airDenRates = array,  U08,      36, [9],        "%",        1.0,    0.0,  0,    255,        0 ; Values for the air density correction curve

; PWM Frequencies
      boostFreq   = scalar, U08,      45,             "Hz",       2.0,    0.0,  10,   511,        0
      vvtFreq     = scalar, U08,      46,             "Hz",       2.0,    0.0,  10,   511,        0
      idleFreq    = scalar, U08,      47,             "Hz",       2.0,    0.0,  10,   511,        0

; Launch Control
      launchPin   = bits  , U08,      48, [0:5],      "Board Default", "INVALID", "INVALID", "3", "4", "5", "6", "7", "8", "9", "10", "11", "12", "13", "14", "15", "16", "17", "18", "19", "20", "21", "22", "23", "24", "25", "26", "27", "28", "29", "30", "31", "32", "33", "34", "35", "36", "37", "38", "39", "40", "41", "42", "43", "44", "45", "46", "47", "48", "49", "50", "51", "52", "53", "INVALID", "INVALID", "INVALID", "INVALID", "INVALID", "INVALID", "INVALID", "INVALID", "INVALID", "INVALID"
      launchEnable= bits,   U08,      48, [6:6],      "No",        "Yes"
      launchHiLo  = bits,   U08,      48, [7:7],    "LOW",        "HIGH"

      lnchSoftLim = scalar, U08,      49,             "rpm",      100,    0.0,    100, 25500, 0
      lnchRetard  = scalar, S08,      50,             "deg",      1.0,    0.0,    -30,   40,   0
      lnchHardLim = scalar, U08,      51,             "rpm",      100,    0.0,    100, 25500,  0
      lnchFuelAdd = scalar, U08,      52,             "%",        1.0,    0.0,    0.0,   80,   0

      idleKP       = scalar, U08,     53,             "%",        0.03125,   0.0,  0.0,  7.96,      2 ; * (  1 byte)
      idleKI       = scalar, U08,     54,             "%",        0.03125,   0.0,  0.0,  7.96,      2 ; * (  1 byte)
      idleKD       = scalar, U08,     55,             "%",        0.00781,   0.0,  0.0,  1.99,      3 ; * (  1 byte)
      boostLimit   = scalar, U08,     56,             "kPa",      2.0,   0.0,  0.0,  511.0,      0
      boostKP      = scalar, U08,     57,             "%",        1.0,   0.0,  0.0,  200.0,      0 ; * (  1 byte)
      boostKI      = scalar, U08,     58,             "%",        1.0,   0.0,  0.0,  200.0,      0 ; * (  1 byte)
      boostKD      = scalar, U08,     59,             "%",        1.0,   0.0,  0.0,  200.0,      0 ; * (  1 byte)

      lnchPullRes  =   bits, U08,      60,        [0:0],      "Float"  , "Pullup"
      iacPWMrun    =   bits, U08,      60,        [1:1],      "No",        "Yes"
      fuelTrimEnabled= bits, U08,      60,        [2:2],      "No",        "Yes"
      flatSEnable  =   bits, U08,      60,        [3:3],      "No",        "Yes"
; Baro Sensor pin
      baroPin      =   bits, U08,      60,        [4:7],      "A0", "A1", "A2", "A3", "A4", "A5", "A6", "A7", "A8", "A9", "A10", "A11", "A12", "A13", "A14", "A15"

; Flat shift
      flatSSoftWin = scalar, U08,      61,             "rpm",      100,    0.0,  100, 25500,  0
      flatSRetard  = scalar, S08,      62,             "deg",      1.0,    0.0,-30.0,   80,   0
      flatSArm     = scalar, U08,      63,             "rpm",      100,    0.0,  100, 25500,  0

      iacCLValues  = array, U08,       64, [10],        "RPM",    10.0,  0.0,      0,  2550,     0
      iacOLStepVal = array, U08,       74, [10],       "Steps",      3,    0,      0,    765,    0
      iacOLPWMVal  = array, U08,       84, [10],       "Duty %",   1.0,    0,      0,      100,    0
  #if CELSIUS
      iacBins      = array, U08,       94, [10],       "C",        1.0,    -40,    -40,    215,      0
  #else
      iacBins      = array, U08,       94, [10],       "F",        1.8,    -22.23,    -40,    215,      0
  #endif
      iacCrankSteps= array, U08,      104, [4],        "Steps",      3,    0,    0,    765,    0
      iacCrankDuty = array, U08,      108, [4],        "Duty %",   1.0,    0,  0,  100,    0
  #if CELSIUS
      iacCrankBins = array, U08,      112, [4],        "C",        1.0,    -40,    -40,    215,      0
  #else
      iacCrankBins = array, U08,      112, [4],        "F",        1.8,    -22.23,    -40,    215,      0
  #endif

      iacAlgorithm = bits , U08,      116, [0:2],      "None", "On/Off", "PWM Open loop", "PWM Closed loop", "Stepper Open Loop", "Stepper Closed Loop", "PWM Closed+Open loop", "Stepper Closed+Open loop"
      iacStepTime  = bits , U08,      116, [3:5],      "INVALID","1", "2", "3", "4", "5", "6","INVALID"
      iacChannels  = bits,  U08,      116, [6:6],      "1", "2"
      iacPWMdir    = bits , U08,      116, [7:7],      "Normal", "Reverse"

  #if CELSIUS
      iacFastTemp  = scalar, U08,     117,             "C",        1.0,    -40,    -40,    215,      0
  #else
      iacFastTemp  = scalar, U08,     117,             "F",        1.8,    -22.23,    -40,    215,      0
  #endif

      iacStepHome  = scalar, U08,     118,             "Steps",         3,    0,    0, 765,   0
      iacStepHyster= scalar, U08,     119,             "Steps",         1,  0,  1.0,  10,   0

      ; Begin fan control variables
      fanInv       = bits,   U08,     120, [0:0], "No",        "Yes"
      fanUnused    = bits,   U08,     120, [1:1], "Off",       "On/Off"
      fanPin       = bits,   U08,     120, [2:7], "Board Default", "INVALID", "INVALID", "3", "4", "5", "6", "7", "8", "9", "10", "11", "12", "13", "14", "15", "16", "17", "18", "19", "20", "21", "22", "23", "24", "25", "26", "27", "28", "29", "30", "31", "32", "33", "34", "35", "36", "37", "38", "39", "40", "41", "42", "43", "44", "45", "46", "47", "48", "49", "50", "51", "52", "53", "INVALID", "A8", "A9", "A10", "A11", "A12", "A13", "A14", "A15", "INVALID"
  #if CELSIUS
      fanSP        = scalar, U08,     121,        "C",        1.0,       -40,     -40,     215.0,    0
      fanHyster    = scalar, U08,     122,        "C",        1.0,       0.0,  0.0,     40,    0
  #else
      fanSP        = scalar, U08,     121,        "F",        1.8,       -22.23,  -40,     215.0,    0
      fanHyster    = scalar, U08,     122,        "F",        1.0,       0.0,  0.0,     40,    0
  #endif
      fanFreq      = scalar, U08 ,    123,        "Hz",        2.0,        0.0,    10,     511,       0
  #if CELSIUS
      fanPWMBins = array, U08,      124, [4],        "C",        1.0,    -40,    -40,    215,      0
  #else
      fanPWMBins = array, U08,      124, [4],        "F",        1.8,    -22.23,    -40,    215,      0
  #endif

;--------------------------------------------------
;Boost and vvt maps (Page 7)
;--------------------------------------------------
page = 7
      boostTable    = array,  U08,    0,[8x8],    { bitStringValue( boostTableLabels, boostType ) },        2.0,        0.0,   0,       {boostTableLimit},      0
      rpmBinsBoost  = array,  U08,    64,[  8],   "RPM",      100.0,      0.0,   100,     25500,      0
      loadBinsBoost  = array,  U08,    72,[  8],   { bitStringValue(algorithmUnits ,  boostLoadSource) },      boostLoadRes,        0.0,   0.0,     {boostLoadMax},      boostDecimalRes
      vvtTable      = array,  U08,    80,[8x8],    "%",        0.5,        0.0,   0,       100,      1
      rpmBinsVVT    = array,  U08,    144,[  8],   "RPM",      100.0,      0.0,   100,     25500,      0
      loadBinsVVT   = array,  U08,    152,[  8],   { bitStringValue(algorithmUnits ,  vvtLoadSource) },  vvtLoadRes,        0.0,   0.0,     {vvtLoadMax},      vvtDecimalRes
;Fuel staging Table
      stagingTable  = array,  U08,    160, [8x8], "%",          1.0,      0.0,   0.0,   100.0,      0
      rpmBinsStaging= array,  U08,    224, [  8], "RPM",      100.0,      0.0,   100.0, 25500.0,      0
      loadBinsStaging= array,  U08,    232, [  8], { bitStringValue(algorithmUnits ,  algorithm) },   fuelLoadRes,      0.0,   0.0,   {fuelLoadMax},      fuelDecimalRes

;--------------------------------------------------
;Sequential fuel trim tables (Page 8)
;--------------------------------------------------
page = 8
      fuelTrim1Table      = array,  U08,     0,[6x6],     "%",    1.0,    -128,   -50,    50,        0
      fuelTrim1rpmBins    = array,  U08,    36,[  6],     "RPM",  100.0,  0.0,   0,     25500,      0
      fuelTrim1loadBins   = array,  U08,    42,[  6],     { bitStringValue(algorithmUnits ,  algorithm) }, fuelLoadRes,      0.0,   0.0,   {fuelLoadMax},      fuelDecimalRes

      fuelTrim2Table      = array,  U08,    48,[6x6],     "%",    1.0,    -128,   -50,    50,         0
      fuelTrim2rpmBins    = array,  U08,    84,[  6],     "RPM",  100.0,  0.0,   0,     25500,      0
      fuelTrim2loadBins   = array,  U08,    90,[  6],     { bitStringValue(algorithmUnits ,  algorithm) }, fuelLoadRes,      0.0,   0.0,   {fuelLoadMax},      fuelDecimalRes

      fuelTrim3Table      = array,  U08,    96,[6x6],     "%",    1.0,    -128,  -50,     50,         0
      fuelTrim3rpmBins    = array,  U08,   132,[  6],     "RPM",  100.0,  0.0,   0,     25500,      0
      fuelTrim3loadBins   = array,  U08,   138,[  6],     { bitStringValue(algorithmUnits ,  algorithm) }, fuelLoadRes,      0.0,   0.0,   {fuelLoadMax},      fuelDecimalRes

      fuelTrim4Table      = array,  U08,   144,[6x6],     "%",    1.0,    -128,  -50,     50,         0
      fuelTrim4rpmBins    = array,  U08,   180,[  6],     "RPM",  100.0,  0.0,   0,     25500,      0
      fuelTrim4loadBins   = array,  U08,   186,[  6],     { bitStringValue(algorithmUnits ,  algorithm) }, fuelLoadRes,      0.0,   0.0,   {fuelLoadMax},      fuelDecimalRes

      fuelTrim5Table      = array,  U08,   192,[6x6],     "%",    1.0,    -128,   -50,    50,        0
      fuelTrim5rpmBins    = array,  U08,   228,[  6],     "RPM",  100.0,  0.0,   0,     25500,      0
      fuelTrim5loadBins   = array,  U08,   234,[  6],     { bitStringValue(algorithmUnits ,  algorithm) }, fuelLoadRes,      0.0,   0.0,   {fuelLoadMax},      fuelDecimalRes

      fuelTrim6Table      = array,  U08,   240,[6x6],     "%",    1.0,    -128,   -50,    50,         0
      fuelTrim6rpmBins    = array,  U08,   276,[  6],     "RPM",  100.0,  0.0,   0,     25500,      0
      fuelTrim6loadBins   = array,  U08,   282,[  6],     { bitStringValue(algorithmUnits ,  algorithm) }, fuelLoadRes,      0.0,   0.0,   {fuelLoadMax},      fuelDecimalRes

      fuelTrim7Table      = array,  U08,   288,[6x6],     "%",    1.0,    -128,  -50,     50,         0
      fuelTrim7rpmBins    = array,  U08,   324,[  6],     "RPM",  100.0,  0.0,   0,     25500,      0
      fuelTrim7loadBins   = array,  U08,   330,[  6],     { bitStringValue(algorithmUnits ,  algorithm) }, fuelLoadRes,      0.0,   0.0,   {fuelLoadMax},      fuelDecimalRes

      fuelTrim8Table      = array,  U08,   336,[6x6],     "%",    1.0,    -128,  -50,     50,         0
      fuelTrim8rpmBins    = array,  U08,   372,[  6],     "RPM",  100.0,  0.0,   0,     25500,      0
      fuelTrim8loadBins   = array,  U08,   378,[  6],     { bitStringValue(algorithmUnits ,  algorithm) }, fuelLoadRes,      0.0,   0.0,   {fuelLoadMax},      fuelDecimalRes

;--------------------------------------------------
;CANBUS control and Axillary IO(Page 9)
;--------------------------------------------------
page = 9
      enable_secondarySerial    = bits,   U08,     0, [0:0], "Disable", "Enable"
      intcan_available          = bits,   U08,     0, [1:1], "Disable", "Enable"
      enable_intcan             = bits,   U08,     0, [2:2], "Disable", "Enable"
    
      caninput_sel0a            = bits,   U08,     1, [0:1], "Off", "INVALID", "Analog_local", "Digital_local"
      caninput_sel0b            = bits,   U08,     1, [2:3], "Off", "External Source", "Analog_local", "Digital_local"
      caninput_sel0extsourcea   = bits,   U08,     1, [5:5], "Via Secondary Serial", "INVALID"
      caninput_sel0extsourceb   = bits,   U08,     1, [6:6], "Via Secondary Serial", "Via Internal CAN"        
      caninput_sel0extsourcec   = bits,   U08,     1, [7:7], "INVALID", "Via Internal CAN"

      caninput_sel1a            = bits,   U08,     2, [0:1], "Off", "INVALID", "Analog_local", "Digital_local"
      caninput_sel1b            = bits,   U08,     2, [2:3], "Off", "External Source", "Analog_local", "Digital_local"
      caninput_sel1extsourcea   = bits,   U08,     2, [5:5], "Via Secondary Serial", "INVALID"
      caninput_sel1extsourceb   = bits,   U08,     2, [6:6], "Via Secondary Serial", "Via Internal CAN"       
      caninput_sel1extsourcec   = bits,   U08,     2, [7:7], "INVALID", "Via Internal CAN"    

      caninput_sel2a            = bits,   U08,     3, [0:1], "Off", "INVALID", "Analog_local", "Digital_local"
      caninput_sel2b            = bits,   U08,     3, [2:3], "Off", "External Source", "Analog_local", "Digital_local"
      caninput_sel2extsourcea   = bits,   U08,     3, [5:5], "Via Secondary Serial", "INVALID"
      caninput_sel2extsourceb   = bits,   U08,     3, [6:6], "Via Secondary Serial", "Via Internal CAN"
      caninput_sel2extsourcec   = bits,   U08,     3, [7:7], "INVALID", "Via Internal CAN"    

      caninput_sel3a            = bits,   U08,     4, [0:1], "Off", "INVALID", "Analog_local", "Digital_local"
      caninput_sel3b            = bits,   U08,     4, [2:3], "Off", "External Source", "Analog_local", "Digital_local"
      caninput_sel3extsourcea   = bits,   U08,     4, [5:5], "Via Secondary Serial", "INVALID"
      caninput_sel3extsourceb   = bits,   U08,     4, [6:6], "Via Secondary Serial", "Via Internal CAN"
      caninput_sel3extsourcec   = bits,   U08,     4, [7:7], "INVALID", "Via Internal CAN"    

      caninput_sel4a            = bits,   U08,     5, [0:1], "Off", "INVALID", "Analog_local", "Digital_local"
      caninput_sel4b            = bits,   U08,     5, [2:3], "Off", "External Source", "Analog_local", "Digital_local"
      caninput_sel4extsourcea   = bits,   U08,     5, [5:5], "Via Secondary Serial", "INVALID"
      caninput_sel4extsourceb   = bits,   U08,     5, [6:6], "Via Secondary Serial", "Via Internal CAN"
      caninput_sel4extsourcec   = bits,   U08,     5, [7:7], "INVALID", "Via Internal CAN"    

      caninput_sel5a            = bits,   U08,     6, [0:1], "Off", "INVALID", "Analog_local", "Digital_local"
      caninput_sel5b            = bits,   U08,     6, [2:3], "Off", "External Source", "Analog_local", "Digital_local"
      caninput_sel5extsourcea   = bits,   U08,     6, [5:5], "Via Secondary Serial", "INVALID"
      caninput_sel5extsourceb   = bits,   U08,     6, [6:6], "Via Secondary Serial", "Via Internal CAN"
      caninput_sel5extsourcec   = bits,   U08,     6, [7:7], "INVALID", "Via Internal CAN"        

      caninput_sel6a            = bits,   U08,     7, [0:1], "Off", "INVALID", "Analog_local", "Digital_local"
      caninput_sel6b            = bits,   U08,     7, [2:3], "Off", "External Source", "Analog_local", "Digital_local"
      caninput_sel6extsourcea   = bits,   U08,     7, [5:5], "Via Secondary Serial", "INVALID"
      caninput_sel6extsourceb   = bits,   U08,     7, [6:6], "Via Secondary Serial", "Via Internal CAN"
      caninput_sel6extsourcec   = bits,   U08,     7, [7:7], "INVALID", "Via Internal CAN"    

      caninput_sel7a            = bits,   U08,     8, [0:1], "Off", "INVALID", "Analog_local", "Digital_local"
      caninput_sel7b            = bits,   U08,     8, [2:3], "Off", "External Source", "Analog_local", "Digital_local"
      caninput_sel7extsourcea   = bits,   U08,     8, [5:5], "Via Secondary Serial", "INVALID"
      caninput_sel7extsourceb   = bits,   U08,     8, [6:6], "Via Secondary Serial", "Via Internal CAN"
      caninput_sel7extsourcec   = bits,   U08,     8, [7:7], "INVALID", "Via Internal CAN"    

      caninput_sel8a            = bits,   U08,     9, [0:1], "Off", "INVALID", "Analog_local", "Digital_local"
      caninput_sel8b            = bits,   U08,     9, [2:3], "Off", "External Source", "Analog_local", "Digital_local"
      caninput_sel8extsourcea   = bits,   U08,     9, [5:5], "Via Secondary Serial", "INVALID"
      caninput_sel8extsourceb   = bits,   U08,     9, [6:6], "Via Secondary Serial", "Via Internal CAN"
      caninput_sel8extsourcec   = bits,   U08,     9, [7:7], "INVALID", "Via Internal CAN"    

      caninput_sel9a            = bits,   U08,     10, [0:1], "Off", "INVALID", "Analog_local", "Digital_local"
      caninput_sel9b            = bits,   U08,     10, [2:3], "Off", "External Source", "Analog_local", "Digital_local"
      caninput_sel9extsourcea   = bits,   U08,     10, [5:5], "Via Secondary Serial", "INVALID"
      caninput_sel9extsourceb   = bits,   U08,     10, [6:6], "Via Secondary Serial", "Via Internal CAN"
      caninput_sel9extsourcec   = bits,   U08,     10, [7:7], "INVALID", "Via Internal CAN"    
  
      caninput_sel10a           = bits,   U08,     11, [0:1], "Off", "INVALID", "Analog_local", "Digital_local"
      caninput_sel10b           = bits,   U08,     11, [2:3], "Off", "External Source", "Analog_local", "Digital_local"
      caninput_sel10extsourcea  = bits,   U08,     11, [5:5], "Via Secondary Serial", "INVALID"
      caninput_sel10extsourceb  = bits,   U08,     11, [6:6], "Via Secondary Serial", "Via Internal CAN"
      caninput_sel10extsourcec  = bits,   U08,     11, [7:7], "INVALID", "Via Internal CAN"    

      caninput_sel11a           = bits,   U08,     12, [0:1], "Off", "INVALID", "Analog_local", "Digital_local"
      caninput_sel11b           = bits,   U08,     12, [2:3], "Off", "External Source", "Analog_local", "Digital_local"
      caninput_sel11extsourcea  = bits,   U08,     12, [5:5], "Via Secondary Serial", "INVALID"
      caninput_sel11extsourceb  = bits,   U08,     12, [6:6], "Via Secondary Serial", "Via Internal CAN"
      caninput_sel11extsourcec  = bits,   U08,     12, [7:7], "INVALID", "Via Internal CAN"    

      caninput_sel12a           = bits,   U08,     13, [0:1], "Off", "INVALID", "Analog_local", "Digital_local"
      caninput_sel12b           = bits,   U08,     13, [2:3], "Off", "External Source", "Analog_local", "Digital_local"
      caninput_sel12extsourcea  = bits,   U08,     13, [5:5], "Via Secondary Serial", "INVALID"
      caninput_sel12extsourceb  = bits,   U08,     13, [6:6], "Via Secondary Serial", "Via Internal CAN"
      caninput_sel12extsourcec  = bits,   U08,     13, [7:7], "INVALID", "Via Internal CAN"    

      caninput_sel13a           = bits,   U08,     14, [0:1], "Off", "INVALID", "Analog_local", "Digital_local"
      caninput_sel13b           = bits,   U08,     14, [2:3], "Off", "External Source", "Analog_local", "Digital_local"
      caninput_sel13extsourcea  = bits,   U08,     14, [5:5], "Via Secondary Serial", "INVALID"
      caninput_sel13extsourceb  = bits,   U08,     14, [6:6], "Via Secondary Serial", "Via Internal CAN"
      caninput_sel13extsourcec  = bits,   U08,     14, [7:7], "INVALID", "Via Internal CAN"    

      caninput_sel14a           = bits,   U08,     15, [0:1], "Off", "INVALID", "Analog_local", "Digital_local"
      caninput_sel14b           = bits,   U08,     15, [2:3], "Off", "External Source", "Analog_local", "Digital_local"
      caninput_sel14extsourcea  = bits,   U08,     15, [5:5], "Via Secondary Serial", "INVALID"
      caninput_sel14extsourceb  = bits,   U08,     15, [6:6], "Via Secondary Serial", "Via Internal CAN"
      caninput_sel14extsourcec  = bits,   U08,     15, [7:7], "INVALID", "Via Internal CAN"    

      caninput_sel15a           = bits,   U08,     16, [0:1], "Off", "INVALID", "Analog_local", "Digital_local"
      caninput_sel15b           = bits,   U08,     16, [2:3], "Off", "External Source", "Analog_local", "Digital_local"
      caninput_sel15extsourcea  = bits,   U08,     16, [5:5], "Via Secondary Serial", "INVALID"
      caninput_sel15extsourceb  = bits,   U08,     16, [6:6], "Via Secondary Serial", "Via Internal CAN"
      caninput_sel15extsourcec  = bits,   U08,     16, [7:7], "INVALID", "Via Internal CAN"    
          
      caninput_source_can_address0 = bits,   U16,     17,         [0:10], $CAN_ADDRESS_HEX
      caninput_source_can_address1 = bits,   U16,     19,         [0:10], $CAN_ADDRESS_HEX
      caninput_source_can_address2 = bits,   U16,     21,         [0:10], $CAN_ADDRESS_HEX
      caninput_source_can_address3 = bits,   U16,     23,         [0:10], $CAN_ADDRESS_HEX
      caninput_source_can_address4 = bits,   U16,     25,         [0:10], $CAN_ADDRESS_HEX
      caninput_source_can_address5 = bits,   U16,     27,         [0:10], $CAN_ADDRESS_HEX
      caninput_source_can_address6 = bits,   U16,     29,         [0:10], $CAN_ADDRESS_HEX
      caninput_source_can_address7 = bits,   U16,     31,         [0:10], $CAN_ADDRESS_HEX
      caninput_source_can_address8 = bits,   U16,     33,         [0:10], $CAN_ADDRESS_HEX
      caninput_source_can_address9 = bits,   U16,     35,         [0:10], $CAN_ADDRESS_HEX
      caninput_source_can_address10 = bits,  U16,     37,         [0:10], $CAN_ADDRESS_HEX
      caninput_source_can_address11 = bits,  U16,     39,         [0:10], $CAN_ADDRESS_HEX
      caninput_source_can_address12 = bits,  U16,     41,         [0:10], $CAN_ADDRESS_HEX
      caninput_source_can_address13 = bits,  U16,     43,         [0:10], $CAN_ADDRESS_HEX
      caninput_source_can_address14 = bits,  U16,     45,         [0:10], $CAN_ADDRESS_HEX
      caninput_source_can_address15 = bits,  U16,     47,         [0:10], $CAN_ADDRESS_HEX

      caninput_source_start_byte0 = bits,   U08,     49, [0:2], "0", "1", "2", "3", "4", "5", "6", "7"
      caninput_source_start_byte1 = bits,   U08,     50, [0:2], "0", "1", "2", "3", "4", "5", "6", "7"
      caninput_source_start_byte2 = bits,   U08,     51, [0:2], "0", "1", "2", "3", "4", "5", "6", "7"
      caninput_source_start_byte3 = bits,   U08,     52, [0:2], "0", "1", "2", "3", "4", "5", "6", "7"
      caninput_source_start_byte4 = bits,   U08,     53, [0:2], "0", "1", "2", "3", "4", "5", "6", "7"
      caninput_source_start_byte5 = bits,   U08,     54, [0:2], "0", "1", "2", "3", "4", "5", "6", "7"
      caninput_source_start_byte6 = bits,   U08,     55, [0:2], "0", "1", "2", "3", "4", "5", "6", "7"
      caninput_source_start_byte7 = bits,   U08,     56, [0:2], "0", "1", "2", "3", "4", "5", "6", "7"
      caninput_source_start_byte8 = bits,   U08,     57, [0:2], "0", "1", "2", "3", "4", "5", "6", "7"
      caninput_source_start_byte9 = bits,   U08,     58, [0:2], "0", "1", "2", "3", "4", "5", "6", "7"
      caninput_source_start_byte10 = bits,   U08,     59, [0:2], "0", "1", "2", "3", "4", "5", "6", "7"
      caninput_source_start_byte11 = bits,   U08,     60, [0:2], "0", "1", "2", "3", "4", "5", "6", "7"
      caninput_source_start_byte12 = bits,   U08,     61, [0:2], "0", "1", "2", "3", "4", "5", "6", "7"
      caninput_source_start_byte13 = bits,   U08,     62, [0:2], "0", "1", "2", "3", "4", "5", "6", "7"
      caninput_source_start_byte14 = bits,   U08,     63, [0:2], "0", "1", "2", "3", "4", "5", "6", "7"
      caninput_source_start_byte15 = bits,   U08,     64, [0:2], "0", "1", "2", "3", "4", "5", "6", "7"

      caninput_source_num_bytes0 = bits,    U16,     65, [0:0], "1", "2"
      caninput_source_num_bytes1 = bits,    U16,     65, [1:1], "1", "2"
      caninput_source_num_bytes2 = bits,    U16,     65, [2:2], "1", "2"
      caninput_source_num_bytes3 = bits,    U16,     65, [3:3], "1", "2"
      caninput_source_num_bytes4 = bits,    U16,     65, [4:4], "1", "2"
      caninput_source_num_bytes5 = bits,    U16,     65, [5:5], "1", "2"
      caninput_source_num_bytes6 = bits,    U16,     65, [6:6], "1", "2"
      caninput_source_num_bytes7 = bits,    U16,     65, [7:7], "1", "2"
      caninput_source_num_bytes8 = bits,    U16,     65, [8:8], "1", "2"
      caninput_source_num_bytes9 = bits,    U16,     65, [9:9], "1", "2"
      caninput_source_num_bytes10 = bits,   U16,     65, [10:10], "1", "2"
      caninput_source_num_bytes11 = bits,   U16,     65, [11:11], "1", "2"
      caninput_source_num_bytes12 = bits,   U16,     65, [12:12], "1", "2"
      caninput_source_num_bytes13 = bits,   U16,     65, [13:13], "1", "2"
      caninput_source_num_bytes14 = bits,   U16,     65, [14:14], "1", "2"
      caninput_source_num_bytes15 = bits,   U16,     65, [15:15], "1", "2"

      unused10_67         = scalar, U08,     67,        "",       1, 0, 0, 255, 0
      unused10_68         = scalar, U08,     68,        "",       1, 0, 0, 255, 0
  
      enable_intcandata_out  = bits,   U08,     69, [0:0], "Off", "On"
      canoutput_sel0       = bits,   U08,    70, [0:0], "Off", "On"
      canoutput_sel1       = bits,   U08,    71, [0:0], "Off", "On"
      canoutput_sel2       = bits,   U08,    72, [0:0], "Off", "On"
      canoutput_sel3       = bits,   U08,    73, [0:0], "Off", "On"
      canoutput_sel4       = bits,   U08,    74, [0:0], "Off", "On"
      canoutput_sel5       = bits,   U08,    75, [0:0], "Off", "On"
      canoutput_sel6       = bits,   U08,    76, [0:0], "Off", "On"
      canoutput_sel7       = bits,   U08,    77, [0:0], "Off", "On"
      canoutput_param_group  = array ,  U16,   78,      [  8],  "",    1, 0, 0, 65535, 0
      canoutput_param_start_byte0 = bits,   U08,     94, [0:2], "0", "1", "2", "3", "4", "5", "6", "7"
      canoutput_param_start_byte1 = bits,   U08,     95, [0:2], "0", "1", "2", "3", "4", "5", "6", "7"
      canoutput_param_start_byte2 = bits,   U08,     96, [0:2], "0", "1", "2", "3", "4", "5", "6", "7"
      canoutput_param_start_byte3 = bits,   U08,     97, [0:2], "0", "1", "2", "3", "4", "5", "6", "7"
      canoutput_param_start_byte4 = bits,   U08,     98, [0:2], "0", "1", "2", "3", "4", "5", "6", "7"
      canoutput_param_start_byte5 = bits,   U08,     99, [0:2], "0", "1", "2", "3", "4", "5", "6", "7"
      canoutput_param_start_byte6 = bits,   U08,     100, [0:2], "0", "1", "2", "3", "4", "5", "6", "7"
      canoutput_param_start_byte7 = bits,   U08,     101, [0:2], "0", "1", "2", "3", "4", "5", "6", "7"
      canoutput_param_num_bytes0 = bits,   U08,     102, [0:1], "INVALID", "1", "2", "INVALID"
      canoutput_param_num_bytes1 = bits,   U08,     103, [0:1], "INVALID", "1", "2", "INVALID"
      canoutput_param_num_bytes2 = bits,   U08,     104, [0:1], "INVALID", "1", "2", "INVALID"
      canoutput_param_num_bytes3 = bits,   U08,     105, [0:1], "INVALID", "1", "2", "INVALID"
      canoutput_param_num_bytes4 = bits,   U08,     106, [0:1], "INVALID", "1", "2", "INVALID"
      canoutput_param_num_bytes5 = bits,   U08,     107, [0:1], "INVALID", "1", "2", "INVALID"
      canoutput_param_num_bytes6 = bits,   U08,     108, [0:1], "INVALID", "1", "2", "INVALID"
      canoutput_param_num_bytes7 = bits,   U08,     109, [0:1], "INVALID", "1", "2", "INVALID"

      unused10_110         = scalar, U08,     110,        "",       1, 0, 0, 255, 0
      unused10_111         = scalar, U08,     111,        "",       1, 0, 0, 255, 0
      unused10_112         = scalar, U08,     112,        "",       1, 0, 0, 255, 0
      unused10_113         = scalar, U08,     113,        "",       1, 0, 0, 255, 0

      speeduino_tsCanId     = bits,   U08,    114,     [0:3],  $tsCanId_list
      true_address           = bits,   U16,     115,     [0:10], $CAN_ADDRESS_HEX
      realtime_base_address  = bits,   U16,     117,     [0:10], $CAN_ADDRESS_HEX
      obd_address            = bits,   U16,     119,       [0:10], $CAN_ADDRESS_HEX

      Auxin0pina        = bits,   U08,    121,     [0:5],  $ANALOG_PIN
      Auxin1pina        = bits,   U08,    122,     [0:5],  $ANALOG_PIN
      Auxin2pina        = bits,   U08,    123,     [0:5],  $ANALOG_PIN
      Auxin3pina        = bits,   U08,    124,     [0:5],  $ANALOG_PIN
      Auxin4pina        = bits,   U08,    125,     [0:5],  $ANALOG_PIN
      Auxin5pina        = bits,   U08,    126,     [0:5],  $ANALOG_PIN
      Auxin6pina        = bits,   U08,    127,     [0:5],  $ANALOG_PIN
      Auxin7pina        = bits,   U08,    128,     [0:5],  $ANALOG_PIN
      Auxin8pina        = bits,   U08,    129,     [0:5],  $ANALOG_PIN
      Auxin9pina        = bits,   U08,    130,     [0:5],  $ANALOG_PIN
      Auxin10pina       = bits,   U08,    131,     [0:5],  $ANALOG_PIN
      Auxin11pina       = bits,   U08,    132,     [0:5],  $ANALOG_PIN
      Auxin12pina       = bits,   U08,    133,     [0:5],  $ANALOG_PIN
      Auxin13pina       = bits,   U08,    134,     [0:5],  $ANALOG_PIN
      Auxin14pina       = bits,   U08,    135,     [0:5],  $ANALOG_PIN
      Auxin15pina       = bits,   U08,    136,     [0:5],  $ANALOG_PIN
  
      Auxin0pinb        = bits,   U08,    137,     [0:5],  $DIGITAL_PIN
      Auxin1pinb        = bits,   U08,    138,     [0:5],  $DIGITAL_PIN
      Auxin2pinb        = bits,   U08,    139,     [0:5],  $DIGITAL_PIN
      Auxin3pinb        = bits,   U08,    140,     [0:5],  $DIGITAL_PIN
      Auxin4pinb        = bits,   U08,    141,     [0:5],  $DIGITAL_PIN
      Auxin5pinb        = bits,   U08,    142,     [0:5],  $DIGITAL_PIN
      Auxin6pinb        = bits,   U08,    143,     [0:5],  $DIGITAL_PIN
      Auxin7pinb        = bits,   U08,    144,     [0:5],  $DIGITAL_PIN
      Auxin8pinb        = bits,   U08,    145,     [0:5],  $DIGITAL_PIN
      Auxin9pinb        = bits,   U08,    146,     [0:5],  $DIGITAL_PIN
      Auxin10pinb       = bits,   U08,    147,     [0:5],  $DIGITAL_PIN
      Auxin11pinb       = bits,   U08,    148,     [0:5],  $DIGITAL_PIN
      Auxin12pinb       = bits,   U08,    149,     [0:5],  $DIGITAL_PIN
      Auxin13pinb       = bits,   U08,    150,     [0:5],  $DIGITAL_PIN
      Auxin14pinb       = bits,   U08,    151,     [0:5],  $DIGITAL_PIN
      Auxin15pinb       = bits,   U08,    152,     [0:5],  $DIGITAL_PIN

      iacStepperInv       = bits,   U08,   153, [0:0], "No",        "Yes"
      iacCoolTime         = bits,   U08,   153, [1:3], "0", "1", "2", "3", "4", "5", "6","INVALID"

      boostByGearEnabled  = bits,   U08,   153, [4:5],      "Off", "Multiplied %", "Constant limit", "INVALID"

      blankfield          = bits,   U08,   153, [6:6], "",""
      unused10_153        = bits,   U08,   153, [7:7], "", ""
      
      iacMaxSteps         = scalar, U08,     154,     "Steps",     3,    0,  0,  {iacStepHome-3},    0
      idleAdvStartDelay   = scalar, U08,     155,         "S",   0.1,  0.0,   0.0,    25.5,          1

      boostByGear1               = scalar, U08,     156, { bitStringValue(boostByGearLabels ,  boostByGearEnabled) },   2.0,   0.0,  0.0,  {boostTableLimit},      0
      boostByGear2               = scalar, U08,     157, { bitStringValue(boostByGearLabels ,  boostByGearEnabled) },   2.0,   0.0,  0.0,  {boostTableLimit},      0
      boostByGear3               = scalar, U08,     158, { bitStringValue(boostByGearLabels ,  boostByGearEnabled) },   2.0,   0.0,  0.0,  {boostTableLimit},      0
      boostByGear4               = scalar, U08,     159, { bitStringValue(boostByGearLabels ,  boostByGearEnabled) },   2.0,   0.0,  0.0,  {boostTableLimit},      0
      boostByGear5               = scalar, U08,     160, { bitStringValue(boostByGearLabels ,  boostByGearEnabled) },   2.0,   0.0,  0.0,  {boostTableLimit},      0
      boostByGear6               = scalar, U08,     161, { bitStringValue(boostByGearLabels ,  boostByGearEnabled) },   2.0,   0.0,  0.0,  {boostTableLimit},      0

      PWMFanDuty                 = array,  U08,     162, [4],       "%", 0.5,    0,    0,    100,      1

      hardRevMode       = bits,   U08,     166, [0:1], "Off", "Fixed", "Coolant based", "INVALID"      
      coolantProtRPM    = array,  U08,     167, [6], "RPM",     100.0,       0.0,   100.0, 25500,    0           
      #if CELSIUS
      coolantProtTemp   = array,  U08,      173, [6],    "C",    1.0,    -40,    -40,    215,      0
      #else
      coolantProtTemp   = array,  U08,      173, [6],    "F",    1.8, -22.23,    -40,    215,      0
      #endif
      iacOLPWMIATVal             = array,  U08,     179, [9],       "Duty %",   1.0,    0,      0,      100,    0
      unused179_191               = array,  U08,     188, [4],       "",       1, 0, 0, 255, 0
    
page = 10
#if CELSIUS
      crankingEnrichBins  = array,  U08,       0, [4],  "C",        1.0,    -40,    -40,    215,      0
#else
      crankingEnrichBins  = array,  U08,       0, [4],  "F",        1.8,    -22.23,    -40,    215,      0
#endif
      crankingEnrichValues= array,  U08,       4, [4],  "%",        5.0,    0.0,  0,    1275,        0 ; Values for the cranking enrichment curve

      rotaryType          = bits ,  U08,       8, [0:1],           "FC", "FD", "RX8", "INVALID"
      stagingEnabled      = bits ,  U08,       8, [2:2],           "Off","On"
      stagingMode         = bits ,  U08,       8, [3:3],           "Table","Automatic"
      EMAPPin             = bits,   U08,       8, [4:7],      "A0", "A1", "A2", "A3", "A4", "A5", "A6", "A7", "A8", "A9", "A10", "A11", "A12", "A13", "A14", "A15"

      rotarySplitValues   = array,  U08,       9, [8],   "degrees", 1.0,    0.0,   0.0,     40,         0
      rotarySplitBins     = array,  U08,      17, [8],     { bitStringValue(algorithmUnits ,  ignAlgorithm) },     ignLoadRes,      0.0,   0.0,   {ignLoadMax},      ignDecimalRes

      boostSens           = scalar, U16,      25,      "",       1, 0, 0, 5000, 0
      boostIntv           = scalar, U08,      27,      "ms",     1, 0,  0,  250, 0
      stagedInjSizePri    = scalar, U16,      28,      "cc/min",       1, 0, 0, 1500, 0
      stagedInjSizeSec    = scalar, U16,      30,      "cc/min",       1, 0, 0, 1500, 0
      lnchCtrlTPS         = scalar, U08,      32,      "%TPS",       0.5, 0, 0, 100.0, 1

      flexBoostBins       = array,  U08,      33, [6], "%",    1.0,       0.0,   0.0,     250.0,    0
      ; The boost range is obviously arbitrary since int16_t has ~32k in both directions
      flexBoostAdj        = array,  S16,      39, [6], "kPa",  1.0,       0.0,   -500.0,  500.0,    0
      flexFuelBins        = array,  U08,      51, [6], "%",    1.0,       0.0,   0.0,     250.0,    0
      flexFuelAdj         = array,  U08,      57, [6], "%",    1.0,       0.0,   0.0,     250.0,    0
      flexAdvBins         = array,  U08,      63, [6], "%",    1.0,       0.0,   0.0,     250.0,    0
      flexAdvAdj          = array,  U08,      69, [6], "Deg",  1.0,       -40,   -40,     215.0,    0

      n2o_enable          = bits ,  U08,      75, [0:1],           "Off","1 Stage","2 stage", "INVALID"
      n2o_arming_pin      = bits ,  U08,      75, [2:7],           $IO_Pins_no_def
#if CELSIUS
      n2o_minCLT          = scalar, U08,      76,      "C",        1.0,    -40,    -40,    215,      0
#else
      n2o_minCLT          = scalar, U08,      76,      "F",        1.8,    -22.23,    -40,    215,      0
#endif
      n2o_maxMAP          = scalar, U08,      77,      "kPa",      2.0,   0.0,  0.0,  511.0,      0
      n2o_minTPS          = scalar, U08,      78,      "%TPS",     0.5,   0.0,  0.0,  100.0,      1
      n2o_maxAFR          = scalar, U08,      79,      "AFR",      0.1,   0.0,  0.0,  25.5,       1
      
      n2o_stage1_pin      = bits ,  U08,      80, [0:5],           $IO_Pins_no_def
      n2o_pin_polarity    = bits ,  U08,      80, [6:6],           "HIGH", "LOW"
      n2o_unused          = bits ,  U08,      80, [7:7],           "No", "Yes"
      n2o_stage1_minRPM   = scalar, U08,      81,      "RPM",       100,       0.0,   1000,    10000,    0
      n2o_stage1_maxRPM   = scalar, U08,      82,      "RPM",       100,       0.0,   1000,    10000,    0
      n2o_stage1_adderMin = scalar, U08,      83,      "ms",        0.1,       0,        0,     25.5,    1
      n2o_stage1_adderMax = scalar, U08,      84,      "ms",        0.1,       0,        0,     25.5,    1
      n2o_stage1_retard   = scalar, U08,      85,      "Deg",       1.0,       0.0,   0.0,     40.0,    0

      n2o_stage2_pin      = bits ,  U08,      86, [0:5],           $IO_Pins_no_def
      n2o_stage2_unused   = bits ,  U08,      86, [6:7],           "No", "Yes", "INVALID", "INVALID"
      n2o_stage2_minRPM   = scalar, U08,      87,      "RPM",       100,       0.0,   1000,    10000,    0
      n2o_stage2_maxRPM   = scalar, U08,      88,      "RPM",       100,       0.0,   1000,    10000,    0
      n2o_stage2_adderMin = scalar, U08,      89,      "ms",        0.1,       0,        0,       32,    1
      n2o_stage2_adderMax = scalar, U08,      90,      "ms",        0.1,       0,        0,       32,    1
      n2o_stage2_retard   = scalar, U08,      91,      "Deg",       1.0,       0.0,   0.0,     40.0,    0
      
      ; Knock settings
      knock_mode          = bits ,  U08,      92, [0:1],           "Off","Digital","Analog", "INVALID"
      knock_pin           = bits ,  U08,      92, [2:7],           "INVALID", "INVALID", "2", "3", "INVALID", "INVALID", "INVALID", "INVALID", "INVALID", "INVALID", "INVALID", "INVALID", "INVALID", "INVALID", "INVALID", "INVALID", "INVALID", "INVALID", "18", "19", "20", "21", "INVALID", "INVALID", "INVALID", "INVALID", "INVALID", "INVALID", "INVALID", "INVALID", "INVALID", "INVALID", "INVALID", "INVALID", "INVALID", "INVALID", "INVALID", "INVALID", "INVALID", "INVALID", "INVALID", "INVALID", "INVALID", "INVALID", "INVALID", "INVALID", "INVALID", "INVALID", "INVALID", "INVALID", "INVALID", "INVALID", "INVALID", "INVALID", "INVALID", "A8", "A9", "A10", "A11", "A12", "A13", "A14", "A15", "INVALID"

      knock_trigger       = bits ,  U08,      93, [0:0],           "HIGH", "LOW"
      knock_pullup        = bits ,  U08,      93, [1:1],           "Off", "Internal pullup"
      knock_limiterDisable= bits ,  U08,      93, [2:2],           "No", "Yes"
      knock_unused        = bits ,  U08,      93, [3:4],           "INVALID", "1", "2", "3"

      ;Knock detection / filters
      knock_count         = bits ,  U08,      93, [5:7],           "INVALID", "1", "2", "3", "4", "5", "6", "7"
      knock_threshold     = scalar, U08,      94,      "Volts",    0.1,    0.0,  0.0,  5.0,          1
      knock_maxMAP        = scalar, U08,      95,      "kPa",      2.0,    0.0,  0.0,  511.0,        0
      knock_maxRPM        = scalar, U08,      96,      "RPM",      100.0,  0.0,   0,     10000,      0
      knock_window_rpms   = array,  U08,      97, [6], "RPM",      100.0,  0.0,   0,     10000,      0
      knock_window_angle  = array,  U08,     103, [6], "deg",      1.0,    -50,   -50,     100,      0
      knock_window_dur    = array,  U08,     109, [6], "deg",      1.0,    0.0,   0,       100,      0 ;Knock window duration

      ;Retard and recovery
      knock_maxRetard     = scalar, U08,     115,      "Deg",      1.0,       0.0,   0.0,     50,    0
      knock_firstStep     = scalar, U08,     116,      "Deg",      1.0,       0.0,   0.0,     50,    0
      knock_stepSize      = scalar, U08,     117,      "Deg",      1.0,       0.0,   0.0,     50,    0
      knock_stepTime      = scalar, U08,     118,      "Sec",      0.1,       0.0,   0.0,     2.5,   1
      
      knock_duration      = scalar, U08,     119,      "Sec",      0.1,       0.0,   0.0,     2.5,   1 ;//Time after knock retard starts that it should start recovering
      knock_recoveryStepTime  = scalar, U08, 120,      "Sec",      0.1,       0.0,   0.0,     2.5,   1
      knock_recoveryStep  = scalar, U08,     121,      "Deg",      1.0,       0.0,   0.0,     50,    0

      ;Things for the 2nd fuel table
      fuel2Algorithm      = bits,   U08,     122, [0:2], $loadSourceNames
      fuel2Mode           = bits,   U08,     122, [3:5], "Off", "Multiplied %", "Added", "Switched - Conditional", "Switched - Input based","INVALID","INVALID","INVALID"
      fuel2SwitchVariable = bits,   U08,     122, [6:7], "RPM", "MAP", "TPS", "ETH%"
      fuel2SwitchValue    = scalar, U16,     123, { bitStringValue(fuel2SwitchUnits,  fuel2SwitchVariable) },    {(fuel2SwitchVariable == 2) ? 0.5 : 1.0},       0.0,   0.0,     9000,    {(fuel2SwitchVariable == 2) ? 1 : 0}
      fuel2InputPin       = bits ,  U08,     125, [0:5],           $IO_Pins_no_def
      fuel2InputPolarity  = bits ,  U08,     125, [6:6],           "LOW", "HIGH"
      fuel2InputPullup    = bits ,  U08,     125, [7:7],           "No", "Yes"

      ;All related to the closed loop VVT control
      vvtCLholdDuty       = scalar, U08,     126,      "%",        0.5,     0.0,    0.0,  100.0,      1
      vvtCLKP             = scalar, U08,     127,      "%",        0.03125, 0.0,    0.0,   7.96,      2 ; * (  1 byte)
      vvtCLKI             = scalar, U08,     128,      "%",        0.03125, 0.0,    0.0,   7.96,      2 ; * (  1 byte)
      vvtCLKD             = scalar, U08,     129,      "%",        0.00781, 0.0,    0.0,   1.99,      3 ; * (  1 byte)
      vvtCL0DutyAng       = scalar, S16,     130,    "deg",        1.0,     0.0, -360.0,  360.0,      0 ; * (  2 bytes)
      vvtCLMinAng         = scalar, U08,     132,    "deg",        0.5,     0.0,    0.0,  100.0,      0 ; * (  1 byte)
      vvtCLMaxAng         = scalar, U08,     133,    "deg",        0.5,     0.0,    0.0,  100.0,      0 ; * (  1 byte)

      crankingEnrichTaper = scalar,  U08,    134,  "s",  0.1,      0.0,  0.0,     25.5,    1

      ;Pressure transducers
      fuelPressureEnable  = bits,   U08,     135, [0:0], "Off", "On"
      oilPressureEnable   = bits,   U08,     135, [1:1], "Off", "On"
      oilPressureProtEnbl = bits,   U08,     135, [2:2], "Off", "On"
      oilPressurePin      = bits,   U08,     135, [3:7], "A0", "A1", "A2", "A3", "A4", "A5", "A6", "A7", "A8", "A9", "A10", "A11", "A12", "A13", "A14", "A15", "A16", "A17", "A18", "A19", "A20", "A21", "A22", INVALID, INVALID, INVALID, INVALID, INVALID, INVALID, INVALID, INVALID, INVALID

      fuelPressurePin     = bits,   U08,     136, [0:4], "A0", "A1", "A2", "A3", "A4", "A5", "A6", "A7", "A8", "A9", "A10", "A11", "A12", "A13", "A14", "A15", "A16", "A17", "A18", "A19", "A20", "A21", "A22", INVALID, INVALID, INVALID, INVALID, INVALID, INVALID, INVALID, INVALID, INVALID
      

      fuelPressureMin     = scalar, S08,     137,        "psi",       1.0,       0.0,  -100,     127,    0 ;Note signed int
      fuelPressureMax     = scalar, U08,     138,        "psi",       1.0,       0.0,   0.0,     255,    0
      oilPressureMin      = scalar, S08,     139,        "psi",       1.0,       0.0,  -100,     127,    0 ;Note signed int
      oilPressureMax      = scalar, U08,     140,        "psi",       1.0,       0.0,   0.0,     255,    0

      oilPressureProtRPM  = array,  U08,     141, [  4], "RPM",     100.0,       0.0,   100.0, 25500,    0
      oilPressureProtMins = array,  U08,     145, [  4], "psi",       1.0,       0.0,   0.0,     255,    0
      
      wmiEnabled          = bits,   U08,     149, [0:0], "Off", "On"
      wmiMode             = bits,   U08,     149, [1:2], "Simple", "Proportional", "Openloop", "Closedloop"

      wmiAdvEnabled   = bits,   U08,     149, [7:7], "Off", "On" 

      wmiTPS              = scalar, U08,     150,        "%TPS",     0.5,    0.0,    0.0,   100.0,  1
      wmiRPM              = scalar, U08,     151,        "RPM",      100.0,  0.0,    0,     10000,  0
      wmiMAP              = scalar, U08,     152,        "kPa",      2.0,    0.0,    0.0,   511.0,  0
      wmiMAP2             = scalar, U08,     153,        "kPa",      2.0,    0.0,    0.0,   511.0,  0
#if CELSIUS
      wmiIAT              = scalar, U08,     154,        "C",        1.0,    -40,    -40,   215,    0
#else
      wmiIAT              = scalar, U08,     154,        "F",        1.8,    -22.23, -40,   215,    0
#endif
      wmiOffset           = scalar, S08,     155,        "ms",      1.0,    0.0,    -12.7,  12.7,    0 ;Note signed int

      wmiIndicatorEnabled  = bits,   U08,     156, [0:0], "Off", "On" 
      wmiIndicatorPin      = bits,   U08,     156, [1:6], "Board Default", $DIGITAL_PIN
      wmiIndicatorPolarity = bits ,  U08,     156, [7:7], "Normal", "Inverted"

      wmiEmptyEnabled  = bits,   U08,     157, [0:0], "Off", "On" 
      wmiEmptyPin      = bits,   U08,     157, [1:6], "Board Default", $DIGITAL_PIN
      wmiEmptyPolarity = bits ,  U08,     157, [7:7], "Normal", "Inverted"

      wmiEnabledPin   = bits,   U08,     158, [0:5], "Board Default", $DIGITAL_PIN

      wmiAdvBins      = array,  U08,      159, [6], "kPa",  2.0,       0.0,   0.0,     511.0,    0
      wmiAdvAdj       = array,  U08,      165, [6], "Deg",  1.0,       -40,   -40,     40.0,    0

      vvtCLminDuty        = scalar, U08,     171,        "%",        0.5,       0.0,   0.0,     100.0,    1 ; Minimum and maximum duty cycles when using closed loop
      vvtCLmaxDuty        = scalar, U08,     172,        "%",        0.5,       0.0,   0.0,     100.0,    1

      vvt2Pin             = bits  , U08,     173, [0:5], "Board Default", "INVALID", "INVALID", "3", "4", "5", "6", "7", "8", "9", "10", "11", "12", "13", "14", "15", "16", "17", "18", "19", "20", "21", "22", "23", "24", "25", "26", "27", "28", "29", "30", "31", "32", "33", "34", "35", "36", "37", "38", "39", "40", "41", "42", "43", "44", "45", "46", "47", "48", "49", "50", "51", "52", "53", "INVALID", "INVALID", "INVALID", "INVALID", "INVALID", "INVALID", "INVALID", "INVALID", "INVALID", "INVALID"
      vvt2Enabled         = bits,   U08,     173, [6:6], "Off", "On"
      TrigEdgeThrd        = bits,   U08,     173, [7:7], "RISING", "FALLING"

      ;Fuel temperature correction
      #if CELSIUS
      fuelTempBins        = array,  U08,      174, [6],    "C",    1.0,    -40,    -40,    215,      0
      #else
      fuelTempBins        = array,  U08,      174, [6],    "F",    1.8, -22.23,    -40,    215,      0
      #endif
      fuelTempValues      = array,  U08,      180, [6],    "%",    1.0,    0.0,      0,    255,      0

      ;Things for the 2nd spark table
      spark2Algorithm      = bits,   U08,     186, [0:2], $loadSourceNames
      spark2Mode           = bits,   U08,     186, [3:5], "Off", "Multiplied %", "Added", "Switched - Conditional", "Switched - Input based","INVALID","INVALID","INVALID"
      spark2SwitchVariable = bits,   U08,     186, [6:7], "RPM", "MAP", "TPS", "ETH%"
      spark2SwitchValue    = scalar, U16,     187, { bitStringValue(fuel2SwitchUnits,  spark2SwitchVariable) },  {(spark2SwitchVariable == 2) ? 0.5 : 1.0},       0.0,   0.0,     9000,    {(spark2SwitchVariable == 2) ? 1 : 0}
      spark2InputPin       = bits ,  U08,     189, [0:5],           $IO_Pins_no_def
      spark2InputPolarity  = bits ,  U08,     189, [6:6],           "LOW", "HIGH"
      spark2InputPullup    = bits ,  U08,     189, [7:7],           "No", "Yes"

      unused11_190_191    = array,  U08,      190,  [2], "RPM",  100.0,      0.0,  100,     25500,    0

;Page 11 is the fuel map and axis bins only
page = 11
  ;  name       = bits,   type,    offset, bits
  ;  name       = array,  type,    offset, shape, units,     scale, translate,    lo,      hi, digits
  ;  name       = scalar, type,    offset,        units,     scale, translate,    lo,      hi, digits
      veTable2      = array,  U08,       0, [16x16],"%",          1.0,      0.0,   0.0,   255.0,      0
      fuelRPM2Bins  = array,  U08,     256, [  16], "RPM",      100.0,      0.0,   0.0, 25500.0,      0
      fuelLoad2Bins = array,  U08,     272, [  16], { bitStringValue(algorithmUnits ,  fuel2Algorithm) }, fuel2LoadRes,      0.0,   0.0,   { fuel2LoadMax },      fuel2DecimalRes


;--------------------------------------------------
;Water methanol injection and vvt2 maps (Page 12)
;--------------------------------------------------
page = 12
      wmiTable      = array,  U08,      0,[8x8],    "%",         1.0,      0.0,   0.0,  {wmiLoadMax},      0
      rpmBinsWMI    = array,  U08,     64,[  8],   "RPM",      100.0,      0.0,   100,      25500,      0
      mapBinsWMI    = array,  U08,     72,[  8],   "kPa",        2.0,      0.0,   0.0,      511.0,      0
      vvt2Table     = array,  U08,     80,[8x8],     "%",        0.5,      0.0,     0,        100,      1
      rpmBinsVVT2   = array,  U08,    144,[  8],   "RPM",      100.0,      0.0,   100,      25500,      0
      loadBinsVVT2  = array,  U08,    152,[  8],   { bitStringValue(algorithmUnits ,  vvtLoadSource) }, vvtLoadRes,        0.0,   0.0,     {vvtLoadMax},      vvtDecimalRes
      dwellTable    = array,  U08,    160,[4x4],    "ms",        0.1,      0.0,   0.1,        8.0,      1
      rpmBinsDwell  = array,  U08,    176,[  4],   "RPM",      100.0,      0.0,   100,      25500,      0
      loadBinsDwell  = array,  U08,    180,[  4],   { bitStringValue(algorithmUnits ,  ignAlgorithm) },     ignLoadRes,      0.0,   0.0,   {ignLoadMax},      ignDecimalRes

;Page 13 is the programmable outputs
page = 13
      outputInverted0 = bits,     U08,    0,  [0:0],  "Active high",  "Active low"
      outputInverted1 = bits,     U08,    0,  [1:1],  "Active high",  "Active low"
      outputInverted2 = bits,     U08,    0,  [2:2],  "Active high",  "Active low"
      outputInverted3 = bits,     U08,    0,  [3:3],  "Active high",  "Active low"
      outputInverted4 = bits,     U08,    0,  [4:4],  "Active high",  "Active low"
      outputInverted5 = bits,     U08,    0,  [5:5],  "Active high",  "Active low"
      outputInverted6 = bits,     U08,    0,  [6:6],  "Active high",  "Active low"
      outputInverted7 = bits,     U08,    0,  [7:7],  "Active high",  "Active low"
      kindOfLimiting0 = bits,     U08,    1,  [0:0],  "Minimum",  "Maximum"
      kindOfLimiting1 = bits,     U08,    1,  [1:1],  "Minimum",  "Maximum"
      kindOfLimiting2 = bits,     U08,    1,  [2:2],  "Minimum",  "Maximum"
      kindOfLimiting3 = bits,     U08,    1,  [3:3],  "Minimum",  "Maximum"
      kindOfLimiting4 = bits,     U08,    1,  [4:4],  "Minimum",  "Maximum"
      kindOfLimiting5 = bits,     U08,    1,  [5:5],  "Minimum",  "Maximum"
      kindOfLimiting6 = bits,     U08,    1,  [6:6],  "Minimum",  "Maximum"
      kindOfLimiting7 = bits,     U08,    1,  [7:7],  "Minimum",  "Maximum"
      outputPin       = array,    U08,    2,  [  8], "",        1.0,     0.0,   0.0,    255.0,      0
          outputPin0  = bits,     U08,    2,  [0:7],  $comp_IO_Pins
          outputPin1  = bits,     U08,    3,  [0:7],  $comp_IO_Pins
          outputPin2  = bits,     U08,    4,  [0:7],  $comp_IO_Pins
          outputPin3  = bits,     U08,    5,  [0:7],  $comp_IO_Pins
          outputPin4  = bits,     U08,    6,  [0:7],  $comp_IO_Pins
          outputPin5  = bits,     U08,    7,  [0:7],  $comp_IO_Pins
          outputPin6  = bits,     U08,    8,  [0:7],  $comp_IO_Pins
          outputPin7  = bits,     U08,    9,  [0:7],  $comp_IO_Pins
      outputDelay     = array,    U08,   10,  [  8], "S",       0.1,     0.0,   0.0,     25.5,      1
      firstDataIn     = array,    U08,   18,  [  8], "",        1.0,     0.0,   0.0,     255.0,      0
          firstDataIn0= bits,     U08,   18,  [0:7], $fullStatus_def
          firstDataIn1= bits,     U08,   19,  [0:7], $fullStatus_def
          firstDataIn2= bits,     U08,   20,  [0:7], $fullStatus_def
          firstDataIn3= bits,     U08,   21,  [0:7], $fullStatus_def
          firstDataIn4= bits,     U08,   22,  [0:7], $fullStatus_def
          firstDataIn5= bits,     U08,   23,  [0:7], $fullStatus_def
          firstDataIn6= bits,     U08,   24,  [0:7], $fullStatus_def
          firstDataIn7= bits,     U08,   25,  [0:7], $fullStatus_def
      secondDataIn    = array,    U08,   26,  [  8], "",        1.0,     0.0,   0.0,      255.0,      0
          secondDataIn0= bits,     U08,   26,  [0:7], $fullStatus_def
          secondDataIn1= bits,     U08,   27,  [0:7], $fullStatus_def
          secondDataIn2= bits,     U08,   28,  [0:7], $fullStatus_def
          secondDataIn3= bits,     U08,   29,  [0:7], $fullStatus_def
          secondDataIn4= bits,     U08,   30,  [0:7], $fullStatus_def
          secondDataIn5= bits,     U08,   31,  [0:7], $fullStatus_def
          secondDataIn6= bits,     U08,   32,  [0:7], $fullStatus_def
          secondDataIn7= bits,     U08,   33,  [0:7], $fullStatus_def
      outputTimeLimit = array,    U08,   34,  [  8], "S",       0.1,     0.0,   0.0,     25.5,      1
      unused13_35_49  = array,    U08,   42,  [  8], "%",        1.0,     0.0,   0.0,     100.0,     0
      firstTarget     = array,    S16,   50,  [  8], "",        1.0,     0.0, -32768.0,  32768.0,      0
      secondTarget    = array,    S16,   66,  [  8], "",        1.0,     0.0, -32768.0,  32768.0,      0
      firstCompType0  = bits,     U08,   82,  [0:2],  $comparator_def
      secondCompType0 = bits,     U08,   82,  [3:5],  $comparator_def
      bitwise0        = bits,     U08,   82,  [6:7],  $bitwise_def
      firstCompType1  = bits,     U08,   83,  [0:2],  $comparator_def
      secondCompType1 = bits,     U08,   83,  [3:5],  $comparator_def
      bitwise1        = bits,     U08,   83,  [6:7],  $bitwise_def
      firstCompType2  = bits,     U08,   84,  [0:2],  $comparator_def
      secondCompType2 = bits,     U08,   84,  [3:5],  $comparator_def
      bitwise2        = bits,     U08,   84,  [6:7],  $bitwise_def
      firstCompType3  = bits,     U08,   85,  [0:2],  $comparator_def
      secondCompType3 = bits,     U08,   85,  [3:5],  $comparator_def
      bitwise3        = bits,     U08,   85,  [6:7],  $bitwise_def
      firstCompType4  = bits,     U08,   86,  [0:2],  $comparator_def
      secondCompType4 = bits,     U08,   86,  [3:5],  $comparator_def
      bitwise4        = bits,     U08,   86,  [6:7],  $bitwise_def
      firstCompType5  = bits,     U08,   87,  [0:2],  $comparator_def
      secondCompType5 = bits,     U08,   87,  [3:5],  $comparator_def
      bitwise5        = bits,     U08,   87,  [6:7],  $bitwise_def
      firstCompType6  = bits,     U08,   88,  [0:2],  $comparator_def
      secondCompType6 = bits,     U08,   88,  [3:5],  $comparator_def
      bitwise6        = bits,     U08,   88,  [6:7],  $bitwise_def
      firstCompType7  = bits,     U08,   89,  [0:2],  $comparator_def
      secondCompType7 = bits,     U08,   89,  [3:5],  $comparator_def
      bitwise7        = bits,     U08,   89,  [6:7],  $bitwise_def
      candID          = array,    U16,   90,  [  8], "",         1.0,     0.0,   0.0,    255.0,      0
      iacBatRates = array,  U08,      106, [3],        "%",        1,      0,    0,    100,        0 ;Values for iac pulsewidth vs voltage
      iacBrvBins     = array,  U08,      109, [3],        "V",        0.1,    0,    6,    24,         1 ; Bins for the iac battery reference voltage
      unused12_112_115= array,    U08,  112,  [ 4],  "%",       1.0,     0.0,   0.0,      255,      0
      ;RTC and onboard logging stuff
      onboard_log_csv_separator = bits,     U08,  116, [0:1], ";", ",", "tab", "space" 
      onboard_log_file_style    = bits,     U08,  116, [2:3], "Disabled", "CSV", "INVALID", "INVALID" ;Future maybe more file types.
      onboard_log_file_rate     = bits,     U08,  116, [4:5], "1Hz", "4Hz", "10Hz", "30Hz" 
      onboard_log_filenaming    = bits,     U08,  116, [6:7], "Overwrite", "Date-time", "Sequential", "INVALID" 
      onboard_log_storage       = bits,     U08,  117, [0:1], "sd-card", "INVALID", "INVALID", "INVALID" ;In the future maybe an onboard spi flash can be used, or switch between SDIO vs SPI sd card interfaces.
      onboard_log_trigger_boot  = bits,     U08,  117, [2:2], "Disabled", "On boot"
      onboard_log_trigger_RPM   = bits,     U08,  117, [3:3], "Disabled", "Enabled"
      onboard_log_trigger_prot  = bits,     U08,  117, [4:4], "Disabled", "Enabled"
      onboard_log_trigger_Vbat  = bits,     U08,  117, [5:5], "Disabled", "Enabled"
      onboard_log_trigger_Epin  = bits,     U08,  117, [6:7], "Disabled", "polling", "toggle" , "INVALID" 
      onboard_log_tr1_duration  = scalar,   U16,  118,        "s",        1.000,  0.0,    0,     65000,  0
      onboard_log_tr2_thr_on    = scalar,   U08,  120,        "RPM",      100.0,  0.0,    0,     10000,  0
      onboard_log_tr2_thr_off   = scalar,   U08,  121,        "RPM",      100.0,  0.0,    0,     10000,  0
      onboard_log_tr3_thr_RPM   = bits,     U08,  122, [0:0], "Disabled", "Enabled"
      onboard_log_tr3_thr_MAP   = bits,     U08,  122, [1:1], "Disabled", "Enabled"
      onboard_log_tr3_thr_Oil   = bits,     U08,  122, [2:2], "Disabled", "Enabled"
      onboard_log_tr3_thr_AFR   = bits,     U08,  122, [3:3], "Disabled", "Enabled"     
      onboard_log_tr4_thr_on    = scalar,   U08,  123,        "V",        0.1,   0.0,  0.0,  15.90,      2 ; * (  1 byte)    
      onboard_log_tr4_thr_off   = scalar,   U08,  124,        "V",        0.1,   0.0,  0.0,  14.90,      2 ; * (  1 byte)   
      onboard_log_tr5_thr_on    = scalar,   U08,  125,        "pin",      1.0,   0.0,  0.0,    255,        0 ;  

      unused12_125_127          = array,    U08,  126,  [2],  "%",       1.0,     0.0,   0.0,      255,      0

;--------------------------------------------------
;Second ignition map (Page 14)
;--------------------------------------------------
page = 14
      advTable2  = array,  U08,     0,[16x16],  "deg",       1.0,       -40,  { ign2ValuesMin },   { ign2ValuesMax },      0
      rpmBins3   = array,  U08,   256,[   16],  "RPM",       100.0,     0.0,   100,   25500,      0
      mapBins2   = array,  U08,   272, [  16], { bitStringValue(algorithmUnits ,  spark2Algorithm) }, ign2LoadRes,      0.0,   0.0,   { ign2LoadMax },      ign2DecimalRes ; This name has to be used in order for the table to show up in MLVs table. I can't find the regexs that make this work :(

;-------------------------------------------------------------------------------

;--------------------------------------------------
;Extra Feature(Page 15)
;--------------------------------------------------
page = 15

      ; Air conditioning control
      airConEnable              = bits,    U08,   0,  [0:0], "Off", "On"
      airConCompPol             = bits,    U08,   0,  [1:1], "Normal", "Inverted"
      airConReqPol              = bits,    U08,   0,  [2:2], "Normal", "Inverted"
      airConTurnsFanOn          = bits,    U08,   0,  [3:3], "No", "Yes"
      airConFanEnabled          = bits,    U08,   0,  [4:4], "Disabled", "Enabled"
      airConFanPol              = bits,    U08,   0,  [5:5], "Normal", "Inverted"
      airConUnused1             = bits,    U08,   0,  [6:7], "0", "1", "2", "3"
      airConCompPin             = bits,    U08,   1,  [0:5], "Unused", "INVALID", "INVALID", "3", "4", "5", "6", "7", "8", "9", "10", "11", "12", "13", "14", "15", "16", "17", "18", "19", "20", "21", "22", "23", "24", "25", "26", "27", "28", "29", "30", "31", "32", "33", "34", "35", "36", "37", "38", "39", "40", "41", "42", "43", "44", "45", "46", "47", "48", "49", "50", "51", "52", "53", "INVALID", "A8", "A9", "A10", "A11", "A12", "A13", "A14", "A15", "INVALID"
      airConUnused2             = bits,    U08,   1,  [6:7], "0", "1", "2", "3"
      airConReqPin              = bits,    U08,   2,  [0:5], "Unused", "INVALID", "INVALID", "3", "4", "5", "6", "7", "8", "9", "10", "11", "12", "13", "14", "15", "16", "17", "18", "19", "20", "21", "22", "23", "24", "25", "26", "27", "28", "29", "30", "31", "32", "33", "34", "35", "36", "37", "38", "39", "40", "41", "42", "43", "44", "45", "46", "47", "48", "49", "50", "51", "52", "53", "INVALID", "A8", "A9", "A10", "A11", "A12", "A13", "A14", "A15", "INVALID"
      airConUnused3             = bits,    U08,   2,  [6:7], "0", "1", "2", "3"
      airConTPSCut              = scalar,  U08,   3,  "%",   0.5,    0.0,    0.0,   100.0,  1
<<<<<<< HEAD
      airConMinRPM              = scalar,  U08,   4,  "RPM", 100,       0.0,   0.0,    25500,    0
=======
      airConMinRPM              = scalar,  U08,   4,  "RPM", 16,       0.0,   0.0,    4080,    0
>>>>>>> 0451a678
      airConMaxRPM              = scalar,  U08,   5,  "RPM", 100,       0.0,   0.0,    25500,    0
#if CELSIUS
      airConClTempCut           = scalar,  U08,   6,  "C",   1.0,       -40,   -40,      215,    0
#else
      airConClTempCut           = scalar,  U08,   6,  "F",   1.8,    -22.23,   -40,      215,    0
#endif
      airConIdleSteps           = scalar,  U08,   7,  "%/Steps", 1.0,   0.0,   0.0,      255,    0
      airConTPSCutTime          = scalar,  U08,   8,  "s",   0.1,      0.0,   0.0,    25.5,    1
      airConCompOnDelay         = scalar,  U08,   9,  "s",   0.1,      0.0,   0.0,    25.5,    1
      airConAfterStartDelay     = scalar,  U08,  10,  "s",   0.1,      0.0,   0.0,    25.5,    1
      airConRPMCutTime          = scalar,  U08,  11,  "s",   0.1,      0.0,   0.0,    25.5,    1
      airConFanPin              = bits,    U08,  12,  [0:5], "Unused", "INVALID", "INVALID", "3", "4", "5", "6", "7", "8", "9", "10", "11", "12", "13", "14", "15", "16", "17", "18", "19", "20", "21", "22", "23", "24", "25", "26", "27", "28", "29", "30", "31", "32", "33", "34", "35", "36", "37", "38", "39", "40", "41", "42", "43", "44", "45", "46", "47", "48", "49", "50", "51", "52", "53", "INVALID", "A8", "A9", "A10", "A11", "A12", "A13", "A14", "A15", "INVALID"
      airConUnused4             = bits,    U08,  12,  [6:7], "0", "1", "2", "3"
      idleUpRPMAdder            = scalar,  U08,  13,  "Added Target RPM",  10.0,       0.0,   0.0,     250.0,    0
      Unused15_14_127           = array,   U08,  14,  [114],       "",      1, 0, 0, 255, 0

;-------------------------------------------------------------------------------


[EventTriggers]
      triggeredPageRefresh = 1, { vssRefresh > 0 }

[ConstantsExtensions]
    requiresPowerCycle = nCylinders
    requiresPowerCycle = pinLayout
    requiresPowerCycle = fanPin
    requiresPowerCycle = reqFuel
    requiresPowerCycle = numTeeth
    requiresPowerCycle = missingTeeth
    requiresPowerCycle = trigPatternSec
    requiresPowerCycle = injOpen
    requiresPowerCycle = IgInv
    requiresPowerCycle = fanInv
    requiresPowerCycle = boostEnabled
    requiresPowerCycle = vvtEnabled
;  requiresPowerCycle = vvtChannels
    requiresPowerCycle = boostFreq
    requiresPowerCycle = vvtFreq
    requiresPowerCycle = idleFreq
    requiresPowerCycle = sparkMode
    requiresPowerCycle = launchPin
    requiresPowerCycle = launchEnable
    requiresPowerCycle = launchHiLo
    requiresPowerCycle = flexEnabled
    requiresPowerCycle = vssMode
    requiresPowerCycle = oddfire2
    requiresPowerCycle = oddfire3
    requiresPowerCycle = oddfire4
    requiresPowerCycle = iacCLminDuty
    requiresPowerCycle = iacCLmaxDuty
    requiresPowerCycle = useExtBaro
    requiresPowerCycle = useEMAP
    requiresPowerCycle = baroPin
    requiresPowerCycle = rotaryType
    requiresPowerCycle = stagedInjSizePri
    requiresPowerCycle = stagedInjSizeSec
    requiresPowerCycle = stagingEnabled
    requiresPowerCycle = resetControl
    requiresPowerCycle = resetControlPin
    requiresPowerCycle = n2o_enable
    requiresPowerCycle = n2o_arming_pin
    requiresPowerCycle = n2o_pin_polarity
    requiresPowerCycle = knock_mode
    requiresPowerCycle = knock_pin
    requiresPowerCycle = knock_trigger
    requiresPowerCycle = knock_pullup
    requiresPowerCycle = idleUpEnabled
    requiresPowerCycle = idleUpOutputEnabled
    requiresPowerCycle = CTPSEnabled
    requiresPowerCycle = CTPSPin
    requiresPowerCycle = CTPSPolarity
    requiresPowerCycle = legacyMAP
    requiresPowerCycle = fuel2InputPin
    requiresPowerCycle = fuel2InputPolarity
    requiresPowerCycle = wmiEnabled
    requiresPowerCycle = wmiEmptyEnabled
    requiresPowerCycle = wmiEmptyPin
    requiresPowerCycle = wmiEmptyPolarity
    requiresPowerCycle = wmiIndicatorEnabled
    requiresPowerCycle = wmiIndicatorPin
    requiresPowerCycle = wmiIndicatorPolarity
    requiresPowerCycle = vvtCLminDuty
    requiresPowerCycle = vvtCLmaxDuty

    requiresPowerCycle = caninput_sel0a
    requiresPowerCycle = caninput_sel0b
    requiresPowerCycle = caninput_sel1a
    requiresPowerCycle = caninput_sel1b
    requiresPowerCycle = caninput_sel2a
    requiresPowerCycle = caninput_sel2b
    requiresPowerCycle = caninput_sel3a
    requiresPowerCycle = caninput_sel3b
    requiresPowerCycle = caninput_sel4a
    requiresPowerCycle = caninput_sel4b
    requiresPowerCycle = caninput_sel5a
    requiresPowerCycle = caninput_sel5b
    requiresPowerCycle = caninput_sel6a
    requiresPowerCycle = caninput_sel6b
    requiresPowerCycle = caninput_sel7a
    requiresPowerCycle = caninput_sel7b
    requiresPowerCycle = caninput_sel8a
    requiresPowerCycle = caninput_sel8b
    requiresPowerCycle = caninput_sel9a
    requiresPowerCycle = caninput_sel9b
    requiresPowerCycle = caninput_sel10a
    requiresPowerCycle = caninput_sel10b
    requiresPowerCycle = caninput_sel11a
    requiresPowerCycle = caninput_sel11b
    requiresPowerCycle = caninput_sel12a
    requiresPowerCycle = caninput_sel12b
    requiresPowerCycle = caninput_sel13a
    requiresPowerCycle = caninput_sel13b
    requiresPowerCycle = caninput_sel14a
    requiresPowerCycle = caninput_sel14b
    requiresPowerCycle = caninput_sel15a
    requiresPowerCycle = caninput_sel15b
    requiresPowerCycle = outputPin

    requiresPowerCycle = airConEnable
    requiresPowerCycle = airConCompPin
    requiresPowerCycle = airConReqPin
    requiresPowerCycle = airConFanPin
    requiresPowerCycle = airConReqPol
    requiresPowerCycle = airConCompPol
    requiresPowerCycle = airConFanPol

    defaultValue = pinLayout,   1
    defaultValue = TrigPattern, 0
    defaultValue = useResync,   1
    defaultValue = trigPatternSec,  0
    defaultValue = sparkMode,   0
    defaultValue = injAng,      355 355 355 355
    defaultValue = injAngRPM,   500 2000 4500 6500
    defaultValue = nInjectors,  4
    defaultValue = dutyLim,     80
    defaultValue = mapMin,      10
    defaultValue = mapMax,      260
    defaultValue = baroMin,     10
    defaultValue = baroMax,     260
    defaultValue = useEMAP,     0
    defaultValue = EMAPMin,     10
    defaultValue = EMAPMax,     260
    defaultValue = mapSwitchPoint,  0
    defaultValue = fpPrime,     3
    defaultValue = TrigFilter,  0
    defaultValue = ignCranklock,0
    defaultValue = multiplyMAP, 0
    defaultValue = includeAFR,  0
    defaultValue = incorporateAFR,  0
    defaultValue = stoich,      14.7
    defaultValue = flexEnabled, 0
    defaultValue = oddfire2,    0
    defaultValue = oddfire3,    0
    defaultValue = oddfire4,    0
    defaultValue = flexFreqLow, 50
    defaultValue = flexFreqHigh,150
    defaultValue = fuelPumpPin, 0
    defaultValue = fanPin,      0
    defaultValue = iacCLminDuty,0
    defaultValue = iacCLmaxDuty,100
    defaultValue = iacTPSlimit, 5
    defaultValue = iacRPMlimitHysteresis, 200
    defaultValue = boostMinDuty,0
    defaultValue = boostMaxDuty,100
    defaultValue = boostSens,   2000
    defaultValue = boostIntv,   30
    defaultValue = sparkDur,    1.0
    defaultValue = fixAngEnable,0
    defaultValue = n2o_enable,  0
    defaultValue = speeduino_tsCanId, 0
    defaultValue = true_address, 256
    defaultValue = realtime_base_address, 336
    defaultValue = stagingEnabled, 0
    defaultValue = lnchCtrlTPS, 0
    defaultValue = resetControl, 0
    defaultValue = bootloaderCaps, 0
    defaultValue = aeTaperMin, 1000
    defaultValue = aeTaperMax, 5000
    defaultValue = aeColdPct, 100
    defaultValue = aeColdTaperMin, 0
    defaultValue = aeColdTaperMax, 60
    defaultValue = aeMode, 0 ;Set aeMode to TPS
    defaultValue = batVoltCorrect, 0
    defaultValue = aeApplyMode, 0
    defaultValue = legacyMAP, 0
    defaultValue = battVCorMode, 1
    defaultValue = idleAdvEnabled, 0 ;Idle advance control turned off
    defaultValue = aseTaperTime, 0.0
    defaultValue = dfcoDelay, 0.1
    defaultValue = idleTaperTime, 1.0
    defaultValue = dfcoDelay, 0.1
    defaultValue = dfcoMinCLT, 25
    defaultValue = crankingEnrichTaper, 0.1
    defaultValue = boostCutEnabled,     1
    defaultValue = primingDelay, 0.5
    defaultValue = vvtCLminDuty, 0
    defaultValue = vvtCLmaxDuty, 80 ;80% is a completely arbitrary amount for the max duty cycle, but seems inline with most VVT documentation
    defaultValue = vvtCL0DutyAng, 0
    defaultValue = vvt2CL0DutyAng, 0
    defaultValue = ANGLEFILTER_VVT, 0
    defaultValue = idleAdvStartDelay, 0.2 ;0.2S for a quick gear change without change the table advance
    defaultValue = boostByGearEnabled, 0
    defaultValue = idleUpRPMAdder, 100
    #if CELSIUS
    defaultValue = vvtMinClt, 70
    #else
    defaultValue = vvtMinClt, 160
    #endif
    defaultValue = vvtDelay, 60
    defaultValue = iacBatRates, 0 0 0
    defaultValue = iacBrvBins, 13 13.5 14

    ;Default pins
    defaultValue = fanPin,      0
    defaultValue = vvt1Pin,      0
    defaultValue = vvt2Pin,      0
    defaultValue = launchPin,   0
    defaultValue = boostPin,    0
    defaultValue = fuelPumpPin, 0
    defaultValue = tachoPin,    0
    defaultValue = tachoDuration, 2
    defaultValue = useTachoSweep, 0
    defaultValue = tachoSweepMaxRPM,  6000
    defaultValue = perToothIgn, 0
    defaultValue = resetControlPin, 0

    ;Default ADC filter values
    defaultValue = ADCFILTER_TPS,  50
    defaultValue = ADCFILTER_CLT, 180
    defaultValue = ADCFILTER_IAT, 180
    defaultValue = ADCFILTER_O2,  100
    defaultValue = ADCFILTER_BAT, 128
    defaultValue = ADCFILTER_MAP,  20 ;This is only used on Instantaneous MAP readings and is intentionally very weak to allow for faster response
    defaultValue = ADCFILTER_BARO, 64
    defaultValue = FILTER_FLEX,    75

    ; AirCon Default Values
    defaultValue = airConEnable, 0
    defaultValue = airConCompPol, 0
    defaultValue = airConReqPol, 0
    defaultValue = airConTurnsFanOn, 1
    defaultValue = airConCompPin, 0
    defaultValue = airConReqPin, 0
    defaultValue = airConFanPin, 0
    defaultValue = airConFanPol, 0
    defaultValue = airConFanEnabled, 0
    defaultValue = airConTPSCut, 65
<<<<<<< HEAD
    defaultValue = airConMinRPM, 600
=======
    defaultValue = airConMinRPM, 608
>>>>>>> 0451a678
    defaultValue = airConMaxRPM, 4700
    defaultValue = airConClTempCut, 120
    defaultValue = airConIdleSteps, 0
    defaultValue = airConTPSCutTime, 5.00
    defaultValue = airConCompOnDelay, 0.4
    defaultValue = airConAfterStartDelay, 5.00
    defaultValue = airConRPMCutTime, 5.00

    ;Again, force the setting from the controller for the trigger edges. This is particularly useful for the Oct 2018 update where the names of the edges changed
    controllerPriority = TrigEdge
    controllerPriority = TrigEdgeSec
    ;VSS Ratios and calibration need controller priority so they can be set with the command buttons
    controllerPriority = vssPulsesPerKm
    controllerPriority = vssRatio1
    controllerPriority = vssRatio2
    controllerPriority = vssRatio3
    controllerPriority = vssRatio4
    controllerPriority = vssRatio5
    controllerPriority = vssRatio6 

    ;These are the limits for each of the load algorithms (Refer to the PC Variables section)
    ;Order is:                        MAP   TPS   IMAP/EMAP ITB UNUSED  UNUSED  UNUSED  UNUSED
    defaultValue = algorithmLimits,   511   100   511       511 100     100     100     100
    defaultValue = fuelLoadMax, 511
    defaultValue = ignLoadMax, 511
    defaultValue = fuel2LoadMax, 511
    defaultValue = ign2LoadMax, 511

    ;SD / RTC related
    defaultValue = rtc_mode, 0       
    defaultValue = onboard_log_file_rate, 4      
    defaultValue = onboard_log_filenaming, 0   
    defaultValue = onboard_log_storage,   0    
    defaultValue = onboard_log_trigger_boot, 0    
    defaultValue = onboard_log_trigger_RPM, 0   
    defaultValue = onboard_log_trigger_prot, 0   
    defaultValue = onboard_log_trigger_Vbat, 0   
    defaultValue = onboard_log_trigger_Epin, 0
    defaultValue = onboard_log_tr1_duration, 60
    defaultValue = onboard_log_tr2_thr_on, 600  
    defaultValue = onboard_log_tr2_thr_off,400  
    defaultValue = onboard_log_tr3_thr_RPM, 0
    defaultValue = onboard_log_tr3_thr_MAP, 0
    defaultValue = onboard_log_tr3_thr_Oil, 0
    defaultValue = onboard_log_tr3_thr_AFR, 0
    defaultValue = onboard_log_tr4_thr_on, 12.5  
    defaultValue = onboard_log_tr4_thr_off, 7.0  
    defaultValue = onboard_log_tr5_thr_on, 0  
    defaultValue = onboard_log_csv_separator, 0

    ;VSS related settings
    defaultValue = vssRatio1, 10.0
    defaultValue = vssRatio2, 16.0
    defaultValue = vssRatio3, 22.0
    defaultValue = vssRatio4, 28.0
    defaultValue = vssRatio5, 34.0
    defaultValue = vssRatio6, 40.0
    controllerPriority = vssRatio1
    controllerPriority = vssRatio2
    controllerPriority = vssRatio3
    controllerPriority = vssRatio4
    controllerPriority = vssRatio5
    controllerPriority = vssRatio6
    defaultValue = vssPulsesPerKm, 3000
    defaultValue = vssSmoothing, 50

    ;pinLayout     = bits,   U08,      15, [0:7],  "Speeduino v0.1", "Speeduino v0.2", "Speeduino v0.3", "Speeduino v0.4", "INVALID", "INVALID", "01-05 MX5 PNP", "INVALID", "96-97 MX5 PNP", "NA6 MX5 PNP", "Turtana PCB", "INVALID", "INVALID", "INVALID", "INVALID", "INVALID", "INVALID", "INVALID", "INVALID", "INVALID", "Plazomat I/O 0.1", "INVALID", "INVALID", "INVALID", "INVALID", "INVALID", "INVALID", "INVALID", "INVALID", "INVALID", "Daz V6 Shield 0.1", "BMW PnP", "INVALID", "INVALID", "INVALID", "INVALID", "INVALID", "INVALID", "INVALID", "INVALID", "NO2C", "UA4C", "INVALID", "INVALID", "INVALID", "DIY-EFI CORE4 v1.0", "INVALID", "INVALID", "INVALID", "INVALID", "dvjcodec Teensy RevA", "dvjcodec Teensy RevB", "INVALID", "INVALID", "INVALID", "DropBear", "INVALID", "INVALID", "INVALID", "INVALID", "Black STM32F407VET6 V0.1", "INVALID", "INVALID", "INVALID", "INVALID", "INVALID", "INVALID", "INVALID", "INVALID", "INVALID", "INVALID", "INVALID", "INVALID", "INVALID", "INVALID", "INVALID", "INVALID", "INVALID", "INVALID", "INVALID", "INVALID", "INVALID", "INVALID", "INVALID", "INVALID", "INVALID", "INVALID", "INVALID", "INVALID", "INVALID", "INVALID", "INVALID", "INVALID", "INVALID", "INVALID", "INVALID", "INVALID", "INVALID", "INVALID", "INVALID", "INVALID", "INVALID", "INVALID", "INVALID", "INVALID", "INVALID", "INVALID", "INVALID", "INVALID", "INVALID", "INVALID", "INVALID", "INVALID", "INVALID", "INVALID", "INVALID", "INVALID", "INVALID", "INVALID", "INVALID", "INVALID", "INVALID", "INVALID", "INVALID", "INVALID", "INVALID", "INVALID", "INVALID"
    defaultValue = boardFuelOutputs,                4                 4                 4                 4                 4           4         4                 4         4                 4               4             4          4          4         4           4         4           4         4           4         4                   4           4         4           4          4          4         4           4         4           4                    6          4          4          4         4           4         4           4          4          4       4       4           4         4         4                     4           4         4           4         4                       4                       4          4          4          8          4           4           4         4         8                           4          4          4           4          4          4          4          4           4         4           4         4           4         4           4         4           4         4           4         4           4         4           4         4           4         4           4         4           4         4           4         4           4         4           4         4           4         4           4         4           4         4           4         4           4         4           4         4           4         4           4         4           4         4           4         4           4         4           4         4           4         4           4         4           4         4           4     
    defaultValue = boardIgnOutputs,                 4                 4                 4                 4                 4           4         4                 4         4                 4               4             4          4          4         4           4         4           4         4           4         4                   4           4         4           4          4          4         4           4         4           4                    6          4          4          4         4           4         4           4          4          4       4       4           4         4         4                     4           4         4           4         4                       4                       4          4          4          8          4           4           4         4         8                           4          4          4           4          4          4          4          4           4         4           4         4           4         4           4         4           4         4           4         4           4         4           4         4           4         4           4         4           4         4           4         4           4         4           4         4           4         4           4         4           4         4           4         4           4         4           4         4           4         4           4         4           4         4           4         4           4         4           4         4           4         4           4         4           4         4           4     
    defaultValue = boardHasRTC,                     0                 0                 0                 0                 0           0         0                 0         0                 0               0             0          0          0         0           0         0           0         0           0         0                   0           0         0           0          0          0         0           0         0           0                    6          0          0          0         0           0         0           0          0          0       0       0           0         0         0                     0           0         0           0         0                       0                       0          0          0          1          0           0           0         0         8                           0          0          0           0          0          0          0          0           0         0           0         0           0         0           0         0           0         0           0         0           0         0           0         0           0         0           0         0           0         0           0         0           0         0           0         0           0         0           0         0           0         0           0         0           0         0           0         0           0         0           0         0           0         0           0         0           0         0           0         0           0         0           0         0           0         0           0     

    controllerPriority = bootloaderCaps

    defaultValue = AUXin00Alias, Aux0
    defaultValue = AUXin01Alias, Aux1
    defaultValue = AUXin02Alias, Aux2
    defaultValue = AUXin03Alias, Aux3
    defaultValue = AUXin04Alias, Aux4
    defaultValue = AUXin05Alias, Aux5
    defaultValue = AUXin06Alias, Aux6
    defaultValue = AUXin07Alias, Aux7
    defaultValue = AUXin08Alias, Aux8
    defaultValue = AUXin09Alias, Aux9
    defaultValue = AUXin10Alias, Aux10
    defaultValue = AUXin11Alias, Aux11
    defaultValue = AUXin12Alias, Aux12
    defaultValue = AUXin13Alias, Aux13
    defaultValue = AUXin14Alias, Aux14
    defaultValue = AUXin15Alias, Aux15

    defaultValue = prgm_out00Alias, PrgmOut0
    defaultValue = prgm_out01Alias, PrgmOut1
    defaultValue = prgm_out02Alias, PrgmOut2
    defaultValue = prgm_out03Alias, PrgmOut3
    defaultValue = prgm_out04Alias, PrgmOut4
    defaultValue = prgm_out05Alias, PrgmOut5
    defaultValue = prgm_out06Alias, PrgmOut6
    defaultValue = prgm_out07Alias, PrgmOut7

    defaultValue = rpmwarn, 3000
    defaultValue = rpmdang, 5000
    defaultValue = rpmhigh, 8000

    defaultValue = mapwarn, 200
    defaultValue = mapdang, 245
    defaultValue = maphigh, 255

    defaultValue = batlow,  11.8
    defaultValue = bathigh, 15

#if LAMBDA
      defaultValue = wueAFR, -0.136 -0.102 -0.082 -0.068 -0.054 -0.041 -0.027 -0.014 -0.007 0.000
#else
      defaultValue = wueAFR, -2.0 -1.5 -1.2 -1.0 -0.8 -0.6 -0.4 -0.2 -0.1 0.0
#endif

[Menu]

   ;----------------------------------------------------------------------------
   ;  There are five pre-defined values that may be used to define your menus.
   ;  The first four allow access to the "standard" dialog boxes, the last one
   ;  merely draws a separator (horizontal line) in the menu.
   ;
   ;     std_constants
   ;     std_enrichments
   ;     std_realtime
   ;     std_warmup
   ;
   ;     std_separator
   ;
   ;  If you use any of the std_constants, std_enrichments or std_warmup
   ;  editors, they may be optionally suffixed with a page number (only
   ;  useful for multi-page code variants), which causes them to edit the
   ;  specified page.  If you leave off the page specifier, they edit logical
   ;  page one as specified in the Constants section.
   ;
   ;  There are four special menu names, which when used append to the standard
   ;  menus of the same name instead of creating a new one.  The menu names
   ;  are "File", "Communications", "Tools" and "Help".
   ;
   ;----------------------------------------------------------------------------

menuDialog = main

   menu = "Settings"
      subMenu = engine_constants,   "Engine Constants"
      subMenu = injChars,           "Injector Characteristics"
      subMenu = triggerSettings,    "Trigger Setup"
      ;subMenu = OLED,               "OLED Setup"
      subMenu = airdensity_curve,   "IAT Density"
      subMenu = baroFuel_curve,     "Barometric Correction"
      subMenu = reset_control,      "Reset Control"

      subMenu = std_separator
      subMenu = gaugeLimits, "Gauge Limits"

      subMenu = std_separator
      subMenu = io_summary, "I/O Summary"
      subMenu = std_separator
      subMenu = prgm_out_config,  "Programmable outputs"

   menu = "&Tuning"
      subMenu = std_realtime,       "Realtime Display"
      subMenu = accelEnrichments,   "Acceleration Enrichment"
      subMenu = egoControl,         "AFR/O2", 3
      groupMenu = "Engine Protection"
        groupChildMenu = engineProtection,          "Common Engine Protection"
        groupChildMenu = revLimiterDialog,          "Rev Limiters",             { engineProtectType }
        groupChildMenu = boostCut,                  "Boost Cut",                { engineProtectType }
        groupChildMenu = oilPressureProtection,     "Oil Pressure",             { engineProtectType }
      subMenu = flexFuel,           "Flex Fuel",        2
      subMenu = veTableDialog,      "VE Table",       0
      subMenu = sparkTbl,           "Spark Table",    2
      subMenu = afrTable1Tbl,       "AFR Table",       5
      subMenu = std_separator
      subMenu = fuelTable2Dialog,   "Second fuel Table", 11
      subMenu = sparkTable2Dialog,  "Second spark Table", 14
      subMenu = std_separator
      subMenu = inj_trimad,         "Sequential fuel trim (1-4)", 9
      subMenu = inj_trimad_B,       "Sequential fuel trim (5-8)", 9, { nFuelChannels >= 5 }
      subMenu = std_separator
      subMenu = stagingTableDialog, "Staged Injection", 10, { nCylinders <= 4 || injType == 1 } ; Can't do staging on more than 4 cylinder engines unless TBI is used
      subMenu = std_separator
      subMenu = fuelTemp_curve,     "Fuel Temp Correction", { flexEnabled }

   menu = "&Spark"
      subMenu = sparkSettings,          "Spark Settings"
      subMenu = sparkTbl,               "Spark Table", 2
      subMenu = dwellSettings,          "Dwell settings"
      subMenu = dwell_correction_curve, "Dwell Compensation"
      subMenu = dwell_map,              "Dwell Map",  { useDwellMap }
      subMenu = iat_retard_curve,       "IAT Retard"
      subMenu = clt_advance_curve,      "Cold Advance"
      ;subMenu = knockSettings,          "Knock Settings"
      subMenu = rotary_ignition,        "Rotary Ignition",    { sparkMode == 4 }

   menu = "&Startup/Idle"
        subMenu = crankPW,              "Cranking Settings"
        subMenu = primePW,              "Priming Pulsewidth"
        subMenu = warmup,               "Warmup Enrichment"
        subMenu = ASE,                  "Afterstart Enrichment (ASE)"
        subMenu = std_separator
        subMenu = idleSettings,         "Idle Control"
        subMenu = iacVoltageSettings,   "Idle - Voltage Correction" { iacAlgorithm == 2 || iacAlgorithm == 4 }
        subMenu = iacClosedLoop_curve,  "Idle - RPM targets", 7, { iacAlgorithm == 3 || iacAlgorithm == 5 || iacAlgorithm == 6 || iacAlgorithm == 7 || idleAdvEnabled >= 1 }
        subMenu = iacPWMSettings,       "Idle - PWM Duty Cycle", 7, { iacAlgorithm == 2 || iacAlgorithm == 6}
        subMenu = iacPwmCrank_curve,    "Idle - PWM Cranking Duty Cycle", 7, { iacAlgorithm == 2 || iacAlgorithm == 3 || iacAlgorithm == 6}
        subMenu = iacStep_curve,        "Idle - Stepper Motor", 7, { iacAlgorithm == 4 || iacAlgorithm == 7 }
        subMenu = iacStepCrank_curve,   "Idle - Stepper Motor Cranking", 7, { iacAlgorithm == 4 || iacAlgorithm == 5 || iacAlgorithm == 7 }
        subMenu = std_separator
        subMenu = idleUpSettings,       "Idle Up Settings", { iacAlgorithm == 2 || iacAlgorithm == 3 || iacAlgorithm == 4 || iacAlgorithm == 5 || iacAlgorithm == 6 || iacAlgorithm == 7 }
        subMenu = std_separator
        subMenu = idleAdvanceSettings,  "Idle Advance Settings"

    menu = "&Accessories"
        subMenu = fanSettings,          "Thermo Fan"
        subMenu = pwmFan,               "PWM Fan Curve", { fanEnable == 2 }
        subMenu = LaunchControl,        "Launch Control / Flat Shift"
        subMenu = fuelpump,             "Fuel Pump"
        subMenu = NitrousControl,       "Nitrous"
        subMenu = vssSettings,          "VSS and Gear detection"
		subMenu = airCon,               "Air Conditioning Control"
        subMenu = std_separator
        subMenu = boostSettings,        "Boost Control"
        subMenu = boostTbl,             "Boost Targets/Load", 8,  { boostEnabled }
        subMenu = std_separator
        subMenu = vvtSettings,          "VVT Control"
        subMenu = vvtTbl,               "VVT Target/Duty", 8,  { vvtEnabled }
        subMenu = vvt2Tbl,              "VVT2 Target/Duty", 8,  { vvtEnabled && vvt2Enabled }
        subMenu = std_separator
        subMenu = wmiSettings,          "WMI Control", { !vvtEnabled }
        subMenu = wmiTbl,               "WMI duty cycle", 8,  { !vvtEnabled && wmiEnabled && wmiMode > 1 }  
        subMenu = std_separator
        subMenu = tacho,                "Tacho Output"

        subMenu = std_separator

    #if CAN_COMMANDS
        subMenu = can_serial3IO,        "Canbus/Secondary Serial IO Interface"
        subMenu = CanBcast,             "CAN Broadcasting menu", { enable_intcan && intcan_available }
        subMenu = std_separator
        subMenu = Canin_config,         "External Auxillary Input Channel Configuration", {enable_secondarySerial || (enable_intcan && intcan_available)}
        subMenu = Auxin_config,         "Local Auxillary Input Channel Configuration"
        ;subMenu = std_separator
        ;subMenu = Canout_config, "Canbus Output Configuration"
    #else
        subMenu = serial3IO,            "Canbus/Secondary Serial IO Interface"
        subMenu = CanBcast,             "CAN Broadcasting menu", { enable_intcan && intcan_available }
        subMenu = std_separator
        subMenu = Canin_config,         "External Auxiliary Input Channel Configuration", {enable_secondarySerial || (enable_intcan && intcan_available)}
        subMenu = Auxin_config,         "Local Auxiliary Input Channel Configuration"
    #endif
        subMenu = pressureSensors,      "Fuel/Oil pressure"

  menuDialog = main
   menu = "Tools"
        subMenu = mapCal,           "Calibrate Pressure Sensors"
        subMenu = batCal,           "Calibrate Voltage Reading"
        subMenu = std_ms2gentherm,  "Calibrate Temperature Sensors", 0
        subMenu = std_ms2geno2,     "Calibrate AFR Sensor", { egoType > 0 }
        subMenu = sensorFilters,    "Set analog sensor filters"

    menu = "Data Logging"
      #if mcu_teensy
        subMenu = std_ms3SdConsole,   "Browse / Import SD Card"
        subMenu = rtc_settings,       "Setup realtime clock"
        subMenu = onboard_log_setup,  "Setup onboard logger / SD"
      #else
        subMenu = std_ms3SdConsole,   "Browse / Import SD Card",  { arrayValue( array.boardHasRTC, pinLayout ) > 0 }
        subMenu = rtc_settings,       "Setup realtime clock",   { arrayValue( array.boardHasRTC, pinLayout ) > 0 }
        subMenu = onboard_log_setup,  "Setup onboard logger / SD",   { arrayValue( array.boardHasRTC, pinLayout ) > 0 }
      #endif


   menuDialog = main
      menu = "3D &Tuning Maps"
        subMenu = veTable1Map,    "Fuel Table"
        subMenu = sparkMap,       "Spark Table", 3
        subMenu = afrTable1Map,   "AFR Target Table"

#if enablehardware_test
   menuDialog = main
    menu = "Hardware Testing"
        subMenu = outputtest1, "Test Output Hardware"
		subMenu = stm32cmd,    "STM32 Commands"
        ;subMenu = rtc_settings,       "Setup realtime clock"
#endif

    menu = "Help"
        subMenu = helpGeneral,     "Speeduino Help"
;-------------------------------------------------------------------------------

[SettingContextHelp]
; constantName = "Help Text"
; These provide the context help in the dialog when these variables are used
  nCylinders        = "Cylinder count"
  alternate         = "Whether or not the injectors should be fired at the same time. This setting is ignored when Sequential is selected below, however it will still affect the req_fuel value."
  engineType        = "Engines with an equal number of degrees between all firings (This is most engines) should select Even fire. Some 2 and 6 cylinder engines are Odd fire however."
  twoStroke         = "Four-Stroke (most engines), Two-stroke."
  nInjectors        = "Number of primary injectors."
  mapSample         = "The method used for calculating the MAP reading\nFor 1-2 Cylinder engines, Cycle Minimum is recommended.\nFor more than 2 cylinders Cycle Average is recommended"
  mapSwitchPoint    = "Below this RPM instantaneous map sample method is used, instead of selected one.\nSet 0 RPM to disable (Default)"
  stoich            = "The stoichiometric ration of the fuel being used. For flex fuel, choose the primary fuel"
  injLayout         = "The injector layout and timing to be used. Options are: \n 1. Paired - 2 injectors per output. Outputs active is equal to half the number of cylinders. Outputs are timed over 1 crank revolution. \n 2. Semi-sequential: Same as paired except that injector channels are mirrored (1&4, 2&3) meaning the number of outputs used are equal to the number of cylinders. Only valid for 4 cylinders or less. \n 3. Banked: 2 outputs only used. \n 4. Sequential: 1 injector per output and outputs used equals the number of cylinders. Injection is timed over full cycle. "
  inj4CylPairing    = "Which outputs will be paired when semi-sequential fuel injection is used (4 cylinder engines). Pairing depends on firing order"

  afrLoadSource     = "Allows you to select different load source for the AFR Target table based on the user preference"
  TrigPattern       = "The type of input trigger decoder to be used."
  useResync         = "If enabled, sync will be rechecked once every full cycle from the cam input. This is good for accuracy, however if your cam input is noisy then this can cause issues."
  trigPatternSec    = "Cam mode/type also known as Secondary Trigger Pattern."
  PollLevelPol      = "The level of the cam trigger input will be checked at tooth #1 and this defines if the level is supposed to be High or Low at 1st phase of the engine."
  numTeeth          = "Number of teeth on Primary Wheel."
  TrigSpeed         = "Primary trigger speed."
  missingTeeth      = "Number of Missing teeth on Primary Wheel."
  TrigAng           = "The Angle ATDC when tooth No:1 on the primary wheel passes the primary sensor. The range of this field is -360 to +360 degrees."
  TrigAngMul        = "A multiplier used by non-360 degree tooth wheels (i.e. Wheels where the tooth count doesn't divide evenly into 360. Usage: (360 * <multiplier>) / tooth_count = Whole number"
  SkipCycles        = "The number of revolutions that will be skipped during cranking before the injectors and coils are fired."
  TrigEdge          = "The Trigger edge of the primary sensor.\nLeading.\nTrailing."
  TrigEdgeSec       = "The Trigger edge of the secondary (Cam) sensor.\nLeading.\nTrailing."
  TrigFilter        = "Tuning of the trigger filter algorithm. The more aggressive the setting, the more noise will be removed, however this increases the chance of some true readings being filtered out (False positive). Medium is safe for most setups. Only select 'Aggressive' if no other options are working"

  sparkMode         = "Wasted Spark: Ignition outputs are on the channels <= half the number of cylinders. Eg 4 cylinder outputs on IGN1 and IGN2.\nSingle Channel: All ignition pulses are output on IGN1.\nWasted COP: Ignition pulses are output on all ignition channels up to the number of cylinders. Eg 4 cylinder outputs on all ignition channels. Note that your board needs to have same number of igntion outputs as cylinders to be able to run this"
  IgInv             = "Whether the spark fires when the ignition signal goes high or goes low. Nearly all ignition systems use 'Going Low' but please verify this as damage to coils can result from the incorrect selection. (NOTE: THIS IS NOT MEGASQUIRT. THIS SETTING IS USUALLY THE OPPOSITE OF WHAT THEY USE!)"
  sparkDur          = "The duration of the spark at full dwell. Typically around 1ms"
  fixAngEnable      = "If enabled, timing will be locked/fixed and the ignition map will be ignored. Note that this value will be overridden by the fixed cranking value when cranking"
  FixAng            = "Timing will be locked at this value if the above is enabled"

  crankRPM          = "The cranking RPM threshold. When RPM is lower than this value (and above 0) the system will be considered to be cranking"
  tpsflood          = "Keep throttle over this value to disable the priming pulse and cranking fuel. Used to prevent flood or clear already flooded engine"

  fanInv            = ""
  fanHyster         = "The number of degrees of hysteresis to be used in controlling the fan. Recommended values are between 2 and 5"
  fanWhenCranking   = "Whether the fan should be disabled or continue running when the engine is cranking"
  fanWhenOff        = "Whether the fan will continue to run when the engine is turned off"
  fanPin            = "The Arduino pin that the fan control signal will output on. This is NOT necessarily the same as the connector pin on any particular board"
  fanSP             = "The trigger temperature for the fan. Fan will be enabled above this temp"

  airConEnable      = "Whether we are doing A/C control"
  airConCompPol     = "Normal should be used in most cases - where a logic HIGH output turns on the output power transistor, which is the ON state. Inverted makes logic LOW the ON state, in the rare case that turning off the transistor turns the compressor on, or you are using some sort of depletion mode FET".
  airConReqPol      = "Normal should be used in most cases - where the A/C button provides a ground when pressed. Inverted removes the internal pullup resistor, and makes +5V the ON signal instead of ground."
  airConTurnsFanOn  = "Whether the cooling fan turns on when the A/C compressor is running."
  airConCompPin     = "The Arduino pin that the A/C request compressor signal is output on. This is NOT necesarrily the same as the connector pin on any particlar board."
  airConReqPin      = "The Arduino pin that the A/C request control signal is input on. This is NOT necesarrily the same as the connector pin on any particlar board."
  airConFanPin      = "The Arduino pin that the A/C fan control signal is output on (if enabled). This is only needed if you have a stand-alone A/C fan, separate to the cooling fan (which can be enabled to come on with the A/C compressor). This is NOT necesarrily the same as the connector pin on any particlar board."
  airConFanPol      = "Normal should be used in most cases - where a logic HIGH output turns on the output power transistor, which is the ON state. Inverted makes logic LOW the ON state, in the rare case that turning off the transistor turns the fan on, or you are using some sort of depletion mode FET".
  airConFanEnabled  = "Enable/disable stand-alone A/C fan. This would be a separate fan that only comes on when the A/C compressor is engaged, and should not be needed if the main cooling fan comes on with the A/C."
  airConTPSCut      = "The TPS position at which the air compressor will be locked out and turn off. When TPS falls below this level (minus a 5% hysteresis), the A/C compressor will kick back in after the delay period (TPS Cut Time), provided the A/C request signal is still present."
<<<<<<< HEAD
  airConMinRPM      = "The minimum RPM at which we will allow the A/C compressor to run."
  airConMaxRPM      = "The maximum RPM at which we will allow the A/C compressor to run."
=======
  airConMinRPM      = "The minimum RPM at which we will allow the A/C compressor to run (this setting is in 16 RPM steps)."
  airConMaxRPM      = "The maximum RPM at which we will allow the A/C compressor to run (this setting is in 100 RPM steps)."
>>>>>>> 0451a678
  airConClTempCut   = "The coolant temperature above which we will NOT allow the A/C compressor to run."
  airConIdleSteps   = "Increase the idle PWM (%) or stepper motor (steps) up by this amount when the A/C request is active. Note that some cars have a separate idle-up valve that switches on automatically in tandem with the A/C compressor. In this case, this setting might be set to zero."
  airConTPSCutTime  = "The TPS lockout time, for which the A/C compressor will not run after a high TPS condition has gone away. This prevents the compressor cutting in on gear changes if the car is being driven hard."
  airConCompOnDelay = "The delay period between a successful A/C request signal, and the compressor kicking in. This gives the idle-up time to kick in before the compressor loads the engine."
  airConAfterStartDelay = "The delay period after first starting the car, during which the A/C compressor will not run."
  airConRPMCutTime  = "The RPM lockout time, for which the A/C compressor will not run after a high or low RPM condition has gone away. This prevents the compressor cutting in on gear changes if the car is being driven hard, or cutting in to early after nearly stalling the engine."
  idleUpRPMAdder = "Increase the idle RPM target (as used by Idle Advance and Closed-Loop Idle) by this amount when the A/C request is active."

  vssPulsesPerKm    = "The number of pulses on the VSS signal per KM/Mile"
  vssSmoothing      = "A smoothing factor to help reduce noise in the VSS signal. Typical values are between 0 and 50"

  aeTime            = "The duration of the acceleration enrichment"
  aseTaperTime      = "Transition time to disable ASE"
  iacChannels       = "The number of output channels used for PWM valves. Select 1 for 2-wire valves or 2 for 3-wire valves."
  iacStepTime       = "Duration of each stepping pulse. Values that are too low can cause the motor to behave erratically or not at all. See the manual for suggested step times"
  iacCoolTime       = "Cool time between each step. Set to zero if you don't want any cooling at all"

  iacStepHome       = "Homing steps to perform on startup. Must be greater than the fully open steps value"
  iacMaxSteps       = "Maximum number of steps the IAC can be moved away from the home position. Should always be less than Homing steps."
  iacStepHyster     = "The minimum number of steps to move in any one go."
  iacAlgorithm      = "Selects method of idle control.\nNone = no idle control valve.\nOn/Off valve.\nPWM valve (2,3 wire).\nStepper Valve (4,6,8 wire)."
  iacPWMdir         = "Normal PWM valves increase RPM with higher duty. If RPM decreases with higher duty then select Reverse"
  iacPWMrun         = "Determines if the idle valve runs before engine is cranked over. This can help starting the engine by letting more air in before the RPM sync is achieved."
  iacCLminDuty      = "When using closed loop idle control, this is the minimum duty cycle that the PID loop will allow. Combined with the maximum value, this specifies the working range of your idle valve"
  iacCLmaxDuty      = "When using closed loop idle control, this is the maximum duty cycle that the PID loop will allow. Combined with the minimum value, this specifies the working range of your idle valve"
  iacTPSlimit       = "When using OL+CL idle control, if the TPS is higher than this value closed loop idle resets the integral of the PID (To prevent RPM dips coming back to idle)"
  iacRPMlimitHysteresis = "When using closed loop idle control, if the closed loop Target RPM + this value is higher than the actual RPM, closed loop idle resets the integral of the PID (To prevent RPM dips coming back to idle)"
  iacFastTemp       = "Below this temperature, the idle output will be high (On). Above this temperature, it will turn off."
  idleUpPolarity    = "Normal polarity is a ground switch where an earthed signal activates the Idle Up. The internal pullup will be enabled with Normal polarity. \n Inverted may be used if a 5v signal is used to enable the Idle Up."
  CTPSPolarity      = "Normal polarity is a ground switch where an earthed signal activates the closed throttle position. The internal pullup will be enabled with Normal polarity. \n Inverted may be used if a 5v signal is used to enable the closed throttle position."
  idleUpAdder       = "The amount (In either Duty Cycle % or Steps (Depending on the idle control method in use), that the idle control will increase by when Idle Up is active"
  idleAdvEnabled    = "Added setting adds curve values to current spark table values when user defined idle is active. \n Switched setting overrides spark table values and uses curve values for idle ignition timing."
  idleAdvAlgorithm  = "Use Throttle position sensor (TPS) or closed throttle position sensor (CTPS) to detect idle state."
  idleAdvDelay      = "The number of seconds after sync is achieved before the idle advance control begins"
  idleAdvStartDelay = "The number of seconds after matching settings before the idle advance control begins"
  idleTaperTime     = "Soft time transition from crank to running PWM targets"

  oddfire2          = "The ATDC angle of channel 2 for oddfire engines. This is relative to the TDC angle of channel 1"
  oddfire3          = "The ATDC angle of channel 3 for oddfire engines. This is relative to the TDC angle of channel 1 (NOT channel 2)"
  oddfire4          = "The ATDC angle of channel 4 for oddfire engines. This is relative to the TDC angle of channel 1 (NOT channel 3)"

  aeColdPct         = "Acceleration enrichment adjustment for cold engine. Cold adjustment % is tapered between start and end temperatures.\n100% = no adjustment."
  aeColdTaperMin    = "AE cold adjustment taper start temperature. When coolant is below this value, full cold adjustment is applied."
  aeColdTaperMax    = "AE cold adjustment taper end temperature. When coolant is above this value, no cold adjustment is applied."
  dfcoRPM           = "The RPM above which DFCO will be active. Typically set a few hundred RPM above maximum idle speed"
  dfcoHyster        = "Hysteresis for DFCO RPM. 200-300 RPM is typical for this, however a higher value may be needed if the RPM is fluctuating around the cutout speed"
  dfcoTPSThresh     = "The TPS value below which DFCO will be active. Typical value is 5%-10%, but higher may be needed if TPS signal is noisy"
  dfcoDelay         = "Delay for activate DFCO."
  dfcoMinCLT        = "Minimum temperature to enable DFCO."

  launchPin         = "The ARDUINO pin that the clutch switch is connected to. This is NOT the pin on the connector, but the pin it relates to on the arduino"
  launchHiLo        = "Whether the signal is High or Low when the clutch pedal is engaged. For a ground switching input (Most clutch switches), this should be LOW"
  lnchPullRes       = "Whether the internal pullup resistor is enabled or left floating. For a ground switching input (Most clutch switches), select Pullup. For a 0v-5v input, select Floating"
  ignBypassPin      = "The ARDUINO pin that the ignition bypass is connected to. This is NOT the pin on the connector, but the pin it relates to on the arduino"
  ignBypassEnable   = "If turned on, a ground signal will be output during cranking on the specified pin. This is used to bypass the Speeduino ignition control during cranking."
  ignCranklock      = "On certain low resolution ignition patterns, the cranking timing can be locked to occur when a pulse is received."

  multiplyMAP       = "If enabled, the MAP reading is included directly into the pulsewidth calculation by multiplying the VE lookup value by the MAP:Baro ratio. This results in a flatter VE table that can be easier to tune in some instances. VE table must be retuned when this value is changed."
  legacyMAP         = "Use the legacy method of reading the MAP sensor that was used prior to the 201905 firmware. This should ONLY be enabled if you are upgrading from a firmware earlier than this"
  includeAFR        = "When enabled, the current AFR reading is incorporated directly in the pulsewidth calculation as a percentage of the current target ratio. VE table must be retuned when this value is changed. "
  incorporateAFR    = "When enabled, the AFR stoich/AFR target -ratio is incorporated directly in the pulsewidth calculation. When enabled, AFR target table affects pulsewidth even with EGO disabled. VE table must be retuned when this value is changed."
  useExtBaro        = "By Default, Speeduino will measure barometric pressure upon startup. Optionally however, a 2nd pressure sensor can be used to perform live barometric readings whilst the system is on."

  flexEnabled       = "Turns on readings from the Flex sensor and enables the below adjustments"
  flexFreqLow       = "The frequency of the sensor at 0% ethanol (50Hz for standard GM/Continental sensor)"
  flexFreqHigh      = "The frequency of the sensor at 100% ethanol (150Hz for standard GM/Continental sensor)"
  flexFuelAdj       = "Fuel % to be used for the current ethanol % (Typically 100% @ 0%, 163% @ 100%)"
  flexAdvAdj        = "Additional advance (in degrees) for the current ethanol % (Typically 0 @ 0%, 10-20 @ 100%)"
  flexBoostAdj      = "Adjustment, in kPa, to the boost target for the current ethanol %. Negative values are allowed to lower boost at lower ethanol % if necessary."

  n2o_arming_pin    = "Pin that the nitrous arming/engagement switch is on."
  n2o_pin_polarity  = "Whether Nitrous is active (Armed) when the pin is LOW or HIGH. If LOW is selected, the internal pullup will be used."

  flatSArm          = "The RPM switch point that determines whether an engaged clutch is for launch control or flat shift. Below this figure, an engaged clutch is considered to be for launch, above this figure an active clutch input will be considered a flat shift. This should be set at least several hundred RPM above idle"
  flatSSoftWin      = "The number of RPM below the flat shift point where the softlimit will be applied (aka Soft limit window). Recommended values are 200-1000"
  flatSRetard       = "The absolute timing (BTDC) that will be used when within the soft limit window"
  engineProtectType = "Whether the engine protect an rev limiter will cut the fuel, the ignition or both"
  hardCutType       = "How the cuts should be performed for rev/launch limits. Full cut will stop all fuel/ignition events, Rolling cut will step through all ignition outputs, only cutting a limited number per revolution"
  SoftLimitMode     = "Fixed: the soft limiter will retard the ignition advance to the specified value.\nRelative: current timing advance will be retarted by the specified amount"
  hardRevLim        = "A fixed hard rev limit is a single point that the fuel or ignition (or both) will be cut completely to reduce increasing RPMs"
  engineProtectMaxRPM = "The RPM point that engine protections will engage from. Below this RPM value, engine protections will NOT be active"

  fuel2InputPin     = "The Arduino pin that is being used to trigger the second fuel table to be active"
  fuel2InputPolarity = "Whether the 2nd fuel table should be active when input is high or low. This should be LOW for a typical ground switching input"
  fuel2InputPullup  = "Whether to use the built in PULLUP for the switching input. This should be Yes for a typical ground switching input"

  enable_secondarySerial = "This Enables the secondary serial port . Secondary serial is serial3 on mega2560 processor, and Serial2 on STM32 and Teensy processor "

  cltAdvValues    = "This curve can be used to advance ignition timing when engine is warming up. This can also be used to warm up the catalytic converters in cold start by retarding timing. Or even as safety feature to retard timing when engine is too hot to prevent knock."

  wueRates        = "Final enrichment value must be 100%."

  fpPrime         = "Duration to power fuel pump on to ensure fuel line pressure."
  primingDelay    = "Delay to priming after fuel pump is on, used to wait fuel line get pressurised correctly."

  fanInv          = ""
  fanHyster       = "The number of degrees of hysteresis to be used in controlling the fan. Recommended values are between 2 and 5"

  aeTime          = "The duration of the acceleration enrichment"
  aseTaperTime    = "Transition time to disable ASE"
  iacChannels     = "The number of output channels used for PWM valves. Select 1 for 2-wire valves or 2 for 3-wire valves."
  iacStepTime     = "Duration of each stepping pulse. Values that are too low can cause the motor to behave erratically or not at all. See the manual for suggested step times"
  iacCoolTime     = "Cool time between each step. Set to zero if you don't want any cooling at all"
  iacStepHome     = "Homing steps to perform on startup. Must be greater than the fully open steps value"
  iacMaxSteps     = "Maximum number of steps the IAC can be moved away from the home position. Should always be less than Homing steps."
  iacStepHyster   = "The minimum number of steps to move in any one go."
  iacAlgorithm    = "Selects method of idle control.\nNone = no idle control valve.\nOn/Off valve.\nPWM valve (2,3 wire).\nStepper Valve (4,6,8 wire)."
  iacPWMdir       = "Normal PWM valves increase RPM with higher duty. If RPM decreases with higher duty then select Reverse"
  iacCLminDuty    = "When using closed loop idle control, this is the minimum duty cycle that the PID loop will allow. Combined with the maximum value, this specifies the working range of your idle valve"
  iacCLmaxDuty    = "When using closed loop idle control, this is the maximum duty cycle that the PID loop will allow. Combined with the minimum value, this specifies the working range of your idle valve"
  iacFastTemp     = "Below this temperature, the idle output will be high (On). Above this temperature, it will turn off."
  idleUpPolarity  = "Normal polarity is a ground switch where an earthed signal activates the Idle Up. The internal pullup will be enabled with Normal polarity. \n Inverted may be used if a 5v signal is used to enable the Idle Up."
  idleUpOutputEnabled = "Enable an output that is toggled by the idle up input pin. An example use is driving an AC fan relay."
  idleUpOutputInv = "No = When the idle up pin is high the output is active (grounding), when the idle up pin is low the output is inactive. Yes = When the idle up pin is high the output is inactive, when the idle up pin is low the output is active (grounding)."
  CTPSPolarity    = "Normal polarity is a ground switch where an earthed signal activates the closed throttle position. The internal pullup will be enabled with Normal polarity. \n Inverted may be used if a 5v signal is used to enable the closed throttle position."
  idleUpAdder     = "The amount (In either Duty Cycle % or Steps (Depending on the idle control method in use), that the idle control will increase by when Idle Up is active"
  idleAdvEnabled  = "Added setting adds curve values to current spark table values when user defined idle is active. \n Switched setting overrides spark table values and uses curve values for idle ignition timing."
  idleAdvAlgorithm= "Use Throttle position sensor (TPS) or closed throttle position sensor (CTPS) to detect idle state."
  idleAdvDelay    = "The number of seconds after sync is achieved before the idle advance control begins"
  idleTaperTime   = "Soft time transition from crank to running PWM targets"
  iacBatRates     = "Used to add extra IAC % or steps when voltage drops with increased alternator load"
  oddfire2        = "The ATDC angle of channel 2 for oddfire engines. This is relative to the TDC angle of channel 1"
  oddfire3        = "The ATDC angle of channel 3 for oddfire engines. This is relative to the TDC angle of channel 1 (NOT channel 2)"
  oddfire4        = "The ATDC angle of channel 4 for oddfire engines. This is relative to the TDC angle of channel 1 (NOT channel 3)"

  aeColdPct       = "Acceleration enrichment adjustment for cold engine. Cold adjustment % is tapered between start and end temperatures.\n100% = no adjustment."
  aeColdTaperMin  = "AE cold adjustment taper start temperature. When coolant is below this value, full cold adjustment is applied."
  aeColdTaperMax  = "AE cold adjustment taper end temperature. When coolant is above this value, no cold adjustment is applied."
  dfcoRPM         = "The RPM above which DFCO will be active. Typically set a few hundred RPM above maximum idle speed"
  dfcoHyster      = "Hysteresis for DFCO RPM. 200-300 RPM is typical for this, however a higher value may be needed if the RPM is fluctuating around the cutout speed"
  dfcoTPSThresh   = "The TPS value below which DFCO will be active. Typical value is 5%-10%, but higher may be needed if TPS signal is noisy"
  dfcoDelay       = "Delay for activate DFCO."
  dfcoMinCLT      = "Minimum temperature to enable DFCO."
  crankingEnrichTaper = "Taper time from cranking enrichment to ASE or run (after engine has started)."

  launchPin       = "The ARDUINO pin that the clutch switch is connected to. This is NOT the pin on the connector, but the pin it relates to on the arduino"
  launchHiLo      = "Whether the signal is High or Low when the clutch pedal is engaged. For a ground switching input (Most clutch switches), this should be LOW"
  lnchPullRes     = "Whether the internal pullup resistor is enabled or left floating. For a ground switching input (Most clutch switches), select Pullup. For a 0v-5v input, select Floating"
  lnchCtrlTPS     = "The minimum RPM that launch control will engage at"
  lnchSoftLim     = "The RPM point that the launch control ignition timing adjustment will engage (When under launch conditions). Should be below the hard rev limit RPM"
  lnchRetard      = "When under launch conditions (Eg Clutch engaged) the ignition timing will be set to this when above the Soft rev limit. This will override any other ignition modifiers"
  lnchHardLim     = "The RPM point above which the fuel and/or ignition will be cut when launch is active (Eg Clutch engaged). See the Engine Protection dialog to set whether it is fuel, ignition or both that are cut."
  lnchFuelAdd     = "The additional fuel % that will be added during Soft and Hard launch conditions. Set to 0 for no fuel modifier."
  ignBypassPin    = "The ARDUINO pin that the ignition bypass is connected to. This is NOT the pin on the connector, but the pin it relates to on the arduino"
  ignBypassEnable = "If turned on, a ground signal will be output during cranking on the specified pin. This is used to bypass the Speeduino ignition control during cranking."
  ignCranklock    = "On certain low resolution ignition patterns, the cranking timing can be locked to occur when a pulse is received."

  multiplyMAP     = "If enabled, the MAP reading is included directly into the pulsewidth calculation by multiplying the VE lookup value by either the MAP:Baro ratio or MAP/100.\n This results in a flatter VE table that can be easier to tune in some instances. The MAP/100 option is generally used for compatibility with fuel tables from other ECUs. MAP:Baro ratio is recommended for new tunes. \n VE table must be retuned when this value is changed."
  legacyMAP       = "Use the legacy method of reading the MAP sensor that was used prior to the 201905 firmware. This should ONLY be enabled if you are upgrading from a firmware earlier than this"
  includeAFR      = "When enabled, the current AFR reading is incorporated directly in the pulsewidth calculation as a percentage of the current target ratio. VE table must be retuned when this value is changed. "
  useExtBaro      = "By Default, Speeduino will measure barometric pressure upon startup. Optionally however, a 2nd pressure sensor can be used to perform live barometric readings whilst the system is on."

  flexEnabled     = "Turns on readings from the Flex sensor and enables the below adjustments"
  flexFreqLow     = "The frequency of the sensor at 0% ethanol (50Hz for standard GM/Continental sensor)"
  flexFreqHigh    = "The frequency of the sensor at 100% ethanol (150Hz for standard GM/Continental sensor)"
  flexFuelAdj     = "Fuel % to be used for the current ethanol % (Typically 100% @ 0%, 163% @ 100%)"
  flexAdvAdj      = "Additional advance (in degrees) for the current ethanol % (Typically 0 @ 0%, 10-20 @ 100%)"
  flexBoostAdj    = "Adjustment, in kPa, to the boost target for the current ethanol %. Negative values are allowed to lower boost at lower ethanol % if necessary."

  n2o_arming_pin  = "Pin that the nitrous arming/engagement switch is on."
  n2o_pin_polarity= "Whether Nitrous is active (Armed) when the pin is LOW or HIGH. If LOW is selected, the internal pullup will be used."

  flatSArm        = "The RPM switch point that determines whether an engaged clutch is for launch control or flat shift. Below this figure, an engaged clutch is considered to be for launch, above this figure an active clutch input will be considered a flat shift. This should be set at least several hundred RPM above idle"
  flatSSoftWin    = "The number of RPM below the flat shift point where the softlimit will be applied (aka Soft limit window). Recommended values are 200-1000"
  flatSRetard     = "The absolute timing (BTDC) that will be used when within the soft limit window"
  hardCutType     = "How hard cuts should be performed for rev/launch limits. Full cut will stop all ignition events, Rolling cut will step through all ignition outputs, only cutting 1 per revolution"

  fuel2InputPin   = "The Arduino pin that is being used to trigger the second fuel table to be active"
  fuel2InputPolarity = "Whether the 2nd fuel table should be active when input is high or low. This should be LOW for a typical ground switching input"
  fuel2InputPullup= "Whether to use the built in PULLUP for the switching input. This should be Yes for a typical ground switching input"

  enable_secondarySerial = "This Enables the secondary serial port . Secondary serial is serial3 on mega2560 processor, and Serial2 on STM32 and Teensy processor "
  
  cltAdvValues    = "This curve can be used to advance ignition timing when engine is warming up. This can also be used to warm up the catalytic converters in cold start by retarding timing. Or even as safety feature to retard timing when engine is too hot to prevent knock."

  ;speeduino_tsCanId = "This is the TsCanId that the Speeduino ECU will respond to. This should match the main controller CAN ID in project properties if it is connected directly to TunerStudio, Otherwise the device ID if connected via CAN passthrough"
  true_address    = "This is the 11bit Can address of the Speeduino ECU "
  realtime_base_address = "This is the 11bit CAN address of the realtime data broadcast from the Speeduino ECU. This MUST be at least 0x16 greater than the true address"
  ;obd_address = "The 11bit Can address that the Speeduino ECU responds to for OBD2 diagnostic requests"
  AUXin00Alias    = "The Ascii alias assigned to Aux input channel 0"
  AUXin01Alias    = "The Ascii alias assigned to Aux input channel 1"
  AUXin02Alias    = "The Ascii alias assigned to Aux input channel 2"
  AUXin03Alias    = "The Ascii alias assigned to Aux input channel 3"
  AUXin04Alias    = "The Ascii alias assigned to Aux input channel 4"
  AUXin05Alias    = "The Ascii alias assigned to Aux input channel 5"
  AUXin06Alias    = "The Ascii alias assigned to Aux input channel 6"
  AUXin07Alias    = "The Ascii alias assigned to Aux input channel 7"
  AUXin08Alias    = "The Ascii alias assigned to Aux input channel 8"
  AUXin09Alias    = "The Ascii alias assigned to Aux input channel 9"
  AUXin10Alias    = "The Ascii alias assigned to Aux input channel 10"
  AUXin11Alias    = "The Ascii alias assigned to Aux input channel 11"
  AUXin12Alias    = "The Ascii alias assigned to Aux input channel 12"
  AUXin13Alias    = "The Ascii alias assigned to Aux input channel 13"
  AUXin14Alias    = "The Ascii alias assigned to Aux input channel 14"
  AUXin15Alias    = "The Ascii alias assigned to Aux input channel 15"
  
  caninput_sel0a  = "This Enables local analog/digital on input channel 0 "
  caninput_sel1a  = "This Enables local analog/digital on input channel 1 "
  caninput_sel2a  = "This Enables local analog/digital on input channel 2 "
  caninput_sel3a  = "This Enables local analog/digital on input channel 3 "
  caninput_sel4a  = "This Enables local analog/digital on input channel 4 "
  caninput_sel5a  = "This Enables local analog/digital on input channel 5 "
  caninput_sel6a  = "This Enables local analog/digital on input channel 6 "
  caninput_sel7a  = "This Enables local analog/digital on input channel 7 "
  caninput_sel8a  = "This Enables local analog/digital on input channel 8 "
  caninput_sel9a  = "This Enables local analog/digital on input channel 9 "
  caninput_sel10a = "This Enables local analog/digital on input channel 10 "
  caninput_sel11a = "This Enables local analog/digital on input channel 11 "
  caninput_sel12a = "This Enables local analog/digital on input channel 12 "
  caninput_sel13a = "This Enables local analog/digital on input channel 13 "
  caninput_sel14a = "This Enables local analog/digital on input channel 14 "
  caninput_sel15a = "This Enables local analog/digital on input channel 15 "
  
  caninput_sel0b  = "This Enables External CAN data via the Secondary Serial CANBUS expansion module or local analog/digital on input channel 0 "
  caninput_sel1b  = "This Enables External/CAN data via the Secondary Serial CANBUS expansion module or local analog/digital on input channel 1 "
  caninput_sel2b  = "This Enables External/CAN data via the Secondary Serial CANBUS expansion module or local analog/digital on input channel 2 "
  caninput_sel3b  = "This Enables External/CAN data via the Secondary Serial CANBUS expansion module or local analog/digital on input channel 3 "
  caninput_sel4b  = "This Enables External/CAN data via the Secondary Serial CANBUS expansion module or local analog/digital on input channel 4 "
  caninput_sel5b  = "This Enables External/CAN data via the Secondary Serial CANBUS expansion module or local analog/digital on input channel 5 "
  caninput_sel6b  = "This Enables External/CAN data via the Secondary Serial CANBUS expansion module or local analog/digital on input channel 6 "
  caninput_sel7b  = "This Enables External/CAN data via the Secondary Serial CANBUS expansion module or local analog/digital on input channel 7 "
  caninput_sel8b  = "This Enables External/CAN data via the Secondary Serial CANBUS expansion module or local analog/digital on input channel 8 "
  caninput_sel9b  = "This Enables External/CAN data via the Secondary Serial CANBUS expansion module or local analog/digital on input channel 9 "
  caninput_sel10b = "This Enables External/CAN data via the Secondary Serial CANBUS expansion module or local analog/digital on input channel 10 "
  caninput_sel11b = "This Enables External/CAN data via the Secondary Serial CANBUS expansion module or local analog/digital on input channel 11 "
  caninput_sel12b = "This Enables External/CAN data via the Secondary Serial CANBUS expansion module or local analog/digital on input channel 12 "
  caninput_sel13b = "This Enables External/CAN data via the Secondary Serial CANBUS expansion module or local analog/digital on input channel 13 "
  caninput_sel14b = "This Enables External/CAN data via the Secondary Serial CANBUS expansion module or local analog/digital on input channel 14 "
  caninput_sel15b = "This Enables External/CAN data via the Secondary Serial CANBUS expansion module or local analog/digital on input channel 15 "

  caninput_source_can_address0  = "The source 11bit CAN address of the data for channel 0"
  caninput_source_can_address1  = "The source 11bit CAN address of the data for channel 1"
  caninput_source_can_address2  = "The source 11bit CAN address of the data for channel 2"
  caninput_source_can_address3  = "The source 11bit CAN address of the data for channel 3"
  caninput_source_can_address4  = "The source 11bit CAN address of the data for channel 4"
  caninput_source_can_address5  = "The source 11bit CAN address of the data for channel 5"
  caninput_source_can_address6  = "The source 11bit CAN address of the data for channel 6"
  caninput_source_can_address7  = "The source 11bit CAN address of the data for channel 7"
  caninput_source_can_address8  = "The source 11bit CAN address of the data for channel 8 "
  caninput_source_can_address9  = "The source 11bit CAN address of the data for channel 9"
  caninput_source_can_address10 = "The source 11bit CAN address of the data for channel 10"
  caninput_source_can_address11 = "The source 11bit CAN address of the data for channel 11"
  caninput_source_can_address12 = "The source 11bit CAN address of the data for channel 12"
  caninput_source_can_address13 = "The source 11bit CAN address of the data for channel 13"
  caninput_source_can_address14 = "The source 11bit CAN address of the data for channel 14"
  caninput_source_can_address15 = "The source 11bit CAN address of the data for channel 15"
  caninput_source_start_byte0   = "The Starting byte the data begins at for channel 0"
  caninput_source_start_byte1   = "The Starting byte the data begins at for channel 1"
  caninput_source_start_byte2   = "The Starting byte the data begins at for channel 2"
  caninput_source_start_byte3   = "The Starting byte the data begins at for channel 3"
  caninput_source_start_byte4   = "The Starting byte the data begins at for channel 4"
  caninput_source_start_byte5   = "The Starting byte the data begins at for channel 5"
  caninput_source_start_byte6   = "The Starting byte the data begins at for channel 6"
  caninput_source_start_byte7   = "The Starting byte the data begins at for channel 7"
  caninput_source_start_byte8   = "The Starting byte the data begins at for channel 8"
  caninput_source_start_byte9   = "The Starting byte the data begins at for channel 9"
  caninput_source_start_byte10  = "The Starting byte the data begins at for channel 10"
  caninput_source_start_byte11  = "The Starting byte the data begins at for channel 11"
  caninput_source_start_byte12  = "The Starting byte the data begins at for channel 12"
  caninput_source_start_byte13  = "The Starting byte the data begins at for channel 13"
  caninput_source_start_byte14  = "The Starting byte the data begins at for channel 14"
  caninput_source_start_byte15  = "The Starting byte the data begins at for channel 15"
  caninput_source_num_bytes0    = "The number of bytes the data is made from starting at selected start byte number"
  caninput_source_num_bytes1    = "The number of bytes the data is made from starting at selected start byte number"
  caninput_source_num_bytes2    = "The number of bytes the data is made from starting at selected start byte number"
  caninput_source_num_bytes3    = "The number of bytes the data is made from starting at selected start byte number"
  caninput_source_num_bytes4    = "The number of bytes the data is made from starting at selected start byte number"
  caninput_source_num_bytes5    = "The number of bytes the data is made from starting at selected start byte number"
  caninput_source_num_bytes6    = "The number of bytes the data is made from starting at selected start byte number"
  caninput_source_num_bytes7    = "The number of bytes the data is made from starting at selected start byte number"
  caninput_source_num_bytes8    = "The number of bytes the data is made from starting at selected start byte number"
  caninput_source_num_bytes9    = "The number of bytes the data is made from starting at selected start byte number"
  caninput_source_num_bytes10   = "The number of bytes the data is made from starting at selected start byte number"
  caninput_source_num_bytes11   = "The number of bytes the data is made from starting at selected start byte number"
  caninput_source_num_bytes12   = "The number of bytes the data is made from starting at selected start byte number"
  caninput_source_num_bytes13   = "The number of bytes the data is made from starting at selected start byte number"
  caninput_source_num_bytes14   = "The number of bytes the data is made from starting at selected start byte number"
  caninput_source_num_bytes15   = "The number of bytes the data is made from starting at selected start byte number"

  cmdEnableTestMode = "Click this to enable test mode. This will not be available if the engine is running"
  cmdStopTestMode = "Click this to disable test mode"
  cmdtestinj150dc = "This will cycle the output at 50% Duty cycle at a 1s interval"
  cmdtestinj250dc = "This will cycle the output at 50% Duty cycle at a 1s interval"
  cmdtestinj350dc = "This will cycle the output at 50% Duty cycle at a 1s interval"
  cmdtestinj450dc = "This will cycle the output at 50% Duty cycle at a 1s interval"
  cmdtestinj550dc = "This will cycle the output at 50% Duty cycle at a 1s interval"
  cmdtestinj650dc = "This will cycle the output at 50% Duty cycle at a 1s interval"
  cmdtestinj750dc = "This will cycle the output at 50% Duty cycle at a 1s interval"
  cmdtestinj850dc = "This will cycle the output at 50% Duty cycle at a 1s interval"
  cmdtestspk150dc = "This will cycle the output at 50% Duty cycle at a 1s interval"
  cmdtestspk250dc = "This will cycle the output at 50% Duty cycle at a 1s interval"
  cmdtestspk350dc = "This will cycle the output at 50% Duty cycle at a 1s interval"
  cmdtestspk450dc = "This will cycle the output at 50% Duty cycle at a 1s interval"

  cmdFormatSD     = "Click this to format the SD card"  ;For some reason the command name cmdSDFormat appears to be a reserved word and will not work

  ADCFILTER_TPS   = "Recommended value: 50"
  ADCFILTER_CLT   = "Recommended value: 180"
  ADCFILTER_IAT   = "Recommended value: 180"
  ADCFILTER_O2    = "Recommended value: 128"
  ADCFILTER_BAT   = "Recommended value: 128"
  ADCFILTER_MAP   = "This setting is only available when using the Instantaneous MAP sampling method. Recommended value: 20"
  ADCFILTER_BARO  = "This setting is only available when using an external Baro sensor. Recommended value: 64"
  FILTER_FLEX     = "Higher values provide more filtering, but slower Eth% and fuel temp response. Recommended value: 75"

  boostIntv       = "The closed loop control interval will run every this many ms. Generally values between 50% and 100% of the valve frequency work best"
  boostByGearEnabled = "Open loop -> Constant limit in Duty cycle %\nClosed Loop -> Constant limit in kPa\nIn both cases the multiplied option simply takes a percentage of the values in the boost table"
  vvtMode         = "Selects method of VVT control.\nOn/Off = No PWM control and output is only on or off.\nOpen Loop = PWM control where duty is taken directly from VVT table.\nClosed Loop = PWM control where VVT table is Cam angle target map and output duty is PID controlled."
  vvt2Enabled     = "Secondary VVT output. Uses same frequency and control algorithm as primary VVT output."
  vvtPWMdir       = "This is used to invert VVT closed loop PID direction if needed."
  vvt2PWMdir      = "This is used to invert VVT2 closed loop PID direction if needed."
  vvtCL0DutyAng   = "This value is used to bring the VVT cam angle to 0-100 range in closed loop mode by subtracting this value from the raw cam angle reading."
  vvt2CL0DutyAng  = "This value is used to bring the VVT2 cam angle to 0-100 range in closed loop mode by subtracting this value from the raw cam angle reading."
  vvtCLMinAng     = "Safety limit for minimum expected cam angle value. If cam angle gets smaller or equal to this, it triggers VVT error state, closed loop adjustment is disabled and VVT output duty drops to 0%"
  vvtCLMaxAng     = "Safety limit for maximum expected cam angle value. If cam angle gets bigger than this, it triggers VVT error state, closed loop adjustment is disabled and VVT output duty drops to 0%"
  ANGLEFILTER_VVT = "Can be used to smooth out cam angle readings if needed. Only supported on specific decoders that have cam angle reading capability"
  vvtMinClt       = "Minimum coolant temp to activate VVT"
  vvtDelay        = "Time to wait after reaching minimum coolant temp (additional time for oil warmup)"
  wmiMode         = "Simple mode - Output is turned on when preset boost level is reached. \nProportional Mode - Output PWM is proportionally controlled between two MAP values - MAP Value 1 = PWM:0% / MAP Value 2 = PWM:100% \nOpen loop - Output PWM follows 2D map value (RPM vs MAP) Cell value contains desired PWM% [range 0-100%] \nClosed loop - Output PWM follows injector duty cycle with 2D correction map applied (RPM vs MAP). Cell value contains correction value% [nom 100%]"

  stagedInjSizePri= "Size of the primary injectors. The sum of the Pri and Sec injectors values MUST match the value used in the req_fuel calculation"
  stagedInjSizeSec= "Size of the secondary injectors. The sum of the Pri and Sec injectors values MUST match the value used in the req_fuel calculation"
  #if resetcontrol_adv
    resetControl  = "How to control the Arduino's automatic reset feature. NOTE: Some of these settings require modifying your hardware and replacing the Arduino bootloader. See the Wiki for more details.\n\nDisabled: Allow the Arduino to reset when a new serial connection is made.\n\nPrevent When Running: Hold the control pin high while the engine is running.\n\nPrevent Always: Always hold the control pin high.\n\nSerial Command: Normally hold the control pin high, but pull it low when the 'U' serial command is issued and reset upon receiving more data."
  #else
    resetControl  = "If set to Serial Command, normally hold the control pin high but pull it low when the 'U' serial command is issued and reset upon receiving more data. The control pin should be connected to the Arduino's reset pin."
  #endif
  resetControlPin       = "The Arduino pin used to control resets."

  rtc_mode                  = "Enables the real time clock for time keeping"
  onboard_log_file_style    = "Sdcard datalogger can be Disabled, CSV=Comma separated values, Binary is a Binary format equal to the A comand style current status"
  onboard_log_file_rate     = "Rate at wich data is recorded to the logger storage"
  onboard_log_filenaming    = "[Overwrite] the file is over written every time the a new log is started, [Date-time] creates a new file in the format YYMMDD-HHMMSS every datalog start, [Seqential] numbers the filenames + 1 on every datalog start"
  onboard_log_storage       = "Only [sd-card] as datastorage is implemented at the moment, A FAT16 or FAT32 formatted sd card can be used"
  onboard_log_trigger_boot  = "[On boot] the logger is started immediately on boot of the board"
  onboard_log_trigger_RPM   = "[RPM] the logger is started when RPM is above the on threshold and stopped below the off threshold"
  onboard_log_trigger_prot  = "[engine protection] the logger is started one of the corresponding bits in the engine protection is set"
  onboard_log_trigger_Vbat  = "[Battery Voltage] the logger is started when the battery voltage is above the on threshold and stopped below the off threshold"
  onboard_log_trigger_Epin  = "[Ext pin [polling]] the logger is running for as long the chosen pin is high and stopped when it is low. When set to [Ext pin [toggle]] the logger is toggled on/off with a pulse on this chosen pin number"
  onboard_log_tr1_duration  = "When logging from boot is enabled, this is the duration the log will run for"
  onboard_log_tr2_thr_on    = "When the engine RPM is above this threshold the datalogger is started"
  onboard_log_tr2_thr_off   = "When the engine RPM is below this threshold the datalogger is stopped"
  onboard_log_tr3_thr_RPM   = "When the bits of the RPM engine protection function are set the datalogger is started when no set anymore the logger is stopped"
  onboard_log_tr3_thr_MAP   = "When the bits of the MAP engine protection function are set the datalogger is started when no set anymore the logger is stopped"
  onboard_log_tr3_thr_Oil   = "When the bits of the Oil engine protection function are set the datalogger is started when no set anymore the logger is stopped"
  onboard_log_tr3_thr_AFR   = "When the bits of the AFR engine protection function are set the datalogger is started when no set anymore the logger is stopped"
  onboard_log_tr4_thr_on    = "When the measured battery voltage is above this threshold the datalogger is started" 
  onboard_log_tr4_thr_off   = "When the measured battery voltage is below this threshold the datalogger is stopped" 
  onboard_log_tr5_thr_on    = "The pin to trigger the datalogger start/stop"   
  onboard_log_csv_separator = "Choose what character is used for the CSV separator between fields"

  battVCorMode    = "The Battery Voltage Correction value from the table below can either be applied on the whole injection Pulse Width value, or only on the Open Time value."
  dwellTable      = "Sets the dwell time in milliseconds based on RPM/load. This can be used to reduce stress/wear on ignition system where long dwell is not needed. And other areas can use longer dwell value if needed for stronger spark. Battery voltage correction is applied for these dwell values."
  useDwellMap     = "In normal operation mode this is set to No and speeduino will use fixed running dwell value. But if different dwell values are required across engine RPM/load range, this can be set to Yes and separate Dwell table defines running dwell value."
  canBMWCluster   = "Enables CAN broadcasting for BMW E46, E39 and E38 instrument clusters with message ID's 0x316, 0x329 and 0x545"
  canVAGCluster   = "Enables CAN broadcasting for VAG instrument clusters with message ID's 0x280 and 0x5A0"

[UserDefined]

; Enhanced TunerStudio dialogs can be defined here
; MegaTune will over look this section
; These dialogs will over-ride those in the UserDefined Section
; User defined ar loaded first, then if one by the same name is defined here,
; it will replace the MegaTune definition

; dialog = name,   Title, Layout
;
; valid options for layout are xAxis, yAxis, border
; for an xAxis, each field added will be added from right to left
; A yAxis layout will add fields from top to bottom
; A border layout will expect an additional constraint to determine placement
; valid border constraints are north, South, East, West, Center
; all 5 do not need to be filled.

; The field name can be either a constant reference, or a reference to another
; dialog which will be added.
; dialogs can be nested and can be mixed with fields

    dialog = engine_constants_southwest, "Speeduino Board"
        field = "!This is a critical setting!"
        field = "Outputs WILL NOT work if incorrect board is selected"
        field = "Board Layout",             pinLayout
        field = "Stoichiometric ratio",     stoich
        field = "Injector Layout",          injLayout
        field = "Injector Pairing",         inj4CylPairing, {}, { injLayout != 0 && nCylinders == 4 }
        field = "MAP Sample method",        mapSample
        field = "MAP Sample switch point",  mapSwitchPoint,      { mapSample >= 1 }
        field = "AFR Target Load source",            afrLoadSource,

    dialog = engine_constants_west, ""
        panel = std_injection, North
        panel = engine_constants_southwest

    dialog = engine_constants_northeast, "Oddfire Angles"
        field = "Channel 2 angle", oddfire2,                { engineType == 1 }
        field = "Channel 3 angle", oddfire3,                { engineType == 1 && nCylinders >= 3 }
        field = "Channel 4 angle", oddfire4,                { engineType == 1 && nCylinders >= 4 }

    dialog = engine_constants_east, ""
        panel = engine_constants_northeast, North
        field = ""

    dialog = engine_constants_warning, ""
        field = "!Warning: The board you have selected may not have enough channels for sequential fuel!", {}, {}, { injLayout == 3 && !sequentialFuelAvailable }

    dialog = engine_constants, "", border
        topicHelp = "https://wiki.speeduino.com/en/configuration/Engine_Constants"
        panel = engine_constants_warning, North
        panel = engine_constants_west, West
        panel = engine_constants_east, East

; Flex fuel stuff
    dialog = flexFuelSettings, "", yAxis
        field = "Flex Fuel Sensor ", flexEnabled
        field = "Low (E0) ",         flexFreqLow,  { flexEnabled }
        field = "High (E100) ",      flexFreqHigh, { flexEnabled }
        slider = "Flex sensor filter", FILTER_FLEX, horizontal, { flexEnabled }

    dialog = flexFuelWest, ""
        panel = flex_fuel_curve,     { flexEnabled }
        panel = flex_adv_curve,      { flexEnabled }

    dialog = flexFuelEast, ""
        panel = flex_boost_curve,    { flexEnabled && boostEnabled }

    ;dialog = flexCurves, "", indexCard
    dialog = flexCurves, "", xAxis
        panel = flexFuelWest, West
        panel = flexFuelEast, East

    dialog = flexFuel, "Fuel Sensor Settings", border
        topicHelp = "https://wiki.speeduino.com/en/configuration/Flex_Fuel"
        ;panel = flexFuelWest, West
        panel = flexFuelSettings, North
        panel = flexCurves,   South

; Knock control settings
    dialog = knock_windows, "Knock Windows", xAxis
        panel = knock_window_angle_curve, West, { knock_mode }
        panel = knock_window_duration_curve, East, { knock_mode }

    dialog = knock_settings_west, "Settings", yAxis
        field = "Knock Mode",               knock_mode
        field = "Knock Pin",                knock_pin,          { knock_mode }
        field = "Knock active when pin is", knock_trigger,      { knock_mode == 1 }
        field = "Use pullup",               knock_pullup,       { knock_mode == 1 }

    dialog = knock_settings_east, "Detection and Response"
        field = "#Detection"
        field = "Knock count required",     knock_count,        { knock_mode == 1}
        field = "Knock threshold required", knock_threshold,    { knock_mode == 2}
        field = "Maximum MAP",              knock_maxMAP,       { knock_mode }
        field = "Maximum RPM",              knock_maxRPM,       { knock_mode }
        
        ;Retard and recovery
        field = "#Retard"
        field = "Total retard",             knock_maxRetard,    { knock_mode }
        field = "First step size",          knock_firstStep,    { knock_mode }
        field = "Other step size",          knock_stepSize,     { knock_mode }
        field = "Step time",                knock_stepTime,     { knock_mode }
        
        field = "#Recovery"
        field = "Retard duration",          knock_duration,     { knock_mode } ;Time before retard starts ending
        field = "Recovery step time",       knock_recoveryStepTime,     { knock_mode } ;Time between each recovery step
        field = "Recovery step size",       knock_recoveryStep, { knock_mode }

    dialog = knock_settings_top, "", xAxis
        panel = knock_settings_west, West
        panel = knock_settings_east, East

    dialog = knockSettings, "", border
        topicHelp = "http://speeduino.com/wiki/index.php/Knock"
        panel = knock_settings_top, North
        panel = knock_windows, South

    dialog = vss_gear_1, "", xAxis
        field = "Speed ratio 1",            vssRatio1
        commandButton = "Set Gear 1",       cmdVSSratio1, { vssMode > 1 }
    dialog = vss_gear_2, "", xAxis
        field = "Speed ratio 2",            vssRatio2
        commandButton = "Set Gear 2",       cmdVSSratio2, { vssMode > 1 }
    dialog = vss_gear_3, "", xAxis
        field = "Speed ratio 3",            vssRatio3
        commandButton = "Set Gear 3",       cmdVSSratio3, { vssMode > 1 }
    dialog = vss_gear_4, "", xAxis
        field = "Speed ratio 4",            vssRatio4
        commandButton = "Set Gear 4",       cmdVSSratio4, { vssMode > 1 }
    dialog = vss_gear_5, "", xAxis
        field = "Speed ratio 5",            vssRatio5
        commandButton = "Set Gear 5",       cmdVSSratio5, { vssMode > 1 }
    dialog = vss_gear_6, "", xAxis
        field = "Speed ratio 6",            vssRatio6
        commandButton = "Set Gear 6",       cmdVSSratio6, { vssMode > 1 }

    dialog = vss_gear_detection, "Gear Detection", yAxis
        field = "After setting 'Pulses per km/mile' above"
        field = "Drive in each gear (any speed) and press appropriate button"
        panel = vss_gear_1
        panel = vss_gear_2
        panel = vss_gear_3
        panel = vss_gear_4
        panel = vss_gear_5
        panel = vss_gear_6

    dialog = vss_calibration, "VSS Calibration"
        field = "Pulses Per KM",            vssPulsesPerKm, { vssMode > 1 }
        commandButton = "60km/h auto-calibrate",       cmdVSS60kmh, { vssMode > 1 }
        field = "Smoothing Factor",         vssSmoothing,   { vssMode > 1 }
        
    dialog = vssSettings, "", yAxis
        topicHelp = "https://wiki.speeduino.com/en/configuration/VSS"
        field = "VSS Input Mode",           vssMode
        field = "VSS Pin",                  vssPin,         { vssMode > 1 }
        ;field = "Use Pullup",               vssPullup,      { vssMode > 1 }
        
        panel = vss_calibration
        panel = vss_gear_detection

    dialog = tacho, "Tacho"
        field = "Output pin",           tachoPin
        field = "Output speed",         tachoDiv
        field = "Pulse duration",       tachoDuration
        ;field = "Tacho sweep on boot",  useTachoSweep
        ;field = "Tacho sweep Max RPM",  tachoSweepMaxRPM, { useTachoSweep }

    dialog = accelEnrichments_aeSettings, ""
        field = "Enrichment mode",      aeMode
        field = "Enrichment method",    aeApplyMode
        field = "TPSdot Threshold",     taeThresh,  { aeMode == 0 }
        field = "MAPdot Threshold",     maeThresh,  { aeMode == 1 }
        field = "Accel Time",           aeTime
        field = "Taper Start RPM",      aeTaperMin
        field = "Taper End RPM",        aeTaperMax

  dialog = accelEnrichments_coldAdj, "Acceleration Enrichment cold adjustment"
        field = "Cold adjustment",      aeColdPct
        field = "Cold adjustment taper start temperature",  aeColdTaperMin
        field = "Cold adjustment taper end temperature",  aeColdTaperMax

    dialog = accelEnrichments_south, "Deceleration Fuel Cutoff (DFCO)"
      field = "Enabled", dfcoEnabled
      field = "TPS Threshold", dfcoTPSThresh,           { dfcoEnabled }
      field = "Minimum engine temperature", dfcoMinCLT, { dfcoEnabled }
      field = "Cutoff delay", dfcoDelay,                { dfcoEnabled }
      field = "Cutoff RPM", dfcoRPM,                    { dfcoEnabled }
      field = "RPM Hysteresis", dfcoHyster,             { dfcoEnabled }

    dialog = accelEnrichments_north_south, ""
      liveGraph = pump_ae_Graph, "AE Graph"
#if LAMBDA
            graphLine = lambda
#else
            graphLine = afr
#endif
            graphLine = TPSdot, "%", -2000, 2000, auto, auto
            graphLine = MAPdot, "%", -2000, 2000, auto, auto

    dialog = accelEnrichments_north, "", xAxis
        panel = time_accel_tpsdot_curve,  { aeMode == 0 }
        panel = time_accel_mapdot_curve,  { aeMode == 1 }

    dialog = accelEnrichments_center, "Acceleration Enrichment", xAxis
        panel = accelEnrichments_aeSettings
        panel = accelEnrichments_coldAdj

    dialog = accelEnrichments, "Acceleration Enrichment"
        topicHelp = "http://speeduino.com/wiki/index.php/Acceleration_Wizard"
        panel = accelEnrichments_north, North
        panel = accelEnrichments_north_south, Center
        panel = accelEnrichments_center, Center
        panel = accelEnrichments_south, South

    dialog = veTableDialog_north, ""
        panel = veTable1Tbl

    dialog = veTableDialog_south, ""
        field = "Multiply VE value by MAP ratio", multiplyMAP
        field = "Multiply by ratio of AFR to Target AFR", includeAFR,         { egoType == 2 && !incorporateAFR  || (incorporateAFR==includeAFR) }
        field = "Multiply by ratio of stoich AFR/target AFR (incorporate AFR)", incorporateAFR,  { !includeAFR || (incorporateAFR==includeAFR) }

    dialog = veTableDialog, "VE Table"
        panel = veTableDialog_north, North
        panel = veTableDialog_south, South

    dialog = fuelTable2Dialog_switch, "Switch Conditions", xAxis 
        field = "Use secondary table when:",     fuel2SwitchVariable
        field = "is greater than:",              fuel2SwitchValue

    dialog = fuelTable2Dialog_input, "Input Options", yAxis 
        field = "Use secondary table when pin",     fuel2InputPin
        field = "Is",                               fuel2InputPolarity
        field = "Use internal pullup on pin",       fuel2InputPullup, { fuel2InputPolarity == 0 }

    dialog = fuelTable2Dialog_north, ""
        field = "Secondary fuel table mode",    fuel2Mode
        field = "Load source",                  fuel2Algorithm,     { fuel2Mode }
        panel = fuelTable2Dialog_switch,        { fuel2Mode == 3 }
        panel = fuelTable2Dialog_input,        { fuel2Mode == 4 }

    dialog = fuelTable2Dialog_south, ""
        panel = fuelTable2Tbl

    dialog = fuelTable2Dialog, "Fuel Table 2"
        panel = fuelTable2Dialog_north, North
        panel = fuelTable2Dialog_south, South,  { fuel2Mode }

    dialog = sparkTable2Dialog_switch, "Switch Conditions", xAxis 
        field = "Use secondary table when:",     spark2SwitchVariable
        field = "is greater than:",              spark2SwitchValue

    dialog = sparkTable2Dialog_input, "Input Options", yAxis 
        field = "Use secondary table when pin",     spark2InputPin
        field = "Is",                               spark2InputPolarity
        field = "Use internal pullup on pin",       spark2InputPullup, { spark2InputPolarity == 0 }

    dialog = sparkTable2Dialog_north, ""
      field = "Secondary advance table mode",       spark2Mode
      field = "Load source",                        spark2Algorithm,     { spark2Mode }
      panel = sparkTable2Dialog_switch,             { spark2Mode == 3 }
      panel = sparkTable2Dialog_input,              { spark2Mode == 4 }

    dialog = sparkTable2Dialog_south, ""
        panel = spark2Tbl

    dialog = sparkTable2Dialog, "Spark Table 2"
      panel = sparkTable2Dialog_north, North
      panel = sparkTable2Dialog_south, South,  { spark2Mode }

    dialog = injAngleDialog, "Injector close angles"
      panel = injector_timing_curve

    dialog = injOpenTimeDialog, "Injector opening time"
      field = "Injector Open Time",               injOpen
      field = "Battery Voltage Correction Mode",  battVCorMode
      panel = injector_voltage_curve

    dialog = injChars, "Injector Characteristics"
      topicHelp = "https://wiki.speeduino.com/en/configuration/Injector_Characteristics"
      field = "Injector Duty Limit",        dutyLim
      panel = injOpenTimeDialog
      panel = injAngleDialog

    dialog = egoControl, ""
      topicHelp = "https://wiki.speeduino.com/en/configuration/O2"
      field = "Sensor Type",                egoType
      field = "#Please ensure you calibrate your O2 sensor in the Tools menu", { egoType }
      field = "Algorithm",                  egoAlgorithm,       { egoType }
      field = "Ignition Events per Step",   egoCount,           { egoType && (egoAlgorithm < 3) }
      field = "Controller Auth +/-",        egoLimit,           { egoType && (egoAlgorithm < 3) }
      field = "Only correct above:",        ego_min,            { egoType && (egoAlgorithm < 3) }
      field = "and correct below:",         ego_max,            { egoType && (egoAlgorithm < 3) }

      field = "Active Above Coolant",       egoTemp,            { egoType && (egoAlgorithm < 3) }
      field = "Active Above RPM",           egoRPM,             { egoType && (egoAlgorithm < 3) }
      field = "Active Below TPS",           egoTPSMax,          { egoType && (egoAlgorithm < 3) }
      field = "EGO delay after start",      ego_sdelay,         { (egoAlgorithm < 3) }
      field = "PID Proportional Gain",      egoKP,              { egoType && (egoAlgorithm == 2) }
      field = "PID Integral",               egoKI,              { egoType && (egoAlgorithm == 2) }
      field = "PID Derivative",             egoKD,              { egoType && (egoAlgorithm == 2) }

    dialog = fanSettings,"Fan Settings",7
      topicHelp = "https://wiki.speeduino.com/en/configuration/Thermo_fan"
      displayOnlyField = !"No PWM Fan available on MCU", blankfield, {intcan_available == 0 && fanEnable == 2},{intcan_available == 0 && fanEnable == 2}    
      field = "Fan Mode",                   fanEnable
      field = "Allow fan when off",         fanWhenOff,         { fanEnable }
      field = "Allow fan when cranking",    fanWhenCranking,    { fanEnable }
      field = "Fan output pin",             fanPin,             { fanEnable }
      field = "Fan Output Inverted",        fanInv,             { fanEnable }
      field = "Fan switching temperature",  fanSP, { fanEnable == 1 }
      field = "Fan hysteresis",             fanHyster, { fanEnable == 1 }
      field = "PWM fan frequency",          fanFreq, { intcan_available && fanEnable == 2 }

  dialog = pwmFan, "PWM Fan Curve",
        panel = pwm_fan_curve,

    dialog = airConIdleUp, "Idle Up When A/C Compressor On"
      field = "Idle-Up Amount",                   airConIdleSteps,        { airConEnable }
      field = "Idle-Up RPM Adder",        idleUpRPMAdder,         { airConEnable }

    dialog = airConRPMLimit,"RPM Limiting"
      field = "Min. RPM for A/C Operation",       airConMinRPM,           { airConEnable }
      field = "Max. RPM for A/C Operation",       airConMaxRPM,           { airConEnable }
      field = "Lockout time after high/low RPM",  airConRPMCutTime,       { airConEnable }

    dialog = airConTPSLimit,"TPS Limiting"
      field = "Cut A/C at TPS Position",          airConTPSCut,           { airConEnable }
      field = "Lockout time after high TPS",      airConTPSCutTime,       { airConEnable }

    dialog = airConCoolantTempLimit,"Coolant Temp. Limiting"
      field = "Coolant A/C Cutout Temp.",         airConClTempCut,        { airConEnable }

    dialog = airConFanSettings
      field = "Run Engine Cooling Fan with A/C",  airConTurnsFanOn,       { airConEnable }
      field = "Stand-Alone A/C Fan",              airConFanEnabled,       { airConEnable }
      field = "Stand-Alone A/C Fan Output Pin",   airConFanPin,           { airConEnable && airConFanEnabled }
      field = "Stand-Alone A/C Fan Output Polarity", airConFanPol,        {airConEnable && airConFanEnabled }

    dialog = airCon,"Air Conditioning"
      field = "Air Conditioning Enable",          airConEnable
      field = "A/C Request Input Pin",            airConReqPin,           { airConEnable }
      field = "A/C Compressor Output Pin",        airConCompPin,          { airConEnable }
      field = "A/C Request Input Polarity",       airConReqPol,           { airConEnable }
      field = "A/C Comp. Output Polarity",        airConCompPol,          { airConEnable }
      field = "A/C Comp. On Delay (During Operation)", airConCompOnDelay, { airConEnable }
      field = "A/C Initial Delay After Cranking", airConAfterStartDelay,  { airConEnable }
      panel = airConRPMLimit
      panel = airConTPSLimit
      panel = airConCoolantTempLimit
      panel = airConFanSettings
      panel = airConIdleUp

    dialog = stepper_idle, "Stepper Idle"
      field = "Step time (ms)",       iacStepTime,              { iacAlgorithm == 4 || iacAlgorithm == 5 || iacAlgorithm == 7 }
      field = "Cool time (ms)",       iacCoolTime,              { iacAlgorithm == 4 || iacAlgorithm == 5 || iacAlgorithm == 7 }
      field = "Home steps",           iacStepHome,              { iacAlgorithm == 4 || iacAlgorithm == 5 || iacAlgorithm == 7 }
      field = "Minimum Steps",        iacStepHyster,            { iacAlgorithm == 4 || iacAlgorithm == 5 || iacAlgorithm == 7 }
      field = "Don't exceed",         iacMaxSteps,              { iacAlgorithm == 4 || iacAlgorithm == 5 || iacAlgorithm == 7 }
      field = "Stepper Inverted",     iacStepperInv,            { iacAlgorithm == 4 || iacAlgorithm == 5 || iacAlgorithm == 7 }

    dialog = pwm_idle, "PWM Idle"
      field = "Number of outputs",    iacChannels,              { iacAlgorithm == 2 || iacAlgorithm == 3 || iacAlgorithm == 6 }
      field = "Idle valve frequency", idleFreq,                 { iacAlgorithm == 2 || iacAlgorithm == 3 || iacAlgorithm == 6 }
      field = "Idle valve direction", iacPWMdir,                { iacAlgorithm == 2 || iacAlgorithm == 3 || iacAlgorithm == 6 }
      field = "Run before start",     iacPWMrun,                { iacAlgorithm == 2 || iacAlgorithm == 3 || iacAlgorithm == 6 }

    dialog = closedloop_idle, "Closed loop Idle"
      displayOnlyField = "#                      !!! Please note that 1.0 means 100% !!!"
      field = "P",                    idleKP,                   { iacAlgorithm == 3 || iacAlgorithm == 5 || iacAlgorithm == 6 || iacAlgorithm == 7 }
      field = "I",                    idleKI,                   { iacAlgorithm == 3 || iacAlgorithm == 5 || iacAlgorithm == 6 || iacAlgorithm == 7 }
      field = "D",                    idleKD,                   { iacAlgorithm == 3 || iacAlgorithm == 5 || iacAlgorithm == 6 || iacAlgorithm == 7 }
      field = "Minimum valve duty",   iacCLminDuty,             { iacAlgorithm == 3 || iacAlgorithm == 6 }
      field = "Maximum valve duty",   iacCLmaxDuty,             { iacAlgorithm == 3 || iacAlgorithm == 6 }
      field = "Integral reset above TPS",     iacTPSlimit,     { iacAlgorithm == 6 || iacAlgorithm == 7 }
      field = "Integral reset RPM Hysteresis", iacRPMlimitHysteresis, { iacAlgorithm == 6 || iacAlgorithm == 7 }

    dialog = idleSettings, "Idle Settings"
      topicHelp = "https://wiki.speeduino.com/en/configuration/Idle"
      field = "Idle control type",    iacAlgorithm
        field = "Crank to run taper", idleTaperTime,            { iacAlgorithm == 2 || iacAlgorithm == 4 || iacAlgorithm == 5 || iacAlgorithm == 7 }
        field = "#Fast Idle"
        field = "Fast idle temp",     iacFastTemp,              { iacAlgorithm == 1 }
        panel = pwm_idle
        panel = stepper_idle
        panel = closedloop_idle

    dialog = iacVoltageSettings, "Idle - Voltage Correction"
        panel = iac_voltage_curve 

    dialog = idleUpInputSettingsPanel, "Idle Up Input Settings", yAxis
        field = "Idle Up Enabled",      	idleUpEnabled
        field = "Idle Up Pin",          	idleUpPin,              { idleUpEnabled }
        field = "Idle Up Pin Polarity", 	idleUpPolarity,         { idleUpEnabled }
        field = "Idle Up Amount",       	idleUpAdder,            { idleUpEnabled }
        field = "Idle Up RPM Adder",        idleUpRPMAdder,         { idleUpEnabled }
        field = "Idle Up Neutral SW",       	idleUpAdder2,            { idleUpEnabled }
        field = "Idle Up RPM Neutral SW",        idleUpRPMAdder2,         { idleUpEnabled }
        field = "Idle Up PSP",       	idleUpAdder3,            { idleUpEnabled }
        field = "Idle Up RPM PSP",        idleUpRPMAdder3,         { idleUpEnabled }

    dialog = idleUpOutputSettingsPanel, "Idle Up Output Settings", yAxis
        field = "Idle Up Output Enabled", 	idleUpOutputEnabled,    { idleUpEnabled }
        field = "Idle Up Output Inverted",  idleUpOutputInv,        { idleUpEnabled && idleUpOutputEnabled }
        field = "Idle Up Output Pin",       idleUpOutputPin,        { idleUpEnabled && idleUpOutputEnabled }

    dialog = idleUpSettings, "Idle Up Settings"
        panel = idleUpInputSettingsPanel
        panel = idleUpOutputSettingsPanel

    dialog = fuelpump, "Fuel pump"
        field = "Fuel pump pin",                    fuelPumpPin
        field = "Fuel pump prime duration",         fpPrime

    dialog = crankingEnrichDialog, "Cranking Enrichment", yAxis
        panel = cranking_enrich_curve
        field = "#Note"
        field = "Values are specified as modifiers to the normal fuelling. Eg 100% = No change."

    dialog = crankingIgnOptions, "Cranking Timing", yAxis
        field = "Cranking advance Angle",       CrankAng,       { ignCranklock == 0 }
        field = "Cranking bypass", ignBypassEnable
        field = "Bypass output pin", ignBypassPin               { ignBypassEnable }
        field = "Fix cranking timing with trigger", ignCranklock,   { TrigPattern == 1 || TrigPattern == 4 || TrigPattern == 10 || TrigPattern == 9 }

    dialog = crankingOptions, "", yAxis
        field = "Cranking RPM (Max)", crankRPM
        field = "Flood Clear level", tpsflood
        field = "Fuel pump prime duration", fpPrime
        field = "Injectors priming delay", primingDelay
    field = "Cranking enrichment taper time", crankingEnrichTaper

    dialog = primePW, "Priming Pulsewidth"
        panel = priming_pw_curve

    dialog = crankPW, "Cranking Settings", yAxis
        topicHelp = "https://wiki.speeduino.com/en/configuration/Cranking"
        panel = crankingOptions, North
        panel = crankingEnrichDialog, Center
        panel = crankingIgnOptions, South

    dialog = ASE_amount, "Enrichment amount (%)", yAxis
        field = "Defines the fuel enrichment percentage after start."
        field = "This is needed to keep engine running after start"
        field = "Common values are 5% when engine is hot to 50% when engine is cold."
        panel = afterstart_enrichment_curve

    dialog = ASE_time, "Duration (s)", yAxis
        field = "How long time the After Start Enrichment is applied in seconds."
        field = "Usually this is varies from 1-2s when engine is hot up to 20s on a cold engine."
        field = "Transition time to disable", aseTaperTime
        panel = afterstart_enrichment_time

    dialog = ASE, "Afterstart Enrichment(ASE)", yAxis
        field = "#Time and duration curves share common coolant values"
        panel = ASE_amount
        panel = ASE_time

    dialog = triggerSettings,"Trigger Settings",4
        topicHelp = "https://wiki.speeduino.com/en/decoders"
        field = "Trigger Pattern",                TrigPattern
        field = "Primary base teeth",             numTeeth,       { TrigPattern == 0 || TrigPattern == 2 || TrigPattern == 11 || TrigPattern == 18 || TrigPattern == 19  || TrigPattern == 21 }
        field = "Primary trigger speed",          TrigSpeed,      { TrigPattern == 0 || TrigPattern == 2 }
        field = "Missing teeth",                  missingTeeth,   { TrigPattern == 0 }
        field = "Trigger angle multiplier",       TrigAngMul,     { TrigPattern == 11 }
        field = "Trigger Angle ",                 TrigAng
        field = "This number represents the angle ATDC when "
        field = "tooth #1 passes the primary sensor."
        field = ""
        field = "Skip Revolutions",              SkipCycles
        field = "Note: This is the number of revolutions that will be skipped during"
        field = "cranking before the injectors and coils are fired"
        field = "Trigger edge",                   TrigEdge      { TrigPattern != 4 && TrigPattern != 22 } ;4G63 uses both edges ;NGC uses both edges
        field = "Secondary trigger edge",         TrigEdgeSec,  { (TrigPattern == 0 && TrigSpeed == 0 && trigPatternSec != 2) || TrigPattern == 2 || TrigPattern == 9 || TrigPattern == 12 || TrigPattern == 18 || TrigPattern == 19 || TrigPattern == 20 || TrigPattern == 21 } ;Missing tooth, dual wheel and Miata 9905, weber-marelli, ST170, DRZ400
        field = "Missing Tooth Secondary type",   trigPatternSec,   { (TrigPattern == 0&& TrigSpeed == 0) }
        field = "Level for 1st phase",            PollLevelPol,   { (TrigPattern == 0 && TrigSpeed == 0 && trigPatternSec == 2) }
        field = "Trigger Filter",                 TrigFilter,   { TrigPattern != 13 }
        field = "Re-sync every cycle",            useResync,    { TrigPattern == 2 || TrigPattern == 4 || TrigPattern == 7 || TrigPattern == 12 || TrigPattern == 9 || TrigPattern == 13 || TrigPattern == 18 || TrigPattern == 19  || TrigPattern == 21 } ;Dual wheel, 4G63, Audi 135, Nissan 360, Miata 99-05, weber-marelli. DRZ400

    dialog = lockSparkSettings, "Locked timing"
        field = "Enabled Fixed/Locked timing",  fixAngEnable
        field = "Fixed Angle",                  FixAng,         { fixAngEnable }
        field = "#Note: During cranking the fixed/locked timing angle is overridden by the Cranking advance angle value above"

    dialog = newIgnitionMode, "New Ignition Mode"
      field = "This option is currently will improve accuracy on most compatible triggers"
      field = "However if timing issues are encountered, please disable this"
      field = "Use new ignition mode",  perToothIgn

    dialog = sparkSettings,"Spark Settings",4
        topicHelp = "https://wiki.speeduino.com/en/configuration/Spark_Settings"
        field = "!Warning: The board you have selected may not have enough channels for sequential ignition!", {}, {}, { sparkMode == 3 && !sequentialIgnitionAvailable }
        field = "Ignition load source",         ignAlgorithm
        field = "Spark output mode",            sparkMode
        field = "Cranking advance Angle",       CrankAng
        field = "Spark Outputs triggers",        IgInv
        panel = lockSparkSettings
        panel = newIgnitionMode, {}, {TrigPattern == 0 || TrigPattern == 1 || TrigPattern == 2 || TrigPattern == 3 || TrigPattern == 4 || TrigPattern == 9 || TrigPattern == 12 || TrigPattern == 13 || TrigPattern == 16 || TrigPattern == 18 || TrigPattern == 19 || TrigPattern == 22} ;Only works for missing tooth, distributor, dual wheel, GM 7X, 4g63, Miata 99-05, nissan 360, Subaru 6/7, 420a, weber-marelli, NGC
        
    dialog = dwellSettings,                 "Dwell Settings",   4
        topicHelp = "https://wiki.speeduino.com/en/configuration/Dwell"
        field = "  Cranking dwell",           dwellcrank
        field = "  Use dwell map",            useDwellMap
        field = "  Running dwell",            dwellrun, { useDwellMap == 0 }
        field = "  Spark duration",           sparkDur
        ;field = "  Dwell scale for repeated spark",           ignRptScale,  { crankIgnOutRpt }
        field = ""
        field = "#Note"
        field = "The above times are for 12V. Voltage correction"
        field = "is applied. At higher voltages the time is reduced"
        field = "and when low it is increased"
        field = ""
        field = "Overdwell protection"
        field = "Use Overdwell protection",  useDwellLim
        field = "Max dwell time",             dwellLim,  { useDwellLim }
        field = "Note: Set the maximum dwell time at least 3ms above"
        field = "your desired dwell time (Including cranking)"
    
    dialog = idleAdvanceSettings_east
        field = "Idle advance mode",                   idleAdvEnabled
        field = "Idle detect mode",                    idleAdvAlgorithm,     { idleAdvEnabled >= 1 }
        field = "Delay before idle control starts (s)",idleAdvDelay,         { idleAdvEnabled >= 1 }
        field = "Active Below RPM",                    idleAdvRPM,           { idleAdvEnabled >= 1 }
        field = "Active Below TPS",                    idleAdvTPS,           { idleAdvEnabled >= 1 && idleAdvAlgorithm == 0 }
        field = "Active Below VSS",                    idleAdvVss,           { idleAdvEnabled >= 1 && vssMode > 0 }
        field = "Activate after",                      idleAdvStartDelay,    { idleAdvEnabled >= 1 }
        field = "Closed Throttle Sensor Enabled",      CTPSEnabled,          { idleAdvEnabled >= 1 && idleAdvAlgorithm == 1 }
        field = "Closed Throttle Sensor Pin",          CTPSPin,              { idleAdvEnabled >= 1 && idleAdvAlgorithm == 1 && CTPSEnabled == 1 }
        field = "Closed Throttle Sensor Pin Polarity", CTPSPolarity,         { idleAdvEnabled >= 1 && idleAdvAlgorithm == 1 && CTPSEnabled == 1 }

    dialog = idleAdvanceSettings,"Idle Advance Settings", xAxis
        topicHelp = "https://wiki.speeduino.com/en/configuration/IdleAdvance"
        panel = idleAdvanceSettings_east
        panel = idle_advance_curve,         { idleAdvEnabled >= 1 }
        panel = iacClosedLoop_curve,        { iacAlgorithm == 3 || iacAlgorithm == 5 || iacAlgorithm == 6 || iacAlgorithm == 7|| idleAdvEnabled >= 1 }
        
    dialog = iacPWMSettings, "IAC PWM Settings"
        panel = iacPwm_curve
        panel = iacPwmIAT_curve

    dialog = rotary_ignition,               "Rotary Ignition",  4
        field = "Ignition Configuration",   rotaryType
        panel = rotaryTrailing_curve

    dialog = boostCut, "Boost Cut", 
        field = "Enable Boost limit",       boostCutEnabled
        field = "Boost Limit",              boostLimit,     { boostCutEnabled }
    
    dialog = boostByGear, "Boost by Gear"
        field = "Enable Boost by Gear",      boostByGearEnabled
        field = "Gear 1 ",                   boostByGear1,          { boostByGearEnabled }
        field = "Gear 2 ",                   boostByGear2,          { boostByGearEnabled }
        field = "Gear 3 ",                   boostByGear3,          { boostByGearEnabled }
        field = "Gear 4 ",                   boostByGear4,          { boostByGearEnabled }
        field = "Gear 5 ",                   boostByGear5,          { boostByGearEnabled }
        field = "Gear 6 ",                   boostByGear6,          { boostByGearEnabled }

    dialog = coolantProtection, "Coolant Based Rev Limit"
        panel = coolant_prot_curve, { hardRevMode == 2 }

    dialog = revLimiterDialog, "Rev Limiter"
        field = "Rev Limiter"
        field = "!Soft limiter only available with ignition cut", {}, {}, { engineProtectType == 2 }
        field = "Soft rev limit",             SoftRevLim,     { engineProtectType == 1 || engineProtectType == 3 } ;Only available for the protection modes that include ignition. 
        field = "Soft limiter mode",          SoftLimitMode,  { engineProtectType == 1 || engineProtectType == 3 } ;Only available for the protection modes that include ignition. 
        field = "Soft limit timing",          SoftLimRetard,  { engineProtectType == 1 || engineProtectType == 3 } ;Only available for the protection modes that include ignition. 
        field = "Soft limit max time",        SoftLimMax,     { engineProtectType == 1 || engineProtectType == 3 } ;Only available for the protection modes that include ignition. 
        field = "Hard limiter mode",          hardRevMode
        field = "Fixed Rev limit",            hardRevLim,     { hardRevMode == 1 }
        panel = coolantProtection,                            { hardRevMode == 2 }
        
    dialog = oilPressureProtection, "Oil Pressure"
        field = "Oil Pressure Protection",  oilPressureProtEnbl, { oilPressureEnable }
        panel = oil_pressure_prot_curve, { oilPressureEnable && oilPressureProtEnbl }



    indicatorPanel = protectIndicatorPanel, 1, { 1 } 
        indicator = { engineProtectStatus}, "Engine Protect OFF",   "Engine Protect ON",   green, black, red,      black
        indicator = { engineProtectRPM   }, "Rev Limiter Off",      "Rev Limiter ON",      green, black, red,      black
        indicator = { engineProtectMAP   }, "Boost Limit OFF",      "Boost Limit ON",      green, black, red,      black
        indicator = { engineProtectOil   }, "Oil Pres. Protect OFF","Oil Pres. Protect ON",green, black, red,      black
        indicator = { engineProtectAFR   }, "AFR Protect OFF",      "AFR Protect ON",      green, black, red,      black
        indicator = { engineProtectCoolant }, "Coolant Protect OFF", "Coolant Protect ON", green, black, red,      black

    dialog = engineProtectionWest, ""
        field = "Protection Cut",              engineProtectType
        field = "Engine Protection RPM min",   engineProtectMaxRPM, { engineProtectType }
        field = "Cut method",                  hardCutType,         { engineProtectType == 1 || engineProtectType == 3 } ;Only available for the protection modes that include ignition. 
        panel = protectIndicatorPanel,                              { engineProtectType }

    dialog = engineProtection,                   "Engine Protection and Limiters",      xAxis
        topicHelp = "https://wiki.speeduino.com/en/configuration/Rev_Limits"
        panel = engineProtectionWest

    dialog = clutchInput,                   "Clutch input"
        field = "Clutch Input Pin",             launchPin,      { launchEnable || flatSEnable }
        field = "Clutch enabled when signal is",launchHiLo,     { launchEnable || flatSEnable }
        field = "Clutch Pullup Resistor",       lnchPullRes,    { launchEnable || flatSEnable }
        field = "Launch / Flat Shift switch RPM",flatSArm,      { launchEnable || flatSEnable }

    dialog = LaunchControl,                   "Launch Control / Flat shift",      6
        topicHelp = "https://wiki.speeduino.com/en/configuration/Launch_Flatshift"
        panel = clutchInput
        ; Launch control
        field = "Launch Control"
        field = "Enable Launch",                launchEnable
        field = "TPS threshold",                lnchCtrlTPS,    { launchEnable }
        field = "Soft rev limit",               lnchSoftLim,    { launchEnable }
        field = "Soft limit absolute timing",   lnchRetard,     { launchEnable }
        field = "Hard rev limit",               lnchHardLim,    { launchEnable }
        field = "Fuel adder during launch",     lnchFuelAdd,    { launchEnable }

        ; Flat shift
        field = "Flat Shift"
        field = "Enable flat shift",            flatSEnable
        field = "Soft rev window",              flatSSoftWin,   { flatSEnable }
        field = "Soft limit absolute timing",   flatSRetard,    { flatSEnable }

    dialog = NitrousStage1,                 "Stage 1"
        field = "Nitrous Output Pin",           n2o_stage1_pin
        field = "Minimum Engage RPM",           n2o_stage1_minRPM
        field = "Maximum Engage RPM",           n2o_stage1_maxRPM
        field = "Fuel adder @ Min RPM",         n2o_stage1_adderMin
        field = "Fuel adder @ Max RPM",         n2o_stage1_adderMax
        field = "Ignition retard when active",  n2o_stage1_retard

    dialog = NitrousStage2,                 "Stage 2"
        field = "Nitrous Output Pin",           n2o_stage2_pin
        field = "Minimum Engage RPM",           n2o_stage2_minRPM
        field = "Maximum Engage RPM",           n2o_stage2_maxRPM
        field = "Fuel adder @ Min RPM",         n2o_stage2_adderMin
        field = "Fuel adder @ Max RPM",         n2o_stage2_adderMax
        field = "Ignition retard when active",  n2o_stage2_retard

    dialog = NitrousMain,                   "Settings"
        field = "Nitrous Mode",                 n2o_enable
        field = "Arming Pin",                   n2o_arming_pin, { n2o_enable > 0 }
        field = "Nitrous is armed when pin is", n2o_pin_polarity,{ n2o_enable > 0 }
        field = "Minimum CLT",                  n2o_minCLT,     { n2o_enable > 0 }
        field = "Minimum TPS",                  n2o_minTPS,     { n2o_enable > 0 }
        field = "Maximum MAP",                  n2o_maxMAP,     { n2o_enable > 0 }
        field = "Leanest AFR",                  n2o_maxAFR,     { n2o_enable > 0 }

    dialog = NitrousControl,                "Nitrous"
        topicHelp = "https://wiki.speeduino.com/en/configuration/Nitrous_Control"
        panel = NitrousMain,                North
        panel = NitrousStage1,              West,   { n2o_enable > 0 }
        panel = NitrousStage2,              East,   { n2o_enable > 1 }


    dialog = OLED, "OLED Display", 2
        field = "Display Type",               display
        field = "#Note"
        field = "ECU must be rebooted after changing above value"
        field = "Field 1",                    display1,   { display }
        field = "Field 2",                    display2,   { display }
        field = "Field 3",                    display3,   { display }
        field = "Field 4",                    display4,   { display }
        ;field = "Bar 1",                      displayB1,  { display }
        ;field = "Bar 2",                      displayB2,  { display > 2 }

    dialog = batCal, "Calibrate voltage reading"
        topicHelp = "https://wiki.speeduino.com/en/configuration/Sensor_Calibration"
        slider = "Battery Voltage reading offset",  batVoltCorrect, horizontal

    dialog = mapCal, "Calibrate MAP"
        topicHelp = "https://wiki.speeduino.com/en/configuration/Sensor_Calibration"
        field = "#MAP Sensor"
        settingSelector = "Common Pressure Sensors"
            settingOption = "MPX4115/MPXxx6115A/KP234",  mapMin=10,   mapMax=121 ; https://www.nxp.com/docs/en/data-sheet/MPX4115.pdf Vout = VCC * (0.009*P - 0.095)
            settingOption = "MPX4250A/MPXA4250A",  mapMin=10,   mapMax=260 ; https://www.nxp.com/docs/en/data-sheet/MPX4250A.pdf Vout = VCC x (P x 0.004 – 0.04)
            settingOption = "GM 1-BAR", mapMin=10,   mapMax=105 ; https://speeduino.com/wiki/index.php/File:GM_Table.gif
            settingOption = "GM 2-BAR", mapMin=9,  mapMax=208 ; https://speeduino.com/wiki/index.php/File:GM_Table.gif
            settingOption = "GM 3-BAR", mapMin=1,  mapMax=315 ; VOUT = VS*(.00318*P-.00353)
            settingOption = "MPXH6300A", mapMin=1,  mapMax=315 ; https://www.nxp.com/docs/en/data-sheet/MPXH6300A.pdf VOUT = VS*(.00318*P-.00353)
            settingOption = "MPX5700A", mapMin=-31,  mapMax=746 ; https://www.nxp.com/docs/en/data-sheet/MPX5700.pdf Vout = VS*(0.0012858*P+0.04)
            settingOption = "MPXH6400A", mapMin=3,  mapMax=416 ; https://www.nxp.com/docs/en/data-sheet/MPXH6400A.pdf VOUT = VS x (0.002421xP–0.00842)
            settingOption = "Denso 079800", mapMin=0,  mapMax=173 ; http://speeduino.com/forum/viewtopic.php?f=18&t=510&p=7023#p7021
            settingOption = "VW/Audi/Porsche 250kPa", mapMin=26,  mapMax=250 ; http://speeduino.com/forum/viewtopic.php?p=17502#p17502
            settingOption = "Bosch 3 Bar TMAP", mapMin=-6,  mapMax=323
            settingOption = "MPX4100A",  mapMin=14, mapMax=109 ; https://www.nxp.com/docs/en/data-sheet/MPX4100A.pdf Vout = VS (P x 0.01059 - 0.1518)

        field =    "kPa At 0.0 Volts",   mapMin
        field =    "kPa At 5.0 Volts",   mapMax
        field = "Use legacy MAP reading",legacyMAP

        field = "#Baro Sensor"
        field = "Use external Baro sensor", useExtBaro
        field = "Analog pin to use for ext. Baro sensor", baroPin,  { useExtBaro }

        settingSelector = "Common Pressure Sensors",  { useExtBaro }
            settingOption = "MPX4115/MPXxx6115A/KP234",  baroMin=10,   baroMax=121 ; https://www.nxp.com/docs/en/data-sheet/MPX4115.pdf Vout = VCC * (0.009*P - 0.095)
            settingOption = "MPX4250A/MPXA4250A",  baroMin=10,   baroMax=260 ; https://www.nxp.com/docs/en/data-sheet/MPX4250A.pdf Vout = VCC x (P x 0.004 – 0.04)
            settingOption = "GM 1-BAR", baroMin=10,   baroMax=105 ; https://speeduino.com/wiki/index.php/File:GM_Table.gif
            settingOption = "GM 2-BAR", baroMin=9,  baroMax=208 ; https://speeduino.com/wiki/index.php/File:GM_Table.gif
            settingOption = "GM 3-BAR", baroMin=1,  baroMax=315 ; VOUT = VS*(.00318*P-.00353)
            settingOption = "MPXH6300A", baroMin=1,  baroMax=315 ; https://www.nxp.com/docs/en/data-sheet/MPXH6300A.pdf VOUT = VS*(.00318*P-.00353)
            settingOption = "MPX5700A", baroMin=-31,  baroMax=746 ; https://www.nxp.com/docs/en/data-sheet/MPX5700.pdf Vout = VS*(0.0012858*P+0.04)
            settingOption = "MPXH6400A", baroMin=3,  baroMax=416 ; https://www.nxp.com/docs/en/data-sheet/MPXH6400A.pdf VOUT = VS x (0.002421xP–0.00842)
            settingOption = "Denso 079800", baroMin=0,  baroMax=173 ; http://speeduino.com/forum/viewtopic.php?f=18&t=510&p=7023#p7021
            settingOption = "VW/Audi/Porsche 250kPa", baroMin=26,  baroMax=250 ; http://speeduino.com/forum/viewtopic.php?p=17502#p17502
            settingOption = "Bosch 3 Bar TMAP", baroMin=-6,  baroMax=323
            settingOption = "MPX4100A",  baroMin=14, baroMax=109 ; https://www.nxp.com/docs/en/data-sheet/MPX4100A.pdf Vout = VS (P x 0.01059 - 0.1518)

        field =    "kPa At 0.0 Volts",   baroMin,  { useExtBaro }
        field =    "kPa At 5.0 Volts",   baroMax,  { useExtBaro }

        field = "#EMAP Sensor"
        field = "Use EMAP sensor", useEMAP
        field = "Analog pin to use", EMAPPin,  { useEMAP }

        settingSelector = "Common Pressure Sensors",  { useEMAP }
            settingOption = "MPX4115/MPXxx6115A/KP234",  EMAPMin=10,   EMAPMax=118 ; https://www.nxp.com/docs/en/data-sheet/MPX4115.pdf
            settingOption = "MPX4250A/MPXA4250A",  EMAPMin=10,   EMAPMax=260 ; https://www.nxp.com/docs/en/data-sheet/MPX4250A.pdf Vout = VCC x (P x 0.004 – 0.04)
            settingOption = "GM 1-BAR", EMAPMin=10,   EMAPMax=105 ; https://speeduino.com/wiki/index.php/File:GM_Table.gif
            settingOption = "GM 2-BAR", EMAPMin=9,  EMAPMax=208 ; https://speeduino.com/wiki/index.php/File:GM_Table.gif
            settingOption = "GM 3-BAR", EMAPMin=1,  EMAPMax=315 ; VOUT = VS*(.00318*P-.00353)
            settingOption = "MPXH6300A", EMAPMin=1,  EMAPMax=315 ; https://www.nxp.com/docs/en/data-sheet/MPXH6300A.pdf VOUT = VS*(.00318*P-.00353)
            settingOption = "MPX5700A", EMAPMin=-31,  EMAPMax=746 ; https://www.nxp.com/docs/en/data-sheet/MPX5700.pdf Vout = VS*(0.0012858*P+0.04)
            settingOption = "MPXH6400A", EMAPMin=3,  EMAPMax=416 ; https://www.nxp.com/docs/en/data-sheet/MPXH6400A.pdf VOUT = VS x (0.002421xP–0.00842)
            settingOption = "Denso 079800", EMAPMin=0,  EMAPMax=173 ; http://speeduino.com/forum/viewtopic.php?f=18&t=510&p=7023#p7021
            settingOption = "VW/Audi/Porsche 250kPa", EMAPMin=26,  EMAPMax=250 ; http://speeduino.com/forum/viewtopic.php?p=17502#p17502
            settingOption = "MPX4100A",  EMAPMin=14, EMAPMax=109 ; https://www.nxp.com/docs/en/data-sheet/MPX4100A.pdf Vout = VS (P x 0.01059 - 0.1518)

        field =    "kPa At 0.0 Volts",   EMAPMin,  { useEMAP }
        field =    "kPa At 5.0 Volts",   EMAPMax,  { useEMAP }

    dialog = sensorFilters, "Analog sensor filters"
        field = "The values here set the amount of filtering to apply to each analog input"
        field = "Higher values result in stronger filtering, but slower response times for readings"
        field = "#Most setups will NOT require changes to the default filter values"
        field = ""
        slider = "Throttle Position sensor",    ADCFILTER_TPS,  horizontal
        slider = "Coolant sensor",              ADCFILTER_CLT,  horizontal
        slider = "Inlet Air Temp sensor",       ADCFILTER_IAT,  horizontal
        slider = "O2 sensor",                   ADCFILTER_O2,   horizontal
        slider = "Battery voltage",             ADCFILTER_BAT,  horizontal
        slider = "MAP sensor",                  ADCFILTER_MAP,  horizontal
        slider = "Baro sensor",                 ADCFILTER_BARO, horizontal, { useExtBaro > 0 }

    dialog = fuelPressureSettings
        field = "Enabled",                  fuelPressureEnable
        field = "Pin",                      fuelPressurePin,    { fuelPressureEnable }
        settingSelector = "Common Sensors",                     { fuelPressureEnable }
            settingOption = "0-100 PSI",  fuelPressureMin=-3,   fuelPressureMax=103 ; Vout = VCC x (P x .97 / 200 + 0.5)
            settingOption = "0-150 PSI",  fuelPressureMin=-18,   fuelPressureMax=168 ; Vout = VCC x (P x 0.8 / 150 + 0.1) https://aftermarketindustries.com.au/image/cache/data/aftermarket%20industries%20fuel%20pressure%20sensor%20data%202-500x500.png 
        field = "Pressure at 0v",           fuelPressureMin,    { fuelPressureEnable }
        field = "Pressure at 5v",           fuelPressureMax,    { fuelPressureEnable }

    dialog = fuelPressureDialog, "Fuel Pressure", xAxis
        gauge = fuelPressureGauge
        panel = fuelPressureSettings

    dialog = oilPressureSettings
        field = "Enabled",                  oilPressureEnable
        field = "Pin",                      oilPressurePin,    { oilPressureEnable }
        settingSelector = "Common Sensors",                     { oilPressureEnable }
            settingOption = "0-100 PSI",  oilPressureMin=-3,   oilPressureMax=103 ; Vout = VCC x (P x .97 / 200 + 0.5)
            settingOption = "0-150 PSI",  oilPressureMin=-18,   oilPressureMax=168 ; Vout = VCC x (P x 0.8 / 150 + 0.1) https://aftermarketindustries.com.au/image/cache/data/aftermarket%20industries%20fuel%20pressure%20sensor%20data%202-500x500.png 
        field = "Pressure at 0v",           oilPressureMin,    { oilPressureEnable }
        field = "Pressure at 5v",           oilPressureMax,    { oilPressureEnable }

    dialog = oilPressureDialog, "Oil Pressure", xAxis
        gauge = oilPressureGauge
        panel = oilPressureSettings

    dialog = pressureSensors, "Pressure Transducers"
        topicHelp = "https://wiki.speeduino.com/en/configuration/Sensor_Calibration"
        panel = fuelPressureDialog
        panel = oilPressureDialog

    dialog = boostSettings, "Boost Control"
        topicHelp = "https://wiki.speeduino.com/en/configuration/Boost_Control"
        field = "Boost Control Enabled",    boostEnabled
        field = "Boost control type",       boostType,          { boostEnabled }
        field = "In open loop mode, the values are duty cycle %"
        field = "In closed loop mode, the values are boost targets in kPa"
        field = "Load source",            boostLoadSource,    { boostEnabled }
        field = "Boost output pin",         boostPin,           { boostEnabled }
        field = "Boost solenoid freq.",     boostFreq,          { boostEnabled }

        field = "Valve minimum duty cycle", boostMinDuty,  { boostEnabled && boostType == 1 }
        field = "Valve maximum duty cycle", boostMaxDuty,  { boostEnabled && boostType == 1 }
        panel = boostCut
        panel = boostByGear,                { boostEnabled && vssMode > 1 }
        field = "Closed Loop settings"
        field = "Control mode",             boostMode,          { boostEnabled && boostType == 1 }
        slider = "Sensitivity",             boostSens,     horizontal, { boostEnabled && boostType == 1 }
        field = "Control interval",         boostIntv,     { boostEnabled && boostType == 1 }
        field = "P",                        boostKP,       { boostEnabled && boostMode && boostType == 1 }
        field = "I",                        boostKI,       { boostEnabled && boostMode && boostType == 1 }
        field = "D",                        boostKD,       { boostEnabled && boostMode && boostType == 1 }

    dialog = vvt2, "Second VVT output"
        field = "VVT2 Control Enabled",    vvt2Enabled
        field = "VVT2 output pin",         vvt2Pin,           { vvt2Enabled }
        field = "Increased duty direction",vvt2PWMdir,        { vvt2Enabled && vvtMode == 2 }
        field = "VVT2 Cam angle @ 0% duty",vvt2CL0DutyAng,    { vvt2Enabled && vvtMode == 2 }
        field = "VVT2 Trigger edge",       TrigEdgeThrd,      { vvt2Enabled && vvtMode == 2 }

    dialog = vvtClosedLoop, "Closed loop"
        field = "Increased duty direction", vvtPWMdir
        field = "Hold duty used",           vvtCLUseHold
        field = "Hold duty",                vvtCLholdDuty,  { vvtCLUseHold }
        field = "Adjust fuel timing",       vvtCLAlterFuelTiming
        field = "Cam angle @ 0% duty",      vvtCL0DutyAng
        field = "Minimum Cam angle",        vvtCLMinAng
        field = "Maximum Cam angle",        vvtCLMaxAng
        field = ""
        displayOnlyField = "#                      !!! Please note that 1.0 means 100% !!!"
        field = "Proportional Gain",        vvtCLKP
        field = "Integral Gain",            vvtCLKI
        field = "Differential Gain",        vvtCLKD
        field = "Minimum valve duty",       vvtCLminDuty,           { vvtEnabled && vvtMode == 2 }
        field = "Maximum valve duty",       vvtCLmaxDuty,           { vvtEnabled && vvtMode == 2 }


    dialog = vvtSettings, "VVT Control"
        field = "VVT Control Enabled",    vvtEnabled
        field = "VVT Minimum CLT",  vvtMinClt, { vvtEnabled }
        field = "VVT Delay",  vvtDelay, { vvtEnabled }
        field = "VVT Mode",               vvtMode,          { vvtEnabled }
        field = "#Please note that closed loop is currently experimental for Miata and missing tooth patterns ONLY"
        field = "Load source",            vvtLoadSource,    { vvtEnabled }
        field = "VVT output pin",         vvt1Pin,           { vvtEnabled }
        field = "VVT solenoid freq.",     vvtFreq,          { vvtEnabled }
        slider = "VVT angle filter ",   ANGLEFILTER_VVT,horizontal, { vvtEnabled }
        panel = vvtClosedLoop,                              { vvtEnabled && vvtMode == 2 }
        panel = vvt2,                                       { vvtEnabled }

    dialog = wmiSettings, "WMI Control"
        field = "#Experimental!"
        field = "WMI Control Enabled",    wmiEnabled
        field = "WMI Mode",               wmiMode,          { wmiEnabled }
        field = "WMI min TPS", wmiTPS,          { wmiEnabled }
        field = "WMI min RPM", wmiRPM ,          { wmiEnabled }
        field = "WMI min MAP", wmiMAP,          { wmiEnabled }
        field = "WMI max MAP", wmiMAP2,          { wmiEnabled && wmiMode == 1}
        field = "WMI min IAT",  wmiIAT,          { wmiEnabled }
        field = "WMI offset", wmiOffset,          { wmiEnabled && wmiMode == 3}
        field = ""
        field = "WMI PWM output pin",         vvt1Pin,           { wmiEnabled }
        field = "WMI PWM freq.",     vvtFreq,          { wmiEnabled }
        field = ""
        field = "WMI enabled output pin", wmiEnabledPin, { wmiEnabled }
        field = ""
        field = "WMI tank empty input", wmiEmptyEnabled, { wmiEnabled }
        field = "WMI tank empty pin", wmiEmptyPin, { wmiEnabled }
        field = "WMI tank empty polarity", wmiEmptyPolarity, { wmiEnabled }
        field = ""
        field = "WMI tank indicator output", wmiIndicatorEnabled, { wmiEnabled }
        field = "WMI tank indicator pin", wmiIndicatorPin, { wmiEnabled }
        field = "WMI tank indicator polarity", wmiIndicatorPolarity, { wmiEnabled }
        field = ""
        field = "Ignition advance correction", wmiAdvEnabled, { wmiEnabled }
        panel = wmi_adv_curve, { wmiEnabled && wmiAdvEnabled }

    dialog = warmup, "Warmup Enrichment (WUE) - Percent Multiplier"
        panel = warmup_curve

    ;Fuel trim composite dialog
    dialog = inj_trim1TblTitle, "Channel #1"
        panel = fuelTrimTable1Tbl,      { fuelTrimEnabled && nCylinders >= 2 }
    dialog = inj_trim2TblTitle, "Channel #2"
        panel = fuelTrimTable2Tbl,      { fuelTrimEnabled && nCylinders >= 2 }
    dialog = inj_trim3TblTitle, "Channel #3"
        panel = fuelTrimTable3Tbl,      { fuelTrimEnabled && nCylinders >= 3 }
    dialog = inj_trim4TblTitle, "Channel #4"
        panel = fuelTrimTable4Tbl,      { fuelTrimEnabled && nCylinders >= 4 }
    dialog = inj_trim5TblTitle, "Channel #5"
        panel = fuelTrimTable5Tbl,      { fuelTrimEnabled && nCylinders >= 5 }
    dialog = inj_trim6TblTitle, "Channel #6"
        panel = fuelTrimTable6Tbl,      { fuelTrimEnabled && nCylinders >= 6 }
    dialog = inj_trim7TblTitle, "Channel #7"
        panel = fuelTrimTable7Tbl,      { fuelTrimEnabled && nCylinders >= 7 }
    dialog = inj_trim8TblTitle, "Channel #8"
        panel = fuelTrimTable8Tbl,      { fuelTrimEnabled && nCylinders >= 8 }

    dialog = inj_trimadt, "", xAxis
        panel = inj_trim1TblTitle
        panel = inj_trim2TblTitle
    dialog = inj_trimadb, "", xAxis
        panel = inj_trim3TblTitle
        panel = inj_trim4TblTitle
    dialog = inj_trimadt_B, "", xAxis
        panel = inj_trim5TblTitle
        panel = inj_trim6TblTitle
    dialog = inj_trimadb_B, "", xAxis
        panel = inj_trim7TblTitle
        panel = inj_trim8TblTitle

    dialog = inj_trim_enable, ""
        field = "Individual fuel trim enabled",     fuelTrimEnabled,    { injLayout == 3 && nCylinders <= nFuelChannels }

    dialog = inj_trimad,"Injector Cyl 1-4 Trims", yAxis
        panel = inj_trim_enable, North
        panel = inj_trimadt, Center
        panel = inj_trimadb, South

    dialog = inj_trimad_B,"Injector Cyl 5-8 Trims", yAxis
        panel = inj_trim_enable, North
        panel = inj_trimadt_B, Center
        panel = inj_trimadb_B, South

    ;;Injector staging
    dialog = stagingTableDialog_north, ""
        field = "Staging enabled", stagingEnabled
        field = "Staging mode",   stagingMode
        field = "Size of primary injectors",    stagedInjSizePri,             { stagingEnabled }
        field = "Size of secondary injectors",  stagedInjSizeSec,             { stagingEnabled }

    dialog = stagingTableDialog_south, ""
        panel = stagingTbl,     { stagingMode == 0 }

    dialog = stagingTableDialog, "Staged injection"
        topicHelp = "https://wiki.speeduino.com/en/configuration/Staged_Injection"
        panel = stagingTableDialog_north, North
        panel = stagingTableDialog_south, South

    dialog = outputtest_warningmessage, ""
        field = "WARNING! USE AT YOUR OWN RISK. INCORRECT USE WILL DAMAGE YOUR HARDWARE!"
        field = "Do not attempt to use this page whilst your engine is running!"
        field = "Forcing the Injector or Spark outputs could cause flooding of your engine or permanent damage to ignition coils!"


  dialog = enableoutputtestbuttons, "Enable Test Controls", xAxis
    ;commandButton = "Label Text", command, { Enabled Condition }, optionalFlags

    ; The rem > 0 expression is just for testing.. It works when the arduino is on the Stim with rpm.
    ; a status bit there would be the expected real expression
    commandButton = "Enable Test Mode", cmdEnableTestMode,{!testenabled && !testactive }

    ; if clickOnCloseIfEnabled is set, then the command assigned to this button will be run on the
    ; dialog close, but only if the enable condition is true
    ; valid click flags are:
    ; clickOnCloseIfEnabled - the command will be sent on dialog close if active condition is true
    ; clickOnCloseIfDisabled - the command will be sent on dialog close if active condition is false
    ; clickOnClose - the command will be sent on dialog close always
    commandButton = "Stop Test Mode", cmdStopTestMode,{testactive}, clickOnCloseIfEnabled

  dialog = outputtestinj1, "Injector CH1", yAxis
        commandButton = "Off", cmdtestinj1off,{testactive}
        commandButton = "50% DC", cmdtestinj150dc,{!testenabled && testactive}
        commandButton = "On", cmdtestinj1on,{!testenabled && testactive}
    dialog = outputtestinj2, "Injector CH2", yAxis
        commandButton = "Off", cmdtestinj2off,{testactive && nFuelChannels >= 2 }
        commandButton = "50% DC", cmdtestinj250dc,{!testenabled && testactive && nFuelChannels >= 2 }
        commandButton = "On", cmdtestinj2on,{ !testenabled && testactive && nFuelChannels >= 2 }
    dialog = outputtestinj3, "Injector CH3", yAxis
        commandButton = "Off", cmdtestinj3off,{ testactive && nFuelChannels >= 3 }
        commandButton = "50% DC", cmdtestinj350dc,{!testenabled && testactive && nFuelChannels >= 3 }
        commandButton = "On", cmdtestinj3on,{ !testenabled && testactive && nFuelChannels >= 3 }
    dialog = outputtestinj4, "Injector CH4", yAxis
        commandButton = "Off", cmdtestinj4off,{ testactive && nFuelChannels >= 4 }
        commandButton = "50% DC", cmdtestinj450dc,{!testenabled && testactive && nFuelChannels >= 4 }
        commandButton = "On", cmdtestinj4on  ,{ !testenabled && testactive && nFuelChannels >= 4 }
    dialog = outputtestinj5, "Injector CH5", yAxis
        commandButton = "Off", cmdtestinj5off,{ testactive && nFuelChannels >= 5 }
        commandButton = "50% DC", cmdtestinj550dc,{!testenabled && testactive && nFuelChannels >= 5 }
        commandButton = "On", cmdtestinj5on,{ !testenabled && testactive && nFuelChannels >= 5 }
    dialog = outputtestinj6, "Injector CH6", yAxis
        commandButton = "Off", cmdtestinj6off,{ testactive && nFuelChannels >= 6 }
        commandButton = "50% DC", cmdtestinj650dc,{!testenabled && testactive && nFuelChannels >= 6 }
        commandButton = "On", cmdtestinj6on  ,{ !testenabled && testactive && nFuelChannels >= 6 }
    dialog = outputtestinj7, "Injector CH7", yAxis
        commandButton = "Off", cmdtestinj7off,{ testactive && nFuelChannels >= 7 }
        commandButton = "50% DC", cmdtestinj750dc,{!testenabled && testactive && nFuelChannels >= 7 }
        commandButton = "On", cmdtestinj7on,{ !testenabled && testactive && nFuelChannels >= 7 }
    dialog = outputtestinj8, "Injector CH8", yAxis
        commandButton = "Off", cmdtestinj8off,{ testactive && nFuelChannels >= 8 }
        commandButton = "50% DC", cmdtestinj850dc,{!testenabled && testactive && nFuelChannels >= 8 }
        commandButton = "On", cmdtestinj8on  ,{ !testenabled && testactive && nFuelChannels >= 8 }

    dialog = outputtest_injectors, "Injector Driver Output Test", xAxis
        panel = outputtestinj1
        panel = outputtestinj2
        panel = outputtestinj3
        panel = outputtestinj4
        panel = outputtestinj5
        panel = outputtestinj6
        panel = outputtestinj7
        panel = outputtestinj8

  dialog = outputtestspk1, "Spark CH1 ", yAxis
        commandButton = "Off", cmdtestspk1off,{testactive}
        commandButton = "50% DC", cmdtestspk150dc,{!testenabled && testactive}
        commandButton = "On", cmdtestspk1on,{!testenabled && testactive}
  dialog = outputtestspk2, "Spark CH2", yAxis
      commandButton = "Off", cmdtestspk2off,{testactive && nIgnChannels >= 2 }
      commandButton = "50% DC", cmdtestspk250dc,{!testenabled && testactive && nIgnChannels >= 2 }
      commandButton = "On", cmdtestspk2on,{ !testenabled && testactive && nIgnChannels >= 2 }
  dialog = outputtestspk3, "Spark CH3", yAxis
      commandButton = "Off", cmdtestspk3off,{testactive && nIgnChannels >= 3 }
      commandButton = "50% DC", cmdtestspk350dc,{!testenabled && testactive && nIgnChannels >= 3 }
      commandButton = "On", cmdtestspk3on,{ !testenabled && testactive && nIgnChannels >= 3 }
  dialog = outputtestspk4, "Spark CH4", yAxis
      commandButton = "Off", cmdtestspk4off,{testactive && nIgnChannels >= 4 }
      commandButton = "50% DC", cmdtestspk450dc,{!testenabled && testactive && nIgnChannels >= 4}
      commandButton = "On", cmdtestspk4on,{ !testenabled && testactive && nIgnChannels >= 4 }
  dialog = outputtestspk5, "Spark CH5", yAxis
      commandButton = "Off", cmdtestspk5off,{testactive && nIgnChannels >= 5 }
      commandButton = "50% DC", cmdtestspk550dc,{!testenabled && testactive && nIgnChannels >= 5}
      commandButton = "On", cmdtestspk5on,{ !testenabled && testactive && nIgnChannels >= 5 }
  dialog = outputtestspk6, "Spark CH6", yAxis
      commandButton = "Off", cmdtestspk6off,{testactive && nIgnChannels >= 6 }
      commandButton = "50% DC", cmdtestspk650dc,{!testenabled && testactive && nIgnChannels >= 6}
      commandButton = "On", cmdtestspk6on,{ !testenabled && testactive && nIgnChannels >= 6 }
  dialog = outputtestspk7, "Spark CH7", yAxis
      commandButton = "Off", cmdtestspk7off,{testactive && nIgnChannels >= 7 }
      commandButton = "50% DC", cmdtestspk750dc,{!testenabled && testactive && nIgnChannels >= 7}
      commandButton = "On", cmdtestspk7on,{ !testenabled && testactive && nIgnChannels >= 7 }
  dialog = outputtestspk8, "Spark CH8", yAxis
      commandButton = "Off", cmdtestspk8off,{testactive && nIgnChannels >= 8 }
      commandButton = "50% DC", cmdtestspk850dc,{!testenabled && testactive && nIgnChannels >= 8}
      commandButton = "On", cmdtestspk8on,{ !testenabled && testactive && nIgnChannels >= 8 }

    dialog = outputtest_spark, "Spark Driver Output Test", xAxis
        panel = outputtestspk1
        panel = outputtestspk2
        panel = outputtestspk3
        panel = outputtestspk4
        panel = outputtestspk5
        panel = outputtestspk6
        panel = outputtestspk7
        panel = outputtestspk8

  dialog = outputtest1,"Test Output Hardware"
        topicHelp = "https://wiki.speeduino.com/en/Hardware_testing_page"
        panel = enableoutputtestbuttons
        panel = outputtest_injectors
        panel = outputtest_spark
        ;panel = outputtest_io2
        panel = outputtest_warningmessage
    
    dialog = stm32cmd, "STM32 Commands", yAxis
      commandButton = "Reboot to system", cmdstm32reboot
      commandButton = "Reboot to bootloader", cmdstm32bootloader

    dialog = CanBcast, "CAN Broadcasting menu"
        field = "BMW Instrument Cluster Broadcast",    canBMWCluster
        field = "VAG Instrument Cluster Broadcast",    canVAGCluster

  dialog = Auxin_north  
        displayOnlyField = #"Secondary Serial ENABLED", blankfield, {enable_secondarySerial},{enable_secondarySerial}    
      displayOnlyField = !"Secondary Serial DISABLED", blankfield, {enable_secondarySerial == 0},{enable_secondarySerial == 0}    
      displayOnlyField = #"Internal CANBUS ENABLED", blankfield, {enable_intcan && intcan_available},{enable_intcan && intcan_available}    
      displayOnlyField = !"Internal CANBUS DISABLED", blankfield, {enable_intcan == 0 && intcan_available},{enable_intcan == 0 && intcan_available}    
      displayOnlyField = !"Internal CANBUS NOT AVAILABLE to MCU", blankfield, {enable_intcan == 1 && intcan_available == 0},{enable_intcan == 1 && intcan_available == 0}    
      displayOnlyField = !"Internal CANBUS NOT AVAILABLE to MCU", blankfield, {enable_intcan == 0 && intcan_available == 0},{enable_intcan == 0 && intcan_available == 0}    
        field = "   If Secondary Serial or Internal CANBUS is DISABLED then any input channel assigned to that external source will NOT function"  
    
  dialog = canAuxinput_alias, "", yAxis
        field = "Input Alias"
        field = "", AUXin00Alias , {(caninput_sel0a && (!enable_secondarySerial && (!enable_intcan || (enable_intcan && intcan_available == 0)))) || (caninput_sel0b && (enable_secondarySerial || (enable_intcan && intcan_available)))}
        field = "", AUXin01Alias , {(caninput_sel1a && (!enable_secondarySerial && (!enable_intcan || (enable_intcan && intcan_available == 0)))) || (caninput_sel1b && (enable_secondarySerial || (enable_intcan && intcan_available)))}
        field = "", AUXin02Alias , {(caninput_sel2a && (!enable_secondarySerial && (!enable_intcan || (enable_intcan && intcan_available == 0)))) || (caninput_sel2b && (enable_secondarySerial || (enable_intcan && intcan_available)))}
        field = "", AUXin03Alias , {(caninput_sel3a && (!enable_secondarySerial && (!enable_intcan || (enable_intcan && intcan_available == 0)))) || (caninput_sel3b && (enable_secondarySerial || (enable_intcan && intcan_available)))}
        field = "", AUXin04Alias , {(caninput_sel4a && (!enable_secondarySerial && (!enable_intcan || (enable_intcan && intcan_available == 0)))) || (caninput_sel4b && (enable_secondarySerial || (enable_intcan && intcan_available)))}
        field = "", AUXin05Alias , {(caninput_sel5a && (!enable_secondarySerial && (!enable_intcan || (enable_intcan && intcan_available == 0)))) || (caninput_sel5b && (enable_secondarySerial || (enable_intcan && intcan_available)))}
        field = "", AUXin06Alias , {(caninput_sel6a && (!enable_secondarySerial && (!enable_intcan || (enable_intcan && intcan_available == 0)))) || (caninput_sel6b && (enable_secondarySerial || (enable_intcan && intcan_available)))}
        field = "", AUXin07Alias , {(caninput_sel7a && (!enable_secondarySerial && (!enable_intcan || (enable_intcan && intcan_available == 0)))) || (caninput_sel7b && (enable_secondarySerial || (enable_intcan && intcan_available)))}
        field = "", AUXin08Alias , {(caninput_sel8a && (!enable_secondarySerial && (!enable_intcan || (enable_intcan && intcan_available == 0)))) || (caninput_sel8b && (enable_secondarySerial || (enable_intcan && intcan_available)))}
        field = "", AUXin09Alias , {(caninput_sel9a && (!enable_secondarySerial && (!enable_intcan || (enable_intcan && intcan_available == 0)))) || (caninput_sel9b && (enable_secondarySerial || (enable_intcan && intcan_available)))}
        field = "", AUXin10Alias , {(caninput_sel10a && (!enable_secondarySerial && (!enable_intcan || (enable_intcan && intcan_available == 0)))) || (caninput_sel10b && (enable_secondarySerial || (enable_intcan && intcan_available)))}
        field = "", AUXin11Alias , {(caninput_sel11a && (!enable_secondarySerial && (!enable_intcan || (enable_intcan && intcan_available == 0)))) || (caninput_sel11b && (enable_secondarySerial || (enable_intcan && intcan_available)))}
        field = "", AUXin12Alias , {(caninput_sel12a && (!enable_secondarySerial && (!enable_intcan || (enable_intcan && intcan_available == 0)))) || (caninput_sel12b && (enable_secondarySerial || (enable_intcan && intcan_available)))}
        field = "", AUXin13Alias , {(caninput_sel13a && (!enable_secondarySerial && (!enable_intcan || (enable_intcan && intcan_available == 0)))) || (caninput_sel13b && (enable_secondarySerial || (enable_intcan && intcan_available)))}
        field = "", AUXin14Alias , {(caninput_sel14a && (!enable_secondarySerial && (!enable_intcan || (enable_intcan && intcan_available == 0)))) || (caninput_sel14b && (enable_secondarySerial || (enable_intcan && intcan_available)))}
        field = "", AUXin15Alias , {(caninput_sel15a && (!enable_secondarySerial && (!enable_intcan || (enable_intcan && intcan_available == 0)))) || (caninput_sel15b && (enable_secondarySerial || (enable_intcan && intcan_available)))}

  dialog = caninput_sel, ""
    ;CAN inputs
        field = "               CAN Input Channel on/off"
        field = "CAN Input 0", caninput_sel0a, {}, { (!enable_secondarySerial && (!enable_intcan || (enable_intcan && intcan_available == 0))) }
        field = "CAN Input 0", caninput_sel0b, {}, { (enable_secondarySerial && enable_intcan) || (!enable_secondarySerial && (enable_intcan && intcan_available)) || (enable_secondarySerial && !enable_intcan) }
        field = "CAN Input 1", caninput_sel1a, {}, { (!enable_secondarySerial && (!enable_intcan || (enable_intcan && intcan_available == 0))) }
        field = "CAN Input 1", caninput_sel1b, {}, { (enable_secondarySerial && enable_intcan) || (!enable_secondarySerial && (enable_intcan && intcan_available)) || (enable_secondarySerial && !enable_intcan) }
        field = "CAN Input 2", caninput_sel2a, {}, { (!enable_secondarySerial && (!enable_intcan || (enable_intcan && intcan_available == 0))) }
        field = "CAN Input 2", caninput_sel2b, {}, { (enable_secondarySerial && enable_intcan) || (!enable_secondarySerial && (enable_intcan && intcan_available)) || (enable_secondarySerial && !enable_intcan) }
        field = "CAN Input 3", caninput_sel3a, {}, { (!enable_secondarySerial && (!enable_intcan || (enable_intcan && intcan_available == 0))) }
        field = "CAN Input 3", caninput_sel3b, {}, { (enable_secondarySerial && enable_intcan) || (!enable_secondarySerial && (enable_intcan && intcan_available)) || (enable_secondarySerial && !enable_intcan) }
        field = "CAN Input 4", caninput_sel4a, {}, { (!enable_secondarySerial && (!enable_intcan || (enable_intcan && intcan_available == 0))) }
        field = "CAN Input 4", caninput_sel4b, {}, { (enable_secondarySerial && enable_intcan) || (!enable_secondarySerial && (enable_intcan && intcan_available)) || (enable_secondarySerial && !enable_intcan) }
        field = "CAN Input 5", caninput_sel5a, {}, { (!enable_secondarySerial && (!enable_intcan || (enable_intcan && intcan_available == 0))) }
        field = "CAN Input 5", caninput_sel5b, {}, { (enable_secondarySerial && enable_intcan) || (!enable_secondarySerial && (enable_intcan && intcan_available)) || (enable_secondarySerial && !enable_intcan) }
        field = "CAN Input 6", caninput_sel6a, {}, { (!enable_secondarySerial && (!enable_intcan || (enable_intcan && intcan_available == 0))) }
        field = "CAN Input 6", caninput_sel6b, {}, { (enable_secondarySerial && enable_intcan) || (!enable_secondarySerial && (enable_intcan && intcan_available)) || (enable_secondarySerial && !enable_intcan) }
        field = "CAN Input 7", caninput_sel7a, {}, { (!enable_secondarySerial && (!enable_intcan || (enable_intcan && intcan_available == 0))) }
        field = "CAN Input 7", caninput_sel7b, {}, { (enable_secondarySerial && enable_intcan) || (!enable_secondarySerial && (enable_intcan && intcan_available)) || (enable_secondarySerial && !enable_intcan) }
        field = "CAN Input 8", caninput_sel8a, {}, { (!enable_secondarySerial && (!enable_intcan || (enable_intcan && intcan_available == 0))) }
        field = "CAN Input 8", caninput_sel8b, {}, { (enable_secondarySerial && enable_intcan) || (!enable_secondarySerial && (enable_intcan && intcan_available)) || (enable_secondarySerial && !enable_intcan) }
        field = "CAN Input 9", caninput_sel9a, {}, { (!enable_secondarySerial && (!enable_intcan || (enable_intcan && intcan_available == 0))) }
        field = "CAN Input 9", caninput_sel9b, {}, { (enable_secondarySerial && enable_intcan) || (!enable_secondarySerial && (enable_intcan && intcan_available)) || (enable_secondarySerial && !enable_intcan) }
        field = "CAN Input 10", caninput_sel10a, {}, { (!enable_secondarySerial && (!enable_intcan || (enable_intcan && intcan_available == 0))) }
        field = "CAN Input 10", caninput_sel10b, {}, { (enable_secondarySerial && enable_intcan) || (!enable_secondarySerial && (enable_intcan && intcan_available)) || (enable_secondarySerial && !enable_intcan) }
        field = "CAN Input 11", caninput_sel11a, {}, { (!enable_secondarySerial && (!enable_intcan || (enable_intcan && intcan_available == 0))) }
        field = "CAN Input 11", caninput_sel11b, {}, { (enable_secondarySerial && enable_intcan) || (!enable_secondarySerial && (enable_intcan && intcan_available)) || (enable_secondarySerial && !enable_intcan) }
        field = "CAN Input 12", caninput_sel12a, {}, { (!enable_secondarySerial && (!enable_intcan || (enable_intcan && intcan_available == 0))) }
        field = "CAN Input 12", caninput_sel12b, {}, { (enable_secondarySerial && enable_intcan) || (!enable_secondarySerial && (enable_intcan && intcan_available)) || (enable_secondarySerial && !enable_intcan) }
        field = "CAN Input 13", caninput_sel13a, {}, { (!enable_secondarySerial && (!enable_intcan || (enable_intcan && intcan_available == 0))) }
        field = "CAN Input 13", caninput_sel13b, {}, { (enable_secondarySerial && enable_intcan) || (!enable_secondarySerial && (enable_intcan && intcan_available)) || (enable_secondarySerial && !enable_intcan) }
        field = "CAN Input 14", caninput_sel14a, {}, { (!enable_secondarySerial && (!enable_intcan || (enable_intcan && intcan_available == 0))) }
        field = "CAN Input 14", caninput_sel14b, {}, { (enable_secondarySerial && enable_intcan) || (!enable_secondarySerial && (enable_intcan && intcan_available)) || (enable_secondarySerial && !enable_intcan) }
        field = "CAN Input 15", caninput_sel15a, {}, { (!enable_secondarySerial && (!enable_intcan || (enable_intcan && intcan_available == 0))) }
        field = "CAN Input 15", caninput_sel15b, {}, { (enable_secondarySerial && enable_intcan) || (!enable_secondarySerial && (enable_intcan && intcan_available)) || (enable_secondarySerial && !enable_intcan) }
    
    dialog = caninput_parameter_group, "", yAxis
        field = "             Source CAN Address"
        field = "", caninput_source_can_address0, { (caninput_sel0a == 1 || caninput_sel0b == 1) && (enable_secondarySerial || (enable_intcan && intcan_available)) }
        field = "", caninput_source_can_address1, { (caninput_sel1a == 1 || caninput_sel1b == 1) && (enable_secondarySerial || (enable_intcan && intcan_available)) }
        field = "", caninput_source_can_address2, { (caninput_sel2a == 1 || caninput_sel2b == 1) && (enable_secondarySerial || (enable_intcan && intcan_available)) }
        field = "", caninput_source_can_address3, { (caninput_sel3a == 1 || caninput_sel3b == 1) && (enable_secondarySerial || (enable_intcan && intcan_available)) }
        field = "", caninput_source_can_address4, { (caninput_sel4a == 1 || caninput_sel4b == 1) && (enable_secondarySerial || (enable_intcan && intcan_available)) }
        field = "", caninput_source_can_address5, { (caninput_sel5a == 1 || caninput_sel5b == 1) && (enable_secondarySerial || (enable_intcan && intcan_available)) }
        field = "", caninput_source_can_address6, { (caninput_sel6a == 1 || caninput_sel6b == 1) && (enable_secondarySerial || (enable_intcan && intcan_available)) }
        field = "", caninput_source_can_address7, { (caninput_sel7a == 1 || caninput_sel7b == 1) && (enable_secondarySerial || (enable_intcan && intcan_available)) }
        field = "", caninput_source_can_address8, { (caninput_sel8a == 1 || caninput_sel8b == 1) && (enable_secondarySerial || (enable_intcan && intcan_available)) }
        field = "", caninput_source_can_address9, { (caninput_sel9a == 1 || caninput_sel9b == 1) && (enable_secondarySerial || (enable_intcan && intcan_available)) }
        field = "", caninput_source_can_address10, { (caninput_sel10a == 1 || caninput_sel10b == 1) && (enable_secondarySerial || (enable_intcan && intcan_available)) }
        field = "", caninput_source_can_address11, { (caninput_sel11a == 1 || caninput_sel11b == 1) && (enable_secondarySerial || (enable_intcan && intcan_available)) }
        field = "", caninput_source_can_address12, { (caninput_sel12a == 1 || caninput_sel12b == 1) && (enable_secondarySerial || (enable_intcan && intcan_available)) }
        field = "", caninput_source_can_address13, { (caninput_sel13a == 1 || caninput_sel13b == 1) && (enable_secondarySerial || (enable_intcan && intcan_available)) }
        field = "", caninput_source_can_address14, { (caninput_sel14a == 1 || caninput_sel14b == 1) && (enable_secondarySerial || (enable_intcan && intcan_available)) }
        field = "", caninput_source_can_address15, { (caninput_sel15a == 1 || caninput_sel15b == 1) && (enable_secondarySerial || (enable_intcan && intcan_available)) }

  dialog = caninput_parameter_start_byte, "", yAxis
        field = "        source data start byte"
        field = "", caninput_source_start_byte0, { (caninput_sel0a == 1 || caninput_sel0b == 1) && (enable_secondarySerial || (enable_intcan && intcan_available)) }
        field = "", caninput_source_start_byte1, { (caninput_sel1a == 1 || caninput_sel1b == 1) && (enable_secondarySerial || (enable_intcan && intcan_available)) }
        field = "", caninput_source_start_byte2, { (caninput_sel2a == 1 || caninput_sel2b == 1) && (enable_secondarySerial || (enable_intcan && intcan_available)) }
        field = "", caninput_source_start_byte3, { (caninput_sel3a == 1 || caninput_sel3b == 1) && (enable_secondarySerial || (enable_intcan && intcan_available)) }
        field = "", caninput_source_start_byte4, { (caninput_sel4a == 1 || caninput_sel4b == 1) && (enable_secondarySerial || (enable_intcan && intcan_available)) }
        field = "", caninput_source_start_byte5, { (caninput_sel5a == 1 || caninput_sel5b == 1) && (enable_secondarySerial || (enable_intcan && intcan_available)) }
    field = "", caninput_source_start_byte6, { (caninput_sel6a == 1 || caninput_sel6b == 1) && (enable_secondarySerial || (enable_intcan && intcan_available)) }
        field = "", caninput_source_start_byte7, { (caninput_sel7a == 1 || caninput_sel7b == 1) && (enable_secondarySerial || (enable_intcan && intcan_available)) }
        field = "", caninput_source_start_byte8, { (caninput_sel8a == 1 || caninput_sel8b == 1) && (enable_secondarySerial || (enable_intcan && intcan_available)) }
        field = "", caninput_source_start_byte9, { (caninput_sel9a == 1 || caninput_sel9b == 1) && (enable_secondarySerial || (enable_intcan && intcan_available)) }
        field = "", caninput_source_start_byte10, { (caninput_sel10a == 1 || caninput_sel10b == 1) && (enable_secondarySerial || (enable_intcan && intcan_available)) }
        field = "", caninput_source_start_byte11, { (caninput_sel11a == 1 || caninput_sel11b == 1) && (enable_secondarySerial || (enable_intcan && intcan_available)) }
        field = "", caninput_source_start_byte12, { (caninput_sel12a == 1 || caninput_sel12b == 1) && (enable_secondarySerial || (enable_intcan && intcan_available)) }
        field = "", caninput_source_start_byte13, { (caninput_sel13a == 1 || caninput_sel13b == 1) && (enable_secondarySerial || (enable_intcan && intcan_available)) }
    field = "", caninput_source_start_byte14, { (caninput_sel14a == 1 || caninput_sel14b == 1) && (enable_secondarySerial || (enable_intcan && intcan_available)) }
        field = "", caninput_source_start_byte15, { (caninput_sel15a == 1 || caninput_sel15b == 1) && (enable_secondarySerial || (enable_intcan && intcan_available)) }

  dialog = caninput_parameter_num_byte, "", yAxis
        field = "Input Parameter Number of Bytes"
        field = "", caninput_source_num_bytes0, { (caninput_sel0a == 1 || caninput_sel0b == 1) && (enable_secondarySerial || (enable_intcan && intcan_available)) }
        field = "", caninput_source_num_bytes1, { (caninput_sel1a == 1 || caninput_sel1b == 1) && (enable_secondarySerial || (enable_intcan && intcan_available)) }
        field = "", caninput_source_num_bytes2, { (caninput_sel2a == 1 || caninput_sel2b == 1) && (enable_secondarySerial || (enable_intcan && intcan_available)) }
        field = "", caninput_source_num_bytes3, { (caninput_sel3a == 1 || caninput_sel3b == 1) && (enable_secondarySerial || (enable_intcan && intcan_available)) }
        field = "", caninput_source_num_bytes4, { (caninput_sel4a == 1 || caninput_sel4b == 1) && (enable_secondarySerial || (enable_intcan && intcan_available)) }
        field = "", caninput_source_num_bytes5, { (caninput_sel5a == 1 || caninput_sel5b == 1) && (enable_secondarySerial || (enable_intcan && intcan_available)) }
    field = "", caninput_source_num_bytes6, { (caninput_sel6a == 1 || caninput_sel6b == 1) && (enable_secondarySerial || (enable_intcan && intcan_available)) }
        field = "", caninput_source_num_bytes7, { (caninput_sel7a == 1 || caninput_sel7b == 1) && (enable_secondarySerial || (enable_intcan && intcan_available)) }
        field = "", caninput_source_num_bytes8, { (caninput_sel8a == 1 || caninput_sel8b == 1) && (enable_secondarySerial || (enable_intcan && intcan_available)) }
        field = "", caninput_source_num_bytes9, { (caninput_sel9a == 1 || caninput_sel9b == 1) && (enable_secondarySerial || (enable_intcan && intcan_available)) }
        field = "", caninput_source_num_bytes10, { (caninput_sel10a == 1 || caninput_sel10b == 1) && (enable_secondarySerial || (enable_intcan && intcan_available)) }
        field = "", caninput_source_num_bytes11, { (caninput_sel11a == 1 || caninput_sel11b == 1) && (enable_secondarySerial || (enable_intcan && intcan_available)) }
        field = "", caninput_source_num_bytes12, { (caninput_sel12a == 1 || caninput_sel12b == 1) && (enable_secondarySerial || (enable_intcan && intcan_available)) }
        field = "", caninput_source_num_bytes13, { (caninput_sel13a == 1 || caninput_sel13b == 1) && (enable_secondarySerial || (enable_intcan && intcan_available)) }
    field = "", caninput_source_num_bytes14, { (caninput_sel14a == 1 || caninput_sel14b == 1) && (enable_secondarySerial || (enable_intcan && intcan_available)) }
        field = "", caninput_source_num_bytes15, { (caninput_sel15a == 1 || caninput_sel15b == 1) && (enable_secondarySerial || (enable_intcan && intcan_available)) }

    dialog = caninput_serial_can, "", yAxis
        field = "Serial/CAN"
        field = "", caninput_sel0extsourcea, {(caninput_sel0a == 1 || caninput_sel0b == 1) }, {enable_secondarySerial && (!enable_intcan || (enable_intcan && !intcan_available))}
        field = "", caninput_sel0extsourceb, {(caninput_sel0a == 1 || caninput_sel0b == 1) }, {enable_secondarySerial && (enable_intcan && intcan_available)}
        field = "", caninput_sel0extsourcec, {(caninput_sel0a == 1 || caninput_sel0b == 1) }, {!enable_secondarySerial && (enable_intcan && intcan_available)}    
        field = "", caninput_sel1extsourcea, {(caninput_sel1a == 1 || caninput_sel1b == 1) }, {enable_secondarySerial && (!enable_intcan || (enable_intcan && !intcan_available))}
        field = "", caninput_sel1extsourceb, {(caninput_sel1a == 1 || caninput_sel1b == 1) }, {enable_secondarySerial && (enable_intcan && intcan_available)}
        field = "", caninput_sel1extsourcec, {(caninput_sel1a == 1 || caninput_sel1b == 1) }, {!enable_secondarySerial && (enable_intcan && intcan_available)}    
        field = "", caninput_sel2extsourcea, {(caninput_sel2a == 1 || caninput_sel2b == 1) }, {enable_secondarySerial && (!enable_intcan || (enable_intcan && !intcan_available))}
        field = "", caninput_sel2extsourceb, {(caninput_sel2a == 1 || caninput_sel2b == 1) }, {enable_secondarySerial && (enable_intcan && intcan_available)}
        field = "", caninput_sel2extsourcec, {(caninput_sel2a == 1 || caninput_sel2b == 1) }, {!enable_secondarySerial && (enable_intcan && intcan_available)}    
        field = "", caninput_sel3extsourcea, {(caninput_sel3a == 1 || caninput_sel3b == 1) }, {enable_secondarySerial && (!enable_intcan || (enable_intcan && !intcan_available))}
        field = "", caninput_sel3extsourceb, {(caninput_sel3a == 1 || caninput_sel3b == 1) }, {enable_secondarySerial && (enable_intcan && intcan_available)}
        field = "", caninput_sel3extsourcec, {(caninput_sel3a == 1 || caninput_sel3b == 1) }, {!enable_secondarySerial && (enable_intcan && intcan_available)}    
        field = "", caninput_sel4extsourcea, {(caninput_sel4a == 1 || caninput_sel4b == 1) }, {enable_secondarySerial && (!enable_intcan || (enable_intcan && !intcan_available))}
        field = "", caninput_sel4extsourceb, {(caninput_sel4a == 1 || caninput_sel4b == 1) }, {enable_secondarySerial && (enable_intcan && intcan_available)}
        field = "", caninput_sel4extsourcec, {(caninput_sel4a == 1 || caninput_sel4b == 1) }, {!enable_secondarySerial && (enable_intcan && intcan_available)}    
        field = "", caninput_sel5extsourcea, {(caninput_sel5a == 1 || caninput_sel5b == 1) }, {enable_secondarySerial && (!enable_intcan || (enable_intcan && !intcan_available))}
        field = "", caninput_sel5extsourceb, {(caninput_sel5a == 1 || caninput_sel5b == 1) }, {enable_secondarySerial && (enable_intcan && intcan_available)}
        field = "", caninput_sel5extsourcec, {(caninput_sel5a == 1 || caninput_sel5b == 1) }, {!enable_secondarySerial && (enable_intcan && intcan_available)}    
        field = "", caninput_sel6extsourcea, {(caninput_sel6a == 1 || caninput_sel6b == 1) }, {enable_secondarySerial && (!enable_intcan || (enable_intcan && !intcan_available))}
        field = "", caninput_sel6extsourceb, {(caninput_sel6a == 1 || caninput_sel6b == 1) }, {enable_secondarySerial && (enable_intcan && intcan_available)}
        field = "", caninput_sel6extsourcec, {(caninput_sel6a == 1 || caninput_sel6b == 1) }, {!enable_secondarySerial && (enable_intcan && intcan_available)}    
        field = "", caninput_sel7extsourcea, {(caninput_sel7a == 1 || caninput_sel7b == 1) }, {enable_secondarySerial && (!enable_intcan || (enable_intcan && !intcan_available))}
        field = "", caninput_sel7extsourceb, {(caninput_sel7a == 1 || caninput_sel7b == 1) }, {enable_secondarySerial && (enable_intcan && intcan_available)}
        field = "", caninput_sel7extsourcec, {(caninput_sel7a == 1 || caninput_sel7b == 1) }, {!enable_secondarySerial && (enable_intcan && intcan_available)}    
        field = "", caninput_sel8extsourcea, {(caninput_sel8a == 1 || caninput_sel8b == 1) }, {enable_secondarySerial && (!enable_intcan || (enable_intcan && !intcan_available))}
        field = "", caninput_sel8extsourceb, {(caninput_sel8a == 1 || caninput_sel8b == 1) }, {enable_secondarySerial && (enable_intcan && intcan_available)}
        field = "", caninput_sel8extsourcec, {(caninput_sel8a == 1 || caninput_sel8b == 1) }, {!enable_secondarySerial && (enable_intcan && intcan_available)}    
        field = "", caninput_sel9extsourcea, {(caninput_sel9a == 1 || caninput_sel9b == 1) }, {enable_secondarySerial && (!enable_intcan || (enable_intcan && !intcan_available))}
        field = "", caninput_sel9extsourceb, {(caninput_sel9a == 1 || caninput_sel9b == 1) }, {enable_secondarySerial && (enable_intcan && intcan_available)}
        field = "", caninput_sel9extsourcec, {(caninput_sel9a == 1 || caninput_sel9b == 1) }, {!enable_secondarySerial && (enable_intcan && intcan_available)}    
        field = "", caninput_sel10extsourcea, {(caninput_sel10a == 1 || caninput_sel10b == 1) }, {enable_secondarySerial && (!enable_intcan || (enable_intcan && !intcan_available))}
        field = "", caninput_sel10extsourceb, {(caninput_sel10a == 1 || caninput_sel10b == 1) }, {enable_secondarySerial && (enable_intcan && intcan_available)}
        field = "", caninput_sel10extsourcec, {(caninput_sel10a == 1 || caninput_sel10b == 1) }, {!enable_secondarySerial && (enable_intcan && intcan_available)}    
        field = "", caninput_sel11extsourcea, {(caninput_sel11a == 1 || caninput_sel11b == 1) }, {enable_secondarySerial && (!enable_intcan || (enable_intcan && !intcan_available))}
        field = "", caninput_sel11extsourceb, {(caninput_sel11a == 1 || caninput_sel11b == 1) }, {enable_secondarySerial && (enable_intcan && intcan_available)}
        field = "", caninput_sel11extsourcec, {(caninput_sel11a == 1 || caninput_sel11b == 1) }, {!enable_secondarySerial && (enable_intcan && intcan_available)}    
        field = "", caninput_sel12extsourcea, {(caninput_sel12a == 1 || caninput_sel12b == 1) }, {enable_secondarySerial && (!enable_intcan || (enable_intcan && !intcan_available))}
        field = "", caninput_sel12extsourceb, {(caninput_sel12a == 1 || caninput_sel12b == 1) }, {enable_secondarySerial && (enable_intcan && intcan_available)}
        field = "", caninput_sel12extsourcec, {(caninput_sel12a == 1 || caninput_sel12b == 1) }, {!enable_secondarySerial && (enable_intcan && intcan_available)}    
        field = "", caninput_sel13extsourcea, {(caninput_sel13a == 1 || caninput_sel13b == 1) }, {enable_secondarySerial && (!enable_intcan || (enable_intcan && !intcan_available))}
        field = "", caninput_sel13extsourceb, {(caninput_sel13a == 1 || caninput_sel13b == 1) }, {enable_secondarySerial && (enable_intcan && intcan_available)}
        field = "", caninput_sel13extsourcec, {(caninput_sel13a == 1 || caninput_sel13b == 1) }, {!enable_secondarySerial && (enable_intcan && intcan_available)}    
        field = "", caninput_sel14extsourcea, {(caninput_sel14a == 1 || caninput_sel14b == 1) }, {enable_secondarySerial && (!enable_intcan || (enable_intcan && !intcan_available))}
        field = "", caninput_sel14extsourceb, {(caninput_sel14a == 1 || caninput_sel14b == 1) }, {enable_secondarySerial && (enable_intcan && intcan_available)}
        field = "", caninput_sel14extsourcec, {(caninput_sel14a == 1 || caninput_sel14b == 1) }, {!enable_secondarySerial && (enable_intcan && intcan_available)}    
        field = "", caninput_sel15extsourcea, {(caninput_sel15a == 1 || caninput_sel15b == 1) }, {enable_secondarySerial && (!enable_intcan || (enable_intcan && !intcan_available))}
        field = "", caninput_sel15extsourceb, {(caninput_sel15a == 1 || caninput_sel15b == 1) }, {enable_secondarySerial && (enable_intcan && intcan_available)}
        field = "", caninput_sel15extsourcec, {(caninput_sel15a == 1 || caninput_sel15b == 1) }, {!enable_secondarySerial && (enable_intcan && intcan_available)}
    
    dialog = caninconfig_blank1,""
        field = ""

  dialog = Canin_config1, "", xAxis
        panel = canAuxinput_alias
        panel = caninconfig_blank1
        panel = caninput_sel
    panel = caninconfig_blank1
    panel = caninput_serial_can
        panel = caninconfig_blank1
        panel = caninput_parameter_group
        panel = caninconfig_blank1
        panel = caninput_parameter_start_byte
        panel = caninconfig_blank1
        panel = caninput_parameter_num_byte        

  ;dialog = Canin_config2, "External Data Input"
    ;    field = "Enable External data input",    enable_intcandata_in

  dialog = Canin_config, "",yAxis
  topicHelp = "http://speeduino.com/wiki/index.php/Secondary_Serial_IO_interface#Read_external_analog_data"
        panel = Auxin_north
        panel = Canin_config1
    
  dialog = canAuxoutput_alias, "", yAxis
        field = "Input Alias"
        field = "", AUXin00Alias , {canoutput_sel0}
        field = "", AUXin01Alias , {canoutput_sel1}
        field = "", AUXin02Alias , {canoutput_sel2}
        field = "", AUXin03Alias , {canoutput_sel3}
        field = "", AUXin04Alias , {canoutput_sel4}
        field = "", AUXin05Alias , {canoutput_sel5}
        field = "", AUXin06Alias , {canoutput_sel6}
        field = "", AUXin07Alias , {canoutput_sel7}
        ;field = "", AUXin08Alias , {canoutput_sel8}
        ;field = "", AUXin09Alias , {canoutput_sel9}
        ;field = "", AUXin10Alias , {canoutput_sel10}
        ;field = "", AUXin11Alias , {canoutput_sel11}
        ;field = "", AUXin12Alias , {canoutput_sel12}
        ;field = "", AUXin13Alias , {canoutput_sel13}
        ;field = "", AUXin14Alias , {canoutput_sel14}
        ;field = "", AUXin15Alias , {canoutput_sel15}
        
  dialog = canoutput_sel, "", yAxis
    ;CAN outputs
        field = "CAN Output Channel on/off"
        field = "CAN Output 0", canoutput_sel0, { enable_intcandata_out}
        field = "CAN Output 1", canoutput_sel1, { enable_intcandata_out }
        field = "CAN Output 2", canoutput_sel2, { enable_intcandata_out }
        field = "CAN Output 3", canoutput_sel3, { enable_intcandata_out }
        field = "CAN Output 4", canoutput_sel4, { enable_intcandata_out }
        field = "CAN Output 5", canoutput_sel5, { enable_intcandata_out }
        field = "CAN Output 6", canoutput_sel6, { enable_intcandata_out }
        field = "CAN Output 7", canoutput_sel7, { enable_intcandata_out }
       ; field = "CAN Output 8", canoutput_sel8, { enable_intcandata_out}
       ; field = "CAN Output 9", canoutput_sel9, { enable_intcandata_out }
       ; field = "CAN Output 10", canoutput_sel10, { enable_intcandata_out }
       ; field = "CAN Output 11", canoutput_sel11, { enable_intcandata_out }
       ; field = "CAN Output 12", canoutput_sel12, { enable_intcandata_out }
       ; field = "CAN Output 13", canoutput_sel13, { enable_intcandata_out }
  ;  field = "CAN Output 14", canoutput_sel14, { enable_intcandata_out }
     ;   field = "CAN Output 15", canoutput_sel15, { enable_intcandata_out }

    dialog = canoutput_parameter_group, "", yAxis
        field = "Output Parameter Group"
        field = "", canoutput_param_group[0], { canoutput_sel0 && enable_intcandata_out }
        field = "", canoutput_param_group[1], { canoutput_sel1 && enable_intcandata_out }
        field = "", canoutput_param_group[2], { canoutput_sel3 && enable_intcandata_out }
        field = "", canoutput_param_group[3], { canoutput_sel3 && enable_intcandata_out }
        field = "", canoutput_param_group[4], { canoutput_sel4 && enable_intcandata_out }
        field = "", canoutput_param_group[5], { canoutput_sel5 && enable_intcandata_out }
        field = "", canoutput_param_group[6], { canoutput_sel6 && enable_intcandata_out }
        field = "", canoutput_param_group[7], { canoutput_sel7 && enable_intcandata_out }
      ;  field = "", canoutput_param_group[8], { canoutput_sel9 && enable_intcandata_out }
      ;  field = "", canoutput_param_group[9], { canoutput_sel10 && enable_intcandata_out }
      ;  field = "", canoutput_param_group[10], { canoutput_sel1 && enable_intcandata_out }
      ;  field = "", canoutput_param_group[11], { canoutput_sel2 && enable_intcandata_out }
      ;  field = "", canoutput_param_group[12], { canoutput_sel3 && enable_intcandata_out }
      ;  field = "", canoutput_param_group[13], { canoutput_sel4 && enable_intcandata_out }
  ;  field = "", canoutput_param_group[14], { canoutput_sel5 && enable_intcandata_out }
    ;    field = "", canoutput_param_group[15], { canoutput_sel6 && enable_intcandata_out }

  dialog = canoutput_parameter_start_byte, "", yAxis
        field = "Output Parameter Start Byte"
        field = "", canoutput_param_start_byte0, { canoutput_sel0 && enable_intcandata_out }
        field = "", canoutput_param_start_byte1, { canoutput_sel1 && enable_intcandata_out }
        field = "", canoutput_param_start_byte2, { canoutput_sel2 && enable_intcandata_out }
        field = "", canoutput_param_start_byte3, { canoutput_sel3 && enable_intcandata_out }
        field = "", canoutput_param_start_byte4, { canoutput_sel4 && enable_intcandata_out }
        field = "", canoutput_param_start_byte5, { canoutput_sel5 && enable_intcandata_out }
        field = "", canoutput_param_start_byte6, { canoutput_sel6 && enable_intcandata_out }
        field = "", canoutput_param_start_byte7, { canoutput_sel7 && enable_intcandata_out }
    ;    field = "", canoutput_param_start_byte8, { canoutput_sel8 && enable_intcandata_out }
    ;    field = "", canoutput_param_start_byte9, { canoutput_sel9 && enable_intcandata_out }
    ;    field = "", canoutput_param_start_byte10, { canoutput_sel10 && enable_intcandata_out }
    ;    field = "", canoutput_param_start_byte11, { canoutput_sel11 && enable_intcandata_out }
    ;    field = "", canoutput_param_start_byte12, { canoutput_sel12 && enable_intcandata_out }
    ;    field = "", canoutput_param_start_byte13, { canoutput_sel13 && enable_intcandata_out }
    ;    field = "", canoutput_param_start_byte14, { canoutput_sel14 && enable_intcandata_out }
 ;       field = "", canoutput_param_start_byte15, { canoutput_sel15 && enable_intcandata_out }

  dialog = canoutput_parameter_num_byte, "", yAxis
        field = "Output Parameter Number of Bytes"
        field = "", canoutput_param_num_bytes0, { canoutput_sel0 && enable_intcandata_out }
        field = "", canoutput_param_num_bytes1, { canoutput_sel1 && enable_intcandata_out }
        field = "", canoutput_param_num_bytes2, { canoutput_sel2 && enable_intcandata_out }
        field = "", canoutput_param_num_bytes3, { canoutput_sel3 && enable_intcandata_out }
        field = "", canoutput_param_num_bytes4, { canoutput_sel4 && enable_intcandata_out }
        field = "", canoutput_param_num_bytes5, { canoutput_sel5 && enable_intcandata_out }
        field = "", canoutput_param_num_bytes6, { canoutput_sel6 && enable_intcandata_out }
        field = "", canoutput_param_num_bytes7, { canoutput_sel7 && enable_intcandata_out }
    ;    field = "", canoutput_param_num_bytes8, { canoutput_sel8 && enable_intcandata_out }
    ;    field = "", canoutput_param_num_bytes9, { canoutput_sel9 && enable_intcandata_out }
    ;    field = "", canoutput_param_num_bytes10, { canoutput_sel10 && enable_intcandata_out }
    ;    field = "", canoutput_param_num_bytes11, { canoutput_sel11 && enable_intcandata_out }
    ;    field = "", canoutput_param_num_bytes12, { canoutput_sel12 && enable_intcandata_out }
    ;    field = "", canoutput_param_num_bytes13, { canoutput_sel13 && enable_intcandata_out }
;    field = "", canoutput_param_num_bytes14, { canoutput_sel14 && enable_intcandata_out }
 ;       field = "", canoutput_param_num_bytes15, { canoutput_sel15 && enable_intcandata_out }

    dialog = canoutconfig_blank1,""
    field = ""

  dialog = Canout_config1, "", xAxis
        panel = canAuxoutput_alias
        panel = canoutconfig_blank1
        panel = canoutput_sel
        panel = canoutconfig_blank1
        panel = canoutput_parameter_group
        panel = canoutconfig_blank1
        panel = canoutput_parameter_start_byte
        panel = canoutconfig_blank1
        panel = canoutput_parameter_num_byte

  dialog = Canout_config2, "CAN Data Out"
    field = "Enable CanBus data Output",  enable_intcandata_out

  dialog = Canout_config, "", yAxis
      topicHelp = ""
      panel = Canout_config2
      panel = Canout_config1

  dialog = can_serial3IO, "CanBus/Secondary Serial IO interface"
      topicHelp = "http://speeduino.com/wiki/index.php/Secondary_Serial_IO_interface"
      field = "Enable Second Serial",       enable_secondarySerial
      field = "Enable Internal Canbus",     enable_intcan
      ;  field = "Speeduino TsCanId", speeduino_tsCanId
      field = "True Canbus Address", true_address, {enable_secondarySerial||enable_intcan}
      field = "NOTE! Realtime Data Base Address MUST be at least 0x16 GREATER than the True Address as they are reserved for future expansion"
      field = "Realtime Data Base Can Address", realtime_base_address, {enable_secondarySerial||enable_intcan}
      field = "Speeduino OBD address", obd_address

  dialog = serial3IO, "Secondary Serial IO interface"
      topicHelp = "http://speeduino.com/wiki/index.php/Serial3_IO_interface"
      field = "Enable Second Serial",       enable_secondarySerial
      field = "Enable Internal Canbus",     enable_intcan
      ;  field = "Speeduino TsCanId", speeduino_tsCanId
      field = "True Canbus Address", true_address, {enable_secondarySerial||enable_intcan}
      field = "NOTE! Realtime Data Base Address MUST be at least 0x16 GREATER than the True Address as they are reserved for future expansion"
      field = "Realtime Data Base Can Address", realtime_base_address, {enable_secondarySerial||enable_intcan}
      field = "Speeduino OBD address", obd_address
  
    dialog = reset_control, "Reset Control"
        ; Control type options for custom firmware
        field = "Control Type", resetControl
        field = "Control Pin", resetControlPin

    dialog = Auxinput_pin_selection, "", yAxis
        field = "             Source"       
        displayOnlyField = "Off 0", blankfield, {},{(caninput_sel0a == 0 && (!enable_secondarySerial && (!enable_intcan || (enable_intcan && intcan_available == 0)))) || (caninput_sel0b == 0 && (enable_secondarySerial && enable_intcan)) || (caninput_sel0b == 0 && (enable_secondarySerial && !enable_intcan)) || (caninput_sel0b == 0 && (!enable_secondarySerial && (enable_intcan && intcan_available == 1)))}
        displayOnlyField = "External Source 0 Via Secondary Serial", blankfield, {},{(caninput_sel0b == 1 && enable_secondarySerial && ((enable_intcan && intcan_available == 0) || !enable_intcan)) || (caninput_sel0b == 1 && enable_secondarySerial && (enable_intcan && intcan_available) && caninput_sel0extsourceb == 0)}
        displayOnlyField = "External Source 0 Via Internal CAN", blankfield, {},{(caninput_sel0b == 1 && enable_secondarySerial && (enable_intcan && intcan_available) && caninput_sel0extsourceb == 1) ||(caninput_sel0b == 1 && !enable_secondarySerial && (enable_intcan && intcan_available) && caninput_sel0extsourcec == 1)}
        field = "Local Analog Source 0                 Pin No:", Auxin0pina , {}, {(caninput_sel0a == 2 && (!enable_secondarySerial && (!enable_intcan || (enable_intcan && intcan_available == 0)))) || (caninput_sel0b == 2 && (enable_secondarySerial || (enable_intcan && intcan_available == 1 )))}
        field = "Local Digital Source 0                  Pin No:", Auxin0pinb , {}, {(caninput_sel0a == 3 && (!enable_secondarySerial && (!enable_intcan || (enable_intcan && intcan_available == 0)))) || (caninput_sel0b == 3 && (enable_secondarySerial || (enable_intcan && intcan_available == 1 )))}

        displayOnlyField = "Off 1", blankfield, {},{(caninput_sel1a == 0 && (!enable_secondarySerial && (!enable_intcan || (enable_intcan && intcan_available == 0)))) || (caninput_sel1b == 0 && ((enable_secondarySerial && enable_intcan) || (enable_secondarySerial && !enable_intcan) || (!enable_secondarySerial && enable_intcan)))}
        displayOnlyField = "External Source 1 Via Secondary Serial", blankfield, {},{(caninput_sel1b == 1 && enable_secondarySerial && ((enable_intcan && intcan_available == 0) || !enable_intcan)) || (caninput_sel1b == 1 && enable_secondarySerial && (enable_intcan && intcan_available) && caninput_sel1extsourceb == 0)}
        displayOnlyField = "External Source 1 Via Internal CAN", blankfield, {},{(caninput_sel1b == 1 && enable_secondarySerial && (enable_intcan && intcan_available) && caninput_sel1extsourceb == 1) ||(caninput_sel1b == 1 && !enable_secondarySerial && (enable_intcan && intcan_available) && caninput_sel1extsourcec == 1)}
        field = "Local Analog Source 1                 Pin No:", Auxin1pina , {}, {(caninput_sel1a == 2 && (!enable_secondarySerial && (!enable_intcan || (enable_intcan && intcan_available == 0)))) || (caninput_sel1b == 2 && (enable_secondarySerial || (enable_intcan && intcan_available == 1 )))}
        field = "Local Digital Source 1                  Pin No:", Auxin1pinb , {}, {(caninput_sel1a == 3 && (!enable_secondarySerial && (!enable_intcan || (enable_intcan && intcan_available == 0)))) || (caninput_sel1b == 3 && (enable_secondarySerial || (enable_intcan && intcan_available == 1 )))}
        
        displayOnlyField = "Off 2", blankfield, {},{(caninput_sel2a == 0 && (!enable_secondarySerial && !enable_intcan)) || (caninput_sel2b == 0 && (enable_secondarySerial && enable_intcan)) || (caninput_sel2b == 0 && (enable_secondarySerial && !enable_intcan)) || (caninput_sel2b == 0 && (!enable_secondarySerial && enable_intcan))}
        displayOnlyField = "External Source 2 Via Secondary Serial", blankfield, {},{(caninput_sel2b == 1 && enable_secondarySerial && ((enable_intcan && intcan_available == 0) || !enable_intcan)) || (caninput_sel2b == 1 && enable_secondarySerial && (enable_intcan && intcan_available) && caninput_sel2extsourceb == 0)}
        displayOnlyField = "External Source 2 Via Internal CAN", blankfield, {},{(caninput_sel2b == 1 && enable_secondarySerial && (enable_intcan && intcan_available) && caninput_sel2extsourceb == 1) ||(caninput_sel2b == 1 && !enable_secondarySerial && (enable_intcan && intcan_available) && caninput_sel2extsourcec == 1)}
        field = "Local Analog Source 2                 Pin No:", Auxin2pina , {}, {(caninput_sel2a == 2 && (!enable_secondarySerial && (!enable_intcan || (enable_intcan && intcan_available == 0)))) || (caninput_sel2b == 2 && (enable_secondarySerial || (enable_intcan && intcan_available == 1 )))}
        field = "Local Digital Source 2                  Pin No:", Auxin2pinb , {}, {(caninput_sel2a == 3 && (!enable_secondarySerial && (!enable_intcan || (enable_intcan && intcan_available == 0)))) || (caninput_sel2b == 3 && (enable_secondarySerial || (enable_intcan && intcan_available == 1 )))}

        displayOnlyField = "Off 3", blankfield, {},{(caninput_sel3a == 0 && (!enable_secondarySerial && !enable_intcan)) || (caninput_sel3b == 0 && (enable_secondarySerial && enable_intcan)) || (caninput_sel3b == 0 && (enable_secondarySerial && !enable_intcan)) || (caninput_sel3b == 0 && (!enable_secondarySerial && enable_intcan))}
        displayOnlyField = "External Source 3 Via Secondary Serial", blankfield, {},{(caninput_sel3b == 1 && enable_secondarySerial && ((enable_intcan && intcan_available == 0) || !enable_intcan)) || (caninput_sel3b == 1 && enable_secondarySerial && (enable_intcan && intcan_available) && caninput_sel3extsourceb == 0)}
        displayOnlyField = "External Source 3 Via Internal CAN", blankfield, {},{(caninput_sel3b == 1 && enable_secondarySerial && (enable_intcan && intcan_available) && caninput_sel3extsourceb == 1) ||(caninput_sel3b == 1 && !enable_secondarySerial && (enable_intcan && intcan_available) && caninput_sel3extsourcec == 1)}
        field = "Local Analog Source 3                 Pin No:", Auxin3pina , {}, {(caninput_sel3a == 2 && (!enable_secondarySerial && (!enable_intcan || (enable_intcan && intcan_available == 0)))) || (caninput_sel3b == 2 && (enable_secondarySerial || (enable_intcan && intcan_available == 1 )))}
        field = "Local Digital Source 3                  Pin No:", Auxin3pinb , {}, {(caninput_sel3a == 3 && (!enable_secondarySerial && (!enable_intcan || (enable_intcan && intcan_available == 0)))) || (caninput_sel3b == 3 && (enable_secondarySerial || (enable_intcan && intcan_available == 1 )))}

        displayOnlyField = "Off 4", blankfield, {},{(caninput_sel4a == 0 && (!enable_secondarySerial && !enable_intcan)) || (caninput_sel4b == 0 && (enable_secondarySerial && enable_intcan)) || (caninput_sel4b == 0 && (enable_secondarySerial && !enable_intcan)) || (caninput_sel4b == 0 && (!enable_secondarySerial && enable_intcan))}
        displayOnlyField = "External Source 4 Via Secondary Serial", blankfield, {},{(caninput_sel4b == 1 && enable_secondarySerial && ((enable_intcan && intcan_available == 0) || !enable_intcan)) || (caninput_sel4b == 1 && enable_secondarySerial && (enable_intcan && intcan_available) && caninput_sel4extsourceb == 0)}
        displayOnlyField = "External Source 4 Via Internal CAN", blankfield, {},{(caninput_sel4b == 1 && enable_secondarySerial && (enable_intcan && intcan_available) && caninput_sel4extsourceb == 1) ||(caninput_sel4b == 1 && !enable_secondarySerial && (enable_intcan && intcan_available) && caninput_sel4extsourcec == 1)}
        field = "Local Analog Source 4                 Pin No:", Auxin4pina , {}, {(caninput_sel4a == 2 && (!enable_secondarySerial && (!enable_intcan || (enable_intcan && intcan_available == 0)))) || (caninput_sel4b == 2 && (enable_secondarySerial || (enable_intcan && intcan_available == 1 )))}
        field = "Local Digital Source 4                  Pin No:", Auxin4pinb , {}, {(caninput_sel4a == 3 && (!enable_secondarySerial && (!enable_intcan || (enable_intcan && intcan_available == 0)))) || (caninput_sel4b == 3 && (enable_secondarySerial || (enable_intcan && intcan_available == 1 )))}

        displayOnlyField = "Off 5", blankfield, {},{(caninput_sel5a == 0 && (!enable_secondarySerial && !enable_intcan)) || (caninput_sel5b == 0 && (enable_secondarySerial && enable_intcan)) || (caninput_sel5b == 0 && (enable_secondarySerial && !enable_intcan)) || (caninput_sel5b == 0 && (!enable_secondarySerial && enable_intcan))}
        displayOnlyField = "External Source 5 Via Secondary Serial", blankfield, {},{(caninput_sel5b == 1 && enable_secondarySerial && ((enable_intcan && intcan_available == 0) || !enable_intcan)) || (caninput_sel5b == 1 && enable_secondarySerial && (enable_intcan && intcan_available) && caninput_sel5extsourceb == 0)}
        displayOnlyField = "External Source 5 Via Internal CAN", blankfield, {},{(caninput_sel5b == 1 && enable_secondarySerial && (enable_intcan && intcan_available) && caninput_sel5extsourceb == 1) ||(caninput_sel5b == 1 && !enable_secondarySerial && (enable_intcan && intcan_available) && caninput_sel5extsourcec == 1)}
        field = "Local Analog Source 5                 Pin No:", Auxin5pina , {}, {(caninput_sel5a == 2 && (!enable_secondarySerial && (!enable_intcan || (enable_intcan && intcan_available == 0)))) || (caninput_sel5b == 2 && (enable_secondarySerial || (enable_intcan && intcan_available == 1 )))}
        field = "Local Digital Source 5                  Pin No:", Auxin5pinb , {}, {(caninput_sel5a == 3 && (!enable_secondarySerial && (!enable_intcan || (enable_intcan && intcan_available == 0)))) || (caninput_sel5b == 3 && (enable_secondarySerial || (enable_intcan && intcan_available == 1 )))}

        displayOnlyField = "Off 6", blankfield, {},{(caninput_sel6a == 0 && (!enable_secondarySerial && !enable_intcan)) || (caninput_sel6b == 0 && (enable_secondarySerial && enable_intcan)) || (caninput_sel6b == 0 && (enable_secondarySerial && !enable_intcan)) || (caninput_sel6b == 0 && (!enable_secondarySerial && enable_intcan))}
        displayOnlyField = "External Source 6 Via Secondary Serial", blankfield, {},{(caninput_sel6b == 1 && enable_secondarySerial && ((enable_intcan && intcan_available == 0) || !enable_intcan)) || (caninput_sel6b == 1 && enable_secondarySerial && (enable_intcan && intcan_available) && caninput_sel6extsourceb == 0)}
        displayOnlyField = "External Source 6 Via Internal CAN", blankfield, {},{(caninput_sel6b == 1 && enable_secondarySerial && (enable_intcan && intcan_available) && caninput_sel6extsourceb == 1) ||(caninput_sel6b == 1 && !enable_secondarySerial && (enable_intcan && intcan_available) && caninput_sel6extsourcec == 1)}
        field = "Local Analog Source 6                 Pin No:", Auxin6pina , {}, {(caninput_sel6a == 2 && (!enable_secondarySerial && (!enable_intcan || (enable_intcan && intcan_available == 0)))) || (caninput_sel6b == 2 && (enable_secondarySerial || (enable_intcan && intcan_available == 1 )))}
        field = "Local Digital Source 6                  Pin No:", Auxin6pinb , {}, {(caninput_sel6a == 3 && (!enable_secondarySerial && (!enable_intcan || (enable_intcan && intcan_available == 0)))) || (caninput_sel6b == 3 && (enable_secondarySerial || (enable_intcan && intcan_available == 1 )))}

        displayOnlyField = "Off 7", blankfield, {},{(caninput_sel7a == 0 && (!enable_secondarySerial && !enable_intcan)) || (caninput_sel7b == 0 && (enable_secondarySerial && enable_intcan)) || (caninput_sel7b == 0 && (enable_secondarySerial && !enable_intcan)) || (caninput_sel7b == 0 && (!enable_secondarySerial && enable_intcan))}
        displayOnlyField = "External Source 7 Via Secondary Serial", blankfield, {},{(caninput_sel7b == 1 && enable_secondarySerial && ((enable_intcan && intcan_available == 0) || !enable_intcan)) || (caninput_sel7b == 1 && enable_secondarySerial && (enable_intcan && intcan_available) && caninput_sel7extsourceb == 0)}
        displayOnlyField = "External Source 7 Via Internal CAN", blankfield, {},{(caninput_sel7b == 1 && enable_secondarySerial && (enable_intcan && intcan_available) && caninput_sel7extsourceb == 1) ||(caninput_sel7b == 1 && !enable_secondarySerial && (enable_intcan && intcan_available) && caninput_sel7extsourcec == 1)}
        field = "Local Analog Source 7                 Pin No:", Auxin7pina , {}, {(caninput_sel7a == 2 && (!enable_secondarySerial && (!enable_intcan || (enable_intcan && intcan_available == 0)))) || (caninput_sel7b == 2 && (enable_secondarySerial || (enable_intcan && intcan_available == 1 )))}
        field = "Local Digital Source 7                  Pin No:", Auxin7pinb , {}, {(caninput_sel7a == 3 && (!enable_secondarySerial && (!enable_intcan || (enable_intcan && intcan_available == 0)))) || (caninput_sel7b == 3 && (enable_secondarySerial || (enable_intcan && intcan_available == 1 )))}

        displayOnlyField = "Off 8", blankfield, {},{(caninput_sel8a == 0 && (!enable_secondarySerial && !enable_intcan)) || (caninput_sel8b == 0 && (enable_secondarySerial && enable_intcan)) || (caninput_sel8b == 0 && (enable_secondarySerial && !enable_intcan)) || (caninput_sel8b == 0 && (!enable_secondarySerial && enable_intcan))}
        displayOnlyField = "External Source 8 Via Secondary Serial", blankfield, {},{(caninput_sel8b == 1 && enable_secondarySerial && ((enable_intcan && intcan_available == 0) || !enable_intcan)) || (caninput_sel8b == 1 && enable_secondarySerial && (enable_intcan && intcan_available) && caninput_sel8extsourceb == 0)}
        displayOnlyField = "External Source 8 Via Internal CAN", blankfield, {},{(caninput_sel8b == 1 && enable_secondarySerial && (enable_intcan && intcan_available) && caninput_sel8extsourceb == 1) ||(caninput_sel8b == 1 && !enable_secondarySerial && (enable_intcan && intcan_available) && caninput_sel8extsourcec == 1)}
        field = "Local Analog Source 8                 Pin No:", Auxin8pina , {}, {(caninput_sel8a == 2 && (!enable_secondarySerial && (!enable_intcan || (enable_intcan && intcan_available == 0)))) || (caninput_sel8b == 2 && (enable_secondarySerial || (enable_intcan && intcan_available == 1 )))}
        field = "Local Digital Source 8                  Pin No:", Auxin8pinb , {}, {(caninput_sel8a == 3 && (!enable_secondarySerial && (!enable_intcan || (enable_intcan && intcan_available == 0)))) || (caninput_sel8b == 3 && (enable_secondarySerial || (enable_intcan && intcan_available == 1 )))}

        displayOnlyField = "Off 9", blankfield, {},{(caninput_sel9a == 0 && (!enable_secondarySerial && !enable_intcan)) || (caninput_sel9b == 0 && (enable_secondarySerial && enable_intcan)) || (caninput_sel9b == 0 && (enable_secondarySerial && !enable_intcan)) || (caninput_sel9b == 0 && (!enable_secondarySerial && enable_intcan))}
        displayOnlyField = "External Source 9 Via Secondary Serial", blankfield, {},{(caninput_sel9b == 1 && enable_secondarySerial && ((enable_intcan && intcan_available == 0) || !enable_intcan)) || (caninput_sel9b == 1 && enable_secondarySerial && (enable_intcan && intcan_available) && caninput_sel9extsourceb == 0)}
        displayOnlyField = "External Source 9 Via Internal CAN", blankfield, {},{(caninput_sel9b == 1 && enable_secondarySerial && (enable_intcan && intcan_available) && caninput_sel9extsourceb == 1) ||(caninput_sel9b == 1 && !enable_secondarySerial && (enable_intcan && intcan_available) && caninput_sel9extsourcec == 1)}
        field = "Local Analog Source 9                 Pin No:", Auxin9pina , {}, {(caninput_sel9a == 2 && (!enable_secondarySerial && (!enable_intcan || (enable_intcan && intcan_available == 0)))) || (caninput_sel9b == 2 && (enable_secondarySerial || (enable_intcan && intcan_available == 1 )))}
        field = "Local Digital Source 9                  Pin No:", Auxin9pinb , {}, {(caninput_sel9a == 3 && (!enable_secondarySerial && (!enable_intcan || (enable_intcan && intcan_available == 0)))) || (caninput_sel9b == 3 && (enable_secondarySerial || (enable_intcan && intcan_available == 1 )))}

        displayOnlyField = "Off 10", blankfield, {},{(caninput_sel10a == 0 && (!enable_secondarySerial && !enable_intcan)) || (caninput_sel10b == 0 && (enable_secondarySerial && enable_intcan)) || (caninput_sel10b == 0 && (enable_secondarySerial && !enable_intcan)) || (caninput_sel10b == 0 && (!enable_secondarySerial && enable_intcan))}
        displayOnlyField = "External Source 10 Via Secondary Serial", blankfield, {},{(caninput_sel10b == 1 && enable_secondarySerial && ((enable_intcan && intcan_available == 0) || !enable_intcan)) || (caninput_sel10b == 1 && enable_secondarySerial && (enable_intcan && intcan_available) && caninput_sel10extsourceb == 0)}
        displayOnlyField = "External Source 10 Via Internal CAN", blankfield, {},{(caninput_sel10b == 1 && enable_secondarySerial && (enable_intcan && intcan_available) && caninput_sel10extsourceb == 1) ||(caninput_sel10b == 1 && !enable_secondarySerial && (enable_intcan && intcan_available) && caninput_sel10extsourcec == 1)}
        field = "Local Analog Source 10                 Pin No:", Auxin10pina , {}, {(caninput_sel10a == 2 && (!enable_secondarySerial && (!enable_intcan || (enable_intcan && intcan_available == 0)))) || (caninput_sel10b == 2 && (enable_secondarySerial || (enable_intcan && intcan_available == 1 )))}
        field = "Local Digital Source 10                  Pin No:", Auxin10pinb , {}, {(caninput_sel10a == 3 && (!enable_secondarySerial && (!enable_intcan || (enable_intcan && intcan_available == 0)))) || (caninput_sel10b == 3 && (enable_secondarySerial || (enable_intcan && intcan_available == 1 )))}

        displayOnlyField = "Off 11", blankfield, {},{(caninput_sel11a == 0 && (!enable_secondarySerial && !enable_intcan)) || (caninput_sel11b == 0 && (enable_secondarySerial && enable_intcan)) || (caninput_sel11b == 0 && (enable_secondarySerial && !enable_intcan)) || (caninput_sel11b == 0 && (!enable_secondarySerial && enable_intcan))}
        displayOnlyField = "External Source 11 Via Secondary Serial", blankfield, {},{(caninput_sel11b == 1 && enable_secondarySerial && ((enable_intcan && intcan_available == 0) || !enable_intcan)) || (caninput_sel11b == 1 && enable_secondarySerial && (enable_intcan && intcan_available) && caninput_sel11extsourceb == 0)}
        displayOnlyField = "External Source 11 Via Internal CAN", blankfield, {},{(caninput_sel11b == 1 && enable_secondarySerial && (enable_intcan && intcan_available) && caninput_sel11extsourceb == 1) ||(caninput_sel11b == 1 && !enable_secondarySerial && (enable_intcan && intcan_available) && caninput_sel11extsourcec == 1)}
        field = "Local Analog Source 11                 Pin No:", Auxin11pina , {}, {(caninput_sel11a == 2 && (!enable_secondarySerial && (!enable_intcan || (enable_intcan && intcan_available == 0)))) || (caninput_sel11b == 2 && (enable_secondarySerial || (enable_intcan && intcan_available == 1 )))}
        field = "Local Digital Source 11                  Pin No:", Auxin11pinb , {}, {(caninput_sel11a == 3 && (!enable_secondarySerial && (!enable_intcan || (enable_intcan && intcan_available == 0)))) || (caninput_sel11b == 3 && (enable_secondarySerial || (enable_intcan && intcan_available == 1 )))}

        displayOnlyField = "Off 12", blankfield, {},{(caninput_sel12a == 0 && (!enable_secondarySerial && !enable_intcan)) || (caninput_sel12b == 0 && (enable_secondarySerial && enable_intcan)) || (caninput_sel12b == 0 && (enable_secondarySerial && !enable_intcan)) || (caninput_sel12b == 0 && (!enable_secondarySerial && enable_intcan))}
        displayOnlyField = "External Source 12 Via Secondary Serial", blankfield, {},{(caninput_sel12b == 1 && enable_secondarySerial && ((enable_intcan && intcan_available == 0) || !enable_intcan)) || (caninput_sel12b == 1 && enable_secondarySerial && (enable_intcan && intcan_available) && caninput_sel12extsourceb == 0)}
        displayOnlyField = "External Source 12 Via Internal CAN", blankfield, {},{(caninput_sel12b == 1 && enable_secondarySerial && (enable_intcan && intcan_available) && caninput_sel12extsourceb == 1) ||(caninput_sel12b == 1 && !enable_secondarySerial && (enable_intcan && intcan_available) && caninput_sel12extsourcec == 1)}
        field = "Local Analog Source 12                 Pin No:", Auxin12pina , {}, {(caninput_sel12a == 2 && (!enable_secondarySerial && (!enable_intcan || (enable_intcan && intcan_available == 0)))) || (caninput_sel12b == 2 && (enable_secondarySerial || (enable_intcan && intcan_available == 1 )))}
        field = "Local Digital Source 12                  Pin No:", Auxin12pinb , {}, {(caninput_sel12a == 3 && (!enable_secondarySerial && (!enable_intcan || (enable_intcan && intcan_available == 0)))) || (caninput_sel12b == 3 && (enable_secondarySerial || (enable_intcan && intcan_available == 1 )))}

        displayOnlyField = "Off 13", blankfield, {},{(caninput_sel13a == 0 && (!enable_secondarySerial && !enable_intcan)) || (caninput_sel13b == 0 && (enable_secondarySerial && enable_intcan)) || (caninput_sel13b == 0 && (enable_secondarySerial && !enable_intcan)) || (caninput_sel13b == 0 && (!enable_secondarySerial && enable_intcan))}
        displayOnlyField = "External Source 13 Via Secondary Serial", blankfield, {},{(caninput_sel13b == 1 && enable_secondarySerial && ((enable_intcan && intcan_available == 0) || !enable_intcan)) || (caninput_sel13b == 1 && enable_secondarySerial && (enable_intcan && intcan_available) && caninput_sel13extsourceb == 0)}
        displayOnlyField = "External Source 13 Via Internal CAN", blankfield, {},{(caninput_sel13b == 1 && enable_secondarySerial && (enable_intcan && intcan_available) && caninput_sel13extsourceb == 1) ||(caninput_sel13b == 1 && !enable_secondarySerial && (enable_intcan && intcan_available) && caninput_sel13extsourcec == 1)}
        field = "Local Analog Source 13                 Pin No:", Auxin13pina , {}, {(caninput_sel13a == 2 && (!enable_secondarySerial && (!enable_intcan || (enable_intcan && intcan_available == 0)))) || (caninput_sel13b == 2 && (enable_secondarySerial || (enable_intcan && intcan_available == 1 )))}
        field = "Local Digital Source 13                  Pin No:", Auxin13pinb , {}, {(caninput_sel13a == 3 && (!enable_secondarySerial && (!enable_intcan || (enable_intcan && intcan_available == 0)))) || (caninput_sel13b == 3 && (enable_secondarySerial || (enable_intcan && intcan_available == 1 )))}

        displayOnlyField = "Off 14", blankfield, {},{(caninput_sel14a == 0 && (!enable_secondarySerial && !enable_intcan)) || (caninput_sel14b == 0 && (enable_secondarySerial && enable_intcan)) || (caninput_sel14b == 0 && (enable_secondarySerial && !enable_intcan)) || (caninput_sel14b == 0 && (!enable_secondarySerial && enable_intcan))}
        displayOnlyField = "External Source 14 Via Secondary Serial", blankfield, {},{(caninput_sel14b == 1 && enable_secondarySerial && ((enable_intcan && intcan_available == 0) || !enable_intcan)) || (caninput_sel14b == 1 && enable_secondarySerial && (enable_intcan && intcan_available) && caninput_sel14extsourceb == 0)}
        displayOnlyField = "External Source 14 Via Internal CAN", blankfield, {},{(caninput_sel14b == 1 && enable_secondarySerial && (enable_intcan && intcan_available) && caninput_sel14extsourceb == 1) ||(caninput_sel14b == 1 && !enable_secondarySerial && (enable_intcan && intcan_available) && caninput_sel14extsourcec == 1)}
        field = "Local Analog Source 14                 Pin No:", Auxin14pina , {}, {(caninput_sel14a == 2 && (!enable_secondarySerial && (!enable_intcan || (enable_intcan && intcan_available == 0)))) || (caninput_sel14b == 2 && (enable_secondarySerial || (enable_intcan && intcan_available == 1 )))}
        field = "Local Digital Source 14                  Pin No:", Auxin14pinb , {}, {(caninput_sel14a == 3 && (!enable_secondarySerial && (!enable_intcan || (enable_intcan && intcan_available == 0)))) || (caninput_sel14b == 3 && (enable_secondarySerial || (enable_intcan && intcan_available == 1 )))}

        displayOnlyField = "Off 15", blankfield, {},{(caninput_sel15a == 0 && (!enable_secondarySerial && !enable_intcan)) || (caninput_sel15b == 0 && (enable_secondarySerial && enable_intcan)) || (caninput_sel15b == 0 && (enable_secondarySerial && !enable_intcan)) || (caninput_sel15b == 0 && (!enable_secondarySerial && enable_intcan))}
        displayOnlyField = "External Source 15 Via Secondary Serial", blankfield, {},{(caninput_sel15b == 1 && enable_secondarySerial && ((enable_intcan && intcan_available == 0) || !enable_intcan)) || (caninput_sel15b == 1 && enable_secondarySerial && (enable_intcan && intcan_available) && caninput_sel15extsourceb == 0)}
        displayOnlyField = "External Source 15 Via Internal CAN", blankfield, {},{(caninput_sel15b == 1 && enable_secondarySerial && (enable_intcan && intcan_available) && caninput_sel15extsourceb == 1) ||(caninput_sel15b == 1 && !enable_secondarySerial && (enable_intcan && intcan_available) && caninput_sel15extsourcec == 1)}
        field = "Local Analog Source 15                 Pin No:", Auxin15pina , {}, {(caninput_sel15a == 2 && (!enable_secondarySerial && (!enable_intcan || (enable_intcan && intcan_available == 0)))) || (caninput_sel15b == 2 && (enable_secondarySerial || (enable_intcan && intcan_available == 1 )))}
        field = "Local Digital Source 15                  Pin No:", Auxin15pinb , {}, {(caninput_sel15a == 3 && (!enable_secondarySerial && (!enable_intcan || (enable_intcan && intcan_available == 0)))) || (caninput_sel15b == 3 && (enable_secondarySerial || (enable_intcan && intcan_available == 1 )))}
          
    dialog = Auxinput_alias, "", yAxis
        field = "Input Alias"
        field = "", AUXin00Alias , {(caninput_sel0a && (!enable_secondarySerial && (!enable_intcan || (enable_intcan && intcan_available == 0)))) || (caninput_sel0b && (enable_secondarySerial || (enable_intcan && intcan_available)))}
        field = "", AUXin01Alias , {(caninput_sel1a && (!enable_secondarySerial && (!enable_intcan || (enable_intcan && intcan_available == 0)))) || (caninput_sel1b && (enable_secondarySerial || (enable_intcan && intcan_available)))}
        field = "", AUXin02Alias , {(caninput_sel2a && (!enable_secondarySerial && (!enable_intcan || (enable_intcan && intcan_available == 0)))) || (caninput_sel2b && (enable_secondarySerial || (enable_intcan && intcan_available)))}
        field = "", AUXin03Alias , {(caninput_sel3a && (!enable_secondarySerial && (!enable_intcan || (enable_intcan && intcan_available == 0)))) || (caninput_sel3b && (enable_secondarySerial || (enable_intcan && intcan_available)))}
        field = "", AUXin04Alias , {(caninput_sel4a && (!enable_secondarySerial && (!enable_intcan || (enable_intcan && intcan_available == 0)))) || (caninput_sel4b && (enable_secondarySerial || (enable_intcan && intcan_available)))}
        field = "", AUXin05Alias , {(caninput_sel5a && (!enable_secondarySerial && (!enable_intcan || (enable_intcan && intcan_available == 0)))) || (caninput_sel5b && (enable_secondarySerial || (enable_intcan && intcan_available)))}
        field = "", AUXin06Alias , {(caninput_sel6a && (!enable_secondarySerial && (!enable_intcan || (enable_intcan && intcan_available == 0)))) || (caninput_sel6b && (enable_secondarySerial || (enable_intcan && intcan_available)))}
        field = "", AUXin07Alias , {(caninput_sel7a && (!enable_secondarySerial && (!enable_intcan || (enable_intcan && intcan_available == 0)))) || (caninput_sel7b && (enable_secondarySerial || (enable_intcan && intcan_available)))}
        field = "", AUXin08Alias , {(caninput_sel8a && (!enable_secondarySerial && (!enable_intcan || (enable_intcan && intcan_available == 0)))) || (caninput_sel8b && (enable_secondarySerial || (enable_intcan && intcan_available)))}
        field = "", AUXin09Alias , {(caninput_sel9a && (!enable_secondarySerial && (!enable_intcan || (enable_intcan && intcan_available == 0)))) || (caninput_sel9b && (enable_secondarySerial || (enable_intcan && intcan_available)))}
        field = "", AUXin10Alias , {(caninput_sel10a && (!enable_secondarySerial && (!enable_intcan || (enable_intcan && intcan_available == 0)))) || (caninput_sel10b && (enable_secondarySerial || (enable_intcan && intcan_available)))}
        field = "", AUXin11Alias , {(caninput_sel11a && (!enable_secondarySerial && (!enable_intcan || (enable_intcan && intcan_available == 0)))) || (caninput_sel11b && (enable_secondarySerial || (enable_intcan && intcan_available)))}
        field = "", AUXin12Alias , {(caninput_sel12a && (!enable_secondarySerial && (!enable_intcan || (enable_intcan && intcan_available == 0)))) || (caninput_sel12b && (enable_secondarySerial || (enable_intcan && intcan_available)))}
        field = "", AUXin13Alias , {(caninput_sel13a && (!enable_secondarySerial && (!enable_intcan || (enable_intcan && intcan_available == 0)))) || (caninput_sel13b && (enable_secondarySerial || (enable_intcan && intcan_available)))}
        field = "", AUXin14Alias , {(caninput_sel14a && (!enable_secondarySerial && (!enable_intcan || (enable_intcan && intcan_available == 0)))) || (caninput_sel14b && (enable_secondarySerial || (enable_intcan && intcan_available)))}
        field = "", AUXin15Alias , {(caninput_sel15a && (!enable_secondarySerial && (!enable_intcan || (enable_intcan && intcan_available == 0)))) || (caninput_sel15b && (enable_secondarySerial || (enable_intcan && intcan_available)))}
                
    dialog = Auxinput_channelenable, "", yAxis
        field = "               Aux Input Channel Enable"
        field = "AUX Input 0", caninput_sel0a, {}, { (!enable_secondarySerial && (!enable_intcan || (enable_intcan && intcan_available == 0))) }
        field = "AUX Input 0", caninput_sel0b, {}, { (enable_secondarySerial && enable_intcan) || (!enable_secondarySerial && (enable_intcan && intcan_available)) || (enable_secondarySerial && !enable_intcan) }
        field = "AUX Input 1", caninput_sel1a, {}, { (!enable_secondarySerial && (!enable_intcan || (enable_intcan && intcan_available == 0))) }
        field = "AUX Input 1", caninput_sel1b, {}, { (enable_secondarySerial && enable_intcan) || (!enable_secondarySerial && (enable_intcan && intcan_available)) || (enable_secondarySerial && !enable_intcan) }
        field = "AUX Input 2", caninput_sel2a, {}, { (!enable_secondarySerial && (!enable_intcan || (enable_intcan && intcan_available == 0))) }
        field = "AUX Input 2", caninput_sel2b, {}, { (enable_secondarySerial && enable_intcan) || (!enable_secondarySerial && (enable_intcan && intcan_available)) || (enable_secondarySerial && !enable_intcan) }
        field = "AUX Input 3", caninput_sel3a, {}, { (!enable_secondarySerial && (!enable_intcan || (enable_intcan && intcan_available == 0))) }
        field = "AUX Input 3", caninput_sel3b, {}, { (enable_secondarySerial && enable_intcan) || (!enable_secondarySerial && (enable_intcan && intcan_available)) || (enable_secondarySerial && !enable_intcan) }
        field = "AUX Input 4", caninput_sel4a, {}, { (!enable_secondarySerial && (!enable_intcan || (enable_intcan && intcan_available == 0))) }
        field = "AUX Input 4", caninput_sel4b, {}, { (enable_secondarySerial && enable_intcan) || (!enable_secondarySerial && (enable_intcan && intcan_available)) || (enable_secondarySerial && !enable_intcan) }
        field = "AUX Input 5", caninput_sel5a, {}, { (!enable_secondarySerial && (!enable_intcan || (enable_intcan && intcan_available == 0))) }
        field = "AUX Input 5", caninput_sel5b, {}, { (enable_secondarySerial && enable_intcan) || (!enable_secondarySerial && (enable_intcan && intcan_available)) || (enable_secondarySerial && !enable_intcan) }
        field = "AUX Input 6", caninput_sel6a, {}, { (!enable_secondarySerial && (!enable_intcan || (enable_intcan && intcan_available == 0))) }
        field = "AUX Input 6", caninput_sel6b, {}, { (enable_secondarySerial && enable_intcan) || (!enable_secondarySerial && (enable_intcan && intcan_available)) || (enable_secondarySerial && !enable_intcan) }
        field = "AUX Input 7", caninput_sel7a, {}, { (!enable_secondarySerial && (!enable_intcan || (enable_intcan && intcan_available == 0))) }
        field = "AUX Input 7", caninput_sel7b, {}, { (enable_secondarySerial && enable_intcan) || (!enable_secondarySerial && (enable_intcan && intcan_available)) || (enable_secondarySerial && !enable_intcan) }
        field = "AUX Input 8", caninput_sel8a, {}, { (!enable_secondarySerial && (!enable_intcan || (enable_intcan && intcan_available == 0))) }
        field = "AUX Input 8", caninput_sel8b, {}, { (enable_secondarySerial && enable_intcan) || (!enable_secondarySerial && (enable_intcan && intcan_available)) || (enable_secondarySerial && !enable_intcan) }
        field = "AUX Input 9", caninput_sel9a, {}, { (!enable_secondarySerial && (!enable_intcan || (enable_intcan && intcan_available == 0))) }
        field = "AUX Input 9", caninput_sel9b, {}, { (enable_secondarySerial && enable_intcan) || (!enable_secondarySerial && (enable_intcan && intcan_available)) || (enable_secondarySerial && !enable_intcan) }
        field = "AUX Input 10", caninput_sel10a, {}, { (!enable_secondarySerial && (!enable_intcan || (enable_intcan && intcan_available == 0))) }
        field = "AUX Input 10", caninput_sel10b, {}, { (enable_secondarySerial && enable_intcan) || (!enable_secondarySerial && (enable_intcan && intcan_available)) || (enable_secondarySerial && !enable_intcan) }
        field = "AUX Input 11", caninput_sel11a, {}, { (!enable_secondarySerial && (!enable_intcan || (enable_intcan && intcan_available == 0))) }
        field = "AUX Input 11", caninput_sel11b, {}, { (enable_secondarySerial && enable_intcan) || (!enable_secondarySerial && (enable_intcan && intcan_available)) || (enable_secondarySerial && !enable_intcan) }
        field = "AUX Input 12", caninput_sel12a, {}, { (!enable_secondarySerial && (!enable_intcan || (enable_intcan && intcan_available == 0))) }
        field = "AUX Input 12", caninput_sel12b, {}, { (enable_secondarySerial && enable_intcan) || (!enable_secondarySerial && (enable_intcan && intcan_available)) || (enable_secondarySerial && !enable_intcan) }
        field = "AUX Input 13", caninput_sel13a, {}, { (!enable_secondarySerial && (!enable_intcan || (enable_intcan && intcan_available == 0))) }
        field = "AUX Input 13", caninput_sel13b, {}, { (enable_secondarySerial && enable_intcan) || (!enable_secondarySerial && (enable_intcan && intcan_available)) || (enable_secondarySerial && !enable_intcan) }
        field = "AUX Input 14", caninput_sel14a, {}, { (!enable_secondarySerial && (!enable_intcan || (enable_intcan && intcan_available == 0))) }
        field = "AUX Input 14", caninput_sel14b, {}, { (enable_secondarySerial && enable_intcan) || (!enable_secondarySerial && (enable_intcan && intcan_available)) || (enable_secondarySerial && !enable_intcan) }
        field = "AUX Input 15", caninput_sel15a, {}, { (!enable_secondarySerial && (!enable_intcan || (enable_intcan && intcan_available == 0))) }
        field = "AUX Input 15", caninput_sel15b, {}, { (enable_secondarySerial && enable_intcan) || (!enable_secondarySerial && (enable_intcan && intcan_available)) || (enable_secondarySerial && !enable_intcan) }
  
    dialog = Auxin_south, "Auxiliary Input Configuration",xAxis
        panel = Auxinput_alias
        panel = Auxinput_channelenable
        panel = Auxinput_pin_selection 
  
    dialog = Auxin_config, "",yAxis      
      panel = Auxin_north
      panel = Auxin_south

    dialog = gaugeLimits, "Gauge Limits"
        field = "#RPM"
        field = "Warning", rpmwarn
        field = "Danger", rpmdang
        field = "High", rpmhigh
        field = "#MAP"
        field = "Warning", mapwarn
        field = "Danger", mapdang
        field = "High", maphigh
        field = "#BATTERY VOLTAGE INDICATOR"
        field = "Low", batlow
        field = "High", bathigh
        field = !"Reload project to update gauges"

    dialog = io_summary, "I/O Summary"
        displayOnlyField = "fuelPumpPin", fuelPumpPin, {fpPrime}
        displayOnlyField = "fanPin", fanPin, {fanEnable}
        displayOnlyField = "tachoPin", tachoPin, {tachoDuration}
        displayOnlyField = "idleUpPin", idleUpPin, {idleUpEnabled}
        displayOnlyField = "idleUpOutputPin", idleUpOutputPin, {idleUpEnabled && idleUpOutputEnabled}
        displayOnlyField = "launchPin", launchPin, {launchEnable}
        displayOnlyField = "vvt1Pin", vvt1Pin, {vvtEnabled}
        displayOnlyField = "vssPin", vssPin, {vssMode > 1}
        displayOnlyField = "boostPin", boostPin, {boostEnabled}
        displayOnlyField = "baroPin", baroPin,{useExtBaro}
        displayOnlyField = "EMAPPin", EMAPPin, {useEMAP}
        displayOnlyField = "n2o_arming_pin", n2o_arming_pin, {n2o_enable}
        displayOnlyField = "n2o_stage1_pin", n2o_stage1_pin, {n2o_enable}
        displayOnlyField = "n2o_stage2_pin", n2o_stage2_pin, {n2o_enable}
        ;displayOnlyField = "knock_pin", knock_pin, {knock_mode}
        displayOnlyField = "fuel2InputPin", fuel2InputPin, {fuel2Mode}
        displayOnlyField = "resetControlPin", resetControlPin, {resetControl}
        displayOnlyField = "ignBypassPin", ignBypassPin, {ignBypassEnable}
        displayOnlyField = "Programmable out 1", outputPin0, {outputPin[0]}
        displayOnlyField = "Programmable out 2", outputPin1, {outputPin[1]}
        displayOnlyField = "Programmable out 3", outputPin2, {outputPin[2]}
        displayOnlyField = "Programmable out 4", outputPin3, {outputPin[3]}
        displayOnlyField = "Programmable out 5", outputPin4, {outputPin[4]}
        displayOnlyField = "Programmable out 6", outputPin5, {outputPin[5]}
        displayOnlyField = "Programmable out 7", outputPin6, {outputPin[6]}
        displayOnlyField = "Programmable out 8", outputPin7, {outputPin[7]}
    
  ;Rule 1
  dialog = prgm_out_rules_1_condition_1, "Condition 1", xAxis
    field = "",   firstDataIn0,       {outputPin[0]}
    field = "",   firstCompType0,     {outputPin[0]}
    field = "",   firstTarget[0],     {outputPin[0]}
  dialog = prgm_out_rules_1_condition_2, "Condition 2", xAxis
    field = "",   secondDataIn0,      {outputPin[0] && bitwise0}
    field = "",   secondCompType0,    {outputPin[0] && bitwise0}
    field = "",   secondTarget[0],    {outputPin[0] && bitwise0}
  ;Rule 2
  dialog = prgm_out_rules_2_condition_1, "Condition 1", xAxis
    field = "",   firstDataIn1,       {outputPin[1]}
    field = "",   firstCompType1,     {outputPin[1]}
    field = "",   firstTarget[1],     {outputPin[1]}
  dialog = prgm_out_rules_2_condition_2, "Condition 2", xAxis
    field = "",   secondDataIn1,      {outputPin[1] && bitwise1}
    field = "",   secondCompType1,    {outputPin[1] && bitwise1}
    field = "",   secondTarget[1],    {outputPin[1] && bitwise1}
  ;Rule 3
  dialog = prgm_out_rules_3_condition_1, "Condition 1", xAxis
    field = "",   firstDataIn2,       {outputPin[2]}
    field = "",   firstCompType2,     {outputPin[2]}
    field = "",   firstTarget[2],     {outputPin[2]}
  dialog = prgm_out_rules_3_condition_2, "Condition 2", xAxis
    field = "",   secondDataIn2,      {outputPin[2] && bitwise2}
    field = "",   secondCompType2,    {outputPin[2] && bitwise2}
    field = "",   secondTarget[2],    {outputPin[2] && bitwise2}
  ;Rule 4
  dialog = prgm_out_rules_4_condition_1, "Condition 1", xAxis
    field = "",   firstDataIn3,       {outputPin[3]}
    field = "",   firstCompType3,     {outputPin[3]}
    field = "",   firstTarget[3],     {outputPin[3]}
  dialog = prgm_out_rules_4_condition_2, "Condition 2", xAxis
    field = "",   secondDataIn3,      {outputPin[3] && bitwise3}
    field = "",   secondCompType3,    {outputPin[3] && bitwise3}
    field = "",   secondTarget[3],    {outputPin[3] && bitwise3}
  ;Rule 5 
  dialog = prgm_out_rules_5_condition_1, "Condition 1", xAxis
    field = "",   firstDataIn4,       {outputPin[4]}
    field = "",   firstCompType4,     {outputPin[4]}
    field = "",   firstTarget[4],     {outputPin[4]}
  dialog = prgm_out_rules_5_condition_2, "Condition 2", xAxis
    field = "",   secondDataIn4,      {outputPin[4] && bitwise4}
    field = "",   secondCompType4,    {outputPin[4] && bitwise4}
    field = "",   secondTarget[4],    {outputPin[4] && bitwise4}
  ;Rule 6
  dialog = prgm_out_rules_6_condition_1, "Condition 1", xAxis
    field = "",   firstDataIn5,       {outputPin[5]}
    field = "",   firstCompType5,     {outputPin[5]}
    field = "",   firstTarget[5],     {outputPin[5]}
  dialog = prgm_out_rules_6_condition_2, "Condition 2", xAxis
    field = "",   secondDataIn5,      {outputPin[5] && bitwise5}
    field = "",   secondCompType5,    {outputPin[5] && bitwise5}
    field = "",   secondTarget[5],    {outputPin[5] && bitwise5}
  ;Rule 7
  dialog = prgm_out_rules_7_condition_1, "Condition 1", xAxis
    field = "",   firstDataIn6,       {outputPin[6]}
    field = "",   firstCompType6,     {outputPin[6]}
    field = "",   firstTarget[6],     {outputPin[6]}
  dialog = prgm_out_rules_7_condition_2, "Condition 2", xAxis
    field = "",   secondDataIn6,      {outputPin[6] && bitwise6}
    field = "",   secondCompType6,    {outputPin[6] && bitwise6}
    field = "",   secondTarget[6],    {outputPin[6] && bitwise6}
  ;Rule 8
  dialog = prgm_out_rules_8_condition_1, "Condition 1", xAxis
    field = "",   firstDataIn7,       {outputPin[7]}
    field = "",   firstCompType7,     {outputPin[7]}
    field = "",   firstTarget[7],     {outputPin[7]}
  dialog = prgm_out_rules_8_condition_2, "Condition 2", xAxis
    field = "",   secondDataIn7,      {outputPin[7] && bitwise7}
    field = "",   secondCompType7,    {outputPin[7] && bitwise7}
    field = "",   secondTarget[7],    {outputPin[7] && bitwise7}

  dialog = prgm_out_rules_1_output_limit_1, "", xAxis
    field = "",   kindOfLimiting0,                {outputPin[0]}
    field = "output time",  outputTimeLimit[0],   {outputPin[0]}

  dialog = prgm_out_rules_2_output_limit_1, "", xAxis
    field = "",   kindOfLimiting1,                {outputPin[1]}
    field = "output time",  outputTimeLimit[1],   {outputPin[1]}

  dialog = prgm_out_rules_3_output_limit_1, "", xAxis
    field = "",   kindOfLimiting2,                {outputPin[2]}
    field = "output time",  outputTimeLimit[2],   {outputPin[2]}

  dialog = prgm_out_rules_4_output_limit_1, "", xAxis
    field = "",   kindOfLimiting3,                {outputPin[3]}
    field = "output time",  outputTimeLimit[3],   {outputPin[3]}

  dialog = prgm_out_rules_5_output_limit_1, "", xAxis
    field = "",   kindOfLimiting4,                {outputPin[4]}
    field = "output time",  outputTimeLimit[4],   {outputPin[4]}

  dialog = prgm_out_rules_6_output_limit_1, "", xAxis
    field = "",   kindOfLimiting5,                {outputPin[5]}
    field = "output time",  outputTimeLimit[5],   {outputPin[5]}

  dialog = prgm_out_rules_7_output_limit_1, "", xAxis
    field = "",   kindOfLimiting6,                {outputPin[6]}
    field = "output time",  outputTimeLimit[6],   {outputPin[6]}

  dialog = prgm_out_rules_8_output_limit_1, "", xAxis
    field = "",   kindOfLimiting7,                {outputPin[7]}
    field = "output time",  outputTimeLimit[7],   {outputPin[7]}

  dialog = prgm_out_rules_1_output_limit, "Limit time active", yAxis
    field = "#Set 0.0 to disable the limit"
    panel = prgm_out_rules_1_output_limit_1

  dialog = prgm_out_rules_2_output_limit, "Limit time active", yAxis
    field = "#Set 0.0 to disable the limit"
    panel = prgm_out_rules_2_output_limit_1

  dialog = prgm_out_rules_3_output_limit, "Limit time active", yAxis
    field = "#Set 0.0 to disable the limit"
    panel = prgm_out_rules_3_output_limit_1

  dialog = prgm_out_rules_4_output_limit, "Limit time active", yAxis
    field = "#Set 0.0 to disable the limit"
    panel = prgm_out_rules_4_output_limit_1

  dialog = prgm_out_rules_5_output_limit, "Limit time active", yAxis
    field = "#Set 0.0 to disable the limit"
    panel = prgm_out_rules_5_output_limit_1

  dialog = prgm_out_rules_6_output_limit, "Limit time active", yAxis
    field = "#Set 0.0 to disable the limit"
    panel = prgm_out_rules_6_output_limit_1

  dialog = prgm_out_rules_7_output_limit, "Limit time active", yAxis
    field = "#Set 0.0 to disable the limit"
    panel = prgm_out_rules_7_output_limit_1

  dialog = prgm_out_rules_8_output_limit, "Limit time active", yAxis
    field = "#Set 0.0 to disable the limit"
    panel = prgm_out_rules_8_output_limit_1

  dialog = prgm_out_rules_1, "Rule 1", yAxis
    field = "Output Pin Num", outputPin0
    field = "Rule Alias",           prgm_out00Alias,    {outputPin[0]}
    field = "Output Polarity",      outputInverted0,    {outputPin[0]}
    field = "#Set 0.0 to disable the delay"
    field = "Activation Delay",     outputDelay[0],     {outputPin[0]}
    field = "2nd Condition",        bitwise0,           {outputPin[0]}
    panel = prgm_out_rules_1_condition_1
    panel = prgm_out_rules_1_condition_2
    panel = prgm_out_rules_1_output_limit

  dialog = prgm_out_rules_2, "Rule 2", yAxis
    field = "Output Pin Num", outputPin1
    field = "Rule Alias",           prgm_out01Alias,    {outputPin[1]}
    field = "Output Polarity",      outputInverted1,    {outputPin[1]}
    field = "#Set 0.0 to disable the delay"
    field = "Activation Delay",     outputDelay[1],     {outputPin[1]}
    field = "2nd Condition",        bitwise1,           {outputPin[1]}
    panel = prgm_out_rules_2_condition_1
    panel = prgm_out_rules_2_condition_2
    panel = prgm_out_rules_2_output_limit

  dialog = prgm_out_rules_3, "Rule 3", yAxis
    field = "Output Pin Num", outputPin2
    field = "Rule Alias",           prgm_out02Alias,    {outputPin[2]}
    field = "Output Polarity",      outputInverted2,    {outputPin[2]}
    field = "#Set 0.0 to disable the delay"
    field = "Activation Delay",     outputDelay[2],     {outputPin[2]}
    field = "2nd Condition",        bitwise2,           {outputPin[2]}
    panel = prgm_out_rules_3_condition_1
    panel = prgm_out_rules_3_condition_2
    panel = prgm_out_rules_3_output_limit

  dialog = prgm_out_rules_4, "Rule 4", yAxis
    field = "Output Pin Num", outputPin3
    field = "Rule Alias",           prgm_out03Alias,    {outputPin[3]}
    field = "Output Polarity",      outputInverted3,    {outputPin[3]}
    field = "#Set 0.0 to disable the delay"
    field = "Activation Delay",     outputDelay[3],     {outputPin[3]}
    field = "2nd Condition",        bitwise3,           {outputPin[3]}
    panel = prgm_out_rules_4_condition_1
    panel = prgm_out_rules_4_condition_2
    panel = prgm_out_rules_4_output_limit

  dialog = prgm_out_rules_5, "Rule 5", yAxis
    field = "Output Pin Num", outputPin4
    field = "Rule Alias",           prgm_out04Alias,    {outputPin[4]}
    field = "Output Polarity",      outputInverted4,    {outputPin[4]}
    field = "#Set 0.0 to disable the delay"
    field = "Activation Delay",     outputDelay[4],     {outputPin[4]}
    field = "2nd Condition",        bitwise4,           {outputPin[4]}
    panel = prgm_out_rules_5_condition_1
    panel = prgm_out_rules_5_condition_2
    panel = prgm_out_rules_5_output_limit

  dialog = prgm_out_rules_6, "Rule 6", yAxis
    field = "Output Pin Num", outputPin5
    field = "Rule Alias",           prgm_out05Alias,    {outputPin[5]}
    field = "Output Polarity",      outputInverted5,    {outputPin[5]}
    field = "#Set 0.0 to disable the delay"
    field = "Activation Delay",     outputDelay[5],     {outputPin[5]}
    field = "2nd Condition",        bitwise5,           {outputPin[5]}
    panel = prgm_out_rules_6_condition_1
    panel = prgm_out_rules_6_condition_2
    panel = prgm_out_rules_6_output_limit

  dialog = prgm_out_rules_7, "Rule 7", yAxis
    field = "Output Pin Num", outputPin6
    field = "Rule Alias",           prgm_out06Alias,    {outputPin[6]}
    field = "Output Polarity",      outputInverted6,    {outputPin[6]}
    field = "#Set 0.0 to disable the delay"
    field = "Activation Delay",     outputDelay[6],     {outputPin[6]}
    field = "2nd Condition",        bitwise6,           {outputPin[6]}
    panel = prgm_out_rules_7_condition_1
    panel = prgm_out_rules_7_condition_2
    panel = prgm_out_rules_7_output_limit

  dialog = prgm_out_rules_8, "Rule 8", yAxis
    field = "Output Pin Num", outputPin7
    field = "Rule Alias",           prgm_out07Alias,    {outputPin[7]}
    field = "Output Polarity",      outputInverted7,    {outputPin[7]}
    field = "#Set 0.0 to disable the delay"
    field = "Activation Delay",     outputDelay[7],     {outputPin[7]}
    field = "2nd Condition",        bitwise7,           {outputPin[7]}
    panel = prgm_out_rules_8_condition_1
    panel = prgm_out_rules_8_condition_2 
    panel = prgm_out_rules_8_output_limit

  dialog = prgm_out_rules_master, "", card
    panel = prgm_out_rules_1, Center,   { prgm_out_selection == 0 }
    panel = prgm_out_rules_2, Center,   { prgm_out_selection == 1 }
    panel = prgm_out_rules_3, Center,   { prgm_out_selection == 2 }
    panel = prgm_out_rules_4, Center,   { prgm_out_selection == 3 }
    panel = prgm_out_rules_5, Center,   { prgm_out_selection == 4 }
    panel = prgm_out_rules_6, Center,   { prgm_out_selection == 5 }
    panel = prgm_out_rules_7, Center,   { prgm_out_selection == 6 }
    panel = prgm_out_rules_8, Center,   { prgm_out_selection == 7 }
  
  dialog = prgm_out_config, "",yAxis
    ;panel = prgm_out_unique
    field = "Select Rule Number",  prgm_out_selection
    panel = prgm_out_rules_master

  dialog = rtc_setup, "Real Time Clock"
       field = "Real Time Clock mode", rtc_mode
       field = "Real Time Clock Trim +/-", rtc_trim, {rtc_mode}

;    dialog = rtc_settings, "Real Time Clock"
;        panel = rtc_setup
;        panel = std_ms3Rtc

  dialog = onboard_log_basic_setup, "Log Configuration"  
    field = "Logger type", onboard_log_file_style  
    ;field = "CSV separator", onboard_log_csv_separator      {onboard_log_file_style == 1}
    field = "Log rate", onboard_log_file_rate,               {onboard_log_file_style}
    field = "!Warning: Clicking the below button will erase all data from SD card"
    commandButton = "Format SD card", cmdFormatSD,          { onboard_log_file_style }
    ;commandButton = "Format SD card", cmdVSSratio1,          { onboard_log_file_style }
    ;field = "Filename", onboard_log_filenaming              {onboard_log_file_style}
    ; field = "Storage", onboard_log_storage                  {onboard_log_file_style}

  dialog = onboard_log_trigger_boot, "On boot"
    field = "On Boot",                onboard_log_trigger_boot,   {onboard_log_file_style}
    field = "On Boot log duration",   onboard_log_tr1_duration,   {onboard_log_file_style && onboard_log_trigger_boot}

   dialog = onboard_log_trigger_RPM, "RPM"
     field = "RPM", onboard_log_trigger_RPM                  {onboard_log_file_style && !onboard_log_trigger_boot}
     field = "ON (Min RPM)", onboard_log_tr2_thr_on          {onboard_log_file_style && onboard_log_trigger_RPM}
     field = "OFF (Max RPM)", onboard_log_tr2_thr_off        {onboard_log_file_style && onboard_log_trigger_RPM}

   dialog = onboard_log_trigger_prot, "Engine protection"
     field = "Engine protection", onboard_log_trigger_prot   {onboard_log_file_style && !onboard_log_trigger_boot}
;     field = "RPM", onboard_log_tr3_thr_RPM                  {onboard_log_file_style && onboard_log_trigger_prot}
;     field = "MAP", onboard_log_tr3_thr_MAP                  {onboard_log_file_style && onboard_log_trigger_prot}
;     field = "Oil", onboard_log_tr3_thr_Oil                  {onboard_log_file_style && onboard_log_trigger_prot}
;     field = "AFR", onboard_log_tr3_thr_AFR                  {onboard_log_file_style && onboard_log_trigger_prot}   

;   dialog = onboard_log_trigger_Vbat, "Battery voltage"
;     field = "Battery voltage", onboard_log_trigger_Vbat     {onboard_log_file_style&& !onboard_log_trigger_boot}
;     field = "ON threshold", onboard_log_tr4_thr_on          {onboard_log_file_style && onboard_log_trigger_Vbat}
;     field = "OFF threshold", onboard_log_tr4_thr_off        {onboard_log_file_style && onboard_log_trigger_Vbat}

;   dialog = onboard_log_trigger_Epin, "Board pin"
;     field = "Board pin", onboard_log_trigger_Epin           {onboard_log_file_style&& !onboard_log_trigger_boot}
;     field = "Pin number", onboard_log_tr5_thr_on            {onboard_log_file_style && onboard_log_trigger_Epin}

  dialog = rtc_settings, "Real Time Clock"
      field = "Mode", rtc_mode
      panel = std_ms3Rtc {rtc_mode}

  dialog = onboard_log_trigger, "Triggers"
      panel = onboard_log_trigger_boot
      ;field = "Above RPM",              onboard_log_trigger_RPM
      panel = onboard_log_trigger_RPM
      panel = onboard_log_trigger_prot
      ;field = "With battery",           onboard_log_trigger_Vbat

  dialog = onboard_log_setup, "On-board logger", border
      panel = onboard_log_basic_setup, North 
      panel = onboard_log_trigger, South 

  dialog = engine_constants, "", border
      panel = engine_constants_warning, North
      panel = engine_constants_west, West
      panel = engine_constants_east, East

;   dialog = sdcard_datalog, "SD Card Datalogging", yAxis
;     panel = sdcard_top
;     panel = dataLogFieldSelector


;-------------------------------------------------------------------------------
; General help text

       help = helpGeneral, "Speeduino Online Manual"
        webHelp = "https://wiki.speeduino.com/"
        text = "For current WIKI documentation, click the Web Help button,"
        text = "or visit http://www.speeduino.com/."
        text = "<br>"
        text = "<br>why not visit our forum http://speeduino.com/forum/"
;------------------------------------------------------------------------------
[ControllerCommands]
; commandName    = command1, command2, commandn...
; command in standard ini format, a command name can be assigned to 1 to n commands that will be executed in order.
;         This does not include any resultant protocol envelope data, only the response data itself.

; WARNING!! These commands bypass TunerStudio's normal memory synchronization. If these commands
; alter mapped settings (Constant) memory in the controller, TunerStudio will have an out of sync condition
; and may create error messages.
; It is expected that these commands would not typically alter any ram mapped to a Constant.
cmdStopTestMode =   "E\x01\x00"
cmdEnableTestMode = "E\x01\x01"

cmdtestinj1on =     "E\x02\x01"
cmdtestinj1off =    "E\x02\x02"
cmdtestinj150dc =   "E\x02\x03"
cmdtestinj2on =     "E\x02\x04"
cmdtestinj2off =    "E\x02\x05"
cmdtestinj250dc =   "E\x02\x06"
cmdtestinj3on =     "E\x02\x07"
cmdtestinj3off =    "E\x02\x08"
cmdtestinj350dc =   "E\x02\x09"
cmdtestinj4on =     "E\x02\x0A"
cmdtestinj4off =    "E\x02\x0B"
cmdtestinj450dc =   "E\x02\x0C"
cmdtestinj5on =     "E\x02\x0D"
cmdtestinj5off =    "E\x02\x0E"
cmdtestinj550dc =   "E\x02\x0F"
cmdtestinj6on =     "E\x02\x10"
cmdtestinj6off =    "E\x02\x11"
cmdtestinj650dc =   "E\x02\x12"
cmdtestinj7on =     "E\x02\x13"
cmdtestinj7off =    "E\x02\x14"
cmdtestinj750dc =   "E\x02\x15"
cmdtestinj8on =     "E\x02\x16"
cmdtestinj8off =    "E\x02\x17"
cmdtestinj850dc =   "E\x02\x18"

cmdtestspk1on =     "E\x03\x01"
cmdtestspk1off =    "E\x03\x02"
cmdtestspk150dc =   "E\x03\x03"
cmdtestspk2on =     "E\x03\x04"
cmdtestspk2off =    "E\x03\x05"
cmdtestspk250dc =   "E\x03\x06"
cmdtestspk3on =     "E\x03\x07"
cmdtestspk3off =    "E\x03\x08"
cmdtestspk350dc =   "E\x03\x09"
cmdtestspk4on =     "E\x03\x0A"
cmdtestspk4off =    "E\x03\x0B"
cmdtestspk450dc =   "E\x03\x0C"
cmdtestspk5on =     "E\x03\x0D"
cmdtestspk5off =    "E\x03\x0E"
cmdtestspk550dc =   "E\x03\x0F"
cmdtestspk6on =     "E\x03\x10"
cmdtestspk6off =    "E\x03\x11"
cmdtestspk650dc =   "E\x03\x12"
cmdtestspk7on =     "E\x03\x13"
cmdtestspk7off =    "E\x03\x14"
cmdtestspk750dc =   "E\x03\x15"
cmdtestspk8on =     "E\x03\x16"
cmdtestspk8off =    "E\x03\x17"
cmdtestspk850dc =   "E\x03\x18"

cmdstm32reboot =    "E\x32\x00"
cmdstm32bootloader ="E\x32\x01"

cmdFormatSD =       "E\x33\x01"

cmdVSS60kmh =       "E\x99\x00"
cmdVSSratio1 =      "E\x99\x01"
cmdVSSratio2 =      "E\x99\x02"
cmdVSSratio3 =      "E\x99\x03"
cmdVSSratio4 =      "E\x99\x04"
cmdVSSratio5 =      "E\x99\x05"
cmdVSSratio6 =      "E\x99\x06"

[CurveEditor]

;tps-based accel enrichment
      curve = time_accel_tpsdot_curve, "TPS based AE"
            columnLabel = "TPSdot", "Added"
            xAxis = 0, 1200, 6
            yAxis = 0, 250, 4
            xBins = taeBins, TPSdot
            yBins = taeRates

;map-based accel enrichment
      curve = time_accel_mapdot_curve, "MAP based AE"
            columnLabel = "MAPdot", "Added"
            xAxis = 0, 1200, 6
            yAxis = 0, 250, 4
            xBins = maeBins, MAPdot
            yBins = maeRates

; Correction curve for dwell vs battery voltage
        curve = dwell_correction_curve, "Dwell voltage correction"
            columnLabel = "Voltage", "Dwell"
            xAxis = 6, 22, 6
            yAxis = 0, 255, 6
            xBins = brvBins, batteryVoltage
            yBins = dwellRates

; Correction curve for injectors vs battery voltage
        curve = injector_voltage_curve, "Injector voltage correction"
            columnLabel = "Voltage", "Injector"
            xAxis = 6, 22, 6
            yAxis = 0, 255, 6
            xBins = brvBins, batteryVoltage
            yBins = injBatRates

; Correction curve for IAC vs battery voltage
        curve = iac_voltage_curve, "IAC Voltage Correction"
            columnLabel = "Voltage", "Added %/Steps"
            xAxis = 6, 22, 6
            yAxis = -100, 100, 6
            xBins = iacBrvBins, batteryVoltage
            yBins = iacBatRates

; Curve for injector timing vs RPM
        curve = injector_timing_curve, "Injector timing"
            columnLabel = "RPM", "Injector"
            xAxis = 0, 7000, 6
            yAxis = 0, 720, 5
            xBins = injAngRPM, rpm
            yBins = injAng

; Correction curve for Air Density vs temperature
        curve = airdensity_curve, "IAT density correction"
            columnLabel = "Air Temperature", "Fuel Amount"
            xAxis = -40, 160, 6
            yAxis = 0, 255, 6
            xBins = airDenBins, iat
            yBins = airDenRates

; Correction curve for Barometric pressure fuel adjustment
        curve = baroFuel_curve, "Baro fuel correction"
            columnLabel = "Baro Pressure", "Fuel Amount"
            xAxis = 75, 112, 6
            yAxis = 0, 255, 6
            xBins = baroFuelBins, baro
            yBins = baroFuelValues

; Correction curve for fuel temperature fuel adjustment
        curve = fuelTemp_curve, "Fuel temp correction"
            columnLabel = "Fuel Temperature", "Fuel Amount"
            xAxis = -40, 125, 6
            yAxis = 0, 255, 6
            xBins = fuelTempBins, fuelTemp
            yBins = fuelTempValues

; IAT based ignition timing retard
        curve = iat_retard_curve, "IAT timing retard"
            columnLabel =   "Inlet Air Temp", "Retard"
            #if CELSIUS
            xAxis = 0, 125, 5
            #else
            xAxis = 32, 257, 5
            #endif
            yAxis = 0, 30, 5
            xBins = iatRetBins, iat
            yBins = iatRetRates

; CLT based ignition timing retard
        curve = clt_advance_curve, "Cold Advance"
            columnLabel =   "Coolant Temp", "Advance"
            xAxis = -40, 200, 5
            yAxis = -12.7, 12.7, 5
            xBins = cltAdvBins, coolant
            yBins = cltAdvValues

; Idle RPM target based ignition timing
        curve = idle_advance_curve, "Idle Advance"
            columnLabel =   "RPM Delta", "Advance"
            xAxis       = -500, 500, 5
            yAxis       =  -15,  50, 5
            xBins       = idleAdvBins, CLIdleDelta
            yBins       = idleAdvValues
            size        = 450, 200

; PWM Fan duty curve based on temp input
        curve = pwm_fan_curve, "Fan PWM Duty"
            columnLabel =   "Temp", "Duty %"
            xAxis = -40, 215, 4
            yAxis = 0, 100, 4
            xBins = fanPWMBins, coolant
            yBins = PWMFanDuty
            gauge = cltGauge
            size  = 400, 400

; Curves for idle control
        ; Standard duty table for PWM valves
        curve = iacPwm_curve, "IAC CLT PWM Duty"
            columnLabel = "Coolant Temperature", "Valve"
        #if CELSIUS
            xAxis = -40, 215, 6
        #else
            xAxis = -40, 315, 6
        #endif
            yAxis = 0, 100, 4
            xBins = iacBins, coolant
            yBins = iacOLPWMVal

        ; Supplemental IAT duty table for PWM valves
        curve = iacPwmIAT_curve, "IAC IAT PWM Duty"
            columnLabel = "IAT Temperature", "Valve"
            #if CELSIUS
            xAxis = 0, 125, 5
            #else
            xAxis = 32, 257, 5
            #endif
            yAxis = 0, 100, 4
            xBins = airDenBins, iat
            yBins = iacOLPWMIATVal

        ; Cranking duty table for PWM valves
        curve = iacPwmCrank_curve, "IAC PWM Cranking Duty"
            columnLabel = "Coolant Temperature", "Valve"
            xAxis = -40, 215, 6
            yAxis = 0, 100, 4
            xBins = iacCrankBins, coolant
            yBins = iacCrankDuty

        curve = iacStep_curve, "IAC Stepper Motor"
            columnLabel = "Coolant Temperature", "Motor"
        #if CELSIUS
            xAxis = -40, 215, 6
        #else
            xAxis = -40, 315, 6
        #endif
            yAxis = 0, 850, 4
            xBins = iacBins, coolant
            yBins = iacOLStepVal

        curve = iacStepCrank_curve, "IAC Stepper Motor Cranking"
            columnLabel = "Coolant Temperature", "Motor"
            xAxis = -40, 120, 6
            yAxis = 0, 850, 4
            xBins = iacCrankBins, coolant
            yBins = iacCrankSteps

        curve = iacClosedLoop_curve, "Idle RPM Targets"
            columnLabel = "Coolant Temperature", "Motor"
            xAxis = -40, 120, 6
            yAxis = 0, 2000, 4
            xBins = iacBins, coolant
            yBins = iacCLValues
            size  = 450, 200

        curve = rotaryTrailing_curve, "Rotary Trailing Split"
            columnLabel = "Ignition load", "SplitDegrees"
            yAxis = 0, 40, 4
            xBins = rotarySplitBins, ignLoad
            xAxis = 0, { ignLoadMax }, 5
            yBins = rotarySplitValues

; Warmup enrichment curve
        curve = warmup_curve, "Warmup Enrichment (WUE) Curve"
            columnLabel = "Coolant", "WUE %"
            xAxis       = -40, 210, 9
            yAxis       =   0,  240, 6
            xBins       = wueBins, coolant
            yBins       = wueRates
            gauge       = cltGauge

; Cranking enrichment curve
        curve = cranking_enrich_curve, "Cranking Enrichment Curve"
          columnLabel = "Coolant", "Fuel Modifier"
          xAxis       = -40, 110, 9
          yAxis       =   0,  400, 6
          xBins       = crankingEnrichBins, coolant
          yBins       = crankingEnrichValues
          ;gauge       = cltGau25

; Priming Pulsewidth curve
        curve = priming_pw_curve, "Priming Pulsewidth"
          columnLabel = "Coolant", "PW"
          xAxis       = -40, 110, 4
          yAxis       =   0,  10, 4
          xBins       = primeBins, coolant
          yBins       = primePulse
          gauge       = cltGauge

; Afterstart Enrichment curve
        curve = afterstart_enrichment_curve, "ASE - Enrichment %"
          columnLabel = "Coolant", "Enrichment"
          xAxis       = -40, 110, 4
          yAxis       =   0,  200, 4
          xBins       = aseBins, coolant
          yBins       = asePct
          gauge       = cltGauge

; Afterstart Enrichment time
        curve = afterstart_enrichment_time, "ASE - Duration"
          columnLabel = "Coolant", "Time"
          xAxis       = -40, 110, 4
          yAxis       =   0,  20, 4
          xBins       = aseBins, coolant
          yBins       = aseCount
          gauge       = cltGauge

; Flex fuel correction curves
        curve = flex_fuel_curve, "Flex Fuel Adjustments"
          columnLabel    = "Ethanol", "Fuel"
          xAxis          = 0, 100, 10
          yAxis          = 50, 250, 5
          xBins          = flexFuelBins, flex
          yBins          = flexFuelAdj
          size           = 400, 200

        curve = flex_adv_curve, "Flex Timing Advance"
          columnLabel     = "Ethanol", "Advance"
          xAxis           = 0, 100, 10
          yAxis           = 0, 50, 5
          xBins           = flexAdvBins, flex
          yBins           = flexAdvAdj
          size            = 400, 200

        curve = flex_boost_curve, "Flex Boost Adjustments"
          columnLabel     = "Ethanol", "Boost"
          xAxis           = 0, 100, 10
          yAxis           = -100, 200, 5
          xBins           = flexBoostBins, flex
          yBins           = flexBoostAdj
          size            = 400, 200

;Knock sensor windows
        curve = knock_window_angle_curve, "Knock Window"
          columnLabel     = "RPM", "Window Start"
          xAxis           = 0, 8000, 9
          yAxis           = -100, 100, 11
          xBins           = knock_window_rpms, rpm
          yBins           = knock_window_angle
          size            = 400, 200

        curve = knock_window_duration_curve, "Knock Window Duration"
          columnLabel     = "RPM", "Window Duration"
          xAxis           = 0, 8000, 9
          yAxis           = 0, 100, 10
          xBins           = knock_window_rpms, rpm
          yBins           = knock_window_dur
          size            = 400, 200

; Oil Pressure protection curve
        curve = oil_pressure_prot_curve, "Oil Pressure Protection"
          columnLabel     = "RPM", "Minimum PSI"
          xAxis           = 0, 8000, 9
          yAxis           = 0, 150, 3
          xBins           = oilPressureProtRPM, rpm
          yBins           = oilPressureProtMins
          size            = 400, 200

; Coolant protection curve
        curve = coolant_prot_curve, "Coolant Temperature Protection"
          columnLabel     = "Coolant", "Limit" 
          #if CELSIUS
            xAxis = -40, 140, 5
        #else
            xAxis = -40, 315, 5
        #endif
          yAxis           = 0, 8000, 3
          xBins           = coolantProtTemp, coolant
          yBins           = coolantProtRPM
          size            = 200, 200

; Warmup enrichment VEAL AFR adjustment curves
        curve = warmup_afr_curve, "Target Adjustment"
          columnLabel     = "Coolant", "Offset"
          xAxis           =  -40,   210, 9
#if LAMBDA
          yAxis           = -0.3, 0.1, 5
#else
          yAxis           =  -4,   1, 5
#endif
          xBins           = wueBins, coolant
          yBins           = wueAFR

        curve = warmup_analyzer_curve, "Warmup Enrichment"
          columnLabel     = "Coolant", "Current WUE", "Coolant", "Recommended WUE"
          xAxis           = -40, 210, 9
          yAxis           = 100, 255, 6
          xBins           = wueBins, coolant
          yBins           = wueRates
          yBins           = wueRecommended
          lineLabel       = "Current WUE"
          lineLabel       = "Recommended WUE"


        curve = wmi_adv_curve, "WMI Timing Advance"
          columnLabel     = "kPa", "Advance"
          xAxis           = 0, 511, 20
          yAxis           = 0, 50, 5
          xBins           = wmiAdvBins, map
          yBins           = wmiAdvAdj
          size            = 400, 200


[TableEditor]
   ;       table_id,    map3d_id,    "title",      page
   table = veTable1Tbl,  veTable1Map,  "VE Table",   2
   topicHelp = "http://speeduino.com/wiki/index.php/Tuning"
   ;       constant, variable
      xBins       = rpmBins,  rpm
      yBins       = fuelLoadBins, fuelLoad
      xyLabels    = "RPM", "Fuel Load: "
      zBins       = veTable

      gridHeight  = 2.0
      gridOrient  = 250,   0, 340
      upDownLabel = "(RICHER)", "(LEANER)"

    table = fuelTable2Tbl,  fuel2Map,  "Fuel Table 2",   11
        topicHelp = "http://speeduino.com/wiki/index.php/Tuning"
        xBins       = fuelRPM2Bins,  rpm
        yBins       = fuelLoad2Bins, fuelLoad2
        xyLabels    = "RPM", "Fuel Load: "
        zBins       = veTable2

        gridHeight  = 2.0
        gridOrient  = 250,   0, 340
        upDownLabel = "(RICHER)", "(LEANER)"

   table = sparkTbl,    sparkMap,    "Ignition Advance Table", 3
      xBins = rpmBins2, rpm
      ;yBins = ignLoadBins, ignLoad
      yBins = mapBins1, ignLoad
      xyLabels    = "RPM", "Ignition Load: "
      zBins = advTable1
      gridHeight  = 3.0
      upDownLabel = "ADVANCING", "RETARDING"

    table = spark2Tbl,    spark2Map,    "Second Ignition Advance Table", 14
      xBins = rpmBins3, rpm
      ;yBins = ignLoadBins, ignLoad
      yBins = mapBins2, ignLoad2
      xyLabels    = "RPM", "Ignition Load: "
      zBins = advTable2
      gridHeight  = 3.0
      upDownLabel = "ADVANCING", "RETARDING"

    ;table = afrTbl,    afrTableMap,    "AFR Table", 5
    table = afrTable1Tbl, afrTable1Map, "AFR Table", 5
      xBins = rpmBinsAFR, rpm
      yBins = loadBinsAFR, afrLoad
      zBins = afrTable
      gridHeight  = 1.0
      upDownLabel = "RICHER", "LEANER"
      gridOrient  = 250,   0, 340

      ;#if BOOSTPSI
      ;table = boostTbl,    boostMap,    "Boost targets (PSI)", 8
      ;#else
      ;table = boostTbl,    boostMap,    "Boost targets (Absolute kPa)", 8
      ;#endif
    table = boostTbl,    boostMap,  "Boost Duty / Target", 7
      xBins = rpmBinsBoost, rpm
      yBins = loadBinsBoost, boostLoad
      zBins = boostTable
      gridHeight  = 3.0
      upDownLabel = "HIGHER", "LOWER"

    table = vvtTbl,    vvtMap,    "VVT control Table", 7
      xBins = rpmBinsVVT, rpm
      ;yBins = tpsBinsVVT, throttle
      yBins = loadBinsVVT, vvtLoad
      zBins = vvtTable
      xyLabels    = "RPM", "VVT Load: "
      gridHeight  = 3.0
      upDownLabel = "HIGHER", "LOWER"

    table = vvt2Tbl,    vvt2Map,    "VVT2 control Table", 12
      xBins = rpmBinsVVT2, rpm
      ;yBins = tpsBinsVVT, throttle
      yBins = loadBinsVVT2, vvtLoad
      zBins = vvt2Table
      xyLabels    = "RPM", "VVT Load: "
      gridHeight  = 3.0
      upDownLabel = "HIGHER", "LOWER"

    table = wmiTbl,  wmiMapMap,    "WMI control Table", 12
      xBins = rpmBinsWMI, rpm
      yBins = mapBinsWMI, map
      zBins = wmiTable
      xyLabels    = "RPM", "WMI Load: "
      gridHeight  = 3.0
      upDownLabel = "HIGHER", "LOWER"

    table = stagingTbl,    stagingMap,    "Fuel Staging Table", 7
      xBins = rpmBinsStaging, rpm
      yBins = loadBinsStaging, fuelLoad
      zBins = stagingTable
      gridHeight  = 3.0
      upDownLabel = "HIGHER", "LOWER"

;--------- Sequential fuel trim maps -----------
    table = fuelTrimTable1Tbl,  fuelTrimTable1Map,  "Fuel trim Table 1",   8
    topicHelp = "http://speeduino.com/wiki/index.php/Tuning"
        xBins       = fuelTrim1rpmBins,  rpm
        yBins       = fuelTrim1loadBins,  fuelLoad
        zBins       = fuelTrim1Table
        gridHeight  = 2.0
        gridOrient  = 250,   0, 340
        upDownLabel = "(RICHER)", "(LEANER)"

    table = fuelTrimTable2Tbl,  fuelTrimTable2Map,  "Fuel trim Table 2",   8
    topicHelp = "http://speeduino.com/wiki/index.php/Tuning"
        xBins       = fuelTrim2rpmBins,  rpm
        yBins       = fuelTrim2loadBins,  fuelLoad
        zBins       = fuelTrim2Table
        gridHeight  = 2.0
        gridOrient  = 250,   0, 340
        upDownLabel = "(RICHER)", "(LEANER)"

    table = fuelTrimTable3Tbl,  fuelTrimTable3Map,  "Fuel trim Table 3",   8
    topicHelp = "http://speeduino.com/wiki/index.php/Tuning"
        xBins       = fuelTrim3rpmBins,  rpm
        yBins       = fuelTrim3loadBins,  fuelLoad
        zBins       = fuelTrim3Table
        gridHeight  = 2.0
        gridOrient  = 250,   0, 340
        upDownLabel = "(RICHER)", "(LEANER)"

    table = fuelTrimTable4Tbl,  fuelTrimTable4Map,  "Fuel trim Table 4",   8
    topicHelp = "http://speeduino.com/wiki/index.php/Tuning"
        xBins       = fuelTrim4rpmBins,  rpm
        yBins       = fuelTrim4loadBins,  fuelLoad
        zBins       = fuelTrim4Table
        gridHeight  = 2.0
        gridOrient  = 250,   0, 340
        upDownLabel = "(RICHER)", "(LEANER)"

    table = fuelTrimTable5Tbl,  fuelTrimTable5Map,  "Fuel trim Table 5",   8
    topicHelp = "http://speeduino.com/wiki/index.php/Tuning"
        xBins       = fuelTrim5rpmBins,  rpm
        yBins       = fuelTrim5loadBins,  fuelLoad
        zBins       = fuelTrim5Table
        gridHeight  = 2.0
        gridOrient  = 250,   0, 340
        upDownLabel = "(RICHER)", "(LEANER)"

    table = fuelTrimTable6Tbl,  fuelTrimTable6Map,  "Fuel trim Table 6",   8
    topicHelp = "http://speeduino.com/wiki/index.php/Tuning"
        xBins       = fuelTrim6rpmBins,  rpm
        yBins       = fuelTrim6loadBins,  fuelLoad
        zBins       = fuelTrim6Table
        gridHeight  = 2.0
        gridOrient  = 250,   0, 340
        upDownLabel = "(RICHER)", "(LEANER)"

    table = fuelTrimTable7Tbl,  fuelTrimTable7Map,  "Fuel trim Table 7",   8
    topicHelp = "http://speeduino.com/wiki/index.php/Tuning"
        xBins       = fuelTrim7rpmBins,  rpm
        yBins       = fuelTrim7loadBins,  fuelLoad
        zBins       = fuelTrim7Table
        gridHeight  = 2.0
        gridOrient  = 250,   0, 340
        upDownLabel = "(RICHER)", "(LEANER)"

    table = fuelTrimTable8Tbl,  fuelTrimTable8Map,  "Fuel trim Table 8",   8
    topicHelp = "http://speeduino.com/wiki/index.php/Tuning"
        xBins       = fuelTrim8rpmBins,  rpm
        yBins       = fuelTrim8loadBins,  fuelLoad
        zBins       = fuelTrim8Table
        gridHeight  = 2.0
        gridOrient  = 250,   0, 340
        upDownLabel = "(RICHER)", "(LEANER)"

    table = dwell_map, dwell_tblMap, "Dwell map", 12
      xBins = rpmBinsDwell, rpm
      yBins = loadBinsDwell, ignLoad
      zBins = dwellTable
      xyLabels    = "RPM", "Load: "
      gridHeight  = 3.0
      upDownLabel = "HIGHER", "LOWER"


;-------------------------------------------------------------------------------

[GaugeConfigurations]

   ;-------------------------------------------------------------------------------
   ; Define a gauge's characteristics here, then go to a specific layout
   ; block (Tuning or FrontPage) and use the name you've defined here to
   ; display that gauge in a particular position.
   ;
   ; Name  = Case-sensitive, user-defined name for this gauge configuration.
   ; Var   = Case-sensitive name of variable to be displayed, see the
   ;         OutputChannels block in this file for possible values.
   ; Title = Title displayed at the top of the gauge.
   ; Units = Units displayed below value on gauge.
   ; Lo    = Lower scale limit of gauge.
   ; Hi    = Upper scale limit of gauge.
   ; LoD   = Lower limit at which danger color is used for gauge background.
   ; LoW   = Lower limit at which warning color is used.
   ; HiW   = Upper limit at which warning color is used.
   ; HiD   = Upper limit at which danger color is used.
   ; vd    = Decimal places in displayed value
   ; ld    = Label decimal places for display of Lo and Hi, above.

    gaugeCategory = "Main"
    ;Name               Var            Title                 Units     Lo     Hi     LoD    LoW   HiW   HiD vd ld
    accelEnrichGauge  = accelEnrich,   "Accel Enrich",       "%",      50,   150,     -1,    -1,  999,  999, 0, 0
    injOpenGauge      = inj_open,      "Injector Open Time", "mSec",  0.0,   3.0,    0.0,   0.0,  3.0,  3.0, 3, 3
    dutyCycleGauge    = dutyCycle,     "Duty Cycle",         "%",       0,   100,     -1,    -1,   70,   80, 1, 1
    stgDutyCycleGauge = stgDutyCycle,  "Staging Duty Cycle", "%",       0,   100,     -1,    -1,   70,   80, 1, 1
    egoCorrGauge      = egoCorrection, "EGO Correction",     "%",      50,   150,     90,    99,  101,  110, 0, 0

    gammaEnrichGauge  = gammaEnrich,   "Gamma Enrichment",   "%",      50,   250,     -1,    -1,  151,  151, 0, 0
    pulseWidthGauge   = pulseWidth,    "Pulse Width",        "mSec",    0,  35.0,    1.0,   1.2,   20,   25, 3, 3
    pulseWidthGauge2  = pulseWidth2,   "Pulse Width 2",      "mSec",    0,  35.0,    1.0,   1.2,   20,   25, 3, 3
    pulseWidthGauge3  = pulseWidth3,   "Pulse Width 3",      "mSec",    0,  35.0,    1.0,   1.2,   20,   25, 3, 3
    pulseWidthGauge4  = pulseWidth4,   "Pulse Width 4",      "mSec",    0,  35.0,    1.0,   1.2,   20,   25, 3, 3
    tachometer        = rpm,           "Engine Speed",       "RPM",     0,  {rpmhigh},    300,   600, {rpmwarn}, {rpmdang}, 0, 0
    veGauge           = veCurr,        "VE (Current)",         "%",       0,   120,     -1,    -1,  999,  999, 0, 0
    ve1Gauge          = VE1,           "VE1 (Fuel Table 1)", "%",       0,   120,     -1,    -1,  999,  999, 0, 0
    ve2Gauge          = VE2,           "VE2 (Fuel Table 2)", "%",       0,   120,     -1,    -1,  999,  999, 0, 0
    warmupEnrichGauge = warmupEnrich,  "Warmup Enrichment",  "%",     100,   200,    130,   140,  140,  150, 0, 0
    aseEnrichGauge    = ase_enrich,    "Afterstart Enrichment","%",     0,   200,    130,   140,  140,  150, 0, 0
    batCorrectGauge   = bat_correction,"Voltage Correction", "%",       0,   200,    130,   140,  140,  150, 0, 0
    iatCorrectGauge   = airCorrection, "IAT Correction",     "%",       0,   200,    130,   140,  140,  150, 0, 0
    baroCorrectGauge  = baroCorrection,"Baro Correction",    "%",       0,   200,    130,   140,  140,  150, 0, 0
    flexEnrich        = flexFuelCor,   "Flex Correction",    "%",       0,   200,    130,   140,  140,  150, 0, 0
    fuelTempCorGauge  = fuelTempCor,   "Fuel Temp Correction", "%",     0,   200,    130,   140,  140,  150, 0, 0
    advanceGauge      = advance,       "Advance (Current)",     "deg",    50, -10,      0,     0,    35,   45, 0, 0
    advance1Gauge     = advance1,      "Advance1 (Spark Table 1)",  "deg",50, -10,      0,     0,    35,   45, 0, 0
    advance2Gauge     = advance2,      "Advance2 (Spark Table 2)",  "deg",50, -10,      0,     0,    35,   45, 0, 0
    dwellGauge        = dwell,         "Ign Dwell",          "mSec",    0,  35.0,    1.0,   1.2,   20,   25, 3, 3
    boostTargetGauge  = boostTarget,   "Target Boost",       "kPa",     0,   {maphigh},      0,    20,  {mapwarn},  {mapdang}, 0, 0
    boostDutyGauge    = boostDuty,     "Boost Duty Cycle",   "%",       0,   100,     -1,    -1,  101,  110, 1, 1
    afrTargetGauge    = afrTarget,     "Target AFR",         "",        7,    25,     12,    13,   15,   16, 2, 2
    lambdaTargetGauge = lambdaTarget,  "Target Lambda",      "",        0.5, 1.5,   0.82,  0.89, 1.02, 1.09, 3, 3
    IdleTargetGauge   = CLIdleTarget,  "Idle Target RPM",    "RPM",     0,  2000,    300,   600, 1500, 1700, 0, 0
    idleLoadGauge     = idleLoad,      "IAC Load",          { bitStringValue( idleUnits , iacAlgorithm  ) }, 0,   {(iacAlgorithm == 2 || iacAlgorithm == 3 || iacAlgorithm == 6) ? 100: iacStepHome},      0,    0,  2000,  2000, 0, 0
    FANdutyCycleGauge = fanDuty,       "FAN Duty Cycle",     "%",       0,   100,     -1,    -1,  101,  110, 1, 1
    vvt1DutyCycleGauge= vvt1Duty,      "VVT Duty Cycle",     "%",       0,  100,     -1,    -1,   101, 110, 1, 1
    vvt1TargetGauge   = vvt1Target,    "VVT Target Angle",   "deg",     0,  100,     15,    25,    65,  75, 1, 1
    vvt1AngleGauge    = vvt1Angle,     "VVT Angle",          "deg",   -20,  100,      0,    -5,    70,  90, 1, 1
    vvt2DutyCycleGauge= vvt2Duty,      "VVT2 Duty Cycle",    "%",       0,  100,     -1,    -1,   101, 110, 1, 1
    vvt2TargetGauge   = vvt2Target,    "VVT2 Target Angle",  "deg",     0,  100,     15,    25,    65,  75, 1, 1
    vvt2AngleGauge    = vvt2Angle,     "VVT2 Angle",         "deg",   -20,  100,      0,    -5,    70,  90, 1, 1

    WMIdutyCycleGauge = wmiPW,         "WMI Duty Cycle",     "%",       0,   100,     -1,    -1,  101,  110, 1, 1

    gaugeCategory = "Sensor inputs"
    mapGauge          = map,           "Engine MAP",              "kPa",          0,      {maphigh},    0,      20,  {mapwarn},  {mapdang}, 0, 0
    mapGauge_psi      = map_psi,       "Engine MAP (PSI)",        "PSI",          -15,    100,    0,      20,  200,  245, 0, 0
    mapGauge_bar      = map_bar,       "Engine MAP (BAR)",        "Bar",          -1,     3,      -1,     -1,    5,  5,  2, 2
    mapGauge_vacBoost = map_vacboost,  "Engine MAP (in-Hg/PSI)",  "in-Hg/PSI",    -30,    30,     -30,    -30, 30, 30, 1, 1
    emapGauge         = emap,          "Exhaust MAP",             "kPa",          0,      {maphigh},    0,      20,  {mapwarn},  {mapdang}, 0, 0
    baroGauge         = baro,          "Baro Pressure",           "kPa",          0,      {maphigh},    0,      20,  {mapwarn},  {mapdang}, 0, 0
    batteryVoltage    = batteryVoltage,"Battery Voltage",         "volts",        0,    25,      8,     9,   15,   16, 2, 2
    vssGauge          = vss,           "Vehicle Speed (kph)",     "km/h",         0,    250,     5,    10,   180,   200, 0, 0
    vssGaugeMPH       = vssMPH,        "Vehicle Speed (mph)",     "mph",          0,    250,     5,    10,   180,   200, 0, 0

    tpsADCGauge       = tpsADC,        "TPS ADC",            "",        0,   255,     -1,    -1,  256,  256, 0, 0
    throttleGauge     = throttle,      "Throttle Position",  "%TPS",    0,   100,     -1,     1,   90,  100, 1, 1

    afrGauge          = afr,           "Air:Fuel Ratio",     "",        7,    25,     12,    13,   15,   16, 2, 2
    afrGauge2         = afr2,          "Air:Fuel Ratio 2",   "",        7,    25,     12,    13,   15,   16, 2, 2
    lambdaGauge       = lambda,        "Lambda",             "",        0.5,  1.5,    0.5,   0.7,    2,  1.1, 2, 2
    TPSdotGauge       = TPSdot,        "TPS DOT",            "%/s",     0,    1000,    -1,    -1, 2560, 2560, 0, 0
    MAPdotGauge       = MAPdot,        "MAP DOT",            "kPa/s",   0,    1000,    -1,    -1, 2560, 2560, 0, 0

    #if CELSIUS
    cltGauge          = coolant,       "Coolant Temp",       "TEMP", -40,   215,    -15,     0,   95,  105, 0, 0
    iatGauge          = iat,           "Inlet Air Temp",     "TEMP", -40,   215,    -15,     0,   95,  100, 0, 0
    fuelTempGauge     = fuelTemp,      "Fuel Temp",          "TEMP", -40,   215,    -15,     0,   95,  100, 0, 0
    #else
    cltGauge          = coolant,       "Coolant Temp",       "TEMP", -40,   215,      0,    30,  200,  220, 0, 0
    iatGauge          = iat,           "Inlet Air Temp",     "TEMP", -40,   215,      0,    30,  200,  210, 0, 0
    fuelTempGauge     = fuelTemp,      "Fuel Temp",          "TEMP", -40,   215,      0,    30,  200,  210, 0, 0
    #endif
    flexGauge         = flex,          "Flex sensor",        "%",       0,   100,     -1,    -1,  999,  999, 0, 0

    fuelPressureGauge = fuelPressure,  "Fuel Pressure",       "PSI",          -15,    100,    0,      20,  200,  245, 0, 0
    oilPressureGauge  = oilPressure,   "Oil Pressure",        "PSI",          -15,    100,    0,      20,  200,  245, 0, 0

    gaugeCategory     = "Auxiliary Input Channels"
    AuxInGauge0       = auxin_gauge0,    { stringValue(AUXin00Alias) },        "",             0,    1024,  -1,    -1,  1025,    1025,  0,  0
    AuxInGauge1       = auxin_gauge1,    { stringValue(AUXin01Alias) },        "",        0,    1024,  -1,    -1,  1025,    1025,  0,  0
    AuxInGauge2       = auxin_gauge2,    { stringValue(AUXin02Alias) },        "",        0,    1024,  -1,    -1,  1025,    1025,  0,  0
    AuxInGauge3       = auxin_gauge3,    { stringValue(AUXin03Alias) },        "",        0,    1024,  -1,    -1,  1025,    1025,  0,  0
    AuxInGauge4       = auxin_gauge4,    { stringValue(AUXin04Alias) },        "",        0,    1024,  -1,    -1,  1025,    1025,  0,  0
    AuxInGauge5       = auxin_gauge5,    { stringValue(AUXin05Alias) },        "",        0,    1024,  -1,    -1,  1025,    1025,  0,  0
    AuxInGauge6       = auxin_gauge6,    { stringValue(AUXin06Alias) },        "",        0,    1024,  -1,    -1,  1025,    1025,  0,  0
    AuxInGauge7       = auxin_gauge7,    { stringValue(AUXin07Alias) },        "",        0,    1024,  -1,    -1,  1025,    1025,  0,  0
    AuxInGauge8       = auxin_gauge8,    { stringValue(AUXin08Alias) },        "",        0,    1024,  -1,    -1,  1025,    1025,  0,  0
    AuxInGauge9       = auxin_gauge9,    { stringValue(AUXin09Alias) },        "",        0,    1024,  -1,    -1,  1025,    1025,  0,  0
    AuxInGauge10      = auxin_gauge10,    { stringValue(AUXin10Alias) },        "",        0,    1024,  -1,    -1,  1025,    1025,  0,  0
    AuxInGauge11      = auxin_gauge11,    { stringValue(AUXin11Alias) },        "",        0,    1024,  -1,    -1,  1025,    1025,  0,  0
    AuxInGauge12      = auxin_gauge12,    { stringValue(AUXin12Alias) },        "",        0,    1024,  -1,    -1,  1025,    1025,  0,  0
    AuxInGauge13      = auxin_gauge13,    { stringValue(AUXin13Alias) },        "",        0,    1024,  -1,    -1,  1025,    1025,  0,  0
    AuxInGauge14      = auxin_gauge14,    { stringValue(AUXin14Alias) },        "",        0,    1024,  -1,    -1,  1025,    1025,  0,  0
    AuxInGauge15      = auxin_gauge15,    { stringValue(AUXin15Alias) },        "",        0,    1024,  -1,    -1,  1025,    1025,  0,  0

    gaugeCategory = "System Data"
    clockGauge        = secl,          "Clock",              "Seconds", 0,   255,     10,    10,  245,  245, 0, 0
    loopGauge         = loopsPerSecond,"Main loop speed",    "Loops/S" , 0,  5000,   750,  900, 100000, 100000, 0, 0
    loopsPerRevGauge  = loopsPerRev,   "Main loops per revolution", "Loops/rev", 0, 100, 10,  15, 10000, 10000, 2, 0
    memoryGauge       = freeRAM,       "Free memory",        "bytes" ,   0,  8000,     -1,    1000,8000, 1000, 0, 0
    reqFuelGauge      = req_fuel,       "Req. Fuel",          "ms",      0,  35.0,    1.0,   1.2,   20,   25, 2, 2
    mapMultiplyGauge  = map_multiply_amt, "MAP Multiply",     "%",       0,   200,    130,   140,  140,  150, 0, 0
    nSquirtsGauge     = nSquirts,       "# Squirts",          "",        0,    10,    130,   140,  140,  150, 0, 0
    syncLossGauge     = syncLossCounter, "# Sync Losses",      "",        0,    255,    -1,   -1,  10,  50, 0, 0
;-------------------------------------------------------------------------------

[FrontPage]


   ; Gauges are numbered left to right, top to bottom.
   ;
   ;    1  2  3  4
   ;    5  6  7  8

   gauge1 = tachometer
   gauge2 = throttleGauge
   gauge3 = pulseWidthGauge
   gauge4 = dutyCycleGauge
   gauge5 = mapGauge
   gauge6 = iatGauge
   gauge7 = cltGauge
   gauge8 = gammaEnrichGauge

   ;----------------------------------------------------------------------------
   ; Indicators
   ;             expr                   off-label       on-label,       off-bg, off-fg, on-bg,  on-fg
   indicator = { running            }, "Not Running",   "Running",       white, black, green,    black
   indicator = { crank              }, "Not Cranking",  "Cranking",     white, black, green,    black
   indicator = { ase                }, "ASE OFF",       "ASE ON",       white, black, green,    black
   indicator = { warmup             }, "WUE OFF",       "WUE ON",       white, black, green,    black
   indicator = { tpsaccaen          }, "Accel",         "Accel",        white, black, green,    black
   indicator = { tpsaccden          }, "Decel",         "Decel",        white, black, green,    black
   indicator = { mapaccaen          }, "MAP Accel",     "MAP Accel",    white, black, green,    black
   indicator = { mapaccden          }, "MAP Decel",     "MAP Decel",    white, black, green,    black
   indicator = { error              }, "No Errors",     "ERROR",        white, black, green,    black
   indicator = { (tps > tpsflood) && (rpm < crankRPM) }, "FLOOD OFF", "FLOOD CLEAR",      white, black, red,   black
   indicator = { DFCOOn             }, "DFCO OFF",      "DFCO On",      white, black, red,      black
   indicator = { launchHard         }, "Launch Hard",   "Launch Hard",  white, black, green,    black
   indicator = { launchSoft         }, "Launch Soft",   "Launch Soft",  white, black, green,    black
   indicator = { softlimitOn        }, "Soft Limit OFF","Soft Limiter", white, black, red,      black
   indicator = { hardLimitOn        }, "Hard Limit OFF","Hard Limiter", white, black, red,      black
   indicator = { boostCutOut        }, "Ign Cut OFF",   "Ign Cut (Boost)",    white, black, red,      black
   indicator = { sync               }, "No Sync",       "Full Sync",         white, black, green,    black
   indicator = { halfSync           }, "No or Full Sync",  "Half Sync",       white, black, yellow, black
   indicator = { resetLockOn        }, "Reset Lock OFF","Reset Lock ON",     red, black, green,    black
   indicator = { bootloaderCaps > 0 }, "Std. Boot",     "Custom Boot",  white, black, white,    black
   indicator = { nitrousOn          }, "Nitrous Off",   "Nitrous On",   white, black, red,      black
   indicator = { IOError            }, "I/O Ok",        "I/O Error!",   white, black, red,      black
   indicator = { burnPending        }, "EEPROM Burn",   "EEPROM Burn", white, black, red,      black
   ;Engine Protection status indicators
   indicator = { engineProtectStatus}, "Engine Protect OFF",   "Engine Protect ON",   white, black, red,      black
   indicator = { engineProtectRPM   }, "Rev Limiter Off",      "Rev Limiter ON",      white, black, red,      black
   indicator = { engineProtectMAP   }, "Boost Limit OFF",      "Boost Limit ON",      white, black, red,      black
   indicator = { engineProtectOil   }, "Oil Pres. Protect OFF","Oil Pres. Protect ON",white, black, red,      black
   indicator = { engineProtectAFR   }, "AFR Protect OFF",      "AFR Protect ON",      white, black, red,      black
   indicator = { engineProtectCoolant }, "Coolant Protect OFF","Coolant Protect ON",white, black, red, black
   indicator = { wmiEmptyBit        }, "WMI Tank NOT Empty",   "WMI Tank Empty",      white, black, red,      black
   indicator = { vvt1Error          }, "VVT1 Ok",              "VVT1 Error",          white, black, red,      black
   indicator = { vvt2Error          }, "VVT2 Ok",              "VVT2 Error",          white, black, red,      black
   indicator = { fanStatus          }, "Fan OFF",              "Fan ON",              white, black, red,      black
   indicator = { idleControlOn      }, "Idle OFF",             "Idle ON",             white, black, green,    black
   indicator = { (batteryVoltage < batlow) || (batteryVoltage > bathigh) }, "Battery Voltage OK", "Battery Voltage Warning", white, black, red, black
   indicator = { outputsStatus0     }, "Programmable out 1 Off", "Programmable out 1 ON", white, black, green, black
   indicator = { outputsStatus1     }, "Programmable out 2 Off", "Programmable out 2 ON", white, black, green, black
   indicator = { outputsStatus2     }, "Programmable out 3 Off", "Programmable out 3 ON", white, black, green, black
   indicator = { outputsStatus3     }, "Programmable out 4 Off", "Programmable out 4 ON", white, black, green, black
   indicator = { outputsStatus4     }, "Programmable out 5 Off", "Programmable out 5 ON", white, black, green, black
   indicator = { outputsStatus5     }, "Programmable out 6 Off", "Programmable out 6 ON", white, black, green, black
   indicator = { outputsStatus6     }, "Programmable out 7 Off", "Programmable out 7 ON", white, black, green, black
   indicator = { outputsStatus7     }, "Programmable out 8 Off", "Programmable out 8 ON", white, black, green, black

   ;AC stuff
   indicator = { airConRequest      }, "A/C Request OFF",   "A/C Request ON",       white, black, green, black
   indicator = { airConCompressor   }, "A/C Comp OFF",      "A/C Comp ON",          white, black, green, black
   indicator = { airConFanStatus    }, "A/C Fan OFF",       "A/C Fan ON",           white, black, green, black

   ;sd card indicators
   indicator = { sd_status      & 1}, "No SD Card", "SD Present",   white, black, green, black
   indicator = { sd_status      & 4}, "SD ready", "SD ready",       white, black, green, black
   indicator = { sd_status      & 8}, "SD Off", "SD Logging",       white, black, green, black
   indicator = { sd_status      & 16},"SD OK", "SD Error",          white, black, red, black

;-------------------------------------------------------------------------------

[OutputChannels]
   ; The number of bytes MegaTune or TunerStudio should expect as a result
   ; of sending the "A" command to Speeduino is determined
   ; by the value of ochBlockSize, so be very careful when
   ; you change it.

   ochGetCommand    = "r\$tsCanId\x30%2o%2c"
   ochBlockSize     =  123

   secl             = scalar, U08,  0, "sec",    1.000, 0.000
   status1          = scalar, U08,  1, "bits",   1.000, 0.000
    inj1Status       = bits,    U08,    1, [0:0]
    inj2Status       = bits,    U08,    1, [1:1]
    inj3Status       = bits,    U08,    1, [2:2]
    inj4Status       = bits,    U08,    1, [3:3]
    DFCOOn           = bits,    U08,    1, [4:4]
    boostCutFuel     = bits,    U08,    1, [5:5]
    toothLog1Ready   = bits,    U08,    1, [6:6]
    toothLog2Ready   = bits,    U08,    1, [7:7]
   engine           = scalar, U08,  2, "bits",   1.000, 0.000
    running          = bits,    U08,    2, [0:0]
    crank            = bits,    U08,    2, [1:1]
    ase              = bits,    U08,    2, [2:2]
    warmup           = bits,    U08,    2, [3:3]
    tpsaccaen        = bits,    U08,    2, [4:4]
    tpsaccden        = bits,    U08,    2, [5:5]
    mapaccaen        = bits,    U08,    2, [6:6]
    mapaccden        = bits,    U08,    2, [7:7]
   syncLossCounter  = scalar,   U08,    3, "",       1.000, 0.000
   map              = scalar,   U16,    4, "kpa",    1.000, 0.000
   iatRaw           = scalar,   U08,    6, "°C",     1.000, 0.000
   coolantRaw       = scalar,   U08,    7, "°C",     1.000, 0.000
   batCorrection    = scalar,   U08,    8, "%",      1.000, 0.000
   batteryVoltage   = scalar,   U08,    9, "V",      0.100, 0.000
   afr              = scalar,   U08,    10, "O2",     0.100, 0.000
   egoCorrection    = scalar,   U08,    11, "%",      1.000, 0.000
   airCorrection    = scalar,   U08,    12, "%",      1.000, 0.000
   warmupEnrich     = scalar,   U08,    13, "%",      1.000, 0.000
   rpm              = scalar,   U16,    14, "rpm",    1.000, 0.000
   accelEnrich      = scalar,   U08,    16, "%",      2.000, 0.000
   gammaEnrich      = scalar,   U16,    17, "%",      1.000, 0.000
   VE1              = scalar,   U08,    19, "%",      1.000, 0.000
   VE2              = scalar,   U08,    20, "%",      1.000, 0.000
   afrTarget        = scalar,   U08,    21, "O2",     0.100, 0.000
   TPSdot           = scalar,   U08,    22, "%/s",    10.00, 0.000
   advance          = scalar,   S08,    23, "deg",    1.000, 0.000
   tps              = scalar,   U08,    24, "%",      0.500, 0.000
   loopsPerSecond   = scalar,   U16,    25, "loops",  1.000, 0.000
   freeRAM          = scalar,   U16,    27, "bytes",  1.000, 0.000
   boostTarget      = scalar,   U08,    29, "kPa",    2.000, 0.000
   boostDuty        = scalar,   U08,    30, "%",      1.000, 0.000
   status2          = scalar,   U08,    31, "bits",   1.000, 0.000
    launchHard       = bits,    U08,    31, [0:0]
    launchSoft       = bits,    U08,    31, [1:1]
    hardLimitOn      = bits,    U08,    31, [2:2]
    softlimitOn      = bits,    U08,    31, [3:3]
    boostCutSpark    = bits,    U08,    31, [4:4]
    error            = bits,    U08,    31, [5:5]
    idleControlOn    = bits,    U08,    31, [6:6]
    sync             = bits,    U08,    31, [7:7]
   rpmDOT           = scalar,   S16,    32, "rpm/s",  1.000, 0.000
   flex             = scalar,   U08,    34, "%",      1.000, 0.000
   flexFuelCor      = scalar,   U08,    35, "%",      1.000, 0.000
   flexIgnCor       = scalar,   S08,    36, "deg",    1.000, 0.000
   idleLoad         = scalar,   U08,    37, { bitStringValue( idleUnits , iacAlgorithm  ) },    { (iacAlgorithm == 2 || iacAlgorithm == 3 || iacAlgorithm == 6 || iacMaxSteps <= 255) ? 1.000 : 2.000 }, 0.000 ; This is a combined variable covering both PWM and stepper IACs. The units and precision used depend on which idle algorithm is chosen
   testoutputs      = scalar,   U08,    38, "bits",   1.000, 0.000
    testenabled      = bits,    U08,    38, [0:0]
    testactive       = bits,    U08,    38, [1:1]
   afr2             = scalar,   U08,    39, "O2",     0.100, 0.000
   baro             = scalar,   U08,    40, "kpa",    1.000, 0.000
   auxin_gauge0      = scalar,   U16,    41,  "",       1.000, 0.000
   auxin_gauge1      = scalar,   U16,    43,  "",       1.000, 0.000
   auxin_gauge2      = scalar,   U16,    45,  "",       1.000, 0.000
   auxin_gauge3      = scalar,   U16,    47,  "",       1.000, 0.000
   auxin_gauge4      = scalar,   U16,    49,  "",        1.000, 0.000
   auxin_gauge5      = scalar,   U16,    51,  "",       1.000, 0.000
   auxin_gauge6      = scalar,   U16,    53,  "",       1.000, 0.000
   auxin_gauge7      = scalar,   U16,    55,  "",       1.000, 0.000
   auxin_gauge8      = scalar,   U16,    57,  "",       1.000, 0.000
   auxin_gauge9     = scalar,   U16,    59,  "",       1.000, 0.000
   auxin_gauge10    = scalar,   U16,    61,  "",        1.000, 0.000
   auxin_gauge11    = scalar,   U16,    63,  "",        1.000, 0.000
   auxin_gauge12    = scalar,   U16,    65,  "",       1.000, 0.000
   auxin_gauge13    = scalar,   U16,    67,  "",        1.000, 0.000
   auxin_gauge14    = scalar,   U16,    69,  "",        1.000, 0.000
   auxin_gauge15    = scalar,   U16,    71,  "",        1.000, 0.000
   tpsADC           = scalar,   U08,    73, "ADC",    1.000, 0.000
   errors           = scalar,   U08,    74, "bits",   1.000, 0.000
    errorNum          = bits,     U08,    74, [0:1]
    currentError      = bits,     U08,    74, [2:7]
   pulseWidth       = scalar,   U16,    75, "ms",     0.001, 0.000
   pulseWidth2      = scalar,   U16,    77, "ms",     0.001, 0.000
   pulseWidth3      = scalar,   U16,    79, "ms",     0.001, 0.000
   pulseWidth4      = scalar,   U16,    81, "ms",     0.001, 0.000
   status3          = scalar,   U08,    83, "bits", 1.000, 0.000
    resetLockOn       = bits,     U08,       83, [0:0]
    nitrousOn         = bits,     U08,       83, [1:1]
    fuel2Active       = bits,     U08,       83, [2:2]
    vssRefresh        = bits,     U08,       83, [3:3]
    halfSync          = bits,     U08,       83, [4:4]
    nSquirts          = bits,     U08,       83, [5:7]
   engineProtectStatus = scalar,   U08,    84, "bits", 1.000, 0.000
    engineProtectRPM  = bits,     U08,       84, [0:0]
    engineProtectMAP  = bits,     U08,       84, [1:1]
    engineProtectOil  = bits,     U08,       84, [2:2]
    engineProtectAFR  = bits,     U08,       84, [3:3]
    engineProtectCoolant  = bits,     U08,       84, [4:4]
    engineProtectOth  = bits,     U08,       84, [5:6] ; Unused for now
    IOError           = bits,     U08,       84, [7:7]
   unused1          = scalar,   U08,    84, "ADC",1.000, 0.000
   fuelLoad         = scalar,   S16,    85, { bitStringValue( algorithmUnits , algorithm  ) }, fuelLoadFeedBack, 0.000
   ignLoad          = scalar,   S16,    87, { bitStringValue( algorithmUnits , ignAlgorithm  ) }, ignLoadFeedBack, 0.000
   dwell            = scalar,   U16,    89, "ms",     0.001, 0.000
   CLIdleTarget     = scalar,   U08,    91, "RPM",    10.00, 0.000
   MAPdot           = scalar,   U08,    92, "kPa/s",  10.00, 0.000
   vvt1Angle        = scalar,   S16,    93, "deg",    0.50, 0.000
   vvt1Target       = scalar,   U08,    95, "deg",    0.50, 0.000
   vvt1Duty         = scalar,   U08,    96, "%",      0.50, 0.000
   flexBoostCor     = scalar,   S16,    97, "kPa",    1.000, 0.000
   baroCorrection   = scalar,   U08,    99, "%",      1.000, 0.000
   veCurr           = scalar,   U08,   100, "%",      1.000, 0.000
   ASECurr          = scalar,   U08,   101, "%",      1.000, 0.000
   vss              = scalar,   U16,   102, "km/h",   1.000, 0.000
   gear             = scalar,   U08,    104, "",      1.000, 0.000
   fuelPressure     = scalar,   U08,    105, "PSI",   1.000, 0.000
   oilPressure      = scalar,   U08,    106, "PSI",   1.000, 0.000
   wmiPW            = scalar,   U08,    107, "%",     1.000, 0.000
   status4          = scalar,   U08,    108, "bits",  1.000, 0.000
    wmiEmptyBit     = bits,     U08,    108, [0:0]
    vvt1Error       = bits,     U08,    108, [1:1]
    vvt2Error       = bits,     U08,    108, [2:2]
    fanStatus       = bits,     U08,    108, [3:3]
    burnPending     = bits,     U08,    108, [4:4]
    UnusedBits4     = bits,     U08,    108, [5:7]
   vvt2Angle        = scalar,   S16,    109, "deg",    0.50, 0.000
   vvt2Target       = scalar,   U08,    111, "deg",    0.50, 0.000
   vvt2Duty         = scalar,   U08,    112, "%",      0.50, 0.000
   outputsStatus0   = bits,     U08,    113,  [0:0]
   outputsStatus1   = bits,     U08,    113,  [1:1]
   outputsStatus2   = bits,     U08,    113,  [2:2]
   outputsStatus3   = bits,     U08,    113,  [3:3]
   outputsStatus4   = bits,     U08,    113,  [4:4]
   outputsStatus5   = bits,     U08,    113,  [5:5]
   outputsStatus6   = bits,     U08,    113,  [6:6]
   outputsStatus7   = bits,     U08,    113,  [7:7]
   fuelTempRaw      = scalar,   U08,    114, "°C",    1.000, 0.000
   fuelTempCor      = scalar,   U08,    115, "%",     1.000, 0.000
   advance1         = scalar,   S08,    116, "deg",      1.000, 0.000
   advance2         = scalar,   S08,    117, "deg",      1.000, 0.000
   sd_status        = scalar,   U08,    118, "",         1.0,   0.0
   emap             = scalar,   U16,    119, "kpa",    1.000, 0.000
   fanDuty          = scalar,   U08,    121, "%",        0.5, 0.000
   airConStatus     = scalar,   U08,    122, "bits",  1.000, 0.000
    airConRequest   = bits,     U08,    122,  [0:0]
    airConCompressor = bits,    U08,    122,  [1:1]
    airConRPMMLockout = bits,   U08,    122,  [2:2]
    airConTPSLockout = bits,    U08,    122,  [3:3]
    airConTurningOn = bits,     U08,    122,  [4:4]
    airConCLTLockout = bits,    U08,    122,  [5:5]
    airConFanStatus = bits,     U08,    122,  [6:6]
    airConUnusedBits = bits,    U08,    122,  [7:7]
   ;sd_filenum       = scalar,   U16,    123, "", 1, 0
   ;sd_error         = scalar,   U08,    125, "", 1, 0
   ;sd_phase         = scalar,   U08,    126, "", 1, 0
   

#if CELSIUS
   coolant          = { coolantRaw - 40                               } ; Temperature readings are offset by 40 to allow for negatives
   iat              = { iatRaw - 40                                   } ; Temperature readings are offset by 40 to allow for negatives
   fuelTemp         = { fuelTempRaw - 40                              } ; Temperature readings are offset by 40 to allow for negatives
#else
   coolant          = { (coolantRaw - 40) * 1.8 + 32                  } ;Convert C to F (Offset by 40)
   iat              = { (iatRaw - 40) * 1.8 + 32                      } ;Convert C to F (Offset by 40)
   fuelTemp         = { (fuelTempRaw - 40) * 1.8 + 32                 } ;Convert C to F (Offset by 40)
#endif
   time             = { timeNow                                       }
   seconds          = { secl                                          }

   throttle         = { tps }, "%"

   revolutionTime   = { rpm ? ( 60000.0 / rpm) : 0                    }
   strokeMultipler  = { twoStroke == 1 ? 1 : 2                        }
   cycleTime        = { revolutionTime * strokeMultipler              }
   pulseLimit       = { cycleTime / nSquirts                          }
   
   nFuelChannels    = { arrayValue( array.boardFuelOutputs, pinLayout ) }
   nIgnChannels     = { arrayValue( array.boardIgnOutputs, pinLayout ) }
   sequentialFuelAvailable = { nCylinders <= nFuelChannels }
   sequentialIgnitionAvailable = { nCylinders <= nIgnChannels }
   
   dutyCycle        = { rpm ? ( 100.0*pulseWidth/pulseLimit ) : 0     }
   stgDutyCycle     = { rpm && stagingEnabled ? ( 100.0*pulseWidth3/pulseLimit ) : 0      }

   boostCutOut      = { boostCutFuel || boostCutSpark }
   lambda           = { afr / stoich }
   lambdaTarget     = { afrTarget / stoich }
   MAPxRPM          = { rpm * map }
   loopsPerRev      = { rpm ? loopsPerSecond / (rpm / 60) : 0 }
   req_fuel         = { reqFuel }
   bat_correction   = { battVCorMode ? 100 : batCorrection } ; If battery voltage correction mode is Whole PW, use the battery correction, otherwise 100%
   inj_open         = { battVCorMode ? ((injOpen * batCorrection) / 100) : injOpen } ; If battery voltage correction mode is Open Time Only, calculate the corrected open time
   ase_enrich       = { ASECurr } ; If ASE is active then equal the ASE + 100
   map_multiply_amt = { multiplyMAP ? map : 100 } ; If multiply MAP is enabled, use the current MAP value, otherwise 100%
   ;nSquirts         = { nCylinders / divider }

   ;Manifold pressure in weirdo units
   map_bar      = { (map - baro) / 101.33 }
   map_psi      = { (map - baro) * 0.145038 }
   map_inhg     = { (baro - map) * 0.2953007 } ;in-Hg
   map_vacboost = { map < baro ? -map_inhg : map_psi }

   vssMPH       = { vss / 1.60934 }

   ;fuelLoadMax = { arrayValue(algorithmLimits , algorithm) } ;Doesn't work, no idea why.
   fuelLoadMax  = { (algorithm == 0 || algorithm == 2) ? 511 : 100.0 }
   ignLoadMax  = { (ignAlgorithm == 0 || ignAlgorithm == 2) ? 511 : 100.0 }
   fuel2LoadMax  = { (fuel2Algorithm == 0 || fuel2Algorithm == 2) ? 511 : 100.0 }
   ign2LoadMax  = { (spark2Algorithm == 0 || spark2Algorithm == 2) ? 511 : 100.0 }
   ign2ValuesMin  = { (spark2Mode == 1) ? 0 : -40 }
   ign2ValuesMax  = { (spark2Mode == 1) ? 215 : 70 }
   afrLoadMax   = { (afrLoadSource == 0 ) ? 511 : 100 }
   afrLoad     = { (afrLoadSource == 0) ? map : tps }

   fuelLoad2    = { fuel2Algorithm == 0 ? map : fuel2Algorithm == 1 ? tps : fuel2Algorithm == 2 ? 0 : 0 }
   ignLoad2     = { spark2Algorithm == 0 ? map : spark2Algorithm == 1 ? tps : spark2Algorithm == 2 ? 0 : ignLoad }
   vvtLoad      = { (vvtLoadSource == 0) ? map : tps }
   boostLoad      = { (boostLoadSource == 0) ? map : tps }
   boostTableLimit = { boostType == 0 ? 100 : 511 } ;The maximum value allowed in the boost table. 100 is used for duty cycle, 511 for kpa
   boostLoadMax = { (boostLoadSource == 0) ? 511 : 100.0 }
   vvtLoadMax   = { (vvtLoadSource == 0) ? 511 : 100.0 }
   wmiLoadMax   = { (wmiMode == 2) ? 100.0 : 255 }

   ;Select data resolution and scale based on algorithm used
   vvtLoadRes   = { (vvtLoadSource == 0) ? 2.000 : 0.500 }
   boostLoadRes   = { (boostLoadSource == 0) ? 2.000 : 0.500 }

   afrLoadRes  = { (afrLoadSource == 0) ? 2.000 : 0.500 }

   fuelLoadRes  = { ((algorithm == 0) || (algorithm == 2)) ? 2.000 : 0.500 }
   ignLoadRes  = { ((ignAlgorithm == 0) || (ignAlgorithm == 2)) ? 2.000 : 0.500 }

   fuelLoadFeedBack  = { ((algorithm == 0) || (algorithm == 2)) ? 1.000 : 0.250 }
   ignLoadFeedBack  = { ((ignAlgorithm == 0) || (ignAlgorithm == 2)) ? 1.000 : 0.250 }

   fuel2LoadRes  = { ((fuel2Algorithm  == 0) || (fuel2Algorithm  == 2)) ? 2.000 : 0.500 }
   ign2LoadRes  = { ((spark2Algorithm == 0) || (spark2Algorithm == 2)) ? 2.000 : 0.500 }

   afrDecimalRes= { (afrLoadSource == 0) ? 0 : 1 }
   vvtDecimalRes= { (vvtLoadSource == 0) ? 0 : 1 }
   boostDecimalRes= { (boostLoadSource == 0) ? 0 : 1 }
   fuelDecimalRes= { ((algorithm == 0) || (algorithm == 2)) ? 0 : 1 }
   ignDecimalRes= { ((ignAlgorithm == 0) || (ignAlgorithm == 2)) ? 0 : 1 }
   fuel2DecimalRes= { ((fuel2Algorithm  == 0) || (fuel2Algorithm  == 2)) ? 0 : 1 }
   ign2DecimalRes= { ((spark2Algorithm == 0) || (spark2Algorithm == 2)) ? 0 : 1 }

   boostTableLimit = { boostType == 0 ? 100.0 : 511 } ;The maximum value allowed in the boost table. 100 is used for duty cycle, 511 for kpa

   CLIdleDelta      = { CLIdleTarget - rpm }
   syncStatus       = { halfSync + (sync << 1) }
;-------------------------------------------------------------------------------

[Datalog]
   ; Full datalog.
   ;
   ; Default user-defined log emulates the full datalog.
   ;
   ; The entries are saved in the datalog file in the order in
   ; which they appear in the list below.
   ;
   ;   Channel - Case sensitive name of output channel to be logged.
   ;   Label   - String written to header line of log.  Be careful
   ;             about changing these, as programs like MSLVV and
   ;             MSTweak key off specific column names.
   ;   Type    - Data type of output, converted before writing.
   ;   Format  - C-style output format of data.
   ;
   ;       Channel          Label               Type    Format
   ;       --------------   ----------          -----   ------
   entry = time,            "Time",             float,  "%.3f"
   entry = secl,            "SecL",             int,    "%d"
   entry = rpm,             "RPM",              int,    "%d"
   entry = map,             "MAP",              int,    "%d"
   entry = MAPxRPM,         "MAPxRPM",          int,    "%d"
   entry = tps,             "TPS",              float,  "%.1f"
   entry = afr,             "AFR",              float,  "%.3f"
   entry = lambda,          "Lambda",           float,  "%.3f"
   entry = iat,             "IAT",              int,    "%d"
   entry = coolant,         "CLT",              int,    "%d"
   entry = engine,          "Engine",           int,    "%d"
   entry = DFCOOn,          "DFCO",             int,    "%d"
   entry = egoCorrection,   "Gego",             int,    "%d"
   entry = airCorrection,   "Gair",             int,    "%d"
   entry = bat_correction,  "Gbattery",         int,    "%d"
   entry = warmupEnrich,    "Gwarm",            int,    "%d"
   entry = baroCorrection,  "Gbaro",            int,    "%d"
   entry = gammaEnrich,     "Gammae",           int,    "%d"
   entry = accelEnrich,     "Accel Enrich",     int,    "%d"
   entry = veCurr,          "VE (Current)",     int,    "%d"
   entry = VE1,             "VE1",              int,    "%d"
   entry = VE2,             "VE2",              int,    "%d"
   entry = pulseWidth,      "PW",               float,  "%.3f"
   entry = afrTarget,       "AFR Target",       float,  "%.3f"
   entry = lambdaTarget,    "Lambda Target",    float,  "%.3f"
   entry = pulseWidth2,     "PW2",              float,  "%.3f"
   entry = dutyCycle,       "DutyCycle1",       float,  "%.1f"
   entry = TPSdot,          "TPS DOT",          int,    "%d"        { aeMode == 0 }
   entry = advance,         "Advance (Current)",int,    "%d"
   entry = dwell,           "Dwell",            float,  "%.1f"
   entry = batteryVoltage,  "Battery V",        float,  "%.1f"
   entry = rpmDOT,          "rpm/s",            int,    "%d"
   entry = flex,            "Eth %",            int,    "%d",       { flexEnabled }
   entry = flexFuelCor,     "GflexFuel",        int,    "%d",       { flexEnabled }
   entry = fuelTemp,        "Fuel Temp",        int,    "%d",       { flexEnabled }
   entry = fuelTempCor,     "GfuelTemp",        int,    "%d",       { flexEnabled }
   entry = errorNum,        "Error #",          int,    "%d",       { errorNum }
   entry = currentError,    "Error ID",         int,    "%d",       { errorNum }
   entry = map_psi,         "Boost PSI",        float,  "%.1f"
   entry = boostTarget,     "Boost Target",     int,    "%d",       { boostEnabled }
   entry = boostDuty,       "Boost Duty",       int,    "%d",       { boostEnabled }
   entry = boostCutOut ,    "Boost cut",        int,    "%d"
   entry = launchHard ,     "Hard Launch",      int,    "%d"
   entry = hardLimitOn ,    "Hard Limiter",     int,    "%d"
   entry = idleControlOn,   "Idle Control",     int,    "%d"
   entry = idleLoad,        "IAC value",        int,    "%d"
   entry = CLIdleTarget,    "Idle Target RPM",  int,    "%%d",     { iacAlgorithm == 3 || iacAlgorithm == 5 || iacAlgorithm == 6 || iacAlgorithm == 7 || idleAdvEnabled >= 1 } ;Only show for closed loop idle modes and if idle advance is enabled
   entry = CLIdleDelta,     "Idle RPM Delta",   int,    "%d",      { iacAlgorithm == 3 || iacAlgorithm == 5 || iacAlgorithm == 6 || iacAlgorithm == 7 || idleAdvEnabled >= 1 } ;Only show for closed loop idle modes and if idle advance is enabled
   entry = baro,            "Baro Pressure",    int,    "%d"
   entry = nitrousOn,       "Nitrous",          int,    "%d",      { n2o_enable > 0 }
   entry = fanStatus,       "Fan",              int,    "%d"
   entry = syncLossCounter, "Sync Loss #",      int,    "%d"
   entry = vvt1Angle,       "VVT1 Angle",       int,    "%.1f",        { vvtEnabled > 0 }
   entry = vvt1Target,      "VVT1 Target Angle",int,    "%.1f",        { vvtEnabled > 0 && vvtMode == 2 } ;;Only show when using close loop vvt
   entry = vvt1Duty,        "VVT1 Duty",        int,    "%.1f",        { vvtEnabled > 0 }
   entry = vss,             "Wheel Speed (kph)",int,    "%d",          { vssMode > 1 }   
   entry = vssMPH,          "Wheel Speed (mph)",int,    "%d",          { vssMode > 1 }   
   entry = gear,            "Gear",             int,    "%d",          { vssMode > 1 }  
   entry = fuelPressure,    "Fuel Pressure",    int,    "%d",          { fuelPressureEnable > 0 }   
   entry = oilPressure,     "Oil Pressure",     int,    "%d",          { oilPressureEnable > 0 }  
   entry = vvt2Angle,       "VVT2 Angle",       int,    "%.1f",        { vvt2Enabled > 0 }
   entry = vvt2Target,      "VVT2 Target Angle",int,    "%.1f",        { vvt2Enabled > 0 && vvtMode == 2 } ;;Only show when using close loop vvt
   entry = vvt2Duty,        "VVT2 Duty",        int,    "%.1f",        { vvt2Enabled > 0 && vvtMode == 2 }
   entry = fanDuty,         "FAN Duty",         int,    "%%.1f",       { fanEnable == 2 }
   entry = loopsPerSecond,  "Loops/s",          int,    "%d"
   entry = loopsPerRev,     "Loops/rev",        int,    "%.2f"
   entry = wmiPW,           "WMI Duty Cycle",   int,    "%d",          { wmiEnabled == 1 }
   entry = MAPdot,          "MAP DOT",          int,    "%d"           { aeMode == 1 }

   entry = auxin_gauge0,  { stringValue(AUXin00Alias) },  int,     "%d", {(caninput_sel0b != 0)}
   entry = auxin_gauge1,  { stringValue(AUXin01Alias) },  int,     "%d", { (caninput_sel1b != 0)}
   entry = auxin_gauge2,  { stringValue(AUXin02Alias) },  int,     "%d", { (caninput_sel2b != 0)}
   entry = auxin_gauge3,  { stringValue(AUXin03Alias) },  int,     "%d", { (caninput_sel3b != 0)}
   entry = auxin_gauge4,  { stringValue(AUXin04Alias) },  int,     "%d", { (caninput_sel4b != 0)}
   entry = auxin_gauge5,  { stringValue(AUXin05Alias) },  int,     "%d", { (caninput_sel5b != 0)}
   entry = auxin_gauge6,  { stringValue(AUXin06Alias) },  int,     "%d", { (caninput_sel6b != 0)}
   entry = auxin_gauge7,  { stringValue(AUXin07Alias) },  int,     "%d", { (caninput_sel7b != 0)}
   entry = auxin_gauge8,  { stringValue(AUXin08Alias) },  int,     "%d", { (caninput_sel8b != 0)}
   entry = auxin_gauge9,  { stringValue(AUXin09Alias) },  int,     "%d", { (caninput_sel9b != 0)}
   entry = auxin_gauge10, { stringValue(AUXin10Alias) },  int,     "%d", { (caninput_sel10b != 0)}
   entry = auxin_gauge11, { stringValue(AUXin11Alias) },  int,     "%d", { (caninput_sel11b != 0)}
   entry = auxin_gauge12, { stringValue(AUXin12Alias) },  int,     "%d", { (caninput_sel12b != 0)}
   entry = auxin_gauge13, { stringValue(AUXin13Alias) },  int,     "%d", { (caninput_sel13b != 0)}
   entry = auxin_gauge14, { stringValue(AUXin14Alias) },  int,     "%d", { (caninput_sel14b != 0)}
   entry = auxin_gauge15, { stringValue(AUXin15Alias) },  int,     "%d", { (caninput_sel15b != 0)}
   entry = outputsStatus0, { stringValue(prgm_out00Alias)},    int,     "%d", { (outputPin[0] != 0)}
   entry = outputsStatus1, { stringValue(prgm_out01Alias)},    int,     "%d", { (outputPin[1] != 0)}
   entry = outputsStatus2, { stringValue(prgm_out02Alias)},    int,     "%d", { (outputPin[2] != 0)}
   entry = outputsStatus3, { stringValue(prgm_out03Alias)},    int,     "%d", { (outputPin[3] != 0)}
   entry = outputsStatus4, { stringValue(prgm_out04Alias)},    int,     "%d", { (outputPin[4] != 0)}
   entry = outputsStatus5, { stringValue(prgm_out05Alias)},    int,     "%d", { (outputPin[5] != 0)}
   entry = outputsStatus6, { stringValue(prgm_out06Alias)},    int,     "%d", { (outputPin[6] != 0)}
   entry = outputsStatus7, { stringValue(prgm_out07Alias)},    int,     "%d", { (outputPin[7] != 0)}

   entry = advance1,         "Advance 1",      int,     "%d"
   entry = advance2,         "Advance 2",      int,     "%d"
   entry = emap,             "EMAP",           int,     "%d", { useEMAP }
   entry = fuelLoad,         "FuelLoad",       float,   "%.1f"
   entry = ignLoad,          "IgnitionLoad",    float,   "%.1f"
   entry = syncStatus,       "Sync status",    int,     "%d"

[LoggerDefinition]
    ; valid logger types: composite, tooth, trigger, csv

    ;loggerDef = uniqueName, Display Name, type
    loggerDef = tooth, "Tooth Logger", tooth
       ;dataReadCommand = "r\\x00\\xf4\\x00\\x00\\x04\\x00" ; standard TS command format
       startCommand = "H"
       stopCommand = "h"
       ;dataReadCommand = "T" ; Basic TS command format
       dataReadCommand = "T\$tsCanId\x01\xFC\x00\x01\xFC" ; Basic TS command format. Note that this is shared with the composite logger. Firmware detects which log is currently running
       dataReadTimeout = 5000 ; time in ms
       continuousRead = true
       dataReadyCondition = { toothLog1Ready == 1 }
       dataLength =  508; in bytes, including headers, footers and data (not used). 4 bytes * 127 entries (TOOTH_LOG_SIZE)
       ;dataLength = 128 ; in bytes, including headers, footers and data (not used)

       ;recordDef = headerLen. footerLen, recordLen
       recordDef =   0,   0,   4; in bytes, the recordLen is for each record, currently limited to 4 bytes

       ;recordField = Name,          HeaderName,      startBit,   bitCount,   scale,  units, updateCondition
       recordField = toothTime,         "ToothTime",     0,          32,       1.0,    "uS"

    loggerDef = compositeLogger, "Composite Logger", composite
        startCommand = "J"
        stopCommand = "j"
        ;dataReadCommand = "T" ; Basic TS command format. Note that this is shared with the composite logger. Firmware detects which log is currently running
        dataReadCommand = "T\$tsCanId\x00\x00\x00\x02\x7B" ; Basic TS command format. Note that this is shared with the composite logger. Firmware detects which log is currently running
        dataReadTimeout = 50000 ; time in ms
        dataReadyCondition = { toothLog1Ready == 1 }
        continuousRead = true
        dataLength = 127 ; Number of records to show on a single screen. Should match TOOTH_LOG_SIZE in the code

        ;recordDef = headerLen. footerLen, recordLen
        recordDef =   0,   0,   5; in bytes, the recordLen is for each record, currently limited to 4 bytes

        ;recordField = Name,          HeaderName,      startBit,   bitCount,   scale,  units, updateCondition
        recordField = priLevel,          "PriLevel",     0,          1,          1.0,    "Flag"
        recordField = secLevel,          "SecLevel",     1,          1,          1.0,    "Flag"
        recordField = trigger,           "Trigger",      2,          1,          1.0,    "Flag"
        recordField = sync,              "Sync",         3,          1,          1.0,    "Flag"
        recordField = refTime,           "RefTime",      8,          32,         0.001,  "ms"

        ; hidden calcField serves as intermediate variable
        calcField = maxTime,               "MaxTime",   "ms",  { maxValue(refTime) }, hidden

        calcField = toothTime,           "ToothTime",    "ms",       { refTime - pastValue(refTime, 1) }
        ;recordField = time,                "Time",       24,         16,         1.0,    "ms"
        calcField = time,                "Time",   "ms",  { refTime }

[ReferenceTables]
#if NEW_COMMS
    tableWriteCommand     = "t\$tsCanId%2i%2o%2c%v"; "t%2i%2o%2c%v";      "t\x01\xFC\x00\x01\xFC"    "t\%2i%2o%2c%v"
  #if mcu_stm32
    tableBlockingFactor   = 64
  #else
    tableBlockingFactor   = 256
  #endif
#endif
    referenceTable = std_ms2gentherm, "Calibrate Thermistor Tables."
      topicHelp = "https://wiki.speeduino.com/en/configuration/Sensor_Calibration"
      tableIdentifier = 000, "Coolant Temperature Sensor", 001, "Air Temperature Sensor", 003, "Custom#1 Temperature Sensor"
      ; tableLimits (optional) = intentifier, min, max, defaultVal 
      ; will set the default value if value is outside the min and max limits.
      tableLimits = 000, -40, 350, 180 ;Coolant
      tableLimits = 001, -40, 350, 70  ;IAT
      ;Table 002 is AFR
      tableLimits = 003, -40, 400, 70 ; Not currently used
      
      adcCount            = 32  ; length of the table
      bytesPerAdc         = 2     ; using shorts
      scale               = 10    ; scale by 10 before sending to controller
      ;tableGenerator = Generator type, Label 
      tableGenerator  = thermGenerator, "Thermistor Measurements"
      tableGenerator  = fileBrowseGenerator, "Browse for Inc File"
      ; thermOption       = name,             resistor bias,  tempPoint1(C),  resPoint1,  tempPoint2, resPoint2, tempPoint3, resPoint3
      thermOption         = "GM",             2490,           -40,            100700,     30,         2238,       99,         177
      thermOption         = "Chrysler 85 up", 2490,           5.5,            24500,      30.5,       8100,       88.3,       850
      thermOption         = "Ford",           2490,           0,              94000,      50,         11000,      98,         2370
      thermOption         = "Saab (Bosch)",   2490,           0,              5800,       80,         320,        100,        180
      thermOption         = "Mazda",          50000,          -40,            2022088,    21,         68273,      99,         3715
      thermOption         = "Mitsu",          2490,           -40,            100490,     30,         1875,       99,         125
      thermOption         = "Toyota",         2490,           -40,            101890,     30,         2268,       99,         156
      thermOption         = "RX-7_CLT(S4 & S5)", 2490,        -20,            16200,      20,         2500,       80,         300
      thermOption         = "RX-7_MAT",       42200,          20,             41500,      50,         11850,      85,         3500
      thermOption         = "VW L-Jet Cylinder Head Temp Sensor II", 1100, -13.888, 11600,53.888,     703,        95.555,     207
      thermOption         = "RX-7_AFM(S5 in AFM)", 2490,      -20,            16200,      20,         2500,       80,         300
      thermOption         = "BMW E30 325i",   2490,           -10,            9300,       20,         2500,       80,         335
      solution        = "3 Point Therm Generator",          thermGenerator
      solution        = "Custom inc File",    fileBrowseGenerator

    referenceTable = std_ms2geno2, "Calibrate AFR Table..."
      topicHelp           = "https://wiki.speeduino.com/en/configuration/Sensor_Calibration"
      tableIdentifier     = 002, "AFR Table"
      adcCount            = 1024   ; length of the table
      bytesPerAdc         = 1   ; using bytes
      scale               = 10 ; scale by 10 before sending to controller
      ;tableGenerator  = Generator Type,     Label, xUnits, yUnits,  xLow, xHi,  yLow, yHi
      tableGenerator  = linearGenerator, "Custom Linear WB", "Volts","AFR",    1,   4,   9.7,  18.7
      tableGenerator  = fileBrowseGenerator, "Browse for Inc File"

      solutionsLabel = "EGO Sensor"
      solution  = " ",                                { } ; blank row in case no match found. Must reman at top.
      solution  = "Narrowband",                       { table(adcValue*5/1023 , "nb.inc") } ;     
      solution  = "14Point7",                         { 10.0001 + ( adcValue * 0.0097752 )} ; 10.0001 causes 1 adc to round different for unique match.
      solution  = "AEM Linear AEM-30-42xx",           { 9.72 + (adcValue * 0.0096665) } ; 9.72:1 - 19.60:1
      solution  = "AEM Linear (30-2310 & 30-4900)",   { 7.3125 + (adcValue * 0.0116080) } ; 7.31:1 - 19.18:1
      solution  = "Autometer 0V=10:1, 4V=16:1",       { 10 + (adcValue * 0.0073313783) }
      solution  = "Ballenger AFR500 0V=9:1, 5V=16:1", { 9 + (adcValue * 0.00684262) }
      solution  = "Ballenger AFR500 0V=6:1, 5V=20:1", { 6 + (adcValue * 0.01368524) }
      solution  = "Daytona TwinTec",                  { 10.01 + (adcValue    * 0.0097752) }
      solution  = "DIY-EFI TinyWB",                   { 10.0001 + ( adcValue * 0.0097752 )} ; Same as 14point7 units
      solution  = "DynoJet Wideband Commander",       { adcValue    * 0.00784325 + 10 }
      solution  = "F.A.S.T. Wideband",                { adcValue    * 0.01357317 + 9.6 } ; 838.8608
      solution  = "FJO WB",                           { table(adcValue*5/1023 , "fjoWB.inc" ) }
      solution  = "Fueltech WB-02 Nano Anhydr. Eth.", { 5.11043 + (adcValue * 0.997826) }
      solution  = "Fueltech WB-02 Nano Hydr. Ethan.", { 4.74685 + (adcValue * 0.927739) }
      solution  = "Fueltech WB-02 Nano Gasoline",     { 8.37391 + (adcValue * 0.00796111) }
      solution  = "Fueltech WB-02 Nano Methanol",     { 3.65652 + (adcValue * 0.00350289) }
      solution  = "Innovate LC-1 / LC-2 Default",     { 7.35 + (adcValue    * 0.01470186 )}
      solution  = "Innovate / PLX 0.0-5.0 10:1-20:1", { 10 + (adcValue    * 0.0097752)}
      solution  = "Innovate 1.0-2.0",                 { adcValue * 0.049025}
      solution  = "LambdaBoy",                        { table(adcValue*5/1023 , "lambdaBoy.inc" ) }
      solution  = "NGK Powerdex",                     { 9 + ( adcValue * 0.0068359375 ) }
      solution  = "ODG Wideband - Faixa 1",           { 8.3470 + (adcValue * 0.00795792) }
      solution  = "ODG Wideband - Faixa 2",           { 9.1447 + (adcValue * 0.01013714) }
      solution  = "TechEdge DIY Non-Linear",          { table(adcValue*5/1023 , "TechEdge_DIYwbo2.inc") }
      solution  = "TechEdge Linear",                  { adcValue    * 0.0097752 + 9 }
      solution  = "Zeitronix - Non Linear",           { table(adcValue*5/1023 , "zeitronix.inc") }
      solution  = "Zeitronix - Linear Default",       { 9.6 + (adcValue    * 0.0097752) }

      solution  = "Custom Linear WB",                 linearGenerator
      solution  = "Custom inc File",                  fileBrowseGenerator

[Tools]
  ;addTool = toolName, PanelName
  addTool = veTableGenerator, "VE Table Generator", veTable1Tbl
  addTool = afrTableGenerator, "AFR Table Generator", afrTable1Tbl


[VeAnalyze]
           ;    tableName,  lambdaTargetTableName, lambdaChannel, egoCorrectionChannel, activeCondition
#if LAMBDA
     veAnalyzeMap = veTable1Tbl, afrTable1Tbl, lambda, egoCorrection
#else
     veAnalyzeMap = veTable1Tbl, afrTable1Tbl, afr, egoCorrection
#endif
     lambdaTargetTables = afrTable1Tbl, afrTSCustom
         filter = std_xAxisMin ; Auto build with appropriate axis channels
         ;filter = minRPMFilter, "Minimum RPM", rpm,           <       , 500,      , true
         filter = std_xAxisMax ; Auto build with appropriate axis channels
         filter = std_yAxisMin ; Auto build with appropriate axis channels
         filter = std_yAxisMax ; Auto build with appropriate axis channels
         filter = std_DeadLambda ; Auto build

#if CELSIUS
         filter = minCltFilter, "Minimum CLT", coolant,       <       , 71,       , true
#else
         filter = minCltFilter, "Minimum CLT", coolant,       <       , 160,      , true
#endif
         filter = accelFilter, "Accel Flag" , engine,         &       , 16,       , false
         filter = aseFilter,   "ASE Flag"   , engine,         &       , 4,        , false
         filter = overrunFilter, "Overrun"    , pulseWidth,  =       , 0,        , false
         filter = std_Custom ; Standard Custom Expression Filter.


[WueAnalyze]
; wueCurveName, afrTempCompensationCurve, lambdaTargetTableName, lambdaChannel, coolantTempChannel, wueChannel, egoCorrectionChannel, activeCondition
#if LAMBDA
     wueAnalyzeMap = warmup_analyzer_curve, warmup_afr_curve, afrTable1Tbl, lambda, coolant, warmupEnrich, egoCorrection
#else
     wueAnalyzeMap = warmup_analyzer_curve, warmup_afr_curve, afrTable1Tbl, afr, coolant, warmupEnrich, egoCorrection
#endif
     lambdaTargetTables = afrTable1Tbl, afrTSCustom
     filter = std_DeadLambda ; Auto build
     filter = accelFilter,   "Accel Flag",           engine,         &,    16,        false
     filter = aseFilter,     "ASE Flag",             engine,         &,    4,         false
     filter = overrunFilter, "Overrun",              pulseWidth,     =,    0,         false
     filter = maxTPS,        "Max TPS",              throttle,       >,    15,        true
     filter = minRPM,        "Min RPM",              rpm,            <,    300,       true
     filter = std_Custom ; Standard Custom Expression Filter.<|MERGE_RESOLUTION|>--- conflicted
+++ resolved
@@ -1387,11 +1387,7 @@
       airConReqPin              = bits,    U08,   2,  [0:5], "Unused", "INVALID", "INVALID", "3", "4", "5", "6", "7", "8", "9", "10", "11", "12", "13", "14", "15", "16", "17", "18", "19", "20", "21", "22", "23", "24", "25", "26", "27", "28", "29", "30", "31", "32", "33", "34", "35", "36", "37", "38", "39", "40", "41", "42", "43", "44", "45", "46", "47", "48", "49", "50", "51", "52", "53", "INVALID", "A8", "A9", "A10", "A11", "A12", "A13", "A14", "A15", "INVALID"
       airConUnused3             = bits,    U08,   2,  [6:7], "0", "1", "2", "3"
       airConTPSCut              = scalar,  U08,   3,  "%",   0.5,    0.0,    0.0,   100.0,  1
-<<<<<<< HEAD
-      airConMinRPM              = scalar,  U08,   4,  "RPM", 100,       0.0,   0.0,    25500,    0
-=======
       airConMinRPM              = scalar,  U08,   4,  "RPM", 16,       0.0,   0.0,    4080,    0
->>>>>>> 0451a678
       airConMaxRPM              = scalar,  U08,   5,  "RPM", 100,       0.0,   0.0,    25500,    0
 #if CELSIUS
       airConClTempCut           = scalar,  U08,   6,  "C",   1.0,       -40,   -40,      215,    0
@@ -1639,11 +1635,7 @@
     defaultValue = airConFanPol, 0
     defaultValue = airConFanEnabled, 0
     defaultValue = airConTPSCut, 65
-<<<<<<< HEAD
-    defaultValue = airConMinRPM, 600
-=======
     defaultValue = airConMinRPM, 608
->>>>>>> 0451a678
     defaultValue = airConMaxRPM, 4700
     defaultValue = airConClTempCut, 120
     defaultValue = airConIdleSteps, 0
@@ -1991,13 +1983,8 @@
   airConFanPol      = "Normal should be used in most cases - where a logic HIGH output turns on the output power transistor, which is the ON state. Inverted makes logic LOW the ON state, in the rare case that turning off the transistor turns the fan on, or you are using some sort of depletion mode FET".
   airConFanEnabled  = "Enable/disable stand-alone A/C fan. This would be a separate fan that only comes on when the A/C compressor is engaged, and should not be needed if the main cooling fan comes on with the A/C."
   airConTPSCut      = "The TPS position at which the air compressor will be locked out and turn off. When TPS falls below this level (minus a 5% hysteresis), the A/C compressor will kick back in after the delay period (TPS Cut Time), provided the A/C request signal is still present."
-<<<<<<< HEAD
-  airConMinRPM      = "The minimum RPM at which we will allow the A/C compressor to run."
-  airConMaxRPM      = "The maximum RPM at which we will allow the A/C compressor to run."
-=======
   airConMinRPM      = "The minimum RPM at which we will allow the A/C compressor to run (this setting is in 16 RPM steps)."
   airConMaxRPM      = "The maximum RPM at which we will allow the A/C compressor to run (this setting is in 100 RPM steps)."
->>>>>>> 0451a678
   airConClTempCut   = "The coolant temperature above which we will NOT allow the A/C compressor to run."
   airConIdleSteps   = "Increase the idle PWM (%) or stepper motor (steps) up by this amount when the A/C request is active. Note that some cars have a separate idle-up valve that switches on automatically in tandem with the A/C compressor. In this case, this setting might be set to zero."
   airConTPSCutTime  = "The TPS lockout time, for which the A/C compressor will not run after a high TPS condition has gone away. This prevents the compressor cutting in on gear changes if the car is being driven hard."

--- conflicted
+++ resolved
@@ -448,24 +448,11 @@
       rtc_trim        = scalar,  S08,    123,               "ppm",      1, 0, -127, +127, 0
       idleAdvVss      = scalar, U08,      124,        "km/h",       1,       0.0,   0.0,     255,      0 
       mapSwitchPoint  = scalar, U08,      125,        "RPM",      100,       0.0,   0.0,     16320,    0
-<<<<<<< HEAD
       idleUpRPMAdder   = scalar, U08,      126,        "Added Target RPM",  10.0,       0.0,   0.0,     250.0,    0
       idleUpAdder2      = bits,  U08,      127, [0:1],  "0%","2%","4%","6%"
       idleUpAdder3  = bits,  U08,      127, [2:3], "0%","2%","4%","6%"
       idleUpRPMAdder2  = bits,  U08,      127, [4:5], "0", "20", "40", "60"
       idleUpRPMAdder3 = bits, U08,     127, [6:7], "0", "20", "40", "60"
-=======
-
-      canBMWCluster             = bits,   U08,  126, [0:0], "Off", "On"
-      canVAGCluster             = bits,   U08,  126, [1:1], "Off", "On"
-      ;These are reserved for future use, in case of more CAN broadcasting features are added
-      enable1Cluster            = bits,   U08,  126, [2:2], "Off", "On"
-      enable2Cluster            = bits,   U08,  126, [3:3], "Off", "On"
-      unusedClusterBits         = bits,   U08,  126, [4:7], "INVALID","INVALID","INVALID","INVALID","INVALID","INVALID","INVALID","INVALID","INVALID","INVALID","INVALID","INVALID","INVALID","INVALID","INVALID","INVALID"
-
-      unused2-95                = scalar, U08,  127,        "RPM",      100,       0.0,   0.0,     16320,    0
-
->>>>>>> d2b96124
 
 ;Page 2 is the fuel map and axis bins only
 page = 2

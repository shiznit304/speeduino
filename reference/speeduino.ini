;-------------------------------------------------------------------------------
#unset CAN_COMMANDS
#unset enablehardware_test
#set NEW_COMMS

[MegaTune]
   MTversion      = 2.25

   queryCommand   = "Q"
   signature      = "speeduino 202204-dev"
   versionInfo    = "S" ;This info is what is displayed to user

[TunerStudio]
   iniSpecVersion = 3.64

;-------------------------------------------------------------------------------

[SettingGroups]
   ; the referenceName will over-ride previous, so if you are creating a
   ; settingGroup with a reference name of lambdaSensor, it will replace the
   ; setting group defined in the settingGroups.xml of the TunerStudio config
   ; folder. If is is an undefined referenceName, it will be added.
   ; keyword    =  referenceName,  DisplayName

    ;settingGroup = boostUnits, "Boost table units"
    ;settingOption = DEFAULT, "kPa"
    ;settingOption = BOOSTPSI, "PSI"
    settingGroup = enablehardware_test, "Enable Hardware Test Page"

    settingGroup = resetcontrol_group, "Reset Control Features"
    settingOption = resetcontrol_standard, "Basic Options Only"
    settingOption = resetcontrol_adv, "Advanced Features (16u2 Firmware Update Required)"

    settingGroup  = mcu, "Controller in use"
    settingOption = DEFAULT, "Arduino Mega 2560"
    settingOption = mcu_teensy, "Teensy"
    settingOption = mcu_stm32, "STM32"

    settingGroup = NEW_COMMS, "Use new comms protocol"

[PcVariables]
   ; valid types: boolean, double, int, list
   ;
   ; no offset as they are local variables.
   ; entry format the same as Constants, except there is no offset.
   ; arrays are not yet supported.
   ; name = class,  type,    shape,  units,       scale, translate,    lo,      hi, digits
   ; name = type, min, max;
   ;
   ; type List: value will be index.
    tsCanId          = bits,     U08,   [0:3], "CAN ID 0", "CAN ID 1", "CAN ID 2", "CAN ID 3", "CAN ID 4", "CAN ID 5", "CAN ID 6", "CAN ID 7", "CAN ID 8", "CAN ID 9", "CAN ID 10","CAN ID 11","CAN ID 12","CAN ID 13","CAN ID 14","INVALID"
    rpmhigh = scalar,   U16,    "rpm", 1, 0, 0, 30000, 0
    rpmwarn = scalar,   U16,    "rpm", 1, 0, 0, 30000, 0
    rpmdang = scalar,   U16,    "rpm", 1, 0, 0, 30000, 0
    maphigh = scalar,   U16,    "kPa", 1, 0, 0, 30000, 0
    mapwarn = scalar,   U16,    "kPa", 1, 0, 0, 30000, 0
    mapdang = scalar,   U16,    "kPa", 1, 0, 0, 30000, 0

#if LAMBDA
    wueAFR = array, S16,  [10], "Lambda", { 0.1 / stoich }, 0.000, -0.300, 0.300, 3
#else
    wueAFR = array, S16,  [10], "AFR", 0.1,   0.0, -4.0, 4.0, 1
#endif
    wueRecommended = array, U08,  [10], "%", 1.0,  0.0, 100, 255.0, 0

    idleUnits = bits,   U08,    [0:2], "None", "On/Off", "Duty Cycle", "Duty Cycle", "Steps", "Steps"

    boardFuelOutputs  = array,   U08,   [128],   " ", 1.0, 0, 0, 255, 0, noMsqSave
    boardIgnOutputs   = array,   U08,   [128],   " ", 1.0, 0, 0, 255, 0, noMsqSave
    boardHasRTC       = array,   U08,   [128],   " ", 1.0, 0, 0, 255, 0, noMsqSave

    ;These are used for padding out bits variables
    #define invalid_x8      = "INVALID", "INVALID", "INVALID", "INVALID", "INVALID", "INVALID", "INVALID", "INVALID"
    #define invalid_x16     = $invalid_x8,  $invalid_x8
    #define invalid_x24     = $invalid_x16, $invalid_x8
    #define invalid_x32     = $invalid_x16, $invalid_x16
    #define invalid_x64     = $invalid_x32, $invalid_x32
    #define invalid_x128    = $invalid_x64, $invalid_x64

    #define loadSourceNames = "MAP", "TPS", "IMAP/EMAP", "INVALID",   "INVALID", "INVALID", "INVALID", "INVALID"
    #define loadSourceUnits = "kPa",           "% TPS",   "%",         "INVALID", "INVALID", "INVALID", "INVALID", "INVALID"
    algorithmNames = bits,    U08,   [0:2], $loadSourceNames
    ;algorithmUnits = bits,    U08,   [0:2], $loadSourceUnits
    algorithmUnits = bits,    U08,   [0:2], "kPa",           "% TPS",   "%",         "% TPS", "INVALID", "INVALID", "INVALID", "INVALID"
    algorithmLimits= array,   U16,   [8],   "", 1.0, 0, 0, 511, 0, noMsqSave
    fuel2SwitchUnits = bits,    U08,   [0:2], "rpm", "kPa",          "% TPS",   "%",         "% TPS", "INVALID", "INVALID", "INVALID"
    #define all_IO_Pins     = "Board Default", "INVALID", "INVALID", "3", "4", "5", "6", "7", "8", "9", "10", "11", "12", "13", "14", "15", "16", "17", "18", "19", "20", "21", "22", "23", "24", "25", "26", "27", "28", "29", "30", "31", "32", "33", "34", "35", "36", "37", "38", "39", "40", "41", "42", "43", "44", "45", "46", "47", "48", "49", "50", "51", "52", "53", "INVALID", "A8", "A9", "A10", "A11", "A12", "A13", "A14", "A15", "INVALID"
    #define IO_Pins_no_def  = "INVALID", "INVALID", "INVALID", "3", "4", "5", "6", "7", "8", "9", "10", "11", "12", "13", "14", "15", "16", "17", "18", "19", "20", "21", "22", "23", "24", "25", "26", "27", "28", "29", "30", "31", "32", "33", "34", "35", "36", "37", "38", "39", "40", "41", "42", "43", "44", "45", "46", "47", "48", "49", "50", "51", "52", "53", "INVALID", "A8", "A9", "A10", "A11", "A12", "A13", "A14", "A15", "INVALID"
    #define bitwise_def     = "Disabled",  "AND",  "OR",  "XOR"
    #define comparator_def  = "== (equal)",  "!= (different)",  "> (greater)",  ">= (greater/equal)",  "< (smaller)",  "<= (smaller/equal)",  "& (and)",  "^ (xor)"
    #define comp_IO_Pins_0  = "Disabled", "INVALID", "INVALID", "3", "4", "5", "6", "7", "8", "9", "10", "11", "12", "13", "14", "15", "16", "17", "18", "19", "20", "21", "22", "23", "24", "25", "26", "27", "28", "29", "30", "31", "32", "33", "34", "35", "36", "37", "38", "39", "40", "41", "42", "43", "44", "45", "46", "47", "48", "49", "50", "51", "52", "53", "INVALID", "A8", "A9", "A10", "A11", "A12", "A13", "A14", "A15", "INVALID"
    #define comp_IO_Pins_1  = "INVALID", "INVALID", "INVALID", "INVALID", "INVALID", "INVALID", "INVALID", "INVALID", "INVALID", "INVALID", "INVALID", "INVALID", "INVALID", "INVALID", "INVALID", "INVALID", "INVALID", "INVALID", "INVALID", "INVALID", "INVALID", "INVALID", "INVALID", "INVALID", "INVALID", "INVALID", "INVALID", "INVALID", "INVALID", "INVALID", "INVALID", "INVALID"
    #define comp_IO_Pins_2  = "INVALID", "INVALID", "INVALID", "INVALID", "INVALID", "INVALID", "INVALID", "INVALID", "INVALID", "INVALID", "INVALID", "INVALID", "INVALID", "INVALID", "INVALID", "INVALID", "INVALID", "INVALID", "INVALID", "INVALID", "INVALID", "INVALID", "INVALID", "INVALID", "INVALID", "INVALID", "INVALID", "INVALID", "INVALID", "INVALID", "INVALID", "INVALID"
    #define comp_IO_Pins_3  = "Virtual", "INVALID", "INVALID", "INVALID", "INVALID", "INVALID", "INVALID", "INVALID", $invalid_x64, $invalid_x32, $invalid_x16, $invalid_x8
    #define comp_IO_Pins    = $comp_IO_Pins_0, $comp_IO_Pins_1, $comp_IO_Pins_2, $comp_IO_Pins_3

    ;All definitions of splited fullStatus should keep 32 options
    #define fullStatus_def_1= "seconds", "status bits", "Engine status", "syncLossCounter", "MAP (Kpa)", "INVALID", "IAT / MAT", "coolant",  "batCorrection", "battery voltage x10", "O2", "egoCorrection", "iatCorrection", "wueCorrection", "RPM", "INVALID", "AEamount/2", "GammaE", "INVALID", "VE1", "VE2", "AFR Target", "TPS DOT", "Advance", "TPS", "loopsPerSecond", "INVALID", "free RAM", "INVALID", "boostTarget/2", "Boost duty", "spark bits"
    #define fullStatus_def_2= "RPM DOT", "INVALID", "ethanolPct", "flexCorrection", "flexIgnCorrection", "idle Load", "testOutputs", "O2_2", "baro", "Aux in 0", "INVALID", "Aux in 1", "INVALID", "Aux in 2", "INVALID", "Aux in 3", "INVALID", "Aux in 4", "INVALID", "Aux in 5", "INVALID", "Aux in 6", "INVALID", "Aux in 7", "INVALID", "Aux in 8", "INVALID", "Aux in 9", "INVALID", "Aux in 10", "INVALID", "Aux in 11"
    #define fullStatus_def_3= "INVALID", "Aux in 12", "INVALID", "Aux in 13", "INVALID", "Aux in 14", "INVALID", "Aux in 15", "INVALID", "TPS ADC", "Error code", "Pulsewidth 1", "INVALID", "Pulsewidth 2", "INVALID", "Pulsewidth 3", "INVALID", "Pulsewidth 4", "INVALID", "status bits 3", "engineProtectStatus", "Fuel load", "INVALID", "Ignition load", "INVALID", "dwell", "INVALID", "idle C.L. target", "MAP DOT", "VVT1 Angle", "INVALID", "VVT1 Target"
    #define fullStatus_def_4= "VVT1 duty", "flexBoostCorrection", "INVALID", "baro correction", "Current VE", "ASE Value", "vss", "INVALID", "Gear", "Fuel Pressure", "Oil Pressure", "WMI duty", "WMI empty", "VVT2 angle", "INVALID", "VVT2 target", "VVT2 duty", "outputs status", "Fuel temp", "Fuel temp correction", "Advance 1", "Advance 2", "SD status", "INVALID", "EMAP", "INVALID", "INVALID", "INVALID", "INVALID", "INVALID", "INVALID"
    #define fullStatus_def_5= "INVALID", "INVALID", "INVALID", "INVALID", "INVALID", "INVALID", "INVALID", "INVALID", "INVALID", "INVALID", "INVALID", "INVALID", "INVALID", "INVALID", "INVALID", "INVALID", "INVALID", "INVALID", "INVALID", "INVALID", "INVALID", "INVALID", "INVALID", "INVALID", "INVALID", "INVALID", "INVALID", "INVALID", "INVALID", "INVALID", "INVALID", "INVALID"
    #define fullStatus_def_6= "INVALID", "INVALID", "INVALID", "INVALID", "INVALID", "INVALID", "INVALID", "INVALID", "INVALID", "INVALID", "INVALID", "INVALID", "INVALID", "INVALID", "INVALID", "INVALID", "INVALID", "INVALID", "INVALID", "INVALID", "INVALID", "INVALID", "INVALID", "INVALID", "INVALID", "INVALID", "INVALID", "INVALID", "INVALID", "INVALID", "INVALID", "INVALID"
    #define fullStatus_def_7= "INVALID", "INVALID", "INVALID", "INVALID", "INVALID", "INVALID", "INVALID", "INVALID", "INVALID", "INVALID", "INVALID", "INVALID", "INVALID", "INVALID", "INVALID", "INVALID", "INVALID", "INVALID", "INVALID", "INVALID", "INVALID", "INVALID", "INVALID", "INVALID", "INVALID", "INVALID", "INVALID", "INVALID", "INVALID", "INVALID", "INVALID", "INVALID"
    ;Rules start at index 240
    #define fullStatus_def_8= "INVALID", "INVALID", "INVALID", "INVALID", "INVALID", "INVALID", "INVALID", "INVALID", "INVALID", "INVALID", "INVALID", "INVALID", "INVALID", "INVALID", "INVALID", "INVALID", "running seconds x10", "Rule 1", "Rule 2", "Rule 3", "Rule 4", "Rule 5", "Rule 6", "Rule 7", "Rule 8", "INVALID", "INVALID", "INVALID", "INVALID", "INVALID", "INVALID", "INVALID", "INVALID"
    #define fullStatus_def  = $fullStatus_def_1, $fullStatus_def_2, $fullStatus_def_3, $fullStatus_def_4, $fullStatus_def_5, $fullStatus_def_6, $fullStatus_def_7, $fullStatus_def_8

    #define pinLayouts      = "INVALID", "Speeduino v0.2", "Speeduino v0.3", "Speeduino v0.4", "INVALID", "INVALID", "01-05 MX5 PNP", "INVALID", "96-97 MX5 PNP", "NA6 MX5 PNP", "Turtana PCB", "INVALID", "INVALID", "INVALID", "INVALID", "INVALID", "INVALID", "INVALID", "INVALID", "INVALID", "Plazomat I/O 0.1", "INVALID", "INVALID", "INVALID", "INVALID", "INVALID", "INVALID", "INVALID", "INVALID", "INVALID", "Daz V6 Shield 0.1", "BMW PnP", "INVALID", "INVALID", "INVALID", "INVALID", "INVALID", "INVALID", "INVALID", "INVALID", "NO2C", "UA4C", "INVALID", "INVALID", "INVALID", "DIY-EFI CORE4 v1.0", "INVALID", "INVALID", "INVALID", "INVALID", "dvjcodec Teensy RevA", "dvjcodec Teensy RevB", "INVALID", "JUICEBOX", "INVALID", "Drop Bear", "INVALID", "INVALID", "INVALID", "INVALID", "Black STM32F407VET6 V0.1", "INVALID", "INVALID", "INVALID", $invalid_x128, $invalid_x64

    boostTableLabels    = bits,    U08,   [0:1], "Duty Cycle %", "kPa"
    boostByGearLabels   = bits,    U08,   [0:1], "", "%", "Limit", ""
    prgm_out_selection  = bits,    U08,   [0:2], "1", "2", "3", "4", "5", "6", "7", "8"

    fuelLoadMax     = scalar, U08, "", 1, 0, 0, 511, 0
    ignLoadMax      = scalar, U08, "", 1, 0, 0, 511, 0
    fuel2LoadMax    = scalar, U08, "", 1, 0, 0, 511, 0
    ign2LoadMax     = scalar, U08, "", 1, 0, 0, 511, 0
    AUXin00Alias    = string, ASCII, 20
    AUXin01Alias    = string, ASCII, 20 
    AUXin02Alias    = string, ASCII, 20 
    AUXin03Alias    = string, ASCII, 20 
    AUXin04Alias    = string, ASCII, 20 
    AUXin05Alias    = string, ASCII, 20 
    AUXin06Alias    = string, ASCII, 20 
    AUXin07Alias    = string, ASCII, 20 
    AUXin08Alias    = string, ASCII, 20 
    AUXin09Alias    = string, ASCII, 20 
    AUXin10Alias    = string, ASCII, 20 
    AUXin11Alias    = string, ASCII, 20 
    AUXin12Alias    = string, ASCII, 20 
    AUXin13Alias    = string, ASCII, 20 
    AUXin14Alias    = string, ASCII, 20 
    AUXin15Alias    = string, ASCII, 20

    prgm_out00Alias  = string, ASCII, 20
    prgm_out01Alias  = string, ASCII, 20 
    prgm_out02Alias  = string, ASCII, 20 
    prgm_out03Alias  = string, ASCII, 20 
    prgm_out04Alias  = string, ASCII, 20 
    prgm_out05Alias  = string, ASCII, 20 
    prgm_out06Alias  = string, ASCII, 20 
    prgm_out07Alias  = string, ASCII, 20 

    ;Define aliases for all the triggers. Naming pattern matches that used in decoders.ino
    #define trigger_missingTooth        = 0
    #define trigger_BasicDistributor    = 1
    #define trigger_DualWheel           = 2
    #define trigger_GM7X                = 3
    #define trigger_4G63                = 4
    #define trigger_24X                 = 5
    #define trigger_Jeep2000            = 6
    #define trigger_Audi135             = 7
    #define trigger_HondaD17            = 8
    #define trigger_Miata9905           = 9
    #define trigger_MazdaAU             = 10
    #define trigger_non360              = 11
    #define trigger_Nissan360           = 12
    #define trigger_Subaru67            = 13
    #define trigger_Daihatsu            = 14
    #define trigger_Harley              = 15
    #define trigger_ThirtySixMinus222   = 16
    #define trigger_ThirtySixMinus21    = 17
    #define trigger_420a                = 18
    #define trigger_Webber              = 19
    #define trigger_FordST170           = 20
    #define trigger_DRZ400              = 21
    #define trigger_NGC                 = 22

[Constants]

   ;----------------------------------------------------------------------------
   ; Constants Definition
   ; --------------------
   ;
   ; Scalar Values
   ; -------------
   ; The scaling and translation values are used as follows:
   ;    msValue   = userValue / scale - translate
   ;    userValue = (msValue + translate) * scale
   ;
   ;
   ; Temperatures are fine, check out the Fielding IAC example (fastIdleT).
   ;
   ; Array Values
   ; ------------
   ; Arrays are specified just like scalars, except that they have a "shape"
   ; entry in the fourth parameter.  The shape allows you to define lists or
   ; tables, for example [8] defines a list with eight values and [2x4] defines
   ; a table with eight values (two rows and four columns).  Tables may be
   ; stored in either "X-" or "Y-order."  X-order means that memory is layed
   ; out like.
   ;
   ;     [x1,y1] [x2,y1]...[xn,y1] [x1,y2]...
   ;
   ; Y-order would be
   ;
   ;     [x1,y1] [x1,y2]...[x1,yn] [x2,y1]...
   ;
   ; To use the TableEditor, you must define two lists and a table, and
   ; the lengths of the lists must correspond to the shape of the table.
   ;
   ; Bit Fields
   ; ----------
   ; Bits are numbered 0-7, the rightmost being bit zero.  The basic
   ; data word that stores bit fields must be unsigned.
   ;
   ; You need NOT supply the correct number of labels matching the
   ; number of bits you've specified (one bit requires 2 values, two
   ; bits requires 4 values and so on).  If you neglect to supply enough
   ; labels, they will be synthesized using the sequence "1", "2" and so
   ; on based upon their position in the sequence (the cltType and matType
   ; will end up with identical lists).
   ;
   ; If you specify a label as "INVALID" (all upper case), then it will
   ; not be displayed in the combo box, so you can leave out values that
   ; make no sense.
   ;
   ;----------------------------------------------------------------------------

    endianness          = little
    nPages              = 14
    pageSize            = 128,   288,     288,    128,     288,    128,    240,     384,    192,    192,    288,    192,    128,    288

    ; New commands
    pageIdentifier      = "\$tsCanId\x01", "\$tsCanId\x02", "\$tsCanId\x03", "\$tsCanId\x04", "\$tsCanId\x05", "\$tsCanId\x06", "\$tsCanId\x07", "\$tsCanId\x08", "\$tsCanId\x09", "\$tsCanId\x0A", "\$tsCanId\x0B", "\$tsCanId\x0C", "\$tsCanId\x0D", "\$tsCanId\x0E"
    burnCommand         = "b%2i", "b%2i", "b%2i", "b%2i", "b%2i", "b%2i", "b%2i", "b%2i", "b%2i", "b%2i", "b%2i", "b%2i", "b%2i", "b%2i"
    pageReadCommand     = "p%2i%2o%2c", "p%2i%2o%2c", "p%2i%2o%2c", "p%2i%2o%2c", "p%2i%2o%2c", "p%2i%2o%2c", "p%2i%2o%2c", "p%2i%2o%2c", "p%2i%2o%2c", "p%2i%2o%2c", "p%2i%2o%2c", "p%2i%2o%2c", "p%2i%2o%2c", "p%2i%2o%2c"
    pageValueWrite      = "M%2i%2o%2c%v", "M%2i%2o%2c%v", "M%2i%2o%2c%v", "M%2i%2o%2c%v", "M%2i%2o%2c%v", "M%2i%2o%2c%v", "M%2i%2o%2c%v", "M%2i%2o%2c%v", "M%2i%2o%2c%v", "M%2i%2o%2c%v", "M%2i%2o%2c%v", "M%2i%2o%2c%v", "M%2i%2o%2c%v", "M%2i%2o%2c%v"
    pageChunkWrite      = "M%2i%2o%2c%v", "M%2i%2o%2c%v", "M%2i%2o%2c%v", "M%2i%2o%2c%v", "M%2i%2o%2c%v", "M%2i%2o%2c%v", "M%2i%2o%2c%v", "M%2i%2o%2c%v", "M%2i%2o%2c%v", "M%2i%2o%2c%v", "M%2i%2o%2c%v", "M%2i%2o%2c%v", "M%2i%2o%2c%v", "M%2i%2o%2c%v"
    crc32CheckCommand   = "d%2i", "d%2i", "d%2i", "d%2i", "d%2i", "d%2i", "d%2i", "d%2i", "d%2i", "d%2i", "d%2i", "d%2i", "d%2i", "d%2i"
    tableCrcCommand     = "k\$tsCanId%2i%2o%2c"

#if mcu_stm32
    blockingFactor = 121
#else
    blockingFactor = 251 ; Serial buffer is 257 bytes and there are 6 bytes of overhead (2 for the size and 4 for the CRC). Total paload is therefore 257-6=251.
#endif
    tableBlockingFactor = 244 ; Serial buffer is 257 bytes. There are 7 bytes overhead for the M command + 2 bytes for the size + 4 bytes for the CRC. 257 - 7 - 2 - 4 = 244 bytes.
    delayAfterPortOpen=1000
    ;validateArrayBounds = true
    blockReadTimeout = 2000
    tsWriteBlocks = on
    interWriteDelay = 10 ;Ignored when tsWriteBlocks is on
    pageActivationDelay = 10
    restrictSquirtRelationship = false ;This requires TS 3.1 or above
#if NEW_COMMS
    messageEnvelopeFormat = msEnvelope_1.0 ;New and testing only
#endif
    readSdCompressed = false

    ;New for TS 3.0.08ish upwards, define lists of standard I/O options

    #define PIN_OUT10inv = "INVALID", "INVALID", "INVALID", "INVALID", "INVALID", "INVALID", "INVALID", "INVALID", "INVALID", "INVALID"
    #define PIN_OUT16inv = "INVALID", "INVALID", "INVALID", "INVALID", "INVALID", "INVALID", "INVALID", "INVALID", "INVALID", "INVALID", "INVALID", "INVALID", "INVALID", "INVALID", "INVALID", "INVALID"
    #define PIN_16inv = "INVALID", "INVALID", "INVALID", "INVALID", "INVALID", "INVALID", "INVALID", "INVALID", "INVALID", "INVALID", "INVALID", "INVALID", "INVALID", "INVALID", "INVALID", "INVALID"
  
    #define ANALOG_PIN = "A0", "A1", "A2", "A3", "A4", "A5", "A6", "A7", "A8", "A9", "A10", "A11", "A12", "A13", "A14", "A15", $PIN_16inv, $PIN_16inv, $PIN_16inv
    #define DIGITAL_PIN = "1", "2", "3", "4", "5", "6", "7", "8", "9", "10", "11", "12", "13", "14", "15", "16", "17", "18", "19", "20", "21", "22", "23", "24", "25", "26", "27", "28", "29", "30", "31", "32", "33", "34", "35", "36", "37", "38", "39", "40", "41", "42", "43", "44", "45", "46", "47", "48", "49", "50", "51", "52", "53", "INVALID", "INVALID", "INVALID", "INVALID", "INVALID", "INVALID", "INVALID", "INVALID", "INVALID", "INVALID", "INVALID"
    #define ANALOG_DIG_PIN_LIST = $DIGITAL_PIN, $ANALOG_PIN
    #define tsCanId_list          = "CAN ID 0", "CAN ID 1", "CAN ID 2", "CAN ID 3", "CAN ID 4", "CAN ID 5", "CAN ID 6", "CAN ID 7", "CAN ID 8", "CAN ID 9", "CAN ID 10","CAN ID 11","CAN ID 12","CAN ID 13","CAN ID 14","INVALID"
    #define CAN_ADDRESS_HEX_inv255 = $PIN_OUT16inv, $PIN_OUT16inv, $PIN_OUT16inv, $PIN_OUT16inv, $PIN_OUT16inv, $PIN_OUT16inv, $PIN_OUT16inv, $PIN_OUT16inv, $PIN_OUT16inv, $PIN_OUT16inv, $PIN_OUT16inv, $PIN_OUT16inv, $PIN_OUT16inv, $PIN_OUT16inv, $PIN_OUT16inv, $PIN_OUT10inv, "INVALID", "INVALID", "INVALID", "INVALID", "INVALID", "INVALID"
    #define CAN_ADDRESS_HEX_00XX = "INVALID", "0x001", "0x002", "0x003", "0x004", "0x005", "0x006", "0x007", "0x008", "0x009", "0x00A", "0x00B", "0x00C", "0x00D", "0x00E", "0x00F", "0x010", "0x011", "0x012", "0x013", "0x014", "0x015", "0x016", "0x017", "0x018", "0x019", "0x01A", "0x01B", "0x01C", "0x01D", "0x01E", "0x01F", "0x020", "0x021", "0x022", "0x023", "0x024", "0x025", "0x026", "0x027", "0x028", "0x029", "0x02A", "0x02B", "0x02C", "0x02D", "0x02E", "0x02F", "0x030", "0x031", "0x032", "0x033", "0x034", "0x035", "0x036", "0x037", "0x038", "0x039", "0x03A", "0x03B", "0x03C", "0x03D", "0x03E", "0x03F", "0x040", "0x041", "0x042", "0x043", "0x044", "0x045", "0x046", "0x047", "0x048", "0x049", "0x04A", "0x04B", "0x04C", "0x04D", "0x04E", "0x04F", "0x050", "0x051", "0x052", "0x053", "0x054", "0x055", "0x056", "0x057", "0x058", "0x059", "0x05A", "0x05B", "0x05C", "0x05D", "0x05E", "0x05F" ,"0x060", "0x061", "0x062", "0x063", "0x064", "0x065", "0x066", "0x067", "0x068", "0x069", "0x06A", "0x06B", "0x06C", "0x06D", "0x06E", "0x06F", "0x070", "0x071", "0x072", "0x073", "0x074", "0x075", "0x076", "0x077", "0x078", "0x079", "0x07A", "0x07B", "0x07C", "0x07D", "0x07E", "0x07F", "0x080", "0x081", "0x082", "0x083", "0x084", "0x085", "0x086", "0x087", "0x088", "0x089", "0x08A", "0x08B", "0x08C", "0x08D", "0x08E", "0x08F" ,"0x090", "0x091", "0x092", "0x093", "0x094", "0x095", "0x096", "0x097", "0x098", "0x099", "0x09A", "0x09B", "0x09C", "0x09D", "0x09E", "0x09F", "0x0A0", "0x0A1", "0x0A2", "0x0A3", "0x0A4", "0x0A5", "0x0A6", "0x0A7", "0x0A8", "0x0A9", "0x0AA", "0x0AB", "0x0AC", "0x0AD", "0x0AE", "0x0AF", "0x0B0", "0x0B1", "0x0B2", "0x0B3", "0x0B4", "0x0B5", "0x0B6", "0x0B7", "0x0B8", "0x0B9", "0x0BA", "0x0BB", "0x0BC", "0x0BD", "0x0BE", "0x0BF" ,"0x0C0", "0x0C1", "0x0C2", "0x0C3", "0x0C4", "0x0C5", "0x0C6", "0x0C7", "0x0C8", "0x0C9", "0x0CA", "0x0CB", "0x0CC", "0x0CD", "0x0CE", "0x0CF", "0x0D0", "0x0D1", "0x0D2", "0x0D3", "0x0D4", "0x0D5", "0x0D6", "0x0D7", "0x0D8", "0x0D9", "0x0DA", "0x0DB", "0x0DC", "0x0DD", "0x0DE", "0x0DF", "0x0E0", "0x0E1", "0x0E2", "0x0E3", "0x0E4", "0x0E5", "0x0E6", "0x0E7", "0x0E8", "0x0E9", "0x0EA", "0x0EB", "0x0EC", "0x0ED", "0x0EE", "0x0EF" ,"0x0F0", "0x0F1", "0x0F2", "0x0F3", "0x0F4", "0x0F5", "0x0F6", "0x0F7", "0x0F8", "0x0F9", "0x0FA", "0x0FB", "0x0FC", "0x0FD", "0x0FE", "0x0FF"
    #define CAN_ADDRESS_HEX_01XX = "0x100", "0x101", "0x102", "0x103", "0x104", "0x105", "0x106", "0x107", "0x108", "0x109", "0x10A", "0x10B", "0x10C", "0x10D", "0x10E", "0x10F", "0x110", "0x111", "0x112", "0x113", "0x114", "0x115", "0x116", "0x117", "0x118", "0x119", "0x11A", "0x11B", "0x11C", "0x11D", "0x11E", "0x11F", "0x120", "0x121", "0x122", "0x123", "0x124", "0x125", "0x126", "0x127", "0x128", "0x129", "0x12A", "0x12B", "0x12C", "0x12D", "0x12E", "0x12F", "0x130", "0x131", "0x132", "0x133", "0x134", "0x135", "0x136", "0x137", "0x138", "0x139", "0x13A", "0x13B", "0x13C", "0x13D", "0x13E", "0x13F", "0x140", "0x141", "0x142", "0x143", "0x144", "0x145", "0x146", "0x147", "0x148", "0x149", "0x14A", "0x14B", "0x14C", "0x14D", "0x14E", "0x14F", "0x150", "0x151", "0x152", "0x153", "0x154", "0x155", "0x156", "0x157", "0x158", "0x159", "0x15A", "0x15B", "0x15C", "0x15D", "0x15E", "0x15F" ,"0x160", "0x161", "0x162", "0x163", "0x164", "0x165", "0x166", "0x167", "0x168", "0x169", "0x16A", "0x16B", "0x16C", "0x16D", "0x16E", "0x16F", "0x170", "0x171", "0x172", "0x173", "0x174", "0x175", "0x176", "0x177", "0x178", "0x179", "0x17A", "0x17B", "0x17C", "0x17D", "0x17E", "0x17F", "0x180", "0x181", "0x182", "0x183", "0x184", "0x185", "0x186", "0x187", "0x188", "0x189", "0x18A", "0x18B", "0x18C", "0x18D", "0x18E", "0x18F" ,"0x190", "0x191", "0x192", "0x193", "0x194", "0x195", "0x196", "0x197", "0x198", "0x199", "0x19A", "0x19B", "0x19C", "0x19D", "0x19E", "0x19F", "0x1A0", "0x1A1", "0x1A2", "0x1A3", "0x1A4", "0x1A5", "0x1A6", "0x1A7", "0x1A8", "0x1A9", "0x1AA", "0x1AB", "0x1AC", "0x1AD", "0x1AE", "0x1AF", "0x1B0", "0x1B1", "0x1B2", "0x1B3", "0x1B4", "0x1B5", "0x1B6", "0x1B7", "0x1B8", "0x1B9", "0x1BA", "0x1BB", "0x1BC", "0x1BD", "0x1BE", "0x1BF" ,"0x1C0", "0x1C1", "0x1C2", "0x1C3", "0x1C4", "0x1C5", "0x1C6", "0x1C7", "0x1C8", "0x1C9", "0x1CA", "0x1CB", "0x1CC", "0x1CD", "0x1CE", "0x1CF", "0x1D0", "0x1D1", "0x1D2", "0x1D3", "0x1D4", "0x1D5", "0x1D6", "0x1D7", "0x1D8", "0x1D9", "0x1DA", "0x1DB", "0x1DC", "0x1DD", "0x1DE", "0x1DF", "0x1E0", "0x1E1", "0x1E2", "0x1E3", "0x1E4", "0x1E5", "0x1E6", "0x1E7", "0x1E8", "0x1E9", "0x1EA", "0x1EB", "0x1EC", "0x1ED", "0x1EE", "0x1EF" ,"0x1F0", "0x1F1", "0x1F2", "0x1F3", "0x1F4", "0x1F5", "0x1F6", "0x1F7", "0x1F8", "0x1F9", "0x1FA", "0x1FB", "0x1FC", "0x1FD", "0x1FE", "0x1FF"
    #define CAN_ADDRESS_HEX_02XX = "0x200", "0x201", "0x202", "0x203", "0x204", "0x205", "0x206", "0x207", "0x208", "0x209", "0x20A", "0x20B", "0x20C", "0x20D", "0x20E", "0x20F", "0x210", "0x211", "0x212", "0x213", "0x214", "0x215", "0x216", "0x217", "0x218", "0x219", "0x21A", "0x21B", "0x21C", "0x21D", "0x21E", "0x21F", "0x220", "0x221", "0x222", "0x223", "0x224", "0x225", "0x226", "0x227", "0x228", "0x229", "0x22A", "0x22B", "0x22C", "0x22D", "0x22E", "0x22F", "0x230", "0x231", "0x232", "0x233", "0x234", "0x235", "0x236", "0x237", "0x238", "0x239", "0x23A", "0x23B", "0x23C", "0x23D", "0x23E", "0x23F", "0x240", "0x241", "0x242", "0x243", "0x244", "0x245", "0x246", "0x247", "0x248", "0x249", "0x24A", "0x24B", "0x24C", "0x24D", "0x24E", "0x24F", "0x250", "0x251", "0x252", "0x253", "0x254", "0x255", "0x256", "0x257", "0x258", "0x259", "0x25A", "0x25B", "0x25C", "0x25D", "0x25E", "0x25F" ,"0x260", "0x261", "0x262", "0x263", "0x264", "0x265", "0x266", "0x267", "0x268", "0x269", "0x26A", "0x26B", "0x26C", "0x26D", "0x26E", "0x26F", "0x270", "0x271", "0x272", "0x273", "0x274", "0x275", "0x276", "0x277", "0x278", "0x279", "0x27A", "0x27B", "0x27C", "0x27D", "0x27E", "0x27F", "0x280", "0x281", "0x282", "0x283", "0x284", "0x285", "0x286", "0x287", "0x288", "0x289", "0x28A", "0x28B", "0x28C", "0x28D", "0x28E", "0x28F" ,"0x290", "0x291", "0x292", "0x293", "0x294", "0x295", "0x296", "0x297", "0x298", "0x299", "0x29A", "0x29B", "0x29C", "0x29D", "0x29E", "0x29F", "0x2A0", "0x2A1", "0x2A2", "0x2A3", "0x2A4", "0x2A5", "0x2A6", "0x2A7", "0x2A8", "0x2A9", "0x2AA", "0x2AB", "0x2AC", "0x2AD", "0x2AE", "0x2AF", "0x2B0", "0x2B1", "0x2B2", "0x2B3", "0x2B4", "0x2B5", "0x2B6", "0x2B7", "0x2B8", "0x2B9", "0x2BA", "0x2BB", "0x2BC", "0x2BD", "0x2BE", "0x2BF" ,"0x2C0", "0x2C1", "0x2C2", "0x2C3", "0x2C4", "0x2C5", "0x2C6", "0x2C7", "0x2C8", "0x2C9", "0x2CA", "0x2CB", "0x2CC", "0x2CD", "0x2CE", "0x2CF", "0x2D0", "0x2D1", "0x2D2", "0x2D3", "0x2D4", "0x2D5", "0x2D6", "0x2D7", "0x2D8", "0x2D9", "0x2DA", "0x2DB", "0x2DC", "0x2DD", "0x2DE", "0x2DF", "0x2E0", "0x2E1", "0x2E2", "0x2E3", "0x2E4", "0x2E5", "0x2E6", "0x2E7", "0x2E8", "0x2E9", "0x2EA", "0x2EB", "0x2EC", "0x2ED", "0x2EE", "0x2EF" ,"0x2F0", "0x2F1", "0x2F2", "0x2F3", "0x2F4", "0x2F5", "0x2F6", "0x2F7", "0x2F8", "0x2F9", "0x2FA", "0x2FB", "0x2FC", "0x2FD", "0x2FE", "0x2FF"
    #define CAN_ADDRESS_HEX_03XX = "0x300", "0x301", "0x302", "0x303", "0x304", "0x305", "0x306", "0x307", "0x308", "0x309", "0x30A", "0x30B", "0x30C", "0x30D", "0x30E", "0x30F", "0x310", "0x311", "0x312", "0x313", "0x314", "0x315", "0x316", "0x317", "0x318", "0x319", "0x31A", "0x31B", "0x31C", "0x31D", "0x31E", "0x31F", "0x320", "0x321", "0x322", "0x323", "0x324", "0x325", "0x326", "0x327", "0x328", "0x329", "0x32A", "0x32B", "0x32C", "0x32D", "0x32E", "0x32F", "0x330", "0x331", "0x332", "0x333", "0x334", "0x335", "0x336", "0x337", "0x338", "0x339", "0x33A", "0x33B", "0x33C", "0x33D", "0x33E", "0x33F", "0x340", "0x341", "0x342", "0x343", "0x344", "0x345", "0x346", "0x347", "0x348", "0x349", "0x34A", "0x34B", "0x34C", "0x34D", "0x34E", "0x34F", "0x350", "0x351", "0x352", "0x353", "0x354", "0x355", "0x356", "0x357", "0x358", "0x359", "0x35A", "0x35B", "0x35C", "0x35D", "0x35E", "0x35F" ,"0x360", "0x361", "0x362", "0x363", "0x364", "0x365", "0x366", "0x367", "0x368", "0x369", "0x36A", "0x36B", "0x36C", "0x36D", "0x36E", "0x36F", "0x370", "0x371", "0x372", "0x373", "0x374", "0x375", "0x376", "0x377", "0x378", "0x379", "0x37A", "0x37B", "0x37C", "0x37D", "0x37E", "0x37F", "0x380", "0x381", "0x382", "0x383", "0x384", "0x385", "0x386", "0x387", "0x388", "0x389", "0x38A", "0x38B", "0x38C", "0x38D", "0x38E", "0x38F" ,"0x390", "0x391", "0x392", "0x393", "0x394", "0x395", "0x396", "0x397", "0x398", "0x399", "0x39A", "0x39B", "0x39C", "0x39D", "0x39E", "0x39F", "0x3A0", "0x3A1", "0x3A2", "0x3A3", "0x3A4", "0x3A5", "0x3A6", "0x3A7", "0x3A8", "0x3A9", "0x3AA", "0x3AB", "0x3AC", "0x3AD", "0x3AE", "0x3AF", "0x3B0", "0x3B1", "0x3B2", "0x3B3", "0x3B4", "0x3B5", "0x3B6", "0x3B7", "0x3B8", "0x3B9", "0x3BA", "0x3BB", "0x3BC", "0x3BD", "0x3BE", "0x3BF" ,"0x3C0", "0x3C1", "0x3C2", "0x3C3", "0x3C4", "0x3C5", "0x3C6", "0x3C7", "0x3C8", "0x3C9", "0x3CA", "0x3CB", "0x3CC", "0x3CD", "0x3CE", "0x3CF", "0x3D0", "0x3D1", "0x3D2", "0x3D3", "0x3D4", "0x3D5", "0x3D6", "0x3D7", "0x3D8", "0x3D9", "0x3DA", "0x3DB", "0x3DC", "0x3DD", "0x3DE", "0x3DF", "0x3E0", "0x3E1", "0x3E2", "0x3E3", "0x3E4", "0x3E5", "0x3E6", "0x3E7", "0x3E8", "0x3E9", "0x3EA", "0x3EB", "0x3EC", "0x3ED", "0x3EE", "0x3EF" ,"0x3F0", "0x3F1", "0x3F2", "0x3F3", "0x3F4", "0x3F5", "0x3F6", "0x3F7", "0x3F8", "0x3F9", "0x3FA", "0x3FB", "0x3FC", "0x3FD", "0x3FE", "0x3FF"
    #define CAN_ADDRESS_HEX_04XX = "0x400", "0x401", "0x402", "0x403", "0x404", "0x405", "0x406", "0x407", "0x408", "0x409", "0x40A", "0x40B", "0x40C", "0x40D", "0x40E", "0x40F", "0x410", "0x411", "0x412", "0x413", "0x414", "0x415", "0x416", "0x417", "0x418", "0x419", "0x41A", "0x41B", "0x41C", "0x41D", "0x41E", "0x41F", "0x420", "0x421", "0x422", "0x423", "0x424", "0x425", "0x426", "0x427", "0x428", "0x429", "0x42A", "0x42B", "0x42C", "0x42D", "0x42E", "0x42F", "0x430", "0x431", "0x432", "0x433", "0x434", "0x435", "0x436", "0x437", "0x438", "0x439", "0x43A", "0x43B", "0x43C", "0x43D", "0x43E", "0x43F", "0x440", "0x441", "0x442", "0x443", "0x444", "0x445", "0x446", "0x447", "0x448", "0x449", "0x44A", "0x44B", "0x44C", "0x44D", "0x44E", "0x44F", "0x450", "0x451", "0x452", "0x453", "0x454", "0x455", "0x456", "0x457", "0x458", "0x459", "0x45A", "0x45B", "0x45C", "0x45D", "0x45E", "0x45F" ,"0x460", "0x461", "0x462", "0x463", "0x464", "0x465", "0x466", "0x467", "0x468", "0x469", "0x46A", "0x46B", "0x46C", "0x46D", "0x46E", "0x46F", "0x470", "0x471", "0x472", "0x473", "0x474", "0x475", "0x476", "0x477", "0x478", "0x479", "0x47A", "0x47B", "0x47C", "0x47D", "0x47E", "0x47F", "0x480", "0x481", "0x482", "0x483", "0x484", "0x485", "0x486", "0x487", "0x488", "0x489", "0x48A", "0x48B", "0x48C", "0x48D", "0x48E", "0x48F" ,"0x490", "0x491", "0x492", "0x493", "0x494", "0x495", "0x496", "0x497", "0x498", "0x499", "0x49A", "0x49B", "0x49C", "0x49D", "0x49E", "0x49F", "0x4A0", "0x4A1", "0x4A2", "0x4A3", "0x4A4", "0x4A5", "0x4A6", "0x4A7", "0x4A8", "0x4A9", "0x4AA", "0x4AB", "0x4AC", "0x4AD", "0x4AE", "0x4AF", "0x4B0", "0x4B1", "0x4B2", "0x4B3", "0x4B4", "0x4B5", "0x4B6", "0x4B7", "0x4B8", "0x4B9", "0x4BA", "0x4BB", "0x4BC", "0x4BD", "0x4BE", "0x4BF" ,"0x4C0", "0x4C1", "0x4C2", "0x4C3", "0x4C4", "0x4C5", "0x4C6", "0x4C7", "0x4C8", "0x4C9", "0x4CA", "0x4CB", "0x4CC", "0x4CD", "0x4CE", "0x4CF", "0x4D0", "0x4D1", "0x4D2", "0x4D3", "0x4D4", "0x4D5", "0x4D6", "0x4D7", "0x4D8", "0x4D9", "0x4DA", "0x4DB", "0x4DC", "0x4DD", "0x4DE", "0x4DF", "0x4E0", "0x4E1", "0x4E2", "0x4E3", "0x4E4", "0x4E5", "0x4E6", "0x4E7", "0x4E8", "0x4E9", "0x4EA", "0x4EB", "0x4EC", "0x4ED", "0x4EE", "0x4EF" ,"0x4F0", "0x4F1", "0x4F2", "0x4F3", "0x4F4", "0x4F5", "0x4F6", "0x4F7", "0x4F8", "0x4F9", "0x4FA", "0x4FB", "0x4FC", "0x4FD", "0x4FE", "0x4FF"
    #define CAN_ADDRESS_HEX_05XX = "0x500", "0x501", "0x502", "0x503", "0x504", "0x505", "0x506", "0x507", "0x508", "0x509", "0x50A", "0x50B", "0x50C", "0x50D", "0x50E", "0x50F", "0x510", "0x511", "0x512", "0x513", "0x514", "0x515", "0x516", "0x517", "0x518", "0x519", "0x51A", "0x51B", "0x51C", "0x51D", "0x51E", "0x51F", "0x520", "0x521", "0x522", "0x523", "0x524", "0x525", "0x526", "0x527", "0x528", "0x529", "0x52A", "0x52B", "0x52C", "0x52D", "0x52E", "0x52F", "0x530", "0x531", "0x532", "0x533", "0x534", "0x535", "0x536", "0x537", "0x538", "0x539", "0x53A", "0x53B", "0x53C", "0x53D", "0x53E", "0x53F", "0x540", "0x541", "0x542", "0x543", "0x544", "0x545", "0x546", "0x547", "0x548", "0x549", "0x54A", "0x54B", "0x54C", "0x54D", "0x54E", "0x54F", "0x550", "0x551", "0x552", "0x553", "0x554", "0x555", "0x556", "0x557", "0x558", "0x559", "0x55A", "0x55B", "0x55C", "0x55D", "0x55E", "0x55F" ,"0x560", "0x561", "0x562", "0x563", "0x564", "0x565", "0x566", "0x567", "0x568", "0x569", "0x56A", "0x56B", "0x56C", "0x56D", "0x56E", "0x56F", "0x570", "0x571", "0x572", "0x573", "0x574", "0x575", "0x576", "0x577", "0x578", "0x579", "0x57A", "0x57B", "0x57C", "0x57D", "0x57E", "0x57F", "0x580", "0x581", "0x582", "0x583", "0x584", "0x585", "0x586", "0x587", "0x588", "0x589", "0x58A", "0x58B", "0x58C", "0x58D", "0x58E", "0x58F" ,"0x590", "0x591", "0x592", "0x593", "0x594", "0x595", "0x596", "0x597", "0x598", "0x599", "0x59A", "0x59B", "0x59C", "0x59D", "0x59E", "0x59F", "0x5A0", "0x5A1", "0x5A2", "0x5A3", "0x5A4", "0x5A5", "0x5A6", "0x5A7", "0x5A8", "0x5A9", "0x5AA", "0x5AB", "0x5AC", "0x5AD", "0x5AE", "0x5AF", "0x5B0", "0x5B1", "0x5B2", "0x5B3", "0x5B4", "0x5B5", "0x5B6", "0x5B7", "0x5B8", "0x5B9", "0x5BA", "0x5BB", "0x5BC", "0x5BD", "0x5BE", "0x5BF" ,"0x5C0", "0x5C1", "0x5C2", "0x5C3", "0x5C4", "0x5C5", "0x5C6", "0x5C7", "0x5C8", "0x5C9", "0x5CA", "0x5CB", "0x5CC", "0x5CD", "0x5CE", "0x5CF", "0x5D0", "0x5D1", "0x5D2", "0x5D3", "0x5D4", "0x5D5", "0x5D6", "0x5D7", "0x5D8", "0x5D9", "0x5DA", "0x5DB", "0x5DC", "0x5DD", "0x5DE", "0x5DF", "0x5E0", "0x5E1", "0x5E2", "0x5E3", "0x5E4", "0x5E5", "0x5E6", "0x5E7", "0x5E8", "0x5E9", "0x5EA", "0x5EB", "0x5EC", "0x5ED", "0x5EE", "0x5EF" ,"0x5F0", "0x5F1", "0x5F2", "0x5F3", "0x5F4", "0x5F5", "0x5F6", "0x5F7", "0x5F8", "0x5F9", "0x5FA", "0x5FB", "0x5FC", "0x5FD", "0x5FE", "0x5FF"
    #define CAN_ADDRESS_HEX_06XX = "0x600", "0x601", "0x602", "0x603", "0x604", "0x605", "0x606", "0x607", "0x608", "0x609", "0x60A", "0x60B", "0x60C", "0x60D", "0x60E", "0x60F", "0x610", "0x611", "0x612", "0x613", "0x614", "0x615", "0x616", "0x617", "0x618", "0x619", "0x61A", "0x61B", "0x61C", "0x61D", "0x61E", "0x61F", "0x620", "0x621", "0x622", "0x623", "0x624", "0x625", "0x626", "0x627", "0x628", "0x629", "0x62A", "0x62B", "0x62C", "0x62D", "0x62E", "0x62F", "0x630", "0x631", "0x632", "0x633", "0x634", "0x635", "0x636", "0x637", "0x638", "0x639", "0x63A", "0x63B", "0x63C", "0x63D", "0x63E", "0x63F", "0x640", "0x641", "0x642", "0x643", "0x644", "0x645", "0x646", "0x647", "0x648", "0x649", "0x64A", "0x64B", "0x64C", "0x64D", "0x64E", "0x64F", "0x650", "0x651", "0x652", "0x653", "0x654", "0x655", "0x656", "0x657", "0x658", "0x659", "0x65A", "0x65B", "0x65C", "0x65D", "0x65E", "0x65F" ,"0x660", "0x661", "0x662", "0x663", "0x664", "0x665", "0x666", "0x667", "0x668", "0x669", "0x66A", "0x66B", "0x66C", "0x66D", "0x66E", "0x66F", "0x670", "0x671", "0x672", "0x673", "0x674", "0x675", "0x676", "0x677", "0x678", "0x679", "0x67A", "0x67B", "0x67C", "0x67D", "0x67E", "0x67F", "0x680", "0x681", "0x682", "0x683", "0x684", "0x685", "0x686", "0x687", "0x688", "0x689", "0x68A", "0x68B", "0x68C", "0x68D", "0x68E", "0x68F" ,"0x690", "0x691", "0x692", "0x693", "0x694", "0x695", "0x696", "0x697", "0x698", "0x699", "0x69A", "0x69B", "0x69C", "0x69D", "0x69E", "0x69F", "0x6A0", "0x6A1", "0x6A2", "0x6A3", "0x6A4", "0x6A5", "0x6A6", "0x6A7", "0x6A8", "0x6A9", "0x6AA", "0x6AB", "0x6AC", "0x6AD", "0x6AE", "0x6AF", "0x6B0", "0x6B1", "0x6B2", "0x6B3", "0x6B4", "0x6B5", "0x6B6", "0x6B7", "0x6B8", "0x6B9", "0x6BA", "0x6BB", "0x6BC", "0x6BD", "0x6BE", "0x6BF" ,"0x6C0", "0x6C1", "0x6C2", "0x6C3", "0x6C4", "0x6C5", "0x6C6", "0x6C7", "0x6C8", "0x6C9", "0x6CA", "0x6CB", "0x6CC", "0x6CD", "0x6CE", "0x6CF", "0x6D0", "0x6D1", "0x6D2", "0x6D3", "0x6D4", "0x6D5", "0x6D6", "0x6D7", "0x6D8", "0x6D9", "0x6DA", "0x6DB", "0x6DC", "0x6DD", "0x6DE", "0x6DF", "0x6E0", "0x6E1", "0x6E2", "0x6E3", "0x6E4", "0x6E5", "0x6E6", "0x6E7", "0x6E8", "0x6E9", "0x6EA", "0x6EB", "0x6EC", "0x6ED", "0x6EE", "0x6EF" ,"0x6F0", "0x6F1", "0x6F2", "0x6F3", "0x6F4", "0x6F5", "0x6F6", "0x6F7", "0x6F8", "0x6F9", "0x6FA", "0x6FB", "0x6FC", "0x6FD", "0x6FE", "0x6FF"
    #define CAN_ADDRESS_HEX_07XX = "0x700", "0x701", "0x702", "0x703", "0x704", "0x705", "0x706", "0x707", "0x708", "0x709", "0x70A", "0x70B", "0x70C", "0x70D", "0x70E", "0x70F", "0x710", "0x711", "0x712", "0x713", "0x714", "0x715", "0x716", "0x717", "0x718", "0x719", "0x71A", "0x71B", "0x71C", "0x71D", "0x71E", "0x71F", "0x720", "0x721", "0x722", "0x723", "0x724", "0x725", "0x726", "0x727", "0x728", "0x729", "0x72A", "0x72B", "0x72C", "0x72D", "0x72E", "0x72F", "0x730", "0x731", "0x732", "0x733", "0x734", "0x735", "0x736", "0x737", "0x738", "0x739", "0x73A", "0x73B", "0x73C", "0x73D", "0x73E", "0x73F", "0x740", "0x741", "0x742", "0x743", "0x744", "0x745", "0x746", "0x747", "0x748", "0x749", "0x74A", "0x74B", "0x74C", "0x74D", "0x74E", "0x74F", "0x750", "0x751", "0x752", "0x753", "0x754", "0x755", "0x756", "0x757", "0x758", "0x759", "0x75A", "0x75B", "0x75C", "0x75D", "0x75E", "0x75F" ,"0x760", "0x761", "0x762", "0x763", "0x764", "0x765", "0x766", "0x767", "0x768", "0x769", "0x76A", "0x76B", "0x76C", "0x76D", "0x76E", "0x76F", "0x770", "0x771", "0x772", "0x773", "0x774", "0x775", "0x776", "0x777", "0x778", "0x779", "0x77A", "0x77B", "0x77C", "0x77D", "0x77E", "0x77F", "0x780", "0x781", "0x782", "0x783", "0x784", "0x785", "0x786", "0x787", "0x788", "0x789", "0x78A", "0x78B", "0x78C", "0x78D", "0x78E", "0x78F" ,"0x790", "0x791", "0x792", "0x793", "0x794", "0x795", "0x796", "0x797", "0x798", "0x799", "0x79A", "0x79B", "0x79C", "0x79D", "0x79E", "0x79F", "0x7A0", "0x7A1", "0x7A2", "0x7A3", "0x7A4", "0x7A5", "0x7A6", "0x7A7", "0x7A8", "0x7A9", "0x7AA", "0x7AB", "0x7AC", "0x7AD", "0x7AE", "0x7AF", "0x7B0", "0x7B1", "0x7B2", "0x7B3", "0x7B4", "0x7B5", "0x7B6", "0x7B7", "0x7B8", "0x7B9", "0x7BA", "0x7BB", "0x7BC", "0x7BD", "0x7BE", "0x7BF" ,"0x7C0", "0x7C1", "0x7C2", "0x7C3", "0x7C4", "0x7C5", "0x7C6", "0x7C7", "0x7C8", "0x7C9", "0x7CA", "0x7CB", "0x7CC", "0x7CD", "0x7CE", "0x7CF", "0x7D0", "0x7D1", "0x7D2", "0x7D3", "0x7D4", "0x7D5", "0x7D6", "0x7D7", "0x7D8", "0x7D9", "0x7DA", "0x7DB", "0x7DC", "0x7DD", "0x7DE", "0x7DF", "0x7E0", "0x7E1", "0x7E2", "0x7E3", "0x7E4", "0x7E5", "0x7E6", "0x7E7", "0x7E8", "0x7E9", "0x7EA", "0x7EB", "0x7EC", "0x7ED", "0x7EE", "0x7EF" ,"0x7F0", "0x7F1", "0x7F2", "0x7F3", "0x7F4", "0x7F5", "0x7F6", "0x7F7", "0x7F8", "0x7F9", "0x7FA", "0x7FB", "0x7FC", "0x7FD", "0x7FE", "0x7FF"
    #define CAN_ADDRESS_HEX =  $CAN_ADDRESS_HEX_01XX, $CAN_ADDRESS_HEX_02XX, $CAN_ADDRESS_HEX_03XX, $CAN_ADDRESS_HEX_04XX, $CAN_ADDRESS_HEX_05XX, $CAN_ADDRESS_HEX_06XX, $CAN_ADDRESS_HEX_07XX, $CAN_ADDRESS_HEX_inv255




;--------------------------------------------------
;Start Page 1
;Page 1 is all general settings. Note that some of these (algorithm and ignAlgorithm) MUST come before their use in the bitStringValue() calls in the fuel and ignition tables
;--------------------------------------------------
page = 1
      aseTaperTime   = scalar, U08,       0,         "S",        0.1,       0.0,   0.0,    25.5,      1
      aeColdPct     = scalar, U08,       1,         "%",      1.0,       0,   100,    255,       0 ;AE cold adjustment %
#if CELSIUS
      aeColdTaperMin = scalar, U08,       2,       "C", 1.0,       -40,    -40,    215,      0     ;AE cold adjustment, taper start clt (full adjustment)
#else
      aeColdTaperMin = scalar, U08,       2,       "F", 1.8,    -22.23,    -40,    215,      0     ;AE cold adjustment, taper start clt (full adjustment)
#endif
    
      aeMode        = bits,   U08,       3, [0:1],  "TPS", "MAP", "INVALID", "INVALID"
      battVCorMode  = bits,   U08,       3, [2:2],  "Whole PW", "Open Time only"
      SoftLimitMode = bits,   U08,       3, [3:3],  "Fixed", "Relative "
      useTachoSweep = bits,   U08,       3, [4:4],  "Off", "On"
      aeApplyMode   = bits,   U08,       3, [5:5],  "PW Multiplier", "PW Adder"
      multiplyMAP   = bits,   U08,       3, [6:7],  "Off", "Baro", "Fixed", "INVALID"
      wueRates      = array,  U08,       4, [10],   "%",        1.0,       0.0,   0.0,    255,       0
      crankingPct   = scalar, U08,      14,         "%",        1.0,       0.0,   0.0,    255,       0
      pinLayout     = bits,   U08,      15, [0:7],  $pinLayouts
      tachoPin      = bits,   U08,      16, [0:5],  "Board Default", "1", "2", "3", "4", "5", "6", "7", "8", "9", "10", "11", "12", "13", "14", "15", "16", "17", "18", "19", "20", "21", "22", "23", "24", "25", "26", "27", "28", "29", "30", "31", "32", "33", "34", "35", "36", "37", "38", "39", "40", "41", "42", "43", "44", "45", "46", "47", "48", "49", "50", "51", "52", "53", "INVALID", "INVALID", "INVALID", "INVALID", "INVALID", "INVALID", "INVALID", "INVALID", "INVALID", "INVALID"
      tachoDiv      = bits,   U08,      16, [6:7],  "Normal", "Half", "INVALID", "INVALID"
      tachoDuration = scalar, U08,      17,         "ms",       1.0,       0.0,   1.0,    6.0,       0
      maeThresh     = scalar, U08,      18,         "kPa/s",    1.0,       0.0,   0.0,    255,       0 ;MAP threshold for triggering AE
      taeThresh     = scalar, U08,      19,         "%/s",      1.0,       0.0,   0.0,    255,       0 ;TPS threshold for triggering AE
      aeTime        = scalar, U08,      20,         "ms",        10,       0.0,   0.0,    2550,      0

      ; Display (Options for what the display is showing)
      display       = bits,   U08,      21, [0:2],  "Unused", "Adafruit 128x32", "Generic 128x32", "Adafruit 128x64", "Generic 128x64", "INVALID", "INVALID", "INVALID"
      display1      = bits,   U08,      21, [3:5],  "RPM", "PW", "Advance", "VE", "GammaE", "TPS", "IAT", "CLT"
      display2      = bits,   U08,      21, [6:7],  "O2", "Voltage", "CPU", "Mem"

      display3      = bits,   U08,      22, [0:2],  "RPM", "PW", "Advance", "VE", "GammaE", "TPS", "IAT", "CLT"
      display4      = bits,   U08,      22, [3:4],  "O2", "Voltage", "CPU", "Mem"
      display5      = bits,   U08,      22, [5:7],  "RPM", "PW", "Advance", "VE", "GammaE", "TPS", "IAT", "CLT"

      displayB1     = bits,   U08,      23, [0:3],  "RPM", "PW", "Advance", "VE", "GammaE", "TPS", "IAT", "CLT"
      displayB2     = bits,   U08,      23, [4:7],  "RPM", "PW", "Advance", "VE", "GammaE", "TPS", "IAT", "CLT"

      reqFuel       = scalar, U08,      24,        "ms",        0.1,       0.0,   0.0,    25.5,      1
      divider       = scalar, U08,      25,        "",          1.0,       0.0
      alternate     = bits,   U08,      26, [0:0], "Simultaneous", "Alternating"
      multiplyMAP1   = bits,   U08,      26, [1:1], "No",       "Yes"
      includeAFR    = bits,   U08,      26, [2:2], "No",       "Yes"
      hardCutType   = bits,   U08,      26, [3:3], "Full",      "Rolling"
      ignAlgorithm  = bits,   U08,      26, [4:6], $loadSourceNames
      indInjAng     = bits,   U08,      26, [7:7], "Disabled", "Enabled"
      injOpen       = scalar, U08,      27,        "ms",        0.1,       0.0,   0.1,    25.5,      1
      injAng        = array,  U16,      28, [4],   "deg",       1.0,       0.0,   0.0,    720,       0

      ; Config1
      mapSample     = bits,   U08,      36, [0:1], "Instantaneous", "Cycle Average", "Cycle Minimum", "Event Average"
      twoStroke     = bits,   U08,      36, [2:2], "Four-stroke", "Two-stroke"
      injType       = bits,   U08,      36, [3:3], "Port", "Throttle Body"
      nCylinders    = bits,   U08,      36, [4:7], "INVALID","1","2","3","4","5","6","INVALID","8","INVALID","INVALID","INVALID","INVALID","INVALID","INVALID","INVALID"

      ; Config2
      algorithm     = bits,   U08,      37, [0:2], $loadSourceNames ;Has to be called algorithm for the req fuel calculator to work :(
      fixAngEnable  = bits,   U08,      37, [3:3], "Off", "On"
      nInjectors    = bits,   U08,      37, [4:7], "INVALID","1","2","3","4","5","6","INVALID","8","INVALID","INVALID","INVALID","INVALID","INVALID","INVALID","INVALID"

      ; Config3
      engineType    = bits,   U08,      38, [0:0], "Even fire",     "Odd fire"
      flexEnabled   = bits,   U08,      38, [1:1], "Off", "On"
      legacyMAP     = bits,   U08,      38, [2:2], "No", "Yes" ;Whether to use the older legacy MAP reading that had the pullup enabled
      baroCorr      = bits,   U08,      38, [3:3], "Off",           "On"
      injLayout     = bits,   U08,      38, [4:5], "Paired", "Semi-Sequential", "INVALID", "Sequential"
      perToothIgn   = bits,   U08,      38, [6:6], "No", "Yes"
      dfcoEnabled   = bits,   U08,      38, [7:7], "Off",       "On"

#if CELSIUS
      aeColdTaperMax = scalar, U08,       39,       "C", 1.0,       -40,    -40,    215,      0     ;AE cold adjustment, taper start clt (full adjustment)
#else
      aeColdTaperMax = scalar, U08,       39,       "F", 1.8,    -22.23,    -40,    215,      0     ;AE cold adjustment, taper end clt (no adjustment)
#endif

      dutyLim       = scalar, U08,      40,        "%",         1.0,       0.0,   0.0,     95.0,     0
      flexFreqLow   = scalar, U08,      41,        "Hz",        1.0,       0.0,   0.0,     250.0,    0
      flexFreqHigh  = scalar, U08,      42,        "Hz",        1.0,       0.0,   0.0,     250.0,    0

      boostMaxDuty  = scalar, U08,      43,        "%",         1.0,       0.0,   0.0,     100.0,    0
      tpsMin        = scalar, U08,      44,        "ADC",       1.0,       0.0,   0.0,     255.0,    0
      tpsMax        = scalar, U08,      45,        "ADC",       1.0,       0.0,   0.0,     255.0,    0
      mapMin        = scalar, S08,      46,        "kpa",       1.0,       0.0,  -100,     127.0,    0
      mapMax        = scalar, U16,      47,        "kpa",       1.0,       0.0,   0.0,     25500,    0
      fpPrime       = scalar, U08,      49,        "s",         1.0,       0.0,   0.0,     255.0,    0
      stoich        = scalar, U08,      50,        ":1",        0.1,       0.0,   0.0,     25.5,     1
      oddfire2      = scalar, U16,      51,        "deg",       1.0,       0.0,   0.0,     720,      0 ; * (  2 byte)
      oddfire3      = scalar, U16,      53,        "deg",       1.0,       0.0,   0.0,     720,      0 ; * (  2 byte)
      oddfire4      = scalar, U16,      55,        "deg",       1.0,       0.0,   0.0,     720,      0 ; * (  2 byte)

      idleUpPin     = bits,   U08,      57, [0:5], "Board Default", "INVALID", "INVALID", "3", "4", "5", "6", "7", "8", "9", "10", "11", "12", "13", "14", "15", "16", "17", "18", "19", "20", "21", "22", "23", "24", "25", "26", "27", "28", "29", "30", "31", "32", "33", "34", "35", "36", "37", "38", "39", "40", "41", "42", "43", "44", "45", "46", "47", "48", "49", "50", "51", "52", "53", "INVALID", "A8", "A9", "A10", "A11", "A12", "A13", "A14", "A15", "INVALID"
      idleUpPolarity= bits,   U08,      57, [6:6], "Normal", "Inverted"
      idleUpEnabled = bits,   U08,      57, [7:7], "Off", "On"
      idleUpAdder   = scalar, U08,      58,        "% / Steps",  1.0,       0.0,   0.0,     250.0,    0
      aeTaperMin    = scalar, U08,      59,        "RPM",       100,       0.0,   1000,    10000,    0
      aeTaperMax    = scalar, U08,      60,        "RPM",       100,       0.0,   2000,    10000,    0

      iacCLminDuty  = scalar, U08,      61,        "%",         1.0,       0.0,   0.0,     100.0,    0 ; Minimum and maximum duty cycles when using closed loop idle
      iacCLmaxDuty  = scalar, U08,      62,        "%",         1.0,       0.0,   0.0,     100.0,    0
      boostMinDuty  = scalar, U08,      63,        "%",         1.0,       0.0,   0.0,     100.0,    0 ; Minimum and maximum duty cycles for boost control

      baroMin       = scalar, S08,      64,        "kpa",       1.0,       0.0,  -100,     127.0,    0
      baroMax       = scalar, U16,      65,        "kpa",       1.0,       0.0,   0.0,     25500,    0
      EMAPMin       = scalar, S08,      67,        "kpa",       1.0,       0.0,  -100,     127.0,    0
      EMAPMax       = scalar, U16,      68,        "kpa",       1.0,       0.0,   0.0,     25500,    0

      fanWhenOff      = bits,   U08,    70, [0:0], "No",        "Yes" 
      fanWhenCranking = bits,   U08,    70, [1:1], "No",        "Yes" 
      useDwellMap     = bits,   U08,    70, [2:2], "No",        "Yes" 
      fanEnable       = bits,   U08,    70, [3:4], "Off",       "On/Off",  "PWM",  "INVALID"
      rtc_mode        = bits,   U08,    70, [5:6], "Off", "On-board", "INVALID", "INVALID"
      incorporateAFR  = bits,   U08,    70, [7:7], "No",        "Yes"

      asePct        = array,  U08,       71, [4],    "%",        1.0,       0.0,     0,    155,       0
      aseCount      = array,  U08,       75, [4],    "s",     1.0,       0.0,     0.0,     255,    0 ; Values for the afterstart enrichment curve
#if CELSIUS
      aseBins       = array,  U08,       79, [4],  "C", 1.0,       -40,    -40,    215,      0
#else
      aseBins       = array,  U08,       79, [4],  "F", 1.8,    -22.23,    -40,    215,      0
#endif
      primePulse    = array,  U08,       83, [4],  "ms",        0.5,       0.0,   0.0,     127.5,     1
#if CELSIUS
      primeBins     = array,  U08,       87, [4],  "C", 1.0,       -40,    -40,    215,      0
#else
      primeBins     = array,  U08,       87, [4],  "F", 1.8,    -22.23,    -40,    215,      0
#endif
      CTPSPin       = bits,  U08,  91, [0:5], "Board Default", "INVALID", "INVALID", "3", "4", "5", "6", "7", "8", "9", "10", "11", "12", "13", "14", "15", "16", "17", "18", "19", "20", "21", "22", "23", "24", "25", "26", "27", "28", "29", "30", "31", "32", "33", "34", "35", "36", "37", "38", "39", "40", "41", "42", "43", "44", "45", "46", "47", "48", "49", "50", "51", "52", "53", "INVALID", "A8", "A9", "A10", "A11", "A12", "A13", "A14", "A15", "INVALID"
      CTPSPolarity  = bits,  U08,  91, [6:6], "Normal", "Inverted"
      CTPSEnabled   = bits,  U08,  91, [7:7], "Off", "On"
      idleAdvEnabled      = bits,  U08,  92, [0:1], "Off", "Added", "Switched", "INVALID"
      idleAdvAlgorithm    = bits,  U08,  92, [2:2], "TPS", "CTPS"
      ;idleAdvDelay        = bits,  U08,  92, [3:7], "0", "1", "2", "3", "4", "5", "6", "7", "8", "9", "10", "11", "12", "13", "14", "15", "16", "17", "18", "19", "20", "21", "22", "23", "24", "25", "26", "27", "28", "29", "INVALID", "INVALID"
      idleAdvDelay        = bits,  U08,  92, [3:7], "0.0", "0.5", "1.0", "1.5", "2.0", "2.5", "3.0", "3.5", "4.0", "4.5", "5.0", "5.5", "6.0", "6.5", "7.0", "7.5", "8.0", "8.5", "9.0", "9.5", "10.0", "10.5", "11.0", "11.5", "12.0", "12.5", "13.0", "13.5", "14.0", "14.5", "INVALID", "INVALID"
      idleAdvRPM   = scalar,  U08,      93,       "rpm",        100,       0.0,   100,   25500,      0
      idleAdvTPS   = scalar,  U08,      94,         "%",        0.5,         0,     0,   100.0,      1

      injAngRPM     = array,  U08,      95, [4],   "RPM",        100,       0.0,   100,    10000,    0
      idleTaperTime = scalar, U08,      99,    "S",         0.1,       0.0,   0.0,    25.5,      1
      dfcoDelay     = scalar, U08,      100,   "S",         0.1,       0.0,   0.0,    25.5,      1 ;Remainder of DFCO settings are in page 4
#if CELSIUS
      dfcoMinCLT    = scalar,  U08,      101,    "C", 1.0,       -40,    -40,    215,      0
#else
      dfcoMinCLT    = scalar,  U08,      101,    "F", 1.8,    -22.23,    -40,    215,      0
#endif

      ;VSS settings
      vssMode     = bits,  U08,         102, [0:1], "Off", "INVALID", "Pulses per KM", "Pulses per mile" ;INVALID value will be CAN
      ;vssPullup     = bits,  U08,       102, [1:1], "Off", "On"
      vssPin        = bits,  U08,       102, [2:7], "Board Default", "INVALID", "INVALID", "3", "4", "5", "6", "7", "8", "9", "10", "11", "12", "13", "14", "15", "16", "17", "18", "19", "20", "21", "22", "23", "24", "25", "26", "27", "28", "29", "30", "31", "32", "33", "34", "35", "36", "37", "38", "39", "40", "41", "42", "43", "44", "45", "46", "47", "48", "49", "50", "51", "52", "53", "INVALID", "A8", "A9", "A10", "A11", "A12", "A13", "A14", "A15", "INVALID"
      vssPulsesPerKm= scalar, U16,      103,        "pulses",     1.0,       0.0,   0.0,     25500,    0
      vssSmoothing  = scalar, U08,      105,         "%",        1.0,         0,     0,     255,      0
      vssRatio1     = scalar, U16,      106, "km/h per 1000rpm", 0.1,         0,     0,     99.9,     1
      vssRatio2     = scalar, U16,      108, "km/h per 1000rpm", 0.1,         0,     0,     99.9,     1
      vssRatio3     = scalar, U16,      110, "km/h per 1000rpm", 0.1,         0,     0,     99.9,     1
      vssRatio4     = scalar, U16,      112, "km/h per 1000rpm", 0.1,         0,     0,     99.9,     1
      vssRatio5     = scalar, U16,      114, "km/h per 1000rpm", 0.1,         0,     0,     99.9,     1
      vssRatio6     = scalar, U16,      116, "km/h per 1000rpm", 0.1,         0,     0,     99.9,     1
	  
      ;Idle up output (AC Fan) seettings
      idleUpOutputEnabled   = bits,   U08,      118, [0:0], "Off", "On"
      idleUpOutputInv       = bits,   U08,      118, [1:1], "No", "Yes"
      idleUpOutputPin       = bits,   U08,      118, [2:7], "Board Default", "INVALID", "INVALID", "3", "4", "5", "6", "7", "8", "9", "10", "11", "12", "13", "14", "15", "16", "17", "18", "19", "20", "21", "22", "23", "24", "25", "26", "27", "28", "29", "30", "31", "32", "33", "34", "35", "36", "37", "38", "39", "40", "41", "42", "43", "44", "45", "46", "47", "48", "49", "50", "51", "52", "53", "INVALID", "A8", "A9", "A10", "A11", "A12", "A13", "A14", "A15", "INVALID"
      
      tachoSweepMaxRPM  = scalar,   U08,        119,        "RPM", 100,       0.0,   100,    10000,    0
      primingDelay      = scalar,   U08,        120,        "S",   0.1,       0.0,   0.0,     25.5,      1
      
      iacTPSlimit               = scalar, U08,  121,        "%",  0.5,         0,     0,    100.0,     1
      iacRPMlimitHysteresis     = scalar, U08,  122,      "RPM",   10,         0,    10,     2500,     0

      rtc_trim        = scalar,  S08,    123,               "ppm",      1, 0, -127, +127, 0
      idleAdvVss      = scalar, U08,      124,        "km/h",       1,       0.0,   0.0,     255,      0 
      mapSwitchPoint  = scalar, U08,      125,        "RPM",      100,       0.0,   0.0,     16320,    0
      idleUpRPMAdder   = scalar, U08,      126,        "Added Target RPM",  10.0,       0.0,   0.0,     250.0,    0
      idleUpAdder2      = bits,  U08,      127, [0:1],  "0%","2%","4%","6%"
      idleUpAdder3  = bits,  U08,      127, [2:3], "0%","2%","4%","6%"
      idleUpRPMAdder2  = bits,  U08,      127, [4:5], "0", "20", "40", "60"
      idleUpRPMAdder3 = bits, U08,     127, [6:7], "0", "20", "40", "60"

;Page 2 is the fuel map and axis bins only
page = 2
   ;  name       = bits,   type,    offset, bits
   ;  name       = array,  type,    offset, shape, units,     scale, translate,    lo,      hi, digits
   ;  name       = scalar, type,    offset,        units,     scale, translate,    lo,      hi, digits
      veTable    = array,  U08,       0, [16x16],"%",          1.0,      0.0,   0.0,   255.0,      0
      rpmBins    = array,  U08,     256, [  16], "RPM",      100.0,      0.0,   100.0, 25500.0,      0
      fuelLoadBins = array,  U08,   272, [  16], { bitStringValue(algorithmUnits ,  algorithm) },       fuelLoadRes,      0.0,   0.0,   {fuelLoadMax},      fuelDecimalRes
      ;fuelLoadBins = array,  U08,   272, [  16], { bitStringValue(algorithmUnits ,  algorithm) },        2.0,      0.0,   0.0,   { arrayValue(rpmBins , algorithm) },      0

;--------------------------------------------------
;Start Ignition table (Page 3)
;--------------------------------------------------
page = 3
      advTable1   = array,  U08,     0,[16x16],  "deg",       1.0,       -40,   -40,   70.0,      0
      rpmBins2    = array,  U08,   256,[   16],  "RPM",       100.0,     0.0,   100,   25500,      0
      mapBins1    = array,  U08,   272, [  16], { bitStringValue(algorithmUnits ,  ignAlgorithm) },     ignLoadRes,      0.0,   0.0,   {ignLoadMax},      ignDecimalRes ; This name has to be used in order for the table to show up in MLVs table. I can't find the regexs that make this work :(

;--------------------------------------------------
;Start Page 4
;These are primarily ignition related settings (Previously part of page 2)
;--------------------------------------------------
page = 4
      TrigAng    = scalar, S16,      0,         "Deg",       1,        0,     -360,     360,        0
      FixAng     = scalar, S08,      2,         "Deg",       1,        0,     -64,      64,         0 ; Allow negative values here
      CrankAng   = scalar, S08,      3,         "Deg",       1,        0,     -10,      80,         0
      TrigAngMul = scalar, U08,      4,         "",          1,        0,     0,        88,         0 ; Multiplier for tooth counts that don't evenly divide into 360
      TrigEdge   = bits,   U08,      5,[0:0],    "RISING", "FALLING"
      TrigSpeed  = bits,   U08,      5,[1:1],    "Crank Speed", "Cam Speed"
      IgInv      = bits,   U08,      5,[2:2],    "Going Low",        "Going High"
      TrigPattern= bits,   U08,      5,[3:7],    "Missing Tooth", "Basic Distributor", "Dual Wheel", "GM 7X", "4G63 / Miata / 3000GT", "GM 24X", "Jeep 2000", "Audi 135", "Honda D17", "Miata 99-05", "Mazda AU", "Non-360 Dual", "Nissan 360", "Subaru 6/7", "Daihatsu +1", "Harley EVO", "36-2-2-2", "36-2-1", "DSM 420a", "Weber-Marelli", "Ford ST170", "DRZ400", "Chrysler NGC", "INVALID", "INVALID", "INVALID", "INVALID", "INVALID", "INVALID", "INVALID", "INVALID", "INVALID"
      TrigEdgeSec= bits,   U08,      6,[0:0],    "RISING", "FALLING"
      fuelPumpPin= bits  , U08,      6,[1:6],    "Board Default", "INVALID", "INVALID", "3", "4", "5", "6", "7", "8", "9", "10", "11", "12", "13", "14", "15", "16", "17", "18", "19", "20", "21", "22", "23", "24", "25", "26", "27", "28", "29", "30", "31", "32", "33", "34", "35", "36", "37", "38", "39", "40", "41", "42", "43", "44", "45", "46", "47", "48", "49", "50", "51", "52", "53", "INVALID", "A8", "A9", "A10", "A11", "A12", "A13", "A14", "A15", "INVALID"
      useResync  = bits,   U08,      6,[7:7],    "No",        "Yes"
      sparkDur   = scalar, U08,      7,          "ms",        0.1, 0, 0, 25.5, 1 ; Spark duration
      trigPatternSec = bits,U08,     8,[0:6],    "Single tooth cam", "4-1 cam", "Poll level", "INVALID", "INVALID", "INVALID", "INVALID", "INVALID", "INVALID", "INVALID", "INVALID", "INVALID", "INVALID", "INVALID", "INVALID", "INVALID", "INVALID", "INVALID", "INVALID", "INVALID", "INVALID", "INVALID", "INVALID", "INVALID", "INVALID", "INVALID", "INVALID", "INVALID", "INVALID", "INVALID", "INVALID", "INVALID", "INVALID", "INVALID", "INVALID", "INVALID", "INVALID", "INVALID", "INVALID", "INVALID", "INVALID", "INVALID", "INVALID", "INVALID", "INVALID", "INVALID", "INVALID", "INVALID", "INVALID", "INVALID", "INVALID", "INVALID", "INVALID", "INVALID", "INVALID", "INVALID", "INVALID", "INVALID", "INVALID", "INVALID", "INVALID", "INVALID", "INVALID", "INVALID", "INVALID", "INVALID", "INVALID", "INVALID", "INVALID", "INVALID", "INVALID", "INVALID", "INVALID", "INVALID", "INVALID", "INVALID", "INVALID", "INVALID", "INVALID", "INVALID", "INVALID", "INVALID", "INVALID", "INVALID", "INVALID", "INVALID", "INVALID", "INVALID", "INVALID", "INVALID", "INVALID", "INVALID", "INVALID", "INVALID", "INVALID", "INVALID", "INVALID", "INVALID", "INVALID", "INVALID", "INVALID", "INVALID", "INVALID", "INVALID", "INVALID", "INVALID", "INVALID", "INVALID", "INVALID", "INVALID", "INVALID", "INVALID", "INVALID", "INVALID", "INVALID", "INVALID", "INVALID", "INVALID", "INVALID", "INVALID", "INVALID", "INVALID", "INVALID", "INVALID", "INVALID", "INVALID", "INVALID", "INVALID"
      PollLevelPol = bits, U08,      8,[7:7],    "Low", "High"

;Reset Control
      bootloaderCaps  = scalar, U08, 9,        "level",    1, 0, 0, 255, 0
#if resetcontrol_adv
      resetControl =    bits,   U08, 10,[0:1], "Disabled", "Prevent When Running", "Prevent Always", "Serial Command"
#else
      resetControl =    bits,   U08, 10,[0:1], "Disabled", "INVALID", "INVALID", "Serial Command"
#endif
      resetControlPin = bits,   U08, 10,[2:7],  "Board Default", "INVALID", "INVALID", "3", "4", "5", "6", "7", "8", "9", "10", "11", "12", "13", "14", "15", "16", "17", "18", "19", "20", "21", "22", "23", "24", "25", "26", "27", "28", "29", "30", "31", "32", "33", "34", "35", "36", "37", "38", "39", "40", "41", "42", "43", "44", "45", "46", "47", "48", "49", "50", "51", "52", "53", "INVALID", "A8", "A9", "A10", "A11", "A12", "A13", "A14", "A15", "INVALID"

      SkipCycles  = scalar, U08,     11,         "cycles",    1,    0,    0,  255, 0

   ;  name       = array,  type,    offset, shape, units,     scale, translate,    lo,      hi, digits
   ;  name       = scalar, type,    offset,      units,     scale, translate,    lo,      hi, digits
;Dwell control
      boostType     = bits,   U08,     12, [0:0],  "Open Loop",  "Closed Loop"
      useDwellLim   = bits,   U08,     12, [1:1],   "Off",    "On"
      sparkMode     = bits,   U08,     12, [2:4],  "Wasted Spark", "Single Channel",   "Wasted COP", "Sequential", "Rotary", "INVALID", "INVALID", "INVALID"
      TrigFilter    = bits,   U08,     12, [5:6],  "Off", "Weak", "Medium", "Aggressive"
      ignCranklock  = bits,   U08,     12, [7:7],  "Off",  "On"
      dwellcrank    = scalar, U08,     13,         "ms",       0.1,    0,    0, 25, 1
      dwellrun      = scalar, U08,     14,         "ms",       0.1,    0,    0, 8, 1 ;running dwell variable railed to 8 - who needs more than 8ms?
      numTeeth      = scalar, U08,     15,         "teeth",    1.0,    0.0,  0.0,     255,       0
      missingTeeth  = scalar, U08,     16,         "teeth",    1.0,    0.0,  0.0,     255,       0

      crankRPM      = scalar, U08,     17,         "rpm",      10,    0.0,  100, 1000, 0
      tpsflood      = scalar, U08,     18,         "%",        0.5,    0.0,  0.0,   100.0,      1

;Rev Limits
      SoftRevLim    = scalar, U08,  19,         "rpm",      100,    0.0,  100, 25500, 0
      SoftLimRetard = scalar, U08,  20,         "deg",      1.0,    0.0,  0.0,   80,   0
      SoftLimMax    = scalar, U08,  21,         "s",        0.1,    0.0,  0.0,  25.5,   1
      HardRevLim    = scalar, U08,  22,         "rpm",      100,    0.0, 100, 25500,  0

;TPS based acceleration enrichment
      taeBins    = array,  U08,     23, [ 4],   "%/s",      10.0,   0.0,  0.00,   2550.0,      0
      taeRates   = array,  U08,     27, [ 4],   "%",        1.0,    0.0,  0.00,    255.0,      0 ; 4 bytes
;WUE Bins (Needed somewhere to put these
    #if CELSIUS
      wueBins    = array,  U08,     31, [10],   "C",        1.0, -40,  -40,  102.0,      0
    #else
      wueBins    = array,  U08,     31, [10],   "F",        1.8,   -22.23,  -40,  215.0,      0
    #endif
;Dwell config options
      dwellLim   = scalar, U08,     41,         "ms",       1,      0,        0, 32, 0
      dwellRates = array,  U08,     42, [6],    "%",        1.0,    0.0,      0.00,   255.0,      0

;IAT (Inlet air temp) timing retard
    #if CELSIUS
      iatRetBins   = array,  U08,     48, [ 6],   "C",      1.0,    0.0,  0.00,   125.0,      0
    #else
      iatRetBins   = array,  U08,     48, [ 6],   "F",      1.8,    17.77,  32.00,   257.0,      0 ; No -40 degree offset here
    #endif
      iatRetRates  = array,  U08,     54, [ 6],   "deg",    1.0,    0.0,  0.00,   30.0,      0
;Decelleration Fuel Cut Off (DFCO)
      dfcoRPM      = scalar, U08,      60,        "RPM",      10.0,  0.0,   100,     2550,    0
      dfcoHyster   = scalar, U08,      61,        "RPM",      1.0,  0.0,   100,     255.0,    0
      dfcoTPSThresh= scalar, U08,      62,        "%",        0.5,  0.0,     0,     100.0,    1
;Cranking ignition bypass
      ignBypassEnable = bits,   U08,  63, [0:0],      "Off",        "On"
      ignBypassPin    = bits,   U08,  63, [1:6],      "INVALID", "INVALID", "INVALID", "3", "4", "5", "6", "7", "8", "9", "10", "11", "12", "13", "14", "15", "16", "17", "18", "19", "20", "21", "22", "23", "24", "25", "26", "27", "28", "29", "30", "31", "32", "33", "34", "35", "36", "37", "38", "39", "40", "41", "42", "43", "44", "45", "46", "47", "48", "49", "50", "51", "52", "53", "INVALID", "INVALID", "INVALID", "INVALID", "INVALID", "INVALID", "INVALID", "INVALID", "INVALID", "INVALID"
      ignBypassHiLo   = bits,   U08,  63, [7:7],      "LOW",        "HIGH"
;Analog input filter levels (Note max values are 240 so that default values of 255 can be overwritten on bootup)
      ADCFILTER_TPS   = scalar, U08,      64, "%",          1.0,  0.0,   0,     240,    0
      ADCFILTER_CLT   = scalar, U08,      65, "%",          1.0,  0.0,   0,     240,    0
      ADCFILTER_IAT   = scalar, U08,      66, "%",          1.0,  0.0,   0,     240,    0
      ADCFILTER_O2    = scalar, U08,      67, "%",          1.0,  0.0,   0,     240,    0
      ADCFILTER_BAT   = scalar, U08,      68, "%",          1.0,  0.0,   0,     240,    0
      ADCFILTER_MAP   = scalar, U08,      69, "%",          1.0,  0.0,   0,     240,    0
      ADCFILTER_BARO  = scalar, U08,      70, "%",          1.0,  0.0,   0,     240,    0

;CLT (Coolant temp) timing Advance/Retard
    #if CELSIUS
      cltAdvBins   = array,  U08,     71, [ 6],   "C",      1.0,    -40,  -40,   102.0,      0
    #else
      cltAdvBins   = array,  U08,     71, [ 6],   "F",      1.8,    -22.23,  -40,   215.0,      0 ; No -40 degree offset here
    #endif
      cltAdvValues    = array,  S08,     77, [ 6],   "deg",    1.0,     -15,  -15,   15,      0

;MAP based acceleration enrichment
      maeBins         = array,  U08,      83, [ 4],   "kpa/s",    10.0,   0.0,  0.00,   2550.0,      0
      maeRates        = array,  U08,      87, [ 4],   "%",        1.0,    0.0,  0.00, 255.0,      0 ; 4 bytes

      batVoltCorrect  = scalar, S08,      91, "v",          0.1,  0.0,    -2,     2,        1 ;Battery reading calibration value. Note: Signed value

;Baro fuel correction
      baroFuelBins    = array,  U08,      92, [8],    "kPa",  1.0,    0,  70, 120,        0 ; Bins for the Baro correction curve
      baroFuelValues  = array,  U08,     100, [8],     "%",   1.0,    0,  0,  255,        0 ; % Values for same

;Idle timing advance
      idleAdvBins     = array,  U08,      108, [6],    "RPM",    10.0,      -50,       -500,     500,         0
      idleAdvValues   = array,  U08,      114, [6],    "deg",     1.0,      -15,        -15,      50,         0

      engineProtectMaxRPM   = scalar, U08,  120,         "rpm",      100,    0.0, 100, 25500,  0

      vvt2CL0DutyAng  = scalar, S16,      121,         "deg",    1.0,   0.0,  -360.0,  360.0,      0 ; * (  2 bytes)
      vvt2PWMdir      = bits,   U08,      123, [0:0],  "Advance", "Retard"
      unusedBits4_123 = bits,   U08,      123, [1:7]
      ANGLEFILTER_VVT = scalar, U08,      124, "%",          1.0,  0.0,   0,     100,    0
      FILTER_FLEX     = scalar, U08,      125, "%",          1.0,  0.0,   0,     240,    0

      #if CELSIUS
      vvtMinClt       = scalar,  U08,      126, "C",        1.0,    -40,    -40,    215,      0     
      #else
      vvtMinClt       = scalar,  U08,      126, "F",        1.8,    -22.23,    -40,    215,      0
      #endif
      vvtDelay        = scalar,  U08,      127, "S",        5.0,  0.0,   0,     1275,    0

;--------------------------------------------------

;Start AFR page
;--------------------------------------------------
page = 5
#if LAMBDA
      afrTable    = array,  U08,     0,[16x16], "Lambda",  { 0.1 / stoich },   0.0000,  0.00,    2.00,      3
#else
      afrTable    = array,  U08,     0,[16x16],    "AFR",      0.1,       0.0,   7,   25.5,      1
#endif

      rpmBinsAFR  = array,  U08,   256,[   16],    "RPM",   100.0,     0.0,   100,   25500,      0
      loadBinsAFR  = array,  U08,   272,[   16],    { bitStringValue(algorithmUnits ,  algorithm) },   fuelLoadRes,      0.0,   0.0,   {fuelLoadMax},      fuelDecimalRes

;--------------------------------------------------
;Start page 6
; Page 6 is all settings associated with O2/AFR
;--------------------------------------------------
page = 6
      egoAlgorithm            = bits  , U08,       0,      [0:1], "Simple", "INVALID", "PID", "No correction" ; * (  1 byte)
      egoType                 = bits  , U08,       0,      [2:3], "Disabled", "Narrow Band", "Wide Band", "INVALID"                  ; egoOption
      boostEnabled            = bits,   U08,       0,      [4:4], "Off", "On"
      vvtEnabled              = bits,   U08,       0,      [5:5], "Off", "On"
      engineProtectType       = bits,   U08,       0,      [6:7], "Off", "Spark Only", "Fuel Only","Both"

      egoKP                   = scalar, U08,       1,             "%",        1.0,   0.0,  0.0,  200.0,      0 ; * (  1 byte)
      egoKI                   = scalar, U08,       2,             "%",        1.0,   0.0,  0.0,  200.0,      0 ; * (  1 byte)
      egoKD                   = scalar, U08,       3,             "%",        1.0,   0.0,  0.0,  200.0,      0 ; * (  1 byte)
  #if CELSIUS
      egoTemp                 = scalar, U08,        4,             "C",        1.0, -40,  -40,  102.0,      0
  #else
      egoTemp                 = scalar, U08,        4,             "F",       1.8,   -22.23,  -40,  215.0,      0
  #endif
      egoCount                = scalar, U08,       5,             "",         4.0,    0.0,  4.0,  255.0,      0 ; * (  1 byte)
      vvtMode                 = bits,   U08,       6, [0:1],      "On/Off", "Open Loop", "Closed loop", "INVALID"
      vvtLoadSource           = bits,   U08,       6, [2:2],      "MAP", "TPS"
      boostLoadSource         = bits,   U08,       6, [3:3],      "MAP", "TPS"
      vvtPWMdir               = bits,   U08,       6, [4:4],      "Advance", "Retard"
      vvtCLUseHold            = bits,   U08,       6, [5:5],      "No", "Yes"
      vvtCLAlterFuelTiming    = bits,   U08,       6, [6:6],      "No", "Yes"
      boostCutEnabled         = bits,   U08,       6, [7:7],      "Off", "On"
      egoLimit                = scalar, U08,       7,             "",         1,      0,    0,    16,         0
      ego_min                 = scalar, U08,       8,             "AFR",      0.1,    0.0,  7,    25,         1
      ego_max                 = scalar, U08,       9,             "AFR",      0.1,    0.0,  7,    25,         1
      ego_sdelay  = scalar, U08,      10,             "sec",      1,      0,    0,    120,        0
      egoRPM      = scalar, U08,      11,             "rpm",      100,    0.0,  100,  25500,      0
      egoTPSMax   = scalar, U08,      12,             "%",        0.5,      0,    0,  100.0,      1
      vvt1Pin      = bits  , U08,      13, [0:5],      "Board Default", "INVALID", "INVALID", "3", "4", "5", "6", "7", "8", "9", "10", "11", "12", "13", "14", "15", "16", "17", "18", "19", "20", "21", "22", "23", "24", "25", "26", "27", "28", "29", "30", "31", "32", "33", "34", "35", "36", "37", "38", "39", "40", "41", "42", "43", "44", "45", "46", "47", "48", "49", "50", "51", "52", "53", "INVALID", "INVALID", "INVALID", "INVALID", "INVALID", "INVALID", "INVALID", "INVALID", "INVALID", "INVALID"
      useExtBaro  =   bits, U08,      13, [6:6],      "No", "Yes"
      boostMode   =   bits, U08,      13, [7:7],      "Simple", "Full"
      boostPin    =   bits, U08,      14, [0:5],      "Board Default", "INVALID", "INVALID", "3", "4", "5", "6", "7", "8", "9", "10", "11", "12", "13", "14", "15", "16", "17", "18", "19", "20", "21", "22", "23", "24", "25", "26", "27", "28", "29", "30", "31", "32", "33", "34", "35", "36", "37", "38", "39", "40", "41", "42", "43", "44", "45", "46", "47", "48", "49", "50", "51", "52", "53", "INVALID", "INVALID", "INVALID", "INVALID", "INVALID", "INVALID", "INVALID", "INVALID", "INVALID", "INVALID"
      unused_bit  =   bits, U08,      14, [6:6],      "No", "Yes"
      useEMAP     =   bits, U08,      14, [7:7],      "No", "Yes"
      brvBins     = array,  U08,      15, [6],        "V",        0.1,    0,    6,    24,         1 ; Bins for the battery reference voltage
      injBatRates = array,  U08,      21, [6],        "%",        1,      0,    0,    255,        0 ;Values for injector pulsewidth vs voltage
  #if CELSIUS
      airDenBins  = array,  U08,      27, [9],        "C",        1.0,    -40,  -40,  215,        0 ; Bins for the air density correction curve
  #else
      airDenBins  = array,  U08,      27, [9],        "F",        1.8,    -22.23,  -40,  215,        0 ; Bins for the air density correction curve
  #endif
      airDenRates = array,  U08,      36, [9],        "%",        1.0,    0.0,  0,    255,        0 ; Values for the air density correction curve

; PWM Frequencies
      boostFreq   = scalar, U08,      45,             "Hz",       2.0,    0.0,  10,   511,        0
      vvtFreq     = scalar, U08,      46,             "Hz",       2.0,    0.0,  10,   511,        0
      idleFreq    = scalar, U08,      47,             "Hz",       2.0,    0.0,  10,   511,        0

; Launch Control
      launchPin   = bits  , U08,      48, [0:5],      "Board Default", "INVALID", "INVALID", "3", "4", "5", "6", "7", "8", "9", "10", "11", "12", "13", "14", "15", "16", "17", "18", "19", "20", "21", "22", "23", "24", "25", "26", "27", "28", "29", "30", "31", "32", "33", "34", "35", "36", "37", "38", "39", "40", "41", "42", "43", "44", "45", "46", "47", "48", "49", "50", "51", "52", "53", "INVALID", "INVALID", "INVALID", "INVALID", "INVALID", "INVALID", "INVALID", "INVALID", "INVALID", "INVALID"
      launchEnable= bits,   U08,      48, [6:6],      "No",        "Yes"
      launchHiLo  = bits,   U08,      48, [7:7],    "LOW",        "HIGH"

      lnchSoftLim = scalar, U08,      49,             "rpm",      100,    0.0,    100, 25500, 0
      lnchRetard  = scalar, S08,      50,             "deg",      1.0,    0.0,    -30,   40,   0
      lnchHardLim = scalar, U08,      51,             "rpm",      100,    0.0,    100, 25500,  0
      lnchFuelAdd = scalar, U08,      52,             "%",        1.0,    0.0,    0.0,   80,   0

      idleKP       = scalar, U08,     53,             "%",        0.03125,   0.0,  0.0,  7.96,      2 ; * (  1 byte)
      idleKI       = scalar, U08,     54,             "%",        0.03125,   0.0,  0.0,  7.96,      2 ; * (  1 byte)
      idleKD       = scalar, U08,     55,             "%",        0.00781,   0.0,  0.0,  1.99,      3 ; * (  1 byte)
      boostLimit   = scalar, U08,     56,             "kPa",      2.0,   0.0,  0.0,  511.0,      0
      boostKP      = scalar, U08,     57,             "%",        1.0,   0.0,  0.0,  200.0,      0 ; * (  1 byte)
      boostKI      = scalar, U08,     58,             "%",        1.0,   0.0,  0.0,  200.0,      0 ; * (  1 byte)
      boostKD      = scalar, U08,     59,             "%",        1.0,   0.0,  0.0,  200.0,      0 ; * (  1 byte)

      lnchPullRes  =   bits, U08,      60,        [0:0],      "Float"  , "Pullup"
      iacPWMrun    =   bits, U08,      60,        [1:1],      "No",        "Yes"
      fuelTrimEnabled= bits, U08,      60,        [2:2],      "No",        "Yes"
      flatSEnable  =   bits, U08,      60,        [3:3],      "No",        "Yes"
; Baro Sensor pin
      baroPin      =   bits, U08,      60,        [4:7],      "A0", "A1", "A2", "A3", "A4", "A5", "A6", "A7", "A8", "A9", "A10", "A11", "A12", "A13", "A14", "A15"

; Flat shift
      flatSSoftWin = scalar, U08,      61,             "rpm",      100,    0.0,  100, 25500,  0
      flatSRetard  = scalar, S08,      62,             "deg",      1.0,    0.0,-30.0,   80,   0
      flatSArm     = scalar, U08,      63,             "rpm",      100,    0.0,  100, 25500,  0

      iacCLValues  = array, U08,       64, [10],        "RPM",    10.0,  0.0,      0,  2550,     0
      iacOLStepVal = array, U08,       74, [10],       "Steps",      3,    0,      0,    765,    0
      iacOLPWMVal  = array, U08,       84, [10],       "Duty %",   1.0,    0,      0,      100,    0
  #if CELSIUS
      iacBins      = array, U08,       94, [10],       "C",        1.0,    -40,    -40,    215,      0
  #else
      iacBins      = array, U08,       94, [10],       "F",        1.8,    -22.23,    -40,    215,      0
  #endif
      iacCrankSteps= array, U08,      104, [4],        "Steps",      3,    0,    0,    765,    0
      iacCrankDuty = array, U08,      108, [4],        "Duty %",   1.0,    0,  0,  100,    0
  #if CELSIUS
      iacCrankBins = array, U08,      112, [4],        "C",        1.0,    -40,    -40,    215,      0
  #else
      iacCrankBins = array, U08,      112, [4],        "F",        1.8,    -22.23,    -40,    215,      0
  #endif

      iacAlgorithm = bits , U08,      116, [0:2],      "None", "On/Off", "PWM Open loop", "PWM Closed loop", "Stepper Open Loop", "Stepper Closed Loop", "PWM Closed+Open loop", "Stepper Closed+Open loop"
      iacStepTime  = bits , U08,      116, [3:5],      "INVALID","1", "2", "3", "4", "5", "6","INVALID"
      iacChannels  = bits,  U08,      116, [6:6],      "1", "2"
      iacPWMdir    = bits , U08,      116, [7:7],      "Normal", "Reverse"

  #if CELSIUS
      iacFastTemp  = scalar, U08,     117,             "C",        1.0,    -40,    -40,    215,      0
  #else
      iacFastTemp  = scalar, U08,     117,             "F",        1.8,    -22.23,    -40,    215,      0
  #endif

      iacStepHome  = scalar, U08,     118,             "Steps",         3,    0,    0, 765,   0
      iacStepHyster= scalar, U08,     119,             "Steps",         1,  0,  1.0,  10,   0

      ; Begin fan control vairables
      fanInv       = bits,   U08,     120, [0:0], "No",        "Yes"
      fanUnused    = bits,   U08,     120, [1:1], "Off",       "On/Off"
      fanPin       = bits,   U08,     120, [2:7], "Board Default", "INVALID", "INVALID", "3", "4", "5", "6", "7", "8", "9", "10", "11", "12", "13", "14", "15", "16", "17", "18", "19", "20", "21", "22", "23", "24", "25", "26", "27", "28", "29", "30", "31", "32", "33", "34", "35", "36", "37", "38", "39", "40", "41", "42", "43", "44", "45", "46", "47", "48", "49", "50", "51", "52", "53", "INVALID", "A8", "A9", "A10", "A11", "A12", "A13", "A14", "A15", "INVALID"
  #if CELSIUS
      fanSP        = scalar, U08,     121,        "C",        1.0,       -40,     -40,     215.0,    0
      fanHyster    = scalar, U08,     122,        "C",        1.0,       0.0,  0.0,     40,    0
  #else
      fanSP        = scalar, U08,     121,        "F",        1.8,       -22.23,  -40,     215.0,    0
      fanHyster    = scalar, U08,     122,        "F",        1.0,       0.0,  0.0,     40,    0
  #endif
      fanFreq      = scalar, U08 ,    123,        "Hz",        2.0,        0.0,    10,     511,       0
  #if CELSIUS
      fanPWMBins = array, U08,      124, [4],        "C",        1.0,    -40,    -40,    215,      0
  #else
      fanPWMBins = array, U08,      124, [4],        "F",        1.8,    -22.23,    -40,    215,      0
  #endif

;--------------------------------------------------
;Boost and vvt maps (Page 7)
;--------------------------------------------------
page = 7
      boostTable    = array,  U08,    0,[8x8],    { bitStringValue( boostTableLabels, boostType ) },        2.0,        0.0,   0,       {boostTableLimit},      0
      rpmBinsBoost  = array,  U08,    64,[  8],   "RPM",      100.0,      0.0,   100,     25500,      0
      loadBinsBoost  = array,  U08,    72,[  8],   { bitStringValue(algorithmUnits ,  boostLoadSource) },      boostLoadRes,        0.0,   0.0,     {boostLoadMax},      boostDecimalRes
      vvtTable      = array,  U08,    80,[8x8],    "%",        0.5,        0.0,   0,       100,      1
      rpmBinsVVT    = array,  U08,    144,[  8],   "RPM",      100.0,      0.0,   100,     25500,      0
      loadBinsVVT   = array,  U08,    152,[  8],   { bitStringValue(algorithmUnits ,  vvtLoadSource) },  vvtLoadRes,        0.0,   0.0,     {vvtLoadMax},      vvtDecimalRes
;Fuel staging Table
      stagingTable  = array,  U08,    160, [8x8], "%",          1.0,      0.0,   0.0,   100.0,      0
      rpmBinsStaging= array,  U08,    224, [  8], "RPM",      100.0,      0.0,   100.0, 25500.0,      0
      loadBinsStaging= array,  U08,    232, [  8], { bitStringValue(algorithmUnits ,  algorithm) },   fuelLoadRes,      0.0,   0.0,   {fuelLoadMax},      fuelDecimalRes

;--------------------------------------------------
;Sequential fuel trim tables (Page 8)
;--------------------------------------------------
page = 8
      fuelTrim1Table      = array,  U08,     0,[6x6],     "%",    1.0,    -128,   -50,    50,        0
      fuelTrim1rpmBins    = array,  U08,    36,[  6],     "RPM",  100.0,  0.0,   0,     25500,      0
      fuelTrim1loadBins   = array,  U08,    42,[  6],     { bitStringValue(algorithmUnits ,  algorithm) }, fuelLoadRes,      0.0,   0.0,   {fuelLoadMax},      fuelDecimalRes

      fuelTrim2Table      = array,  U08,    48,[6x6],     "%",    1.0,    -128,   -50,    50,         0
      fuelTrim2rpmBins    = array,  U08,    84,[  6],     "RPM",  100.0,  0.0,   0,     25500,      0
      fuelTrim2loadBins   = array,  U08,    90,[  6],     { bitStringValue(algorithmUnits ,  algorithm) }, fuelLoadRes,      0.0,   0.0,   {fuelLoadMax},      fuelDecimalRes

      fuelTrim3Table      = array,  U08,    96,[6x6],     "%",    1.0,    -128,  -50,     50,         0
      fuelTrim3rpmBins    = array,  U08,   132,[  6],     "RPM",  100.0,  0.0,   0,     25500,      0
      fuelTrim3loadBins   = array,  U08,   138,[  6],     { bitStringValue(algorithmUnits ,  algorithm) }, fuelLoadRes,      0.0,   0.0,   {fuelLoadMax},      fuelDecimalRes

      fuelTrim4Table      = array,  U08,   144,[6x6],     "%",    1.0,    -128,  -50,     50,         0
      fuelTrim4rpmBins    = array,  U08,   180,[  6],     "RPM",  100.0,  0.0,   0,     25500,      0
      fuelTrim4loadBins   = array,  U08,   186,[  6],     { bitStringValue(algorithmUnits ,  algorithm) }, fuelLoadRes,      0.0,   0.0,   {fuelLoadMax},      fuelDecimalRes

      fuelTrim5Table      = array,  U08,   192,[6x6],     "%",    1.0,    -128,   -50,    50,        0
      fuelTrim5rpmBins    = array,  U08,   228,[  6],     "RPM",  100.0,  0.0,   0,     25500,      0
      fuelTrim5loadBins   = array,  U08,   234,[  6],     { bitStringValue(algorithmUnits ,  algorithm) }, fuelLoadRes,      0.0,   0.0,   {fuelLoadMax},      fuelDecimalRes

      fuelTrim6Table      = array,  U08,   240,[6x6],     "%",    1.0,    -128,   -50,    50,         0
      fuelTrim6rpmBins    = array,  U08,   276,[  6],     "RPM",  100.0,  0.0,   0,     25500,      0
      fuelTrim6loadBins   = array,  U08,   282,[  6],     { bitStringValue(algorithmUnits ,  algorithm) }, fuelLoadRes,      0.0,   0.0,   {fuelLoadMax},      fuelDecimalRes

      fuelTrim7Table      = array,  U08,   288,[6x6],     "%",    1.0,    -128,  -50,     50,         0
      fuelTrim7rpmBins    = array,  U08,   324,[  6],     "RPM",  100.0,  0.0,   0,     25500,      0
      fuelTrim7loadBins   = array,  U08,   330,[  6],     { bitStringValue(algorithmUnits ,  algorithm) }, fuelLoadRes,      0.0,   0.0,   {fuelLoadMax},      fuelDecimalRes

      fuelTrim8Table      = array,  U08,   336,[6x6],     "%",    1.0,    -128,  -50,     50,         0
      fuelTrim8rpmBins    = array,  U08,   372,[  6],     "RPM",  100.0,  0.0,   0,     25500,      0
      fuelTrim8loadBins   = array,  U08,   378,[  6],     { bitStringValue(algorithmUnits ,  algorithm) }, fuelLoadRes,      0.0,   0.0,   {fuelLoadMax},      fuelDecimalRes

;--------------------------------------------------
;CANBUS control and Auxillary io(Page 9)
;--------------------------------------------------
page = 9
      enable_secondarySerial    = bits,   U08,     0, [0:0], "Disable", "Enable"
      intcan_available          = bits,   U08,     0, [1:1], "Disable", "Enable"
      enable_intcan             = bits,   U08,     0, [2:2], "Disable", "Enable"
    
      caninput_sel0a            = bits,   U08,     1, [0:1], "Off", "INVALID", "Analog_local", "Digital_local"
      caninput_sel0b            = bits,   U08,     1, [2:3], "Off", "External Source", "Analog_local", "Digital_local"
      caninput_sel0extsourcea   = bits,   U08,     1, [5:5], "Via Secondary Serial", "INVALID"
      caninput_sel0extsourceb   = bits,   U08,     1, [6:6], "Via Secondary Serial", "Via Internal CAN"        
      caninput_sel0extsourcec   = bits,   U08,     1, [7:7], "INVALID", "Via Internal CAN"

      caninput_sel1a            = bits,   U08,     2, [0:1], "Off", "INVALID", "Analog_local", "Digital_local"
      caninput_sel1b            = bits,   U08,     2, [2:3], "Off", "External Source", "Analog_local", "Digital_local"
      caninput_sel1extsourcea   = bits,   U08,     2, [5:5], "Via Secondary Serial", "INVALID"
      caninput_sel1extsourceb   = bits,   U08,     2, [6:6], "Via Secondary Serial", "Via Internal CAN"       
      caninput_sel1extsourcec   = bits,   U08,     2, [7:7], "INVALID", "Via Internal CAN"    

      caninput_sel2a            = bits,   U08,     3, [0:1], "Off", "INVALID", "Analog_local", "Digital_local"
      caninput_sel2b            = bits,   U08,     3, [2:3], "Off", "External Source", "Analog_local", "Digital_local"
      caninput_sel2extsourcea   = bits,   U08,     3, [5:5], "Via Secondary Serial", "INVALID"
      caninput_sel2extsourceb   = bits,   U08,     3, [6:6], "Via Secondary Serial", "Via Internal CAN"
      caninput_sel2extsourcec   = bits,   U08,     3, [7:7], "INVALID", "Via Internal CAN"    

      caninput_sel3a            = bits,   U08,     4, [0:1], "Off", "INVALID", "Analog_local", "Digital_local"
      caninput_sel3b            = bits,   U08,     4, [2:3], "Off", "External Source", "Analog_local", "Digital_local"
      caninput_sel3extsourcea   = bits,   U08,     4, [5:5], "Via Secondary Serial", "INVALID"
      caninput_sel3extsourceb   = bits,   U08,     4, [6:6], "Via Secondary Serial", "Via Internal CAN"
      caninput_sel3extsourcec   = bits,   U08,     4, [7:7], "INVALID", "Via Internal CAN"    

      caninput_sel4a            = bits,   U08,     5, [0:1], "Off", "INVALID", "Analog_local", "Digital_local"
      caninput_sel4b            = bits,   U08,     5, [2:3], "Off", "External Source", "Analog_local", "Digital_local"
      caninput_sel4extsourcea   = bits,   U08,     5, [5:5], "Via Secondary Serial", "INVALID"
      caninput_sel4extsourceb   = bits,   U08,     5, [6:6], "Via Secondary Serial", "Via Internal CAN"
      caninput_sel4extsourcec   = bits,   U08,     5, [7:7], "INVALID", "Via Internal CAN"    

      caninput_sel5a            = bits,   U08,     6, [0:1], "Off", "INVALID", "Analog_local", "Digital_local"
      caninput_sel5b            = bits,   U08,     6, [2:3], "Off", "External Source", "Analog_local", "Digital_local"
      caninput_sel5extsourcea   = bits,   U08,     6, [5:5], "Via Secondary Serial", "INVALID"
      caninput_sel5extsourceb   = bits,   U08,     6, [6:6], "Via Secondary Serial", "Via Internal CAN"
      caninput_sel5extsourcec   = bits,   U08,     6, [7:7], "INVALID", "Via Internal CAN"        

      caninput_sel6a            = bits,   U08,     7, [0:1], "Off", "INVALID", "Analog_local", "Digital_local"
      caninput_sel6b            = bits,   U08,     7, [2:3], "Off", "External Source", "Analog_local", "Digital_local"
      caninput_sel6extsourcea   = bits,   U08,     7, [5:5], "Via Secondary Serial", "INVALID"
      caninput_sel6extsourceb   = bits,   U08,     7, [6:6], "Via Secondary Serial", "Via Internal CAN"
      caninput_sel6extsourcec   = bits,   U08,     7, [7:7], "INVALID", "Via Internal CAN"    

      caninput_sel7a            = bits,   U08,     8, [0:1], "Off", "INVALID", "Analog_local", "Digital_local"
      caninput_sel7b            = bits,   U08,     8, [2:3], "Off", "External Source", "Analog_local", "Digital_local"
      caninput_sel7extsourcea   = bits,   U08,     8, [5:5], "Via Secondary Serial", "INVALID"
      caninput_sel7extsourceb   = bits,   U08,     8, [6:6], "Via Secondary Serial", "Via Internal CAN"
      caninput_sel7extsourcec   = bits,   U08,     8, [7:7], "INVALID", "Via Internal CAN"    

      caninput_sel8a            = bits,   U08,     9, [0:1], "Off", "INVALID", "Analog_local", "Digital_local"
      caninput_sel8b            = bits,   U08,     9, [2:3], "Off", "External Source", "Analog_local", "Digital_local"
      caninput_sel8extsourcea   = bits,   U08,     9, [5:5], "Via Secondary Serial", "INVALID"
      caninput_sel8extsourceb   = bits,   U08,     9, [6:6], "Via Secondary Serial", "Via Internal CAN"
      caninput_sel8extsourcec   = bits,   U08,     9, [7:7], "INVALID", "Via Internal CAN"    

      caninput_sel9a            = bits,   U08,     10, [0:1], "Off", "INVALID", "Analog_local", "Digital_local"
      caninput_sel9b            = bits,   U08,     10, [2:3], "Off", "External Source", "Analog_local", "Digital_local"
      caninput_sel9extsourcea   = bits,   U08,     10, [5:5], "Via Secondary Serial", "INVALID"
      caninput_sel9extsourceb   = bits,   U08,     10, [6:6], "Via Secondary Serial", "Via Internal CAN"
      caninput_sel9extsourcec   = bits,   U08,     10, [7:7], "INVALID", "Via Internal CAN"    
  
      caninput_sel10a           = bits,   U08,     11, [0:1], "Off", "INVALID", "Analog_local", "Digital_local"
      caninput_sel10b           = bits,   U08,     11, [2:3], "Off", "External Source", "Analog_local", "Digital_local"
      caninput_sel10extsourcea  = bits,   U08,     11, [5:5], "Via Secondary Serial", "INVALID"
      caninput_sel10extsourceb  = bits,   U08,     11, [6:6], "Via Secondary Serial", "Via Internal CAN"
      caninput_sel10extsourcec  = bits,   U08,     11, [7:7], "INVALID", "Via Internal CAN"    

      caninput_sel11a           = bits,   U08,     12, [0:1], "Off", "INVALID", "Analog_local", "Digital_local"
      caninput_sel11b           = bits,   U08,     12, [2:3], "Off", "External Source", "Analog_local", "Digital_local"
      caninput_sel11extsourcea  = bits,   U08,     12, [5:5], "Via Secondary Serial", "INVALID"
      caninput_sel11extsourceb  = bits,   U08,     12, [6:6], "Via Secondary Serial", "Via Internal CAN"
      caninput_sel11extsourcec  = bits,   U08,     12, [7:7], "INVALID", "Via Internal CAN"    

      caninput_sel12a           = bits,   U08,     13, [0:1], "Off", "INVALID", "Analog_local", "Digital_local"
      caninput_sel12b           = bits,   U08,     13, [2:3], "Off", "External Source", "Analog_local", "Digital_local"
      caninput_sel12extsourcea  = bits,   U08,     13, [5:5], "Via Secondary Serial", "INVALID"
      caninput_sel12extsourceb  = bits,   U08,     13, [6:6], "Via Secondary Serial", "Via Internal CAN"
      caninput_sel12extsourcec  = bits,   U08,     13, [7:7], "INVALID", "Via Internal CAN"    

      caninput_sel13a           = bits,   U08,     14, [0:1], "Off", "INVALID", "Analog_local", "Digital_local"
      caninput_sel13b           = bits,   U08,     14, [2:3], "Off", "External Source", "Analog_local", "Digital_local"
      caninput_sel13extsourcea  = bits,   U08,     14, [5:5], "Via Secondary Serial", "INVALID"
      caninput_sel13extsourceb  = bits,   U08,     14, [6:6], "Via Secondary Serial", "Via Internal CAN"
      caninput_sel13extsourcec  = bits,   U08,     14, [7:7], "INVALID", "Via Internal CAN"    

      caninput_sel14a           = bits,   U08,     15, [0:1], "Off", "INVALID", "Analog_local", "Digital_local"
      caninput_sel14b           = bits,   U08,     15, [2:3], "Off", "External Source", "Analog_local", "Digital_local"
      caninput_sel14extsourcea  = bits,   U08,     15, [5:5], "Via Secondary Serial", "INVALID"
      caninput_sel14extsourceb  = bits,   U08,     15, [6:6], "Via Secondary Serial", "Via Internal CAN"
      caninput_sel14extsourcec  = bits,   U08,     15, [7:7], "INVALID", "Via Internal CAN"    

      caninput_sel15a           = bits,   U08,     16, [0:1], "Off", "INVALID", "Analog_local", "Digital_local"
      caninput_sel15b           = bits,   U08,     16, [2:3], "Off", "External Source", "Analog_local", "Digital_local"
      caninput_sel15extsourcea  = bits,   U08,     16, [5:5], "Via Secondary Serial", "INVALID"
      caninput_sel15extsourceb  = bits,   U08,     16, [6:6], "Via Secondary Serial", "Via Internal CAN"
      caninput_sel15extsourcec  = bits,   U08,     16, [7:7], "INVALID", "Via Internal CAN"    
          
      caninput_source_can_address0 = bits,   U16,     17,         [0:10], $CAN_ADDRESS_HEX
      caninput_source_can_address1 = bits,   U16,     19,         [0:10], $CAN_ADDRESS_HEX
      caninput_source_can_address2 = bits,   U16,     21,         [0:10], $CAN_ADDRESS_HEX
      caninput_source_can_address3 = bits,   U16,     23,         [0:10], $CAN_ADDRESS_HEX
      caninput_source_can_address4 = bits,   U16,     25,         [0:10], $CAN_ADDRESS_HEX
      caninput_source_can_address5 = bits,   U16,     27,         [0:10], $CAN_ADDRESS_HEX
      caninput_source_can_address6 = bits,   U16,     29,         [0:10], $CAN_ADDRESS_HEX
      caninput_source_can_address7 = bits,   U16,     31,         [0:10], $CAN_ADDRESS_HEX
      caninput_source_can_address8 = bits,   U16,     33,         [0:10], $CAN_ADDRESS_HEX
      caninput_source_can_address9 = bits,   U16,     35,         [0:10], $CAN_ADDRESS_HEX
      caninput_source_can_address10 = bits,  U16,     37,         [0:10], $CAN_ADDRESS_HEX
      caninput_source_can_address11 = bits,  U16,     39,         [0:10], $CAN_ADDRESS_HEX
      caninput_source_can_address12 = bits,  U16,     41,         [0:10], $CAN_ADDRESS_HEX
      caninput_source_can_address13 = bits,  U16,     43,         [0:10], $CAN_ADDRESS_HEX
      caninput_source_can_address14 = bits,  U16,     45,         [0:10], $CAN_ADDRESS_HEX
      caninput_source_can_address15 = bits,  U16,     47,         [0:10], $CAN_ADDRESS_HEX

      caninput_source_start_byte0 = bits,   U08,     49, [0:2], "0", "1", "2", "3", "4", "5", "6", "7"
      caninput_source_start_byte1 = bits,   U08,     50, [0:2], "0", "1", "2", "3", "4", "5", "6", "7"
      caninput_source_start_byte2 = bits,   U08,     51, [0:2], "0", "1", "2", "3", "4", "5", "6", "7"
      caninput_source_start_byte3 = bits,   U08,     52, [0:2], "0", "1", "2", "3", "4", "5", "6", "7"
      caninput_source_start_byte4 = bits,   U08,     53, [0:2], "0", "1", "2", "3", "4", "5", "6", "7"
      caninput_source_start_byte5 = bits,   U08,     54, [0:2], "0", "1", "2", "3", "4", "5", "6", "7"
      caninput_source_start_byte6 = bits,   U08,     55, [0:2], "0", "1", "2", "3", "4", "5", "6", "7"
      caninput_source_start_byte7 = bits,   U08,     56, [0:2], "0", "1", "2", "3", "4", "5", "6", "7"
      caninput_source_start_byte8 = bits,   U08,     57, [0:2], "0", "1", "2", "3", "4", "5", "6", "7"
      caninput_source_start_byte9 = bits,   U08,     58, [0:2], "0", "1", "2", "3", "4", "5", "6", "7"
      caninput_source_start_byte10 = bits,   U08,     59, [0:2], "0", "1", "2", "3", "4", "5", "6", "7"
      caninput_source_start_byte11 = bits,   U08,     60, [0:2], "0", "1", "2", "3", "4", "5", "6", "7"
      caninput_source_start_byte12 = bits,   U08,     61, [0:2], "0", "1", "2", "3", "4", "5", "6", "7"
      caninput_source_start_byte13 = bits,   U08,     62, [0:2], "0", "1", "2", "3", "4", "5", "6", "7"
      caninput_source_start_byte14 = bits,   U08,     63, [0:2], "0", "1", "2", "3", "4", "5", "6", "7"
      caninput_source_start_byte15 = bits,   U08,     64, [0:2], "0", "1", "2", "3", "4", "5", "6", "7"

      caninput_source_num_bytes0 = bits,    U16,     65, [0:0], "1", "2"
      caninput_source_num_bytes1 = bits,    U16,     65, [1:1], "1", "2"
      caninput_source_num_bytes2 = bits,    U16,     65, [2:2], "1", "2"
      caninput_source_num_bytes3 = bits,    U16,     65, [3:3], "1", "2"
      caninput_source_num_bytes4 = bits,    U16,     65, [4:4], "1", "2"
      caninput_source_num_bytes5 = bits,    U16,     65, [5:5], "1", "2"
      caninput_source_num_bytes6 = bits,    U16,     65, [6:6], "1", "2"
      caninput_source_num_bytes7 = bits,    U16,     65, [7:7], "1", "2"
      caninput_source_num_bytes8 = bits,    U16,     65, [8:8], "1", "2"
      caninput_source_num_bytes9 = bits,    U16,     65, [9:9], "1", "2"
      caninput_source_num_bytes10 = bits,   U16,     65, [10:10], "1", "2"
      caninput_source_num_bytes11 = bits,   U16,     65, [11:11], "1", "2"
      caninput_source_num_bytes12 = bits,   U16,     65, [12:12], "1", "2"
      caninput_source_num_bytes13 = bits,   U16,     65, [13:13], "1", "2"
      caninput_source_num_bytes14 = bits,   U16,     65, [14:14], "1", "2"
      caninput_source_num_bytes15 = bits,   U16,     65, [15:15], "1", "2"

      unused10_67         = scalar, U08,     67,        "",       1, 0, 0, 255, 0
      unused10_68         = scalar, U08,     68,        "",       1, 0, 0, 255, 0
  
      enable_intcandata_out  = bits,   U08,     69, [0:0], "Off", "On"
      canoutput_sel0       = bits,   U08,    70, [0:0], "Off", "On"
      canoutput_sel1       = bits,   U08,    71, [0:0], "Off", "On"
      canoutput_sel2       = bits,   U08,    72, [0:0], "Off", "On"
      canoutput_sel3       = bits,   U08,    73, [0:0], "Off", "On"
      canoutput_sel4       = bits,   U08,    74, [0:0], "Off", "On"
      canoutput_sel5       = bits,   U08,    75, [0:0], "Off", "On"
      canoutput_sel6       = bits,   U08,    76, [0:0], "Off", "On"
      canoutput_sel7       = bits,   U08,    77, [0:0], "Off", "On"
      canoutput_param_group  = array ,  U16,   78,      [  8],  "",    1, 0, 0, 65535, 0
      canoutput_param_start_byte0 = bits,   U08,     94, [0:2], "0", "1", "2", "3", "4", "5", "6", "7"
      canoutput_param_start_byte1 = bits,   U08,     95, [0:2], "0", "1", "2", "3", "4", "5", "6", "7"
      canoutput_param_start_byte2 = bits,   U08,     96, [0:2], "0", "1", "2", "3", "4", "5", "6", "7"
      canoutput_param_start_byte3 = bits,   U08,     97, [0:2], "0", "1", "2", "3", "4", "5", "6", "7"
      canoutput_param_start_byte4 = bits,   U08,     98, [0:2], "0", "1", "2", "3", "4", "5", "6", "7"
      canoutput_param_start_byte5 = bits,   U08,     99, [0:2], "0", "1", "2", "3", "4", "5", "6", "7"
      canoutput_param_start_byte6 = bits,   U08,     100, [0:2], "0", "1", "2", "3", "4", "5", "6", "7"
      canoutput_param_start_byte7 = bits,   U08,     101, [0:2], "0", "1", "2", "3", "4", "5", "6", "7"
      canoutput_param_num_bytes0 = bits,   U08,     102, [0:1], "INVALID", "1", "2", "INVALID"
      canoutput_param_num_bytes1 = bits,   U08,     103, [0:1], "INVALID", "1", "2", "INVALID"
      canoutput_param_num_bytes2 = bits,   U08,     104, [0:1], "INVALID", "1", "2", "INVALID"
      canoutput_param_num_bytes3 = bits,   U08,     105, [0:1], "INVALID", "1", "2", "INVALID"
      canoutput_param_num_bytes4 = bits,   U08,     106, [0:1], "INVALID", "1", "2", "INVALID"
      canoutput_param_num_bytes5 = bits,   U08,     107, [0:1], "INVALID", "1", "2", "INVALID"
      canoutput_param_num_bytes6 = bits,   U08,     108, [0:1], "INVALID", "1", "2", "INVALID"
      canoutput_param_num_bytes7 = bits,   U08,     109, [0:1], "INVALID", "1", "2", "INVALID"

      unused10_110         = scalar, U08,     110,        "",       1, 0, 0, 255, 0
      unused10_111         = scalar, U08,     111,        "",       1, 0, 0, 255, 0
      unused10_112         = scalar, U08,     112,        "",       1, 0, 0, 255, 0
      unused10_113         = scalar, U08,     113,        "",       1, 0, 0, 255, 0

      speeduino_tsCanId     = bits,   U08,    114,     [0:3],  $tsCanId_list
      true_address           = bits,   U16,     115,     [0:10], $CAN_ADDRESS_HEX
      realtime_base_address  = bits,   U16,     117,     [0:10], $CAN_ADDRESS_HEX
      obd_address            = bits,   U16,     119,       [0:10], $CAN_ADDRESS_HEX

      Auxin0pina        = bits,   U08,    121,     [0:5],  $ANALOG_PIN
      Auxin1pina        = bits,   U08,    122,     [0:5],  $ANALOG_PIN
      Auxin2pina        = bits,   U08,    123,     [0:5],  $ANALOG_PIN
      Auxin3pina        = bits,   U08,    124,     [0:5],  $ANALOG_PIN
      Auxin4pina        = bits,   U08,    125,     [0:5],  $ANALOG_PIN
      Auxin5pina        = bits,   U08,    126,     [0:5],  $ANALOG_PIN
      Auxin6pina        = bits,   U08,    127,     [0:5],  $ANALOG_PIN
      Auxin7pina        = bits,   U08,    128,     [0:5],  $ANALOG_PIN
      Auxin8pina        = bits,   U08,    129,     [0:5],  $ANALOG_PIN
      Auxin9pina        = bits,   U08,    130,     [0:5],  $ANALOG_PIN
      Auxin10pina       = bits,   U08,    131,     [0:5],  $ANALOG_PIN
      Auxin11pina       = bits,   U08,    132,     [0:5],  $ANALOG_PIN
      Auxin12pina       = bits,   U08,    133,     [0:5],  $ANALOG_PIN
      Auxin13pina       = bits,   U08,    134,     [0:5],  $ANALOG_PIN
      Auxin14pina       = bits,   U08,    135,     [0:5],  $ANALOG_PIN
      Auxin15pina       = bits,   U08,    136,     [0:5],  $ANALOG_PIN
  
      Auxin0pinb        = bits,   U08,    137,     [0:5],  $DIGITAL_PIN
      Auxin1pinb        = bits,   U08,    138,     [0:5],  $DIGITAL_PIN
      Auxin2pinb        = bits,   U08,    139,     [0:5],  $DIGITAL_PIN
      Auxin3pinb        = bits,   U08,    140,     [0:5],  $DIGITAL_PIN
      Auxin4pinb        = bits,   U08,    141,     [0:5],  $DIGITAL_PIN
      Auxin5pinb        = bits,   U08,    142,     [0:5],  $DIGITAL_PIN
      Auxin6pinb        = bits,   U08,    143,     [0:5],  $DIGITAL_PIN
      Auxin7pinb        = bits,   U08,    144,     [0:5],  $DIGITAL_PIN
      Auxin8pinb        = bits,   U08,    145,     [0:5],  $DIGITAL_PIN
      Auxin9pinb        = bits,   U08,    146,     [0:5],  $DIGITAL_PIN
      Auxin10pinb       = bits,   U08,    147,     [0:5],  $DIGITAL_PIN
      Auxin11pinb       = bits,   U08,    148,     [0:5],  $DIGITAL_PIN
      Auxin12pinb       = bits,   U08,    149,     [0:5],  $DIGITAL_PIN
      Auxin13pinb       = bits,   U08,    150,     [0:5],  $DIGITAL_PIN
      Auxin14pinb       = bits,   U08,    151,     [0:5],  $DIGITAL_PIN
      Auxin15pinb       = bits,   U08,    152,     [0:5],  $DIGITAL_PIN

      iacStepperInv       = bits,   U08,   153, [0:0], "No",        "Yes"
      iacCoolTime         = bits,   U08,   153, [1:3], "0", "1", "2", "3", "4", "5", "6","INVALID"

      boostByGearEnabled  = bits,   U08,   153, [4:5],      "Off", "Multiplied %", "Constant limit", "INVALID"

      blankfield          = bits,   U08,   153, [6:6], "",""
      unused10_153        = bits,   U08,   153, [7:7], "", ""
      
      iacMaxSteps         = scalar, U08,     154,     "Steps",     3,    0,  0,  {iacStepHome-3},    0
      idleAdvStartDelay   = scalar, U08,     155,         "S",   0.1,  0.0,   0.0,    25.5,          1

      boostByGear1               = scalar, U08,     156, { bitStringValue(boostByGearLabels ,  boostByGearEnabled) },   2.0,   0.0,  0.0,  {boostTableLimit},      0
      boostByGear2               = scalar, U08,     157, { bitStringValue(boostByGearLabels ,  boostByGearEnabled) },   2.0,   0.0,  0.0,  {boostTableLimit},      0
      boostByGear3               = scalar, U08,     158, { bitStringValue(boostByGearLabels ,  boostByGearEnabled) },   2.0,   0.0,  0.0,  {boostTableLimit},      0
      boostByGear4               = scalar, U08,     159, { bitStringValue(boostByGearLabels ,  boostByGearEnabled) },   2.0,   0.0,  0.0,  {boostTableLimit},      0
      boostByGear5               = scalar, U08,     160, { bitStringValue(boostByGearLabels ,  boostByGearEnabled) },   2.0,   0.0,  0.0,  {boostTableLimit},      0
      boostByGear6               = scalar, U08,     161, { bitStringValue(boostByGearLabels ,  boostByGearEnabled) },   2.0,   0.0,  0.0,  {boostTableLimit},      0

      PWMFanDuty                 = array,  U08,     162, [4],       "%", 0.5,    0,    0,    100,      1
<<<<<<< HEAD
      iacOLPWMIATVal             = array,  U08,     166, [9],       "Duty %",   1.0,    0,      0,      100,    0
      unused10_175               = array,  U08,     175, [17],       "",       1, 0, 0, 255, 0
=======

      coolantProtEnbl   = bits,   U08,     166, [0:0], "Off", "On"      
      coolantProtRPM    = array,  U08,     167, [6], "RPM",     100.0,       0.0,   100.0, 25500,    0           
      #if CELSIUS
      coolantProtTemp   = array,  U08,      173, [6],    "C",    1.0,    -40,    -40,    215,      0
      #else
      coolantProtTemp   = array,  U08,      173, [6],    "F",    1.8, -22.23,    -40,    215,      0
      #endif
      unused179_191               = array,  U08,     179, [13],       "",       1, 0, 0, 255, 0
>>>>>>> 31385068
    
page = 10
#if CELSIUS
      crankingEnrichBins  = array,  U08,       0, [4],  "C",        1.0,    -40,    -40,    215,      0
#else
      crankingEnrichBins  = array,  U08,       0, [4],  "F",        1.8,    -22.23,    -40,    215,      0
#endif
      crankingEnrichValues= array,  U08,       4, [4],  "%",        5.0,    0.0,  0,    1275,        0 ; Values for the cranking enrichment curve

      rotaryType          = bits ,  U08,       8, [0:1],           "FC", "FD", "RX8", "INVALID"
      stagingEnabled      = bits ,  U08,       8, [2:2],           "Off","On"
      stagingMode         = bits ,  U08,       8, [3:3],           "Table","Automatic"
      EMAPPin             = bits,   U08,       8, [4:7],      "A0", "A1", "A2", "A3", "A4", "A5", "A6", "A7", "A8", "A9", "A10", "A11", "A12", "A13", "A14", "A15"

      rotarySplitValues   = array,  U08,       9, [8],   "degrees", 1.0,    0.0,   0.0,     40,         0
      rotarySplitBins     = array,  U08,      17, [8],     { bitStringValue(algorithmUnits ,  ignAlgorithm) },     ignLoadRes,      0.0,   0.0,   {ignLoadMax},      ignDecimalRes

      boostSens           = scalar, U16,      25,      "",       1, 0, 0, 5000, 0
      boostIntv           = scalar, U08,      27,      "ms",     1, 0,  0,  250, 0
      stagedInjSizePri    = scalar, U16,      28,      "cc/min",       1, 0, 0, 1500, 0
      stagedInjSizeSec    = scalar, U16,      30,      "cc/min",       1, 0, 0, 1500, 0
      lnchCtrlTPS         = scalar, U08,      32,      "%TPS",       0.5, 0, 0, 100.0, 1

      flexBoostBins       = array,  U08,      33, [6], "%",    1.0,       0.0,   0.0,     250.0,    0
      ; The boost range is obviously arbitrary since int16_t has ~32k in both directions
      flexBoostAdj        = array,  S16,      39, [6], "kPa",  1.0,       0.0,   -500.0,  500.0,    0
      flexFuelBins        = array,  U08,      51, [6], "%",    1.0,       0.0,   0.0,     250.0,    0
      flexFuelAdj         = array,  U08,      57, [6], "%",    1.0,       0.0,   0.0,     250.0,    0
      flexAdvBins         = array,  U08,      63, [6], "%",    1.0,       0.0,   0.0,     250.0,    0
      flexAdvAdj          = array,  U08,      69, [6], "Deg",  1.0,       -40,   -40,     215.0,    0

      n2o_enable          = bits ,  U08,      75, [0:1],           "Off","1 Stage","2 stage", "INVALID"
      n2o_arming_pin      = bits ,  U08,      75, [2:7],           $IO_Pins_no_def
#if CELSIUS
      n2o_minCLT          = scalar, U08,      76,      "C",        1.0,    -40,    -40,    215,      0
#else
      n2o_minCLT          = scalar, U08,      76,      "F",        1.8,    -22.23,    -40,    215,      0
#endif
      n2o_maxMAP          = scalar, U08,      77,      "kPa",      2.0,   0.0,  0.0,  511.0,      0
      n2o_minTPS          = scalar, U08,      78,      "%TPS",     0.5,   0.0,  0.0,  100.0,      1
      n2o_maxAFR          = scalar, U08,      79,      "AFR",      0.1,   0.0,  0.0,  25.5,       1
      
      n2o_stage1_pin      = bits ,  U08,      80, [0:5],           $IO_Pins_no_def
      n2o_pin_polarity    = bits ,  U08,      80, [6:6],           "HIGH", "LOW"
      n2o_unused          = bits ,  U08,      80, [7:7],           "No", "Yes"
      n2o_stage1_minRPM   = scalar, U08,      81,      "RPM",       100,       0.0,   1000,    10000,    0
      n2o_stage1_maxRPM   = scalar, U08,      82,      "RPM",       100,       0.0,   1000,    10000,    0
      n2o_stage1_adderMin = scalar, U08,      83,      "ms",        0.1,       0,        0,     25.5,    1
      n2o_stage1_adderMax = scalar, U08,      84,      "ms",        0.1,       0,        0,     25.5,    1
      n2o_stage1_retard   = scalar, U08,      85,      "Deg",       1.0,       0.0,   0.0,     40.0,    0

      n2o_stage2_pin      = bits ,  U08,      86, [0:5],           $IO_Pins_no_def
      n2o_stage2_unused   = bits ,  U08,      86, [6:7],           "No", "Yes", "INVALID", "INVALID"
      n2o_stage2_minRPM   = scalar, U08,      87,      "RPM",       100,       0.0,   1000,    10000,    0
      n2o_stage2_maxRPM   = scalar, U08,      88,      "RPM",       100,       0.0,   1000,    10000,    0
      n2o_stage2_adderMin = scalar, U08,      89,      "ms",        0.1,       0,        0,       32,    1
      n2o_stage2_adderMax = scalar, U08,      90,      "ms",        0.1,       0,        0,       32,    1
      n2o_stage2_retard   = scalar, U08,      91,      "Deg",       1.0,       0.0,   0.0,     40.0,    0
      
      ; Knock settings
      knock_mode          = bits ,  U08,      92, [0:1],           "Off","Digital","Analog", "INVALID"
      knock_pin           = bits ,  U08,      92, [2:7],           "INVALID", "INVALID", "2", "3", "INVALID", "INVALID", "INVALID", "INVALID", "INVALID", "INVALID", "INVALID", "INVALID", "INVALID", "INVALID", "INVALID", "INVALID", "INVALID", "INVALID", "18", "19", "20", "21", "INVALID", "INVALID", "INVALID", "INVALID", "INVALID", "INVALID", "INVALID", "INVALID", "INVALID", "INVALID", "INVALID", "INVALID", "INVALID", "INVALID", "INVALID", "INVALID", "INVALID", "INVALID", "INVALID", "INVALID", "INVALID", "INVALID", "INVALID", "INVALID", "INVALID", "INVALID", "INVALID", "INVALID", "INVALID", "INVALID", "INVALID", "INVALID", "INVALID", "A8", "A9", "A10", "A11", "A12", "A13", "A14", "A15", "INVALID"

      knock_trigger       = bits ,  U08,      93, [0:0],           "HIGH", "LOW"
      knock_pullup        = bits ,  U08,      93, [1:1],           "Off", "Internal pullup"
      knock_limiterDisable= bits ,  U08,      93, [2:2],           "No", "Yes"
      knock_unused        = bits ,  U08,      93, [3:4],           "INVALID", "1", "2", "3"

      ;Knock detection / filters
      knock_count         = bits ,  U08,      93, [5:7],           "INVALID", "1", "2", "3", "4", "5", "6", "7"
      knock_threshold     = scalar, U08,      94,      "Volts",    0.1,    0.0,  0.0,  5.0,          1
      knock_maxMAP        = scalar, U08,      95,      "kPa",      2.0,    0.0,  0.0,  511.0,        0
      knock_maxRPM        = scalar, U08,      96,      "RPM",      100.0,  0.0,   0,     10000,      0
      knock_window_rpms   = array,  U08,      97, [6], "RPM",      100.0,  0.0,   0,     10000,      0
      knock_window_angle  = array,  U08,     103, [6], "deg",      1.0,    -50,   -50,     100,      0
      knock_window_dur    = array,  U08,     109, [6], "deg",      1.0,    0.0,   0,       100,      0 ;Knock window duration

      ;Retard and recovery
      knock_maxRetard     = scalar, U08,     115,      "Deg",      1.0,       0.0,   0.0,     50,    0
      knock_firstStep     = scalar, U08,     116,      "Deg",      1.0,       0.0,   0.0,     50,    0
      knock_stepSize      = scalar, U08,     117,      "Deg",      1.0,       0.0,   0.0,     50,    0
      knock_stepTime      = scalar, U08,     118,      "Sec",      0.1,       0.0,   0.0,     2.5,   1
      
      knock_duration      = scalar, U08,     119,      "Sec",      0.1,       0.0,   0.0,     2.5,   1 ;//Time after knock retard starts that it should start recovering
      knock_recoveryStepTime  = scalar, U08, 120,      "Sec",      0.1,       0.0,   0.0,     2.5,   1
      knock_recoveryStep  = scalar, U08,     121,      "Deg",      1.0,       0.0,   0.0,     50,    0

      ;Things for the 2nd fuel table
      fuel2Algorithm      = bits,   U08,     122, [0:2], $loadSourceNames
      fuel2Mode           = bits,   U08,     122, [3:5], "Off", "Multiplied %", "Added", "Switched - Conditional", "Switched - Input based","INVALID","INVALID","INVALID"
      fuel2SwitchVariable = bits,   U08,     122, [6:7], "RPM", "MAP", "TPS", "ETH%"
      fuel2SwitchValue    = scalar, U16,     123, { bitStringValue(fuel2SwitchUnits,  fuel2SwitchVariable) },    {(fuel2SwitchVariable == 2) ? 0.5 : 1.0},       0.0,   0.0,     9000,    {(fuel2SwitchVariable == 2) ? 1 : 0}
      fuel2InputPin       = bits ,  U08,     125, [0:5],           $IO_Pins_no_def
      fuel2InputPolarity  = bits ,  U08,     125, [6:6],           "LOW", "HIGH"
      fuel2InputPullup    = bits ,  U08,     125, [7:7],           "No", "Yes"

      ;All related to the closed loop VVT control
      vvtCLholdDuty       = scalar, U08,     126,      "%",        0.5,     0.0,    0.0,  100.0,      1
      vvtCLKP             = scalar, U08,     127,      "%",        0.03125, 0.0,    0.0,   7.96,      2 ; * (  1 byte)
      vvtCLKI             = scalar, U08,     128,      "%",        0.03125, 0.0,    0.0,   7.96,      2 ; * (  1 byte)
      vvtCLKD             = scalar, U08,     129,      "%",        0.00781, 0.0,    0.0,   1.99,      3 ; * (  1 byte)
      vvtCL0DutyAng       = scalar, S16,     130,    "deg",        1.0,     0.0, -360.0,  360.0,      0 ; * (  2 bytes)
      vvtCLMinAng         = scalar, U08,     132,    "deg",        0.5,     0.0,    0.0,  100.0,      0 ; * (  1 byte)
      vvtCLMaxAng         = scalar, U08,     133,    "deg",        0.5,     0.0,    0.0,  100.0,      0 ; * (  1 byte)

      crankingEnrichTaper = scalar,  U08,    134,  "s",  0.1,      0.0,  0.0,     25.5,    1

      ;Pressure transducers
      fuelPressureEnable  = bits,   U08,     135, [0:0], "Off", "On"
      oilPressureEnable   = bits,   U08,     135, [1:1], "Off", "On"
      oilPressureProtEnbl = bits,   U08,     135, [2:2], "Off", "On"
      oilPressurePin      = bits,   U08,     135, [3:7], "A0", "A1", "A2", "A3", "A4", "A5", "A6", "A7", "A8", "A9", "A10", "A11", "A12", "A13", "A14", "A15", "A16", "A17", "A18", "A19", "A20", "A21", "A22", INVALID, INVALID, INVALID, INVALID, INVALID, INVALID, INVALID, INVALID, INVALID

      fuelPressurePin     = bits,   U08,     136, [0:4], "A0", "A1", "A2", "A3", "A4", "A5", "A6", "A7", "A8", "A9", "A10", "A11", "A12", "A13", "A14", "A15", "A16", "A17", "A18", "A19", "A20", "A21", "A22", INVALID, INVALID, INVALID, INVALID, INVALID, INVALID, INVALID, INVALID, INVALID
      

      fuelPressureMin     = scalar, S08,     137,        "psi",       1.0,       0.0,  -100,     127,    0 ;Note signed int
      fuelPressureMax     = scalar, U08,     138,        "psi",       1.0,       0.0,   0.0,     255,    0
      oilPressureMin      = scalar, S08,     139,        "psi",       1.0,       0.0,  -100,     127,    0 ;Note signed int
      oilPressureMax      = scalar, U08,     140,        "psi",       1.0,       0.0,   0.0,     255,    0

      oilPressureProtRPM  = array,  U08,     141, [  4], "RPM",     100.0,       0.0,   100.0, 25500,    0
      oilPressureProtMins = array,  U08,     145, [  4], "psi",       1.0,       0.0,   0.0,     255,    0
      
      wmiEnabled          = bits,   U08,     149, [0:0], "Off", "On"
      wmiMode             = bits,   U08,     149, [1:2], "Simple", "Proportional", "Openloop", "Closedloop"

      wmiAdvEnabled   = bits,   U08,     149, [7:7], "Off", "On" 

      wmiTPS              = scalar, U08,     150,        "%TPS",     0.5,    0.0,    0.0,   100.0,  1
      wmiRPM              = scalar, U08,     151,        "RPM",      100.0,  0.0,    0,     10000,  0
      wmiMAP              = scalar, U08,     152,        "kPa",      2.0,    0.0,    0.0,   511.0,  0
      wmiMAP2             = scalar, U08,     153,        "kPa",      2.0,    0.0,    0.0,   511.0,  0
#if CELSIUS
      wmiIAT              = scalar, U08,     154,        "C",        1.0,    -40,    -40,   215,    0
#else
      wmiIAT              = scalar, U08,     154,        "F",        1.8,    -22.23, -40,   215,    0
#endif
      wmiOffset           = scalar, S08,     155,        "ms",      1.0,    0.0,    -12.7,  12.7,    0 ;Note signed int

      wmiIndicatorEnabled  = bits,   U08,     156, [0:0], "Off", "On" 
      wmiIndicatorPin      = bits,   U08,     156, [1:6], "Board Default", $DIGITAL_PIN
      wmiIndicatorPolarity = bits ,  U08,     156, [7:7], "Normal", "Inverted"

      wmiEmptyEnabled  = bits,   U08,     157, [0:0], "Off", "On" 
      wmiEmptyPin      = bits,   U08,     157, [1:6], "Board Default", $DIGITAL_PIN
      wmiEmptyPolarity = bits ,  U08,     157, [7:7], "Normal", "Inverted"

      wmiEnabledPin   = bits,   U08,     158, [0:5], "Board Default", $DIGITAL_PIN

      wmiAdvBins      = array,  U08,      159, [6], "kPa",  2.0,       0.0,   0.0,     511.0,    0
      wmiAdvAdj       = array,  U08,      165, [6], "Deg",  1.0,       -40,   -40,     40.0,    0

      vvtCLminDuty        = scalar, U08,     171,        "%",        0.5,       0.0,   0.0,     100.0,    1 ; Minimum and maximum duty cycles when using closed loop
      vvtCLmaxDuty        = scalar, U08,     172,        "%",        0.5,       0.0,   0.0,     100.0,    1

      vvt2Pin             = bits  , U08,     173, [0:5], "Board Default", "INVALID", "INVALID", "3", "4", "5", "6", "7", "8", "9", "10", "11", "12", "13", "14", "15", "16", "17", "18", "19", "20", "21", "22", "23", "24", "25", "26", "27", "28", "29", "30", "31", "32", "33", "34", "35", "36", "37", "38", "39", "40", "41", "42", "43", "44", "45", "46", "47", "48", "49", "50", "51", "52", "53", "INVALID", "INVALID", "INVALID", "INVALID", "INVALID", "INVALID", "INVALID", "INVALID", "INVALID", "INVALID"
      vvt2Enabled         = bits,   U08,     173, [6:6], "Off", "On"
      TrigEdgeThrd        = bits,   U08,     173, [7:7], "RISING", "FALLING"

      ;Fuel temperature correction
      #if CELSIUS
      fuelTempBins        = array,  U08,      174, [6],    "C",    1.0,    -40,    -40,    215,      0
      #else
      fuelTempBins        = array,  U08,      174, [6],    "F",    1.8, -22.23,    -40,    215,      0
      #endif
      fuelTempValues      = array,  U08,      180, [6],    "%",    1.0,    0.0,      0,    255,      0

      ;Things for the 2nd spark table
      spark2Algorithm      = bits,   U08,     186, [0:2], $loadSourceNames
      spark2Mode           = bits,   U08,     186, [3:5], "Off", "Multiplied %", "Added", "Switched - Conditional", "Switched - Input based","INVALID","INVALID","INVALID"
      spark2SwitchVariable = bits,   U08,     186, [6:7], "RPM", "MAP", "TPS", "ETH%"
      spark2SwitchValue    = scalar, U16,     187, { bitStringValue(fuel2SwitchUnits,  spark2SwitchVariable) },  {(spark2SwitchVariable == 2) ? 0.5 : 1.0},       0.0,   0.0,     9000,    {(spark2SwitchVariable == 2) ? 1 : 0}
      spark2InputPin       = bits ,  U08,     189, [0:5],           $IO_Pins_no_def
      spark2InputPolarity  = bits ,  U08,     189, [6:6],           "LOW", "HIGH"
      spark2InputPullup    = bits ,  U08,     189, [7:7],           "No", "Yes"

      unused11_190_191    = array,  U08,      190,  [2], "RPM",  100.0,      0.0,  100,     25500,    0

;Page 11 is the fuel map and axis bins only
page = 11
  ;  name       = bits,   type,    offset, bits
  ;  name       = array,  type,    offset, shape, units,     scale, translate,    lo,      hi, digits
  ;  name       = scalar, type,    offset,        units,     scale, translate,    lo,      hi, digits
      veTable2      = array,  U08,       0, [16x16],"%",          1.0,      0.0,   0.0,   255.0,      0
      fuelRPM2Bins  = array,  U08,     256, [  16], "RPM",      100.0,      0.0,   0.0, 25500.0,      0
      fuelLoad2Bins = array,  U08,     272, [  16], { bitStringValue(algorithmUnits ,  fuel2Algorithm) }, fuel2LoadRes,      0.0,   0.0,   { fuel2LoadMax },      fuel2DecimalRes


;--------------------------------------------------
;Water methanol inejction and vvt2 maps (Page 12)
;--------------------------------------------------
page = 12
      wmiTable      = array,  U08,      0,[8x8],    "%",         1.0,      0.0,   0.0,  {wmiLoadMax},      0
      rpmBinsWMI    = array,  U08,     64,[  8],   "RPM",      100.0,      0.0,   100,      25500,      0
      mapBinsWMI    = array,  U08,     72,[  8],   "kPa",        2.0,      0.0,   0.0,      511.0,      0
      vvt2Table     = array,  U08,     80,[8x8],     "%",        0.5,      0.0,     0,        100,      1
      rpmBinsVVT2   = array,  U08,    144,[  8],   "RPM",      100.0,      0.0,   100,      25500,      0
      loadBinsVVT2  = array,  U08,    152,[  8],   { bitStringValue(algorithmUnits ,  vvtLoadSource) }, vvtLoadRes,        0.0,   0.0,     {vvtLoadMax},      vvtDecimalRes
      dwellTable    = array,  U08,    160,[4x4],    "ms",        0.1,      0.0,   0.1,        8.0,      1
      rpmBinsDwell  = array,  U08,    176,[  4],   "RPM",      100.0,      0.0,   100,      25500,      0
      loadBinsDwell  = array,  U08,    180,[  4],   { bitStringValue(algorithmUnits ,  ignAlgorithm) },     ignLoadRes,      0.0,   0.0,   {ignLoadMax},      ignDecimalRes

;Page 13 is the programmable outputs
page = 13
      outputInverted0 = bits,     U08,    0,  [0:0],  "Active high",  "Active low"
      outputInverted1 = bits,     U08,    0,  [1:1],  "Active high",  "Active low"
      outputInverted2 = bits,     U08,    0,  [2:2],  "Active high",  "Active low"
      outputInverted3 = bits,     U08,    0,  [3:3],  "Active high",  "Active low"
      outputInverted4 = bits,     U08,    0,  [4:4],  "Active high",  "Active low"
      outputInverted5 = bits,     U08,    0,  [5:5],  "Active high",  "Active low"
      outputInverted6 = bits,     U08,    0,  [6:6],  "Active high",  "Active low"
      outputInverted7 = bits,     U08,    0,  [7:7],  "Active high",  "Active low"
      kindOfLimiting0 = bits,     U08,    1,  [0:0],  "Minimum",  "Maximum"
      kindOfLimiting1 = bits,     U08,    1,  [1:1],  "Minimum",  "Maximum"
      kindOfLimiting2 = bits,     U08,    1,  [2:2],  "Minimum",  "Maximum"
      kindOfLimiting3 = bits,     U08,    1,  [3:3],  "Minimum",  "Maximum"
      kindOfLimiting4 = bits,     U08,    1,  [4:4],  "Minimum",  "Maximum"
      kindOfLimiting5 = bits,     U08,    1,  [5:5],  "Minimum",  "Maximum"
      kindOfLimiting6 = bits,     U08,    1,  [6:6],  "Minimum",  "Maximum"
      kindOfLimiting7 = bits,     U08,    1,  [7:7],  "Minimum",  "Maximum"
      outputPin       = array,    U08,    2,  [  8], "",        1.0,     0.0,   0.0,    255.0,      0
          outputPin0  = bits,     U08,    2,  [0:7],  $comp_IO_Pins
          outputPin1  = bits,     U08,    3,  [0:7],  $comp_IO_Pins
          outputPin2  = bits,     U08,    4,  [0:7],  $comp_IO_Pins
          outputPin3  = bits,     U08,    5,  [0:7],  $comp_IO_Pins
          outputPin4  = bits,     U08,    6,  [0:7],  $comp_IO_Pins
          outputPin5  = bits,     U08,    7,  [0:7],  $comp_IO_Pins
          outputPin6  = bits,     U08,    8,  [0:7],  $comp_IO_Pins
          outputPin7  = bits,     U08,    9,  [0:7],  $comp_IO_Pins
      outputDelay     = array,    U08,   10,  [  8], "S",       0.1,     0.0,   0.0,     25.5,      1
      firstDataIn     = array,    U08,   18,  [  8], "",        1.0,     0.0,   0.0,     255.0,      0
          firstDataIn0= bits,     U08,   18,  [0:7], $fullStatus_def
          firstDataIn1= bits,     U08,   19,  [0:7], $fullStatus_def
          firstDataIn2= bits,     U08,   20,  [0:7], $fullStatus_def
          firstDataIn3= bits,     U08,   21,  [0:7], $fullStatus_def
          firstDataIn4= bits,     U08,   22,  [0:7], $fullStatus_def
          firstDataIn5= bits,     U08,   23,  [0:7], $fullStatus_def
          firstDataIn6= bits,     U08,   24,  [0:7], $fullStatus_def
          firstDataIn7= bits,     U08,   25,  [0:7], $fullStatus_def
      secondDataIn    = array,    U08,   26,  [  8], "",        1.0,     0.0,   0.0,      255.0,      0
          secondDataIn0= bits,     U08,   26,  [0:7], $fullStatus_def
          secondDataIn1= bits,     U08,   27,  [0:7], $fullStatus_def
          secondDataIn2= bits,     U08,   28,  [0:7], $fullStatus_def
          secondDataIn3= bits,     U08,   29,  [0:7], $fullStatus_def
          secondDataIn4= bits,     U08,   30,  [0:7], $fullStatus_def
          secondDataIn5= bits,     U08,   31,  [0:7], $fullStatus_def
          secondDataIn6= bits,     U08,   32,  [0:7], $fullStatus_def
          secondDataIn7= bits,     U08,   33,  [0:7], $fullStatus_def
      outputTimeLimit = array,    U08,   34,  [  8], "S",       0.1,     0.0,   0.0,     25.5,      1
      unused13_35_49  = array,    U08,   42,  [  8], "%",        1.0,     0.0,   0.0,     100.0,     0
      firstTarget     = array,    S16,   50,  [  8], "",        1.0,     0.0, -32768.0,  32768.0,      0
      secondTarget    = array,    S16,   66,  [  8], "",        1.0,     0.0, -32768.0,  32768.0,      0
      firstCompType0  = bits,     U08,   82,  [0:2],  $comparator_def
      secondCompType0 = bits,     U08,   82,  [3:5],  $comparator_def
      bitwise0        = bits,     U08,   82,  [6:7],  $bitwise_def
      firstCompType1  = bits,     U08,   83,  [0:2],  $comparator_def
      secondCompType1 = bits,     U08,   83,  [3:5],  $comparator_def
      bitwise1        = bits,     U08,   83,  [6:7],  $bitwise_def
      firstCompType2  = bits,     U08,   84,  [0:2],  $comparator_def
      secondCompType2 = bits,     U08,   84,  [3:5],  $comparator_def
      bitwise2        = bits,     U08,   84,  [6:7],  $bitwise_def
      firstCompType3  = bits,     U08,   85,  [0:2],  $comparator_def
      secondCompType3 = bits,     U08,   85,  [3:5],  $comparator_def
      bitwise3        = bits,     U08,   85,  [6:7],  $bitwise_def
      firstCompType4  = bits,     U08,   86,  [0:2],  $comparator_def
      secondCompType4 = bits,     U08,   86,  [3:5],  $comparator_def
      bitwise4        = bits,     U08,   86,  [6:7],  $bitwise_def
      firstCompType5  = bits,     U08,   87,  [0:2],  $comparator_def
      secondCompType5 = bits,     U08,   87,  [3:5],  $comparator_def
      bitwise5        = bits,     U08,   87,  [6:7],  $bitwise_def
      firstCompType6  = bits,     U08,   88,  [0:2],  $comparator_def
      secondCompType6 = bits,     U08,   88,  [3:5],  $comparator_def
      bitwise6        = bits,     U08,   88,  [6:7],  $bitwise_def
      firstCompType7  = bits,     U08,   89,  [0:2],  $comparator_def
      secondCompType7 = bits,     U08,   89,  [3:5],  $comparator_def
      bitwise7        = bits,     U08,   89,  [6:7],  $bitwise_def
      candID          = array,    U16,   90,  [  8], "",         1.0,     0.0,   0.0,    255.0,      0
      iacBatRates = array,  U08,      106, [3],        "%",        1,      0,    0,    100,        0 ;Values for iac pulsewidth vs voltage
      iacBrvBins     = array,  U08,      109, [3],        "V",        0.1,    0,    6,    24,         1 ; Bins for the iac battery reference voltage
      unused12_112_115= array,    U08,  112,  [ 4],  "%",       1.0,     0.0,   0.0,      255,      0
      ;RTC and onboard logging stuff
      onboard_log_csv_separator = bits,     U08,  116, [0:1], ";", ",", "tab", "space" 
      onboard_log_file_style    = bits,     U08,  116, [2:3], "Disabled", "CSV", "INVALID", "INVALID" ;Future maybe more file types.
      onboard_log_file_rate     = bits,     U08,  116, [4:5], "1Hz", "4Hz", "10Hz", "30Hz" 
      onboard_log_filenaming    = bits,     U08,  116, [6:7], "Overwrite", "Date-time", "Sequential", "INVALID" 
      onboard_log_storage       = bits,     U08,  117, [0:1], "sd-card", "INVALID", "INVALID", "INVALID" ;In the future maybe an onboard spi flash can be used, or switch between SDIO vs SPI sd card interfaces.
      onboard_log_trigger_boot  = bits,     U08,  117, [2:2], "Disabled", "On boot"
      onboard_log_trigger_RPM   = bits,     U08,  117, [3:3], "Disabled", "Enabled"
      onboard_log_trigger_prot  = bits,     U08,  117, [4:4], "Disabled", "Enabled"
      onboard_log_trigger_Vbat  = bits,     U08,  117, [5:5], "Disabled", "Enabled"
      onboard_log_trigger_Epin  = bits,     U08,  117, [6:7], "Disabled", "polling", "toggle" , "INVALID" 
      onboard_log_tr1_duration  = scalar,   U16,  118,        "s",        1.000,  0.0,    0,     65000,  0
      onboard_log_tr2_thr_on    = scalar,   U08,  120,        "RPM",      100.0,  0.0,    0,     10000,  0
      onboard_log_tr2_thr_off   = scalar,   U08,  121,        "RPM",      100.0,  0.0,    0,     10000,  0
      onboard_log_tr3_thr_RPM   = bits,     U08,  122, [0:0], "Disabled", "Enabled"
      onboard_log_tr3_thr_MAP   = bits,     U08,  122, [1:1], "Disabled", "Enabled"
      onboard_log_tr3_thr_Oil   = bits,     U08,  122, [2:2], "Disabled", "Enabled"
      onboard_log_tr3_thr_AFR   = bits,     U08,  122, [3:3], "Disabled", "Enabled"     
      onboard_log_tr4_thr_on    = scalar,   U08,  123,        "V",        0.1,   0.0,  0.0,  15.90,      2 ; * (  1 byte)    
      onboard_log_tr4_thr_off   = scalar,   U08,  124,        "V",        0.1,   0.0,  0.0,  14.90,      2 ; * (  1 byte)   
      onboard_log_tr5_thr_on    = scalar,   U08,  125,        "pin",      1.0,   0.0,  0.0,    255,        0 ;  

      unused12_125_127          = array,    U08,  126,  [2],  "%",       1.0,     0.0,   0.0,      255,      0

;--------------------------------------------------
;Second ignition map (Page 14)
;--------------------------------------------------
page = 14
      advTable2  = array,  U08,     0,[16x16],  "deg",       1.0,       -40,  { ign2ValuesMin },   { ign2ValuesMax },      0
      rpmBins3   = array,  U08,   256,[   16],  "RPM",       100.0,     0.0,   100,   25500,      0
      mapBins2   = array,  U08,   272, [  16], { bitStringValue(algorithmUnits ,  spark2Algorithm) }, ign2LoadRes,      0.0,   0.0,   { ign2LoadMax },      ign2DecimalRes ; This name has to be used in order for the table to show up in MLVs table. I can't find the regexs that make this work :(

;-------------------------------------------------------------------------------

[EventTriggers]
      triggeredPageRefresh = 1, { vssRefresh > 0 }

[ConstantsExtensions]
    requiresPowerCycle = nCylinders
    requiresPowerCycle = pinLayout
    requiresPowerCycle = fanPin
    requiresPowerCycle = reqFuel
    requiresPowerCycle = numTeeth
    requiresPowerCycle = missingTeeth
    requiresPowerCycle = trigPatternSec
    requiresPowerCycle = injOpen
    requiresPowerCycle = IgInv
    requiresPowerCycle = fanInv
    requiresPowerCycle = boostEnabled
    requiresPowerCycle = vvtEnabled
;  requiresPowerCycle = vvtChannels
    requiresPowerCycle = boostFreq
    requiresPowerCycle = vvtFreq
    requiresPowerCycle = idleFreq
    requiresPowerCycle = sparkMode
    requiresPowerCycle = launchPin
    requiresPowerCycle = launchEnable
    requiresPowerCycle = launchHiLo
    requiresPowerCycle = flexEnabled
    requiresPowerCycle = vssMode
    requiresPowerCycle = oddfire2
    requiresPowerCycle = oddfire3
    requiresPowerCycle = oddfire4
    requiresPowerCycle = iacCLminDuty
    requiresPowerCycle = iacCLmaxDuty
    requiresPowerCycle = useExtBaro
    requiresPowerCycle = useEMAP
    requiresPowerCycle = baroPin
    requiresPowerCycle = rotaryType
    requiresPowerCycle = stagedInjSizePri
    requiresPowerCycle = stagedInjSizeSec
    requiresPowerCycle = stagingEnabled
    requiresPowerCycle = resetControl
    requiresPowerCycle = resetControlPin
    requiresPowerCycle = n2o_enable
    requiresPowerCycle = n2o_arming_pin
    requiresPowerCycle = n2o_pin_polarity
    requiresPowerCycle = knock_mode
    requiresPowerCycle = knock_pin
    requiresPowerCycle = knock_trigger
    requiresPowerCycle = knock_pullup
    requiresPowerCycle = idleUpEnabled
    requiresPowerCycle = idleUpOutputEnabled
    requiresPowerCycle = CTPSEnabled
    requiresPowerCycle = CTPSPin
    requiresPowerCycle = CTPSPolarity
    requiresPowerCycle = legacyMAP
    requiresPowerCycle = fuel2InputPin
    requiresPowerCycle = fuel2InputPolarity
    requiresPowerCycle = wmiEnabled
    requiresPowerCycle = wmiEmptyEnabled
    requiresPowerCycle = wmiEmptyPin
    requiresPowerCycle = wmiEmptyPolarity
    requiresPowerCycle = wmiIndicatorEnabled
    requiresPowerCycle = wmiIndicatorPin
    requiresPowerCycle = wmiIndicatorPolarity
    requiresPowerCycle = vvtCLminDuty
    requiresPowerCycle = vvtCLmaxDuty

    requiresPowerCycle = caninput_sel0a
    requiresPowerCycle = caninput_sel0b
    requiresPowerCycle = caninput_sel1a
    requiresPowerCycle = caninput_sel1b
    requiresPowerCycle = caninput_sel2a
    requiresPowerCycle = caninput_sel2b
    requiresPowerCycle = caninput_sel3a
    requiresPowerCycle = caninput_sel3b
    requiresPowerCycle = caninput_sel4a
    requiresPowerCycle = caninput_sel4b
    requiresPowerCycle = caninput_sel5a
    requiresPowerCycle = caninput_sel5b
    requiresPowerCycle = caninput_sel6a
    requiresPowerCycle = caninput_sel6b
    requiresPowerCycle = caninput_sel7a
    requiresPowerCycle = caninput_sel7b
    requiresPowerCycle = caninput_sel8a
    requiresPowerCycle = caninput_sel8b
    requiresPowerCycle = caninput_sel9a
    requiresPowerCycle = caninput_sel9b
    requiresPowerCycle = caninput_sel10a
    requiresPowerCycle = caninput_sel10b
    requiresPowerCycle = caninput_sel11a
    requiresPowerCycle = caninput_sel11b
    requiresPowerCycle = caninput_sel12a
    requiresPowerCycle = caninput_sel12b
    requiresPowerCycle = caninput_sel13a
    requiresPowerCycle = caninput_sel13b
    requiresPowerCycle = caninput_sel14a
    requiresPowerCycle = caninput_sel14b
    requiresPowerCycle = caninput_sel15a
    requiresPowerCycle = caninput_sel15b
    requiresPowerCycle = outputPin

    defaultValue = pinLayout,   1
    defaultValue = TrigPattern, 0
    defaultValue = useResync,   1
    defaultValue = trigPatternSec,  0
    defaultValue = sparkMode,   0
    defaultValue = injAng,      355 355 355 355
    defaultValue = injAngRPM,   500 2000 4500 6500
    defaultValue = nInjectors,  4
    defaultValue = dutyLim,     80
    defaultValue = mapMin,      10
    defaultValue = mapMax,      260
    defaultValue = baroMin,     10
    defaultValue = baroMax,     260
    defaultValue = useEMAP,     0
    defaultValue = EMAPMin,     10
    defaultValue = EMAPMax,     260
    defaultValue = mapSwitchPoint,  0
    defaultValue = fpPrime,     3
    defaultValue = TrigFilter,  0
    defaultValue = ignCranklock,0
    defaultValue = multiplyMAP, 0
    defaultValue = includeAFR,  0
    defaultValue = incorporateAFR,  0
    defaultValue = stoich,      14.7
    defaultValue = flexEnabled, 0
    defaultValue = oddfire2,    0
    defaultValue = oddfire3,    0
    defaultValue = oddfire4,    0
    defaultValue = flexFreqLow, 50
    defaultValue = flexFreqHigh,150
    defaultValue = fuelPumpPin, 0
    defaultValue = fanPin,      0
    defaultValue = iacCLminDuty,0
    defaultValue = iacCLmaxDuty,100
    defaultValue = iacTPSlimit, 5
    defaultValue = iacRPMlimitHysteresis, 200
    defaultValue = boostMinDuty,0
    defaultValue = boostMaxDuty,100
    defaultValue = boostSens,   2000
    defaultValue = boostIntv,   30
    defaultValue = sparkDur,    1.0
    defaultValue = fixAngEnable,0
    defaultValue = n2o_enable,  0
    defaultValue = speeduino_tsCanId, 0
    defaultValue = true_address, 256
    defaultValue = realtime_base_address, 336
    defaultValue = stagingEnabled, 0
    defaultValue = lnchCtrlTPS, 0
    defaultValue = resetControl, 0
    defaultValue = bootloaderCaps, 0
    defaultValue = aeTaperMin, 1000
    defaultValue = aeTaperMax, 5000
    defaultValue = aeColdPct, 100
    defaultValue = aeColdTaperMin, 0
    defaultValue = aeColdTaperMax, 60
    defaultValue = aeMode, 0 ;Set aeMode to TPS
    defaultValue = batVoltCorrect, 0
    defaultValue = aeApplyMode, 0
    defaultValue = legacyMAP, 0
    defaultValue = battVCorMode, 1
    defaultValue = idleAdvEnabled, 0 ;Idle advance control turned off
    defaultValue = aseTaperTime, 0.0
    defaultValue = dfcoDelay, 0.1
    defaultValue = idleTaperTime, 1.0
    defaultValue = dfcoDelay, 0.1
    defaultValue = dfcoMinCLT, 25
    defaultValue = crankingEnrichTaper, 0.1
    defaultValue = boostCutEnabled,     1
    defaultValue = primingDelay, 0.5
    defaultValue = vvtCLminDuty, 0
    defaultValue = vvtCLmaxDuty, 80 ;80% is a completely arbitrary amount for the max duty cycle, but seems inline with most VVT documentation
    defaultValue = vvtCL0DutyAng, 0
    defaultValue = vvt2CL0DutyAng, 0
    defaultValue = ANGLEFILTER_VVT, 0
    defaultValue = idleAdvStartDelay, 0.2 ;0.2S for a quick gear change without change the table advance
    defaultValue = boostByGearEnabled, 0
    defaultValue = idleUpRPMAdder, 100
    #if CELSIUS
    defaultValue = vvtMinClt, 70
    #else
    defaultValue = vvtMinClt, 160
    #endif
    defaultValue = vvtDelay, 60
    defaultValue = iacBatRates, 0 0 0
    defaultValue = iacBrvBins, 13 13.5 14

    ;Default pins
    defaultValue = fanPin,      0
    defaultValue = vvt1Pin,      0
    defaultValue = vvt2Pin,      0
    defaultValue = launchPin,   0
    defaultValue = boostPin,    0
    defaultValue = fuelPumpPin, 0
    defaultValue = tachoPin,    0
    defaultValue = tachoDuration, 2
    defaultValue = useTachoSweep, 0
    defaultValue = tachoSweepMaxRPM,  6000
    defaultValue = perToothIgn, 0
    defaultValue = resetControlPin, 0

    ;Default ADC filter values
    defaultValue = ADCFILTER_TPS,  50
    defaultValue = ADCFILTER_CLT, 180
    defaultValue = ADCFILTER_IAT, 180
    defaultValue = ADCFILTER_O2,  100
    defaultValue = ADCFILTER_BAT, 128
    defaultValue = ADCFILTER_MAP,  20 ;This is only used on Instantaneous MAP readings and is intentionally very weak to allow for faster response
    defaultValue = ADCFILTER_BARO, 64
    defaultValue = FILTER_FLEX,    75

    ;Again, force the setting from the controller for the trigger edges. This is particularly useful for the Oct 2018 update where the names of the dges changed
    controllerPriority = TrigEdge
    controllerPriority = TrigEdgeSec
    ;VSS Ratios and calibration need controller priority so they can be set with the command buttons
    controllerPriority = vssPulsesPerKm
    controllerPriority = vssRatio1
    controllerPriority = vssRatio2
    controllerPriority = vssRatio3
    controllerPriority = vssRatio4
    controllerPriority = vssRatio5
    controllerPriority = vssRatio6 

    ;These are the limits for each of the load algorithms (Refer to the PC Variables section)
    ;Order is:                        MAP   TPS   IMAP/EMAP ITB UNUSED  UNUSED  UNUSED  UNUSED
    defaultValue = algorithmLimits,   511   100   511       511 100     100     100     100
    defaultValue = fuelLoadMax, 511
    defaultValue = ignLoadMax, 511
    defaultValue = fuel2LoadMax, 511
    defaultValue = ign2LoadMax, 511

    ;SD / RTC related
    defaultValue = rtc_mode, 0       
    defaultValue = onboard_log_file_rate, 4      
    defaultValue = onboard_log_filenaming, 0   
    defaultValue = onboard_log_storage,   0    
    defaultValue = onboard_log_trigger_boot, 0    
    defaultValue = onboard_log_trigger_RPM, 0   
    defaultValue = onboard_log_trigger_prot, 0   
    defaultValue = onboard_log_trigger_Vbat, 0   
    defaultValue = onboard_log_trigger_Epin, 0
    defaultValue = onboard_log_tr1_duration, 60
    defaultValue = onboard_log_tr2_thr_on, 600  
    defaultValue = onboard_log_tr2_thr_off,400  
    defaultValue = onboard_log_tr3_thr_RPM, 0
    defaultValue = onboard_log_tr3_thr_MAP, 0
    defaultValue = onboard_log_tr3_thr_Oil, 0
    defaultValue = onboard_log_tr3_thr_AFR, 0
    defaultValue = onboard_log_tr4_thr_on, 12.5  
    defaultValue = onboard_log_tr4_thr_off, 7.0  
    defaultValue = onboard_log_tr5_thr_on, 0  
    defaultValue = onboard_log_csv_separator, 0

    ;VSS related settings
    defaultValue = vssRatio1, 10.0
    defaultValue = vssRatio2, 16.0
    defaultValue = vssRatio3, 22.0
    defaultValue = vssRatio4, 28.0
    defaultValue = vssRatio5, 34.0
    defaultValue = vssRatio6, 40.0
    controllerPriority = vssRatio1
    controllerPriority = vssRatio2
    controllerPriority = vssRatio3
    controllerPriority = vssRatio4
    controllerPriority = vssRatio5
    controllerPriority = vssRatio6
    defaultValue = vssPulsesPerKm, 3000
    defaultValue = vssSmoothing, 50

    ;pinLayout     = bits,   U08,      15, [0:7],  "Speeduino v0.1", "Speeduino v0.2", "Speeduino v0.3", "Speeduino v0.4", "INVALID", "INVALID", "01-05 MX5 PNP", "INVALID", "96-97 MX5 PNP", "NA6 MX5 PNP", "Turtana PCB", "INVALID", "INVALID", "INVALID", "INVALID", "INVALID", "INVALID", "INVALID", "INVALID", "INVALID", "Plazomat I/O 0.1", "INVALID", "INVALID", "INVALID", "INVALID", "INVALID", "INVALID", "INVALID", "INVALID", "INVALID", "Daz V6 Shield 0.1", "BMW PnP", "INVALID", "INVALID", "INVALID", "INVALID", "INVALID", "INVALID", "INVALID", "INVALID", "NO2C", "UA4C", "INVALID", "INVALID", "INVALID", "DIY-EFI CORE4 v1.0", "INVALID", "INVALID", "INVALID", "INVALID", "dvjcodec Teensy RevA", "dvjcodec Teensy RevB", "INVALID", "INVALID", "INVALID", "DropBear", "INVALID", "INVALID", "INVALID", "INVALID", "Black STM32F407VET6 V0.1", "INVALID", "INVALID", "INVALID", "INVALID", "INVALID", "INVALID", "INVALID", "INVALID", "INVALID", "INVALID", "INVALID", "INVALID", "INVALID", "INVALID", "INVALID", "INVALID", "INVALID", "INVALID", "INVALID", "INVALID", "INVALID", "INVALID", "INVALID", "INVALID", "INVALID", "INVALID", "INVALID", "INVALID", "INVALID", "INVALID", "INVALID", "INVALID", "INVALID", "INVALID", "INVALID", "INVALID", "INVALID", "INVALID", "INVALID", "INVALID", "INVALID", "INVALID", "INVALID", "INVALID", "INVALID", "INVALID", "INVALID", "INVALID", "INVALID", "INVALID", "INVALID", "INVALID", "INVALID", "INVALID", "INVALID", "INVALID", "INVALID", "INVALID", "INVALID", "INVALID", "INVALID", "INVALID", "INVALID", "INVALID", "INVALID", "INVALID", "INVALID"
    defaultValue = boardFuelOutputs,                4                 4                 4                 4                 4           4         4                 4         4                 4               4             4          4          4         4           4         4           4         4           4         4                   4           4         4           4          4          4         4           4         4           4                    6          4          4          4         4           4         4           4          4          4       4       4           4         4         4                     4           4         4           4         4                       4                       4          4          4          8          4           4           4         4         8                           4          4          4           4          4          4          4          4           4         4           4         4           4         4           4         4           4         4           4         4           4         4           4         4           4         4           4         4           4         4           4         4           4         4           4         4           4         4           4         4           4         4           4         4           4         4           4         4           4         4           4         4           4         4           4         4           4         4           4         4           4         4           4         4           4         4           4     
    defaultValue = boardIgnOutputs,                 4                 4                 4                 4                 4           4         4                 4         4                 4               4             4          4          4         4           4         4           4         4           4         4                   4           4         4           4          4          4         4           4         4           4                    6          4          4          4         4           4         4           4          4          4       4       4           4         4         4                     4           4         4           4         4                       4                       4          4          4          8          4           4           4         4         8                           4          4          4           4          4          4          4          4           4         4           4         4           4         4           4         4           4         4           4         4           4         4           4         4           4         4           4         4           4         4           4         4           4         4           4         4           4         4           4         4           4         4           4         4           4         4           4         4           4         4           4         4           4         4           4         4           4         4           4         4           4         4           4         4           4         4           4     
    defaultValue = boardHasRTC,                     0                 0                 0                 0                 0           0         0                 0         0                 0               0             0          0          0         0           0         0           0         0           0         0                   0           0         0           0          0          0         0           0         0           0                    6          0          0          0         0           0         0           0          0          0       0       0           0         0         0                     0           0         0           0         0                       0                       0          0          0          1          0           0           0         0         8                           0          0          0           0          0          0          0          0           0         0           0         0           0         0           0         0           0         0           0         0           0         0           0         0           0         0           0         0           0         0           0         0           0         0           0         0           0         0           0         0           0         0           0         0           0         0           0         0           0         0           0         0           0         0           0         0           0         0           0         0           0         0           0         0           0         0           0     

    controllerPriority = bootloaderCaps

    defaultValue = AUXin00Alias, Aux0
    defaultValue = AUXin01Alias, Aux1
    defaultValue = AUXin02Alias, Aux2
    defaultValue = AUXin03Alias, Aux3
    defaultValue = AUXin04Alias, Aux4
    defaultValue = AUXin05Alias, Aux5
    defaultValue = AUXin06Alias, Aux6
    defaultValue = AUXin07Alias, Aux7
    defaultValue = AUXin08Alias, Aux8
    defaultValue = AUXin09Alias, Aux9
    defaultValue = AUXin10Alias, Aux10
    defaultValue = AUXin11Alias, Aux11
    defaultValue = AUXin12Alias, Aux12
    defaultValue = AUXin13Alias, Aux13
    defaultValue = AUXin14Alias, Aux14
    defaultValue = AUXin15Alias, Aux15

    defaultValue = prgm_out00Alias, PrgmOut0
    defaultValue = prgm_out01Alias, PrgmOut1
    defaultValue = prgm_out02Alias, PrgmOut2
    defaultValue = prgm_out03Alias, PrgmOut3
    defaultValue = prgm_out04Alias, PrgmOut4
    defaultValue = prgm_out05Alias, PrgmOut5
    defaultValue = prgm_out06Alias, PrgmOut6
    defaultValue = prgm_out07Alias, PrgmOut7

    defaultValue = rpmwarn, 3000
    defaultValue = rpmdang, 5000
    defaultValue = rpmhigh, 8000

    defaultValue = mapwarn, 200
    defaultValue = mapdang, 245
    defaultValue = maphigh, 255

#if LAMBDA
      defaultValue = wueAFR, -0.136 -0.102 -0.082 -0.068 -0.054 -0.041 -0.027 -0.014 -0.007 0.000
#else
      defaultValue = wueAFR, -2.0 -1.5 -1.2 -1.0 -0.8 -0.6 -0.4 -0.2 -0.1 0.0
#endif

[Menu]

   ;----------------------------------------------------------------------------
   ;  There are five pre-defined values that may be used to define your menus.
   ;  The first four allow access to the "standard" dialog boxes, the last one
   ;  merely draws a separator (horizontal line) in the menu.
   ;
   ;     std_constants
   ;     std_enrichments
   ;     std_realtime
   ;     std_warmup
   ;
   ;     std_separator
   ;
   ;  If you use any of the std_constants, std_enrichments or std_warmup
   ;  editors, they may be optionally suffixed with a page number (only
   ;  useful for multi-page code variants), which causes them to edit the
   ;  specified page.  If you leave off the page specifier, they edit logical
   ;  page one as specified in the Constants section.
   ;
   ;  There are four special menu names, which when used append to the standard
   ;  menus of the same name instead of creating a new one.  The menu names
   ;  are "File", "Communications", "Tools" and "Help".
   ;
   ;----------------------------------------------------------------------------

menuDialog = main

   menu = "Settings"
      subMenu = engine_constants,   "Engine Constants"
      subMenu = injChars,           "Injector Characteristics"
      subMenu = triggerSettings,    "Trigger Setup"
      ;subMenu = OLED,               "OLED Setup"
      subMenu = airdensity_curve,   "IAT Density"
      subMenu = baroFuel_curve,     "Barometric Correction"
      subMenu = reset_control,      "Reset Control"

      subMenu = std_separator
      subMenu = gaugeLimits, "Gauge Limits"

      subMenu = std_separator
      subMenu = io_summary, "I/O Summary"
      subMenu = std_separator
      subMenu = prgm_out_config,  "Programmable outputs"

   menu = "&Tuning"
      subMenu = std_realtime,       "Realtime Display"
      subMenu = accelEnrichments,   "Acceleration Enrichment"
      subMenu = egoControl,         "AFR/O2", 3
      subMenu = RevLimiterS,        "Engine Protection",       2
      subMenu = flexFueling,        "Flex Fuel",        2
      subMenu = veTableDialog,      "VE Table",       0
      subMenu = sparkTbl,           "Spark Table",    2
      subMenu = afrTable1Tbl,       "AFR Table",       5
      subMenu = std_separator
      subMenu = fuelTable2Dialog,   "Second fuel Table", 11
      subMenu = sparkTable2Dialog,  "Second spark Table", 14
      subMenu = std_separator
      subMenu = inj_trimad,         "Sequential fuel trim (1-4)", 9
      subMenu = inj_trimad_B,       "Sequential fuel trim (5-8)", 9, { nFuelChannels >= 5 }
      subMenu = std_separator
      subMenu = stagingTableDialog, "Staged Injection", 10, { nCylinders <= 4 || injType == 1 } ; Can't do staging on more than 4 cylinder engines unless TBI is used
      subMenu = std_separator
      subMenu = fuelTemp_curve,     "Fuel Temp Correction", { flexEnabled }

   menu = "&Spark"
      subMenu = sparkSettings,          "Spark Settings"
      subMenu = sparkTbl,               "Spark Table", 2
      subMenu = dwellSettings,          "Dwell settings"
      subMenu = dwell_correction_curve, "Dwell Compensation"
      subMenu = dwell_map,              "Dwell Map",  { useDwellMap }
      subMenu = iat_retard_curve,       "IAT Retard"
      subMenu = clt_advance_curve,      "Cold Advance"
      subMenu = knockSettings,          "Knock Settings"
      subMenu = rotary_ignition,        "Rotary Ignition",    { sparkMode == 4 }

   menu = "&Startup/Idle"
        subMenu = crankPW,              "Cranking Settings"
        subMenu = primePW,              "Priming Pulsewidth"
        subMenu = warmup,               "Warmup Enrichment"
        subMenu = ASE,                  "Afterstart Enrichment (ASE)"
        subMenu = std_separator
        subMenu = idleSettings,         "Idle Control"
        subMenu = iacVoltageSettings,   "Idle - Voltage Correction" { iacAlgorithm == 2 || iacAlgorithm == 4 }
        subMenu = iacClosedLoop_curve,  "Idle - RPM targets", 7, { iacAlgorithm == 3 || iacAlgorithm == 5 || iacAlgorithm == 6 || iacAlgorithm == 7 || idleAdvEnabled >= 1 }
        subMenu = iacPWMSettings,       "Idle - PWM Duty Cycle", 7, { iacAlgorithm == 2 || iacAlgorithm == 6}
        subMenu = iacPwmCrank_curve,    "Idle - PWM Cranking Duty Cycle", 7, { iacAlgorithm == 2 || iacAlgorithm == 3 || iacAlgorithm == 6}
        subMenu = iacStep_curve,        "Idle - Stepper Motor", 7, { iacAlgorithm == 4 || iacAlgorithm == 7 }
        subMenu = iacStepCrank_curve,   "Idle - Stepper Motor Cranking", 7, { iacAlgorithm == 4 || iacAlgorithm == 5 || iacAlgorithm == 7 }
        subMenu = std_separator
        subMenu = idleUpSettings,       "Idle Up Settings", { iacAlgorithm == 2 || iacAlgorithm == 3 || iacAlgorithm == 4 || iacAlgorithm == 5 || iacAlgorithm == 6 || iacAlgorithm == 7 }
        subMenu = std_separator
        subMenu = idleAdvanceSettings,  "Idle Advance Settings"

    menu = "&Accessories"
        subMenu = fanSettings,          "Thermo Fan"
        subMenu = pwmFan,               "PWM Fan Curve", { fanEnable == 2 }
        subMenu = LaunchControl,        "Launch Control / Flat Shift"
        subMenu = fuelpump,             "Fuel Pump"
        subMenu = NitrousControl,       "Nitrous"
        subMenu = vssSettings,          "VSS and Gear detection"
        subMenu = std_separator
        subMenu = boostSettings,        "Boost Control"
        subMenu = boostTbl,             "Boost Targets/Load", 8,  { boostEnabled }
        subMenu = std_separator
        subMenu = vvtSettings,          "VVT Control"
        subMenu = vvtTbl,               "VVT Target/Duty", 8,  { vvtEnabled }
        subMenu = vvt2Tbl,              "VVT2 Target/Duty", 8,  { vvtEnabled && vvt2Enabled }
        subMenu = std_separator
        subMenu = wmiSettings,          "WMI Control", { !vvtEnabled }
        subMenu = wmiTbl,               "WMI duty cycle", 8,  { !vvtEnabled && wmiEnabled && wmiMode > 1 }  
        subMenu = std_separator
        subMenu = tacho,                "Tacho Output"

        subMenu = std_separator

    #if CAN_COMMANDS
        subMenu = can_serial3IO,        "Canbus/Secondary Serial IO Interface"
        subMenu = std_separator
        subMenu = Canin_config,         "External Auxillary Input Channel Configuration", {enable_secondarySerial || (enable_intcan && intcan_available)}
        subMenu = Auxin_config,         "Local Auxillary Input Channel Configuration"
        ;subMenu = std_separator
        ;subMenu = Canout_config, "Canbus Output Configuration"
    #else
        subMenu = serial3IO,            "Canbus/Secondary Serial IO Interface"
        subMenu = std_separator
        subMenu = Canin_config,         "External Auxillary Input Channel Configuration", {enable_secondarySerial || (enable_intcan && intcan_available)}    
        subMenu = Auxin_config,         "Local Auxillary Input Channel Configuration"
    #endif
        subMenu = pressureSensors,      "Fuel/Oil pressure"

  menuDialog = main
   menu = "Tools"
        subMenu = mapCal,           "Calibrate Pressure Sensors"
        subMenu = batCal,           "Calibrate Voltage Reading"
        subMenu = std_ms2gentherm,  "Calibrate Temperature Sensors", 0
        subMenu = std_ms2geno2,     "Calibrate AFR Sensor", { egoType > 0 }
        subMenu = sensorFilters,    "Set analog sensor filters"

    menu = "Data Logging"
      #if mcu_teensy
        subMenu = std_ms3SdConsole,   "Browse / Import SD Card"
        subMenu = rtc_settings,       "Setup realtime clock"
        subMenu = onboard_log_setup,  "Setup onboard logger / SD"
      #else
        subMenu = std_ms3SdConsole,   "Browse / Import SD Card",  { arrayValue( array.boardHasRTC, pinLayout ) > 0 }
        subMenu = rtc_settings,       "Setup realtime clock",   { arrayValue( array.boardHasRTC, pinLayout ) > 0 }
        subMenu = onboard_log_setup,  "Setup onboard logger / SD",   { arrayValue( array.boardHasRTC, pinLayout ) > 0 }
      #endif


   menuDialog = main
      menu = "3D &Tuning Maps"
        subMenu = veTable1Map,    "Fuel Table"
        subMenu = sparkMap,       "Spark Table", 3
        subMenu = afrTable1Map,   "AFR Target Table"

#if enablehardware_test
   menuDialog = main
    menu = "Hardware Testing"
        subMenu = outputtest1, "Test Output Hardware"
		subMenu = stm32cmd,    "STM32 Commands"
        ;subMenu = rtc_settings,       "Setup realtime clock"
#endif

    menu = "Help"
        subMenu = helpGeneral,     "Speeduino Help"
;-------------------------------------------------------------------------------

[SettingContextHelp]
; constantName = "Help Text"
; These provide the context help in the dialog when these variables are used
  nCylinders        = "Cylinder count"
  alternate         = "Whether or not the injectors should be fired at the same time. This setting is ignored when Sequential is selected below, however it will still affect the req_fuel value."
  engineType        = "Engines with an equal number of degrees between all firings (This is most engines) should select Even fire. Some 2 and 6 cylinder engines are Odd fire however."
  twoStroke         = "Four-Stroke (most engines), Two-stroke."
  nInjectors        = "Number of primary injectors."
  mapSample         = "The method used for calculating the MAP reading\nFor 1-2 Cylinder engines, Cycle Minimum is recommended.\nFor more than 2 cylinders Cycle Average is recommended"
  mapSwitchPoint    = "Below this RPM instantaneous map sample method is used, instead of selected one.\nSet 0 RPM to disable (Default)"
  stoich            = "The stoichiometric ration of the fuel being used. For flex fuel, choose the primary fuel"
  injLayout         = "The injector layout and timing to be used. Options are: \n 1. Paired - 2 injectors per output. Outputs active is equal to half the number of cylinders. Outputs are timed over 1 crank revolution. \n 2. Semi-sequential: Same as paired except that injector channels are mirrored (1&4, 2&3) meaning the number of outputs used are equal to the number of cylinders. Only valid for 4 cylinders or less. \n 3. Banked: 2 outputs only used. \n 4. Sequential: 1 injector per output and outputs used equals the number of cylinders. Injection is timed over full cycle. "

  TrigPattern       = "The type of input trigger decoder to be used."
  useResync         = "If enabled, sync will be rechecked once every full cycle from the cam input. This is good for accuracy, however if your cam input is noisy then this can cause issues."
  trigPatternSec    = "Cam mode/type also known as Secondary Trigger Pattern."
  PollLevelPol      = "The level of the cam trigger input will be checked at tooth #1 and this defines if the level is supposed to be High or Low at 1st phase of the engine."
  numTeeth          = "Number of teeth on Primary Wheel."
  TrigSpeed         = "Primary trigger speed."
  missingTeeth      = "Number of Missing teeth on Primary Wheel."
  TrigAng           = "The Angle ATDC when tooth No:1 on the primary wheel passes the primary sensor. The range of this field is -360 to +360 degrees."
  TrigAngMul        = "A multiplier used by non-360 degree tooth wheels (i.e. Wheels where the tooth count doesn't divide evenly into 360. Usage: (360 * <multiplier>) / tooth_count = Whole number"
  SkipCycles        = "The number of revolutions that will be skipped during cranking before the injectors and coils are fired."
  TrigEdge          = "The Trigger edge of the primary sensor.\nLeading.\nTrailing."
  TrigEdgeSec       = "The Trigger edge of the secondary (Cam) sensor.\nLeading.\nTrailing."
  TrigFilter        = "Tuning of the trigger filter algorithm. The more aggressive the setting, the more noise will be removed, however this increases the chance of some true readings being filtered out (False positive). Medium is safe for most setups. Only select 'Aggressive' if no other options are working"

  sparkMode         = "Wasted Spark: Ignition outputs are on the channels <= half the number of cylinders. Eg 4 cylinder outputs on IGN1 and IGN2.\nSingle Channel: All ignition pulses are output on IGN1.\nWasted COP: Ignition pulses are output on all ignition channels up to the number of cylinders. Eg 4 cylinder outputs on all ignition channels. Note that your board needs to have same number of igntion outputs as cylinders to be able to run this"
  IgInv             = "Whether the spark fires when the ignition signal goes high or goes low. Nearly all ignition systems use 'Going Low' but please verify this as damage to coils can result from the incorrect selection. (NOTE: THIS IS NOT MEGASQUIRT. THIS SETTING IS USUALLY THE OPPOSITE OF WHAT THEY USE!)"
  sparkDur          = "The duration of the spark at full dwell. Typically around 1ms"
  fixAngEnable      = "If enabled, timing will be locked/fixed and the ignition map will be ignored. Note that this value will be overriden by the fixed cranking value when cranking"
  FixAng            = "Timing will be locked at this value if the above is enabled"

  crankRPM          = "The cranking RPM threshold. When RPM is lower than this value (and above 0) the system will be considered to be cranking"
  tpsflood          = "Keep throttle over this value to disable the priming pulse and cranking fuel. Used to prevent flood or clear already flooded engine"

  fanInv            = ""
  fanHyster         = "The number of degrees of hysteresis to be used in controlling the fan. Recommended values are between 2 and 5"
  fanWhenCranking   = "Whether the fan should be disabled or continue running when the engine is cranking"
  fanWhenOff        = "Whether the fan will continue to run when the engine is turned off"
  fanPin            = "The Arduino pin that the fan control signal will output on. This is NOT necesarrily the same as the connector pin on any particlar board"
  fanSP             = "The trigger temperature for the fan. Fan will be enabled above this temp"

  vssPulsesPerKm    = "The number of pulses on the VSS signal per KM/Mile"
  vssSmoothing      = "A smoothing factor to help reduce noise in the VSS signal. Typical values are between 0 and 50"

  aeTime            = "The duration of the acceleration enrichment"
  aseTaperTime      = "Transition time to disable ASE"
  iacChannels       = "The number of output channels used for PWM valves. Select 1 for 2-wire valves or 2 for 3-wire valves."
  iacStepTime       = "Duration of each stepping pulse. Values that are too low can cause the motor to behave erratically or not at all. See the manual for suggested step times"
  iacCoolTime       = "Cool time between each step. Set to zero if you don't want any cooling at all"

  iacStepHome       = "Homing steps to perform on startup. Must be greater than the fully open steps value"
  iacMaxSteps       = "Maximum number of steps the IAC can be moved away from the home position. Should always be less than Homing steps."
  iacStepHyster     = "The minimum number of steps to move in any one go."
  iacAlgorithm      = "Selects method of idle control.\nNone = no idle control valve.\nOn/Off valve.\nPWM valve (2,3 wire).\nStepper Valve (4,6,8 wire)."
  iacPWMdir         = "Normal PWM valves increase RPM with higher duty. If RPM decreases with higher duty then select Reverse"
  iacPWMrun         = "Determies if the idle valve runs before engine is cranked over. This can help starting the engine by letting more air in before the RPM sync is acheived."
  iacCLminDuty      = "When using closed loop idle control, this is the minimum duty cycle that the PID loop will allow. Combined with the maximum value, this specifies the working range of your idle valve"
  iacCLmaxDuty      = "When using closed loop idle control, this is the maximum duty cycle that the PID loop will allow. Combined with the minimum value, this specifies the working range of your idle valve"
  iacTPSlimit       = "When using OL+CL idle control, if the TPS is higher than this value closed loop idle resets the integeral of the PID (To prevent RPM dips comming back to idle)"
  iacRPMlimitHysteresis = "When using closed loop idle control, if the closed loop Target RPM + this value is higher than the actual RPM, closed loop idle resets the integeral of the PID (To prevent RPM dips comming back to idle)"
  iacFastTemp       = "Below this temperature, the idle output will be high (On). Above this temperature, it will turn off."
  idleUpPolarity    = "Normal polarity is a ground switch where an earthed signal activates the Idle Up. The internal pullup will be enabled with Normal polarity. \n Inverted may be used if a 5v signal is used to enable the Idle Up."
  CTPSPolarity      = "Normal polarity is a ground switch where an earthed signal activates the closed throttle position. The internal pullup will be enabled with Normal polarity. \n Inverted may be used if a 5v signal is used to enable the closed throttle position."
  idleUpAdder       = "The amount (In either Duty Cycle % or Steps (Depending on the idle control method in use), that the idle control will increase by when Idle Up is active"
  idleAdvEnabled    = "Added setting adds curve values to current spark table values when user defined idle is active. \n Switched setting overrides spark table values and uses curve values for idle ignition timing."
  idleAdvAlgorithm  = "Use Throttle position sensor (TPS) or closed throttle position sensor (CTPS) to detect idle state."
  idleAdvDelay      = "The number of seconds after sync is achieved before the idle advance control begins"
  idleAdvStartDelay = "The number of seconds after matching settings before the idle advance control begins"
  idleTaperTime     = "Soft time transition from crank to running PWM targets"

  oddfire2          = "The ATDC angle of channel 2 for oddfire engines. This is relative to the TDC angle of channel 1"
  oddfire3          = "The ATDC angle of channel 3 for oddfire engines. This is relative to the TDC angle of channel 1 (NOT channel 2)"
  oddfire4          = "The ATDC angle of channel 4 for oddfire engines. This is relative to the TDC angle of channel 1 (NOT channel 3)"

  aeColdPct         = "Acceleration enrichment adjustment for cold engine. Cold adjustment % is tapered between start and end temperatures.\n100% = no adjustment."
  aeColdTaperMin    = "AE cold adjustment taper start temperature. When coolant is below this value, full cold adjustment is applied."
  aeColdTaperMax    = "AE cold adjustment taper end temperature. When coolant is above this value, no cold adjustment is applied."
  dfcoRPM           = "The RPM above which DFCO will be active. Typically set a few hundred RPM above maximum idle speed"
  dfcoHyster        = "Hysteresis for DFCO RPM. 200-300 RPM is typical for this, however a higher value may be needed if the RPM is fluctuating around the cutout speed"
  dfcoTPSThresh     = "The TPS value below which DFCO will be active. Typical value is 5%-10%, but higher may be needed if TPS signal is noisy"
  dfcoDelay         = "Delay for activate DFCO."
  dfcoMinCLT        = "Minimum temperature to enable DFCO."

  launchPin         = "The ARDUINO pin that the clutch switch is connected to. This is NOT the pin on the connector, but the pin it relates to on the arduino"
  launchHiLo        = "Whether the signal is High or Low when the clutch pedal is engaged. For a ground switching input (Most clutch switches), this should be LOW"
  lnchPullRes       = "Whether the internal pullup resistor is enabled or left floating. For a ground switching input (Most clutch switches), select Pullup. For a 0v-5v input, select Floating"
  ignBypassPin      = "The ARDUINO pin that the ignition bypass is connected to. This is NOT the pin on the connector, but the pin it relates to on the arduino"
  ignBypassEnable   = "If turned on, a ground signal will be output during cranking on the specified pin. This is used to bypass the Speeduino ignition control during cranking."
  ignCranklock      = "On certain low resolution ignition patterns, the cranking timing can be locked to occur when a pulse is recieved."

  multiplyMAP       = "If enabled, the MAP reading is included directly into the pulsewidth calculation by multiplying the VE lookup value by the MAP:Baro ratio. This results in a flatter VE table that can be easier to tune in some instances. VE table must be retuned when this value is changed."
  legacyMAP         = "Use the legacy method of reading the MAP sensor that was used prior to the 201905 firmware. This should ONLY be enabled if you are upgrading from a firmware earlier than this"
  includeAFR        = "When enabled, the current AFR reading is incorporated directly in the pulsewidth calculation as a percentage of the current target ratio. VE table must be retuned when this value is changed. "
  incorporateAFR    = "When enabled, the AFR stoich/AFR target -ratio is incorporated directly in the pulsewidth calculation. When enabled, AFR target table affects pulsewidth even with EGO disabled. VE table must be retuned when this value is changed."
  useExtBaro        = "By Default, Speeduino will measure barometric pressure upon startup. Optionally however, a 2nd pressure sensor can be used to perform live barometric readings whilst the system is on."

  flexEnabled       = "Turns on readings from the Flex sensor and enables the below adjustments"
  flexFreqLow       = "The frequency of the sensor at 0% ethanol (50Hz for standard GM/Continental sensor)"
  flexFreqHigh      = "The frequency of the sensor at 100% ethanol (150Hz for standard GM/Continental sensor)"
  flexFuelAdj       = "Fuel % to be used for the current ethanol % (Typically 100% @ 0%, 163% @ 100%)"
  flexAdvAdj        = "Additional advance (in degrees) for the current ethanol % (Typically 0 @ 0%, 10-20 @ 100%)"
  flexBoostAdj      = "Adjustment, in kPa, to the boost target for the current ethanol %. Negative values are allowed to lower boost at lower ethanol % if necessary."

  n2o_arming_pin    = "Pin that the nitrous arming/enagement switch is on."
  n2o_pin_polarity  = "Whether Nitrous is active (Armed) when the pin is LOW or HIGH. If LOW is selected, the internal pullup will be used."

  flatSArm          = "The RPM switch point that determines whether an eganged clutch is for launch control or flat shift. Below this figure, an engaged clutch is considered to be for launch, above this figure an active clutch input will be considered a flat shift. This should be set at least several hundred RPM above idle"
  flatSSoftWin      = "The number of RPM below the flat shift point where the softlimit will be applied (aka Soft limit window). Recommended values are 200-1000"
  flatSRetard       = "The absolute timing (BTDC) that will be used when within the soft limit window"
  engineProtectType = "Whether the engine protect an rev limiter will cut the fuel, the ignition or both"
  hardCutType       = "How the cuts should be performed for rev/launch limits. Full cut will stop all fuel/ignition events, Rolling cut will step through all ignition outputs, only cutting a limited number per revolution"
  SoftLimitMode     = "Fixed: the soft limiter will retard the ignition advance to the specified value.\nRelative: current timing advance will be retarted by the specified amount"
  HardRevLim        = "The hard rev limit is the point that the fuel or ignition (or both) will be cut completely to reduce increasing RPMs"
  engineProtectMaxRPM = "The RPM point that engine protections will engage from. Below this RPM value, engine protections will NOT be active"

  fuel2InputPin     = "The Arduino pin that is being used to trigger the second fuel table to be active"
  fuel2InputPolarity = "Whether the 2nd fuel table should be active when input is high or low. This should be LOW for a typical ground switching input"
  fuel2InputPullup  = "Whether to use the built in PULLUP for the switching input. This should be Yes for a typical ground switching input"

  enable_secondarySerial = "This Enables the secondary serial port . Secondary serial is serial3 on mega2560 processor, and Serial2 on STM32 and Teensy processor "

  cltAdvValues    = "This curve can be used to advance ignition timing when engine is warming up. This can also be used to warm up the catalytic converters in cold start by retarding timing. Or even as safety feature to retard timing when engine is too hot to prevent knock."

  wueRates        = "Final enrichment value must be 100%."

  fpPrime         = "Duration to power fuel pump on to ensure fuel line pressure."
  primingDelay    = "Delay to priming after fuel pump is on, used to wait fuel line get pressurized correctly."

  fanInv          = ""
  fanHyster       = "The number of degrees of hysteresis to be used in controlling the fan. Recommended values are between 2 and 5"

  aeTime          = "The duration of the acceleration enrichment"
  aseTaperTime    = "Transition time to disable ASE"
  iacChannels     = "The number of output channels used for PWM valves. Select 1 for 2-wire valves or 2 for 3-wire valves."
  iacStepTime     = "Duration of each stepping pulse. Values that are too low can cause the motor to behave erratically or not at all. See the manual for suggested step times"
  iacCoolTime     = "Cool time between each step. Set to zero if you don't want any cooling at all"
  iacStepHome     = "Homing steps to perform on startup. Must be greater than the fully open steps value"
  iacMaxSteps     = "Maximum number of steps the IAC can be moved away from the home position. Should always be less than Homing steps."
  iacStepHyster   = "The minimum number of steps to move in any one go."
  iacAlgorithm    = "Selects method of idle control.\nNone = no idle control valve.\nOn/Off valve.\nPWM valve (2,3 wire).\nStepper Valve (4,6,8 wire)."
  iacPWMdir       = "Normal PWM valves increase RPM with higher duty. If RPM decreases with higher duty then select Reverse"
  iacCLminDuty    = "When using closed loop idle control, this is the minimum duty cycle that the PID loop will allow. Combined with the maximum value, this specifies the working range of your idle valve"
  iacCLmaxDuty    = "When using closed loop idle control, this is the maximum duty cycle that the PID loop will allow. Combined with the minimum value, this specifies the working range of your idle valve"
  iacFastTemp     = "Below this temperature, the idle output will be high (On). Above this temperature, it will turn off."
  idleUpPolarity  = "Normal polarity is a ground switch where an earthed signal activates the Idle Up. The internal pullup will be enabled with Normal polarity. \n Inverted may be used if a 5v signal is used to enable the Idle Up."
  idleUpOutputEnabled = "Enable an output that is toggled by the idle up input pin. An example use is driving an AC fan relay."
  idleUpOutputInv = "No = When the idle up pin is high the output is active (grounding), when the idle up pin is low the output is inactive. Yes = When the idle up pin is high the output is inactive, when the idle up pin is low the output is active (grounding)."
  CTPSPolarity    = "Normal polarity is a ground switch where an earthed signal activates the closed throttle position. The internal pullup will be enabled with Normal polarity. \n Inverted may be used if a 5v signal is used to enable the closed throttle position."
  idleUpAdder     = "The amount (In either Duty Cycle % or Steps (Depending on the idle control method in use), that the idle control will increase by when Idle Up is active"
  idleAdvEnabled  = "Added setting adds curve values to current spark table values when user defined idle is active. \n Switched setting overrides spark table values and uses curve values for idle ignition timing."
  idleAdvAlgorithm= "Use Throttle position sensor (TPS) or closed throttle position sensor (CTPS) to detect idle state."
  idleAdvDelay    = "The number of seconds after sync is achieved before the idle advance control begins"
  idleTaperTime   = "Soft time transition from crank to running PWM targets"
  idleUpRPMAdder = "The amount of RPM added to idle control when Idle Up is active"

  iacBatRates     = "Used to add extra IAC % or steps when voltage drops with increased alternator load"
  oddfire2        = "The ATDC angle of channel 2 for oddfire engines. This is relative to the TDC angle of channel 1"
  oddfire3        = "The ATDC angle of channel 3 for oddfire engines. This is relative to the TDC angle of channel 1 (NOT channel 2)"
  oddfire4        = "The ATDC angle of channel 4 for oddfire engines. This is relative to the TDC angle of channel 1 (NOT channel 3)"

  aeColdPct       = "Acceleration enrichment adjustment for cold engine. Cold adjustment % is tapered between start and end temperatures.\n100% = no adjustment."
  aeColdTaperMin  = "AE cold adjustment taper start temperature. When coolant is below this value, full cold adjustment is applied."
  aeColdTaperMax  = "AE cold adjustment taper end temperature. When coolant is above this value, no cold adjustment is applied."
  dfcoRPM         = "The RPM above which DFCO will be active. Typically set a few hundred RPM above maximum idle speed"
  dfcoHyster      = "Hysteresis for DFCO RPM. 200-300 RPM is typical for this, however a higher value may be needed if the RPM is fluctuating around the cutout speed"
  dfcoTPSThresh   = "The TPS value below which DFCO will be active. Typical value is 5%-10%, but higher may be needed if TPS signal is noisy"
  dfcoDelay       = "Delay for activate DFCO."
  dfcoMinCLT      = "Minimum temperature to enable DFCO."
  crankingEnrichTaper = "Taper time from cranking enrichment to ASE or run (after engine has started)."

  launchPin       = "The ARDUINO pin that the clutch switch is connected to. This is NOT the pin on the connector, but the pin it relates to on the arduino"
  launchHiLo      = "Whether the signal is High or Low when the clutch pedal is engaged. For a ground switching input (Most clutch switches), this should be LOW"
  lnchPullRes     = "Whether the internal pullup resistor is enabled or left floating. For a ground switching input (Most clutch switches), select Pullup. For a 0v-5v input, select Floating"
  lnchCtrlTPS     = "The minimum RPM that launch control will engage at"
  lnchSoftLim     = "The RPM point that the launch control ignition timing adjustment will engage (When under launch conditions). Should be below the hard rev limit RPM"
  lnchRetard      = "When under launch conditions (Eg Clutch engaged) the ignition timing will be set to this when above the Soft rev limit. This will override any other ignition modifiers"
  lnchHardLim     = "The RPM point above which the fuel and/or ignition will be cut when launch is active (Eg Clutch engaged). See the Engine Protection dialog to set whether it is fuel, ignition or both that are cut."
  lnchFuelAdd     = "The additional fuel % that will be added during Soft and Hard launch conditions. Set to 0 for no fuel modifier."
  ignBypassPin    = "The ARDUINO pin that the ignition bypass is connected to. This is NOT the pin on the connector, but the pin it relates to on the arduino"
  ignBypassEnable = "If turned on, a ground signal will be output during cranking on the specified pin. This is used to bypass the Speeduino ignition control during cranking."
  ignCranklock    = "On certain low resolution ignition patterns, the cranking timing can be locked to occur when a pulse is recieved."

  multiplyMAP     = "If enabled, the MAP reading is included directly into the pulsewidth calculation by multiplying the VE lookup value by either the MAP:Baro ratio or MAP/100.\n This results in a flatter VE table that can be easier to tune in some instances. The MAP/100 option is generally used for compatibiilty with fuel tables from other ECUs. MAP:Baro ratio is recommended for new tunes. \n VE table must be retuned when this value is changed."
  legacyMAP       = "Use the legacy method of reading the MAP sensor that was used prior to the 201905 firmware. This should ONLY be enabled if you are upgrading from a firmware earlier than this"
  includeAFR      = "When enabled, the current AFR reading is incorporated directly in the pulsewidth calculation as a percentage of the current target ratio. VE table must be retuned when this value is changed. "
  useExtBaro      = "By Default, Speeduino will measure barometric pressure upon startup. Optionally however, a 2nd pressure sensor can be used to perform live barometric readings whilst the system is on."

  flexEnabled     = "Turns on readings from the Flex sensor and enables the below adjustments"
  flexFreqLow     = "The frequency of the sensor at 0% ethanol (50Hz for standard GM/Continental sensor)"
  flexFreqHigh    = "The frequency of the sensor at 100% ethanol (150Hz for standard GM/Continental sensor)"
  flexFuelAdj     = "Fuel % to be used for the current ethanol % (Typically 100% @ 0%, 163% @ 100%)"
  flexAdvAdj      = "Additional advance (in degrees) for the current ethanol % (Typically 0 @ 0%, 10-20 @ 100%)"
  flexBoostAdj    = "Adjustment, in kPa, to the boost target for the current ethanol %. Negative values are allowed to lower boost at lower ethanol % if necessary."

  n2o_arming_pin  = "Pin that the nitrous arming/enagement switch is on."
  n2o_pin_polarity= "Whether Nitrous is active (Armed) when the pin is LOW or HIGH. If LOW is selected, the internal pullup will be used."

  flatSArm        = "The RPM switch point that determines whether an eganged clutch is for launch control or flat shift. Below this figure, an engaged clutch is considered to be for launch, above this figure an active clutch input will be considered a flat shift. This should be set at least several hundred RPM above idle"
  flatSSoftWin    = "The number of RPM below the flat shift point where the softlimit will be applied (aka Soft limit window). Recommended values are 200-1000"
  flatSRetard     = "The absolute timing (BTDC) that will be used when within the soft limit window"
  hardCutType     = "How hard cuts should be performed for rev/launch limits. Full cut will stop all ignition events, Rolling cut will step through all ignition outputs, only cutting 1 per revolution"

  fuel2InputPin   = "The Arduino pin that is being used to trigger the second fuel table to be active"
  fuel2InputPolarity = "Whether the 2nd fuel table should be active when input is high or low. This should be LOW for a typical ground switching input"
  fuel2InputPullup= "Whether to use the built in PULLUP for the switching input. This should be Yes for a typical ground switching input"

  enable_secondarySerial = "This Enables the secondary serial port . Secondary serial is serial3 on mega2560 processor, and Serial2 on STM32 and Teensy processor "
  
  cltAdvValues    = "This curve can be used to advance ignition timing when engine is warming up. This can also be used to warm up the catalytic converters in cold start by retarding timing. Or even as safety feature to retard timing when engine is too hot to prevent knock."

  ;speeduino_tsCanId = "This is the TsCanId that the Speeduino ECU will respond to. This should match the main controller CAN ID in project properties if it is connected directy to TunerStudio, Otherwise the device ID if connected via CAN passthrough"
  true_address    = "This is the 11bit Can address of the Speeduino ECU "
  realtime_base_address = "This is the 11bit CAN address of the realtime data broadcast from the Speeduino ECU. This MUST be at least 0x16 greater than the true address"
  ;obd_address = "The 11bit Can address that the Speeduino ECU responds to for OBD2 diagnostic requests"
  AUXin00Alias    = "The Ascii alias asigned to Aux input channel 0"
  AUXin01Alias    = "The Ascii alias asigned to Aux input channel 1"
  AUXin02Alias    = "The Ascii alias asigned to Aux input channel 2"
  AUXin03Alias    = "The Ascii alias asigned to Aux input channel 3"
  AUXin04Alias    = "The Ascii alias asigned to Aux input channel 4"
  AUXin05Alias    = "The Ascii alias asigned to Aux input channel 5"
  AUXin06Alias    = "The Ascii alias asigned to Aux input channel 6"
  AUXin07Alias    = "The Ascii alias asigned to Aux input channel 7"
  AUXin08Alias    = "The Ascii alias asigned to Aux input channel 8"
  AUXin09Alias    = "The Ascii alias asigned to Aux input channel 9"
  AUXin10Alias    = "The Ascii alias asigned to Aux input channel 10"
  AUXin11Alias    = "The Ascii alias asigned to Aux input channel 11"
  AUXin12Alias    = "The Ascii alias asigned to Aux input channel 12"
  AUXin13Alias    = "The Ascii alias asigned to Aux input channel 13"
  AUXin14Alias    = "The Ascii alias asigned to Aux input channel 14"
  AUXin15Alias    = "The Ascii alias asigned to Aux input channel 15"
  
  caninput_sel0a  = "This Enables local analog/digital on input channel 0 "
  caninput_sel1a  = "This Enables local analog/digital on input channel 1 "
  caninput_sel2a  = "This Enables local analog/digital on input channel 2 "
  caninput_sel3a  = "This Enables local analog/digital on input channel 3 "
  caninput_sel4a  = "This Enables local analog/digital on input channel 4 "
  caninput_sel5a  = "This Enables local analog/digital on input channel 5 "
  caninput_sel6a  = "This Enables local analog/digital on input channel 6 "
  caninput_sel7a  = "This Enables local analog/digital on input channel 7 "
  caninput_sel8a  = "This Enables local analog/digital on input channel 8 "
  caninput_sel9a  = "This Enables local analog/digital on input channel 9 "
  caninput_sel10a = "This Enables local analog/digital on input channel 10 "
  caninput_sel11a = "This Enables local analog/digital on input channel 11 "
  caninput_sel12a = "This Enables local analog/digital on input channel 12 "
  caninput_sel13a = "This Enables local analog/digital on input channel 13 "
  caninput_sel14a = "This Enables local analog/digital on input channel 14 "
  caninput_sel15a = "This Enables local analog/digital on input channel 15 "
  
  caninput_sel0b  = "This Enables External CAN data via the Secondary Serial CANBUS expansion module or local analog/digital on input channel 0 "
  caninput_sel1b  = "This Enables External/CAN data via the Secondary Serial CANBUS expansion module or local analog/digital on input channel 1 "
  caninput_sel2b  = "This Enables External/CAN data via the Secondary Serial CANBUS expansion module or local analog/digital on input channel 2 "
  caninput_sel3b  = "This Enables External/CAN data via the Secondary Serial CANBUS expansion module or local analog/digital on input channel 3 "
  caninput_sel4b  = "This Enables External/CAN data via the Secondary Serial CANBUS expansion module or local analog/digital on input channel 4 "
  caninput_sel5b  = "This Enables External/CAN data via the Secondary Serial CANBUS expansion module or local analog/digital on input channel 5 "
  caninput_sel6b  = "This Enables External/CAN data via the Secondary Serial CANBUS expansion module or local analog/digital on input channel 6 "
  caninput_sel7b  = "This Enables External/CAN data via the Secondary Serial CANBUS expansion module or local analog/digital on input channel 7 "
  caninput_sel8b  = "This Enables External/CAN data via the Secondary Serial CANBUS expansion module or local analog/digital on input channel 8 "
  caninput_sel9b  = "This Enables External/CAN data via the Secondary Serial CANBUS expansion module or local analog/digital on input channel 9 "
  caninput_sel10b = "This Enables External/CAN data via the Secondary Serial CANBUS expansion module or local analog/digital on input channel 10 "
  caninput_sel11b = "This Enables External/CAN data via the Secondary Serial CANBUS expansion module or local analog/digital on input channel 11 "
  caninput_sel12b = "This Enables External/CAN data via the Secondary Serial CANBUS expansion module or local analog/digital on input channel 12 "
  caninput_sel13b = "This Enables External/CAN data via the Secondary Serial CANBUS expansion module or local analog/digital on input channel 13 "
  caninput_sel14b = "This Enables External/CAN data via the Secondary Serial CANBUS expansion module or local analog/digital on input channel 14 "
  caninput_sel15b = "This Enables External/CAN data via the Secondary Serial CANBUS expansion module or local analog/digital on input channel 15 "

  caninput_source_can_address0  = "The source 11bit CAN address of the data for channel 0"
  caninput_source_can_address1  = "The source 11bit CAN address of the data for channel 1"
  caninput_source_can_address2  = "The source 11bit CAN address of the data for channel 2"
  caninput_source_can_address3  = "The source 11bit CAN address of the data for channel 3"
  caninput_source_can_address4  = "The source 11bit CAN address of the data for channel 4"
  caninput_source_can_address5  = "The source 11bit CAN address of the data for channel 5"
  caninput_source_can_address6  = "The source 11bit CAN address of the data for channel 6"
  caninput_source_can_address7  = "The source 11bit CAN address of the data for channel 7"
  caninput_source_can_address8  = "The source 11bit CAN address of the data for channel 8 "
  caninput_source_can_address9  = "The source 11bit CAN address of the data for channel 9"
  caninput_source_can_address10 = "The source 11bit CAN address of the data for channel 10"
  caninput_source_can_address11 = "The source 11bit CAN address of the data for channel 11"
  caninput_source_can_address12 = "The source 11bit CAN address of the data for channel 12"
  caninput_source_can_address13 = "The source 11bit CAN address of the data for channel 13"
  caninput_source_can_address14 = "The source 11bit CAN address of the data for channel 14"
  caninput_source_can_address15 = "The source 11bit CAN address of the data for channel 15"
  caninput_source_start_byte0   = "The Starting byte the data begins at for channel 0"
  caninput_source_start_byte1   = "The Starting byte the data begins at for channel 1"
  caninput_source_start_byte2   = "The Starting byte the data begins at for channel 2"
  caninput_source_start_byte3   = "The Starting byte the data begins at for channel 3"
  caninput_source_start_byte4   = "The Starting byte the data begins at for channel 4"
  caninput_source_start_byte5   = "The Starting byte the data begins at for channel 5"
  caninput_source_start_byte6   = "The Starting byte the data begins at for channel 6"
  caninput_source_start_byte7   = "The Starting byte the data begins at for channel 7"
  caninput_source_start_byte8   = "The Starting byte the data begins at for channel 8"
  caninput_source_start_byte9   = "The Starting byte the data begins at for channel 9"
  caninput_source_start_byte10  = "The Starting byte the data begins at for channel 10"
  caninput_source_start_byte11  = "The Starting byte the data begins at for channel 11"
  caninput_source_start_byte12  = "The Starting byte the data begins at for channel 12"
  caninput_source_start_byte13  = "The Starting byte the data begins at for channel 13"
  caninput_source_start_byte14  = "The Starting byte the data begins at for channel 14"
  caninput_source_start_byte15  = "The Starting byte the data begins at for channel 15"
  caninput_source_num_bytes0    = "The number of bytes the data is made from starting at selected start byte number"
  caninput_source_num_bytes1    = "The number of bytes the data is made from starting at selected start byte number"
  caninput_source_num_bytes2    = "The number of bytes the data is made from starting at selected start byte number"
  caninput_source_num_bytes3    = "The number of bytes the data is made from starting at selected start byte number"
  caninput_source_num_bytes4    = "The number of bytes the data is made from starting at selected start byte number"
  caninput_source_num_bytes5    = "The number of bytes the data is made from starting at selected start byte number"
  caninput_source_num_bytes6    = "The number of bytes the data is made from starting at selected start byte number"
  caninput_source_num_bytes7    = "The number of bytes the data is made from starting at selected start byte number"
  caninput_source_num_bytes8    = "The number of bytes the data is made from starting at selected start byte number"
  caninput_source_num_bytes9    = "The number of bytes the data is made from starting at selected start byte number"
  caninput_source_num_bytes10   = "The number of bytes the data is made from starting at selected start byte number"
  caninput_source_num_bytes11   = "The number of bytes the data is made from starting at selected start byte number"
  caninput_source_num_bytes12   = "The number of bytes the data is made from starting at selected start byte number"
  caninput_source_num_bytes13   = "The number of bytes the data is made from starting at selected start byte number"
  caninput_source_num_bytes14   = "The number of bytes the data is made from starting at selected start byte number"
  caninput_source_num_bytes15   = "The number of bytes the data is made from starting at selected start byte number"

  cmdEnableTestMode = "Click this to enable test mode. This will not be available if the engine is running"
  cmdStopTestMode = "Click this to disable test mode"
  cmdtestinj150dc = "This will cycle the output at 50% Duty cycle at a 1s interval"
  cmdtestinj250dc = "This will cycle the output at 50% Duty cycle at a 1s interval"
  cmdtestinj350dc = "This will cycle the output at 50% Duty cycle at a 1s interval"
  cmdtestinj450dc = "This will cycle the output at 50% Duty cycle at a 1s interval"
  cmdtestinj550dc = "This will cycle the output at 50% Duty cycle at a 1s interval"
  cmdtestinj650dc = "This will cycle the output at 50% Duty cycle at a 1s interval"
  cmdtestinj750dc = "This will cycle the output at 50% Duty cycle at a 1s interval"
  cmdtestinj850dc = "This will cycle the output at 50% Duty cycle at a 1s interval"
  cmdtestspk150dc = "This will cycle the output at 50% Duty cycle at a 1s interval"
  cmdtestspk250dc = "This will cycle the output at 50% Duty cycle at a 1s interval"
  cmdtestspk350dc = "This will cycle the output at 50% Duty cycle at a 1s interval"
  cmdtestspk450dc = "This will cycle the output at 50% Duty cycle at a 1s interval"

  cmdFormatSD     = "Click this to format the SD card"  ;For some reason the command name cmdSDFormat appears to be a reserved word and will not work

  ADCFILTER_TPS   = "Recommended value: 50"
  ADCFILTER_CLT   = "Recommended value: 180"
  ADCFILTER_IAT   = "Recommended value: 180"
  ADCFILTER_O2    = "Recommended value: 128"
  ADCFILTER_BAT   = "Recommended value: 128"
  ADCFILTER_MAP   = "This setting is only available when using the Instantaneious MAP sampling method. Recommended value: 20"
  ADCFILTER_BARO  = "This setting is only available when using an external Baro sensor. Recommended value: 64"
  FILTER_FLEX     = "Higher values provide more filtering, but slower Eth% and fuel temp response. Recommended value: 75"

  boostIntv       = "The closed loop control interval will run every this many ms. Generally values between 50% and 100% of the valve frequency work best"
  boostByGearEnabled = "Open loop -> Constant limit in Duty cycle %\nClosed Loop -> Constant limit in kPa\nIn both cases the multiplied option simply takes a percentage of the values in the boost table"
  vvtMode         = "Selects method of VVT control.\nOn/Off = No PWM control and output is only on or off.\nOpen Loop = PWM control where duty is taken directly from VVT table.\nClosed Loop = PWM control where VVT table is Cam angle target map and output duty is PID controlled."
  vvt2Enabled     = "Secondary VVT output. Uses same frequency and control algorithm as primary VVT output."
  vvtPWMdir       = "This is used to invert VVT closed loop PID direction if needed."
  vvt2PWMdir      = "This is used to invert VVT2 closed loop PID direction if needed."
  vvtCL0DutyAng   = "This value is used to bring the VVT cam angle to 0-100 range in closed loop mode by subtracting this value from the raw cam angle reading."
  vvt2CL0DutyAng  = "This value is used to bring the VVT2 cam angle to 0-100 range in closed loop mode by subtracting this value from the raw cam angle reading."
  vvtCLMinAng     = "Safety limit for minimum expected cam angle value. If cam angle gets smaller or equal to this, it triggers VVT error state, closed loop adjustment is disabled and VVT output duty drops to 0%"
  vvtCLMaxAng     = "Safety limit for maximum expected cam angle value. If cam angle gets bigger than this, it triggers VVT error state, closed loop adjustment is disabled and VVT output duty drops to 0%"
  ANGLEFILTER_VVT = "Can be used to smooth out cam angle readings if needed. Only supported on specific decoders that have cam angle reading capability"
  vvtMinClt       = "Minimum coolant temp to activate VVT"
  vvtDelay        = "Time to wait after reaching minimum coolant temp (additional time for oil warmup)"
  wmiMode         = "Simple mode - Output is turned on when preset boost level is reached. \nProportional Mode - Output PWM is proportionally controlled between two MAP values - MAP Value 1 = PWM:0% / MAP Value 2 = PWM:100% \nOpen loop - Output PWM follows 2D map value (RPM vs MAP) Cell value contains desired PWM% [range 0-100%] \nClosed loop - Output PWM follows injector duty cycle with 2D correction map applied (RPM vs MAP). Cell value contains correction value% [nom 100%]"

  stagedInjSizePri= "Size of the primary injectors. The sum of the Pri and Sec injectors values MUST match the value used in the req_fuel calculation"
  stagedInjSizeSec= "Size of the secondary injectors. The sum of the Pri and Sec injectors values MUST match the value used in the req_fuel calculation"
  #if resetcontrol_adv
    resetControl  = "How to control the Arduino's automatic reset feature. NOTE: Some of these settings require modifying your hardware and replacing the Arduino bootloader. See the Wiki for more details.\n\nDisabled: Allow the Arduino to reset when a new serial connection is made.\n\nPrevent When Running: Hold the control pin high while the engine is running.\n\nPrevent Always: Always hold the control pin high.\n\nSerial Command: Normally hold the control pin high, but pull it low when the 'U' serial command is issued and reset upon receiving more data."
  #else
    resetControl  = "If set to Serial Command, normally hold the control pin high but pull it low when the 'U' serial command is issued and reset upon receiving more data. The control pin should be connected to the Arduino's reset pin."
  #endif
  resetControlPin = "The Arduino pin used to control resets."

  rtc_mode                  = "Enables the real time clock for time keeping"
  onboard_log_file_style    = "Sdcard datalogger can be Disabled, CSV=Comma seperated values, Binary is a Binary format equal to the A comand style current status"
  onboard_log_file_rate     = "Rate at wich data is recorded to the logger storage"
  onboard_log_filenaming    = "[Overwrite] the file is over written every time the a new log is started, [Date-time] creates a new file in the format YYMMDD-HHMMSS every datalog start, [Seqential] numbers the filenames + 1 on every datalog start"
  onboard_log_storage       = "Only [sd-card] as datastorage is implemented at the moment, A FAT16 or FAT32 formatted sd card can be used"
  onboard_log_trigger_boot  = "[On boot] the logger is started immediately on boot of the board"
  onboard_log_trigger_RPM   = "[RPM] the logger is started when RPM is above the on treshold and stopped below the off threshold"
  onboard_log_trigger_prot  = "[engine protection] the logger is started one of the corresponding bits in the engine protection is set"
  onboard_log_trigger_Vbat  = "[Battery Voltage] the logger is started when the battery voltage is above the on treshold and stopped below the off threshold"
  onboard_log_trigger_Epin  = "[Ext pin [polling]] the logger is running for as long the chosen pin is high and stopped when it is low. When set to [Ext pin [toggle]] the logger is toggled on/off with a pulse on this chosen pin number"
  onboard_log_tr1_duration  = "When logging from boot is enabled, this is the duration the log will run for"
  onboard_log_tr2_thr_on    = "When the engine RPM is above this threshold the datalogger is started"
  onboard_log_tr2_thr_off   = "When the engine RPM is below this threshold the datalogger is stopped"
  onboard_log_tr3_thr_RPM   = "When the bits of the RPM engine protetion function are set the datalogger is started when no set anymore the logger is stopped" 
  onboard_log_tr3_thr_MAP   = "When the bits of the MAP engine protetion function are set the datalogger is started when no set anymore the logger is stopped"
  onboard_log_tr3_thr_Oil   = "When the bits of the Oil engine protetion function are set the datalogger is started when no set anymore the logger is stopped"
  onboard_log_tr3_thr_AFR   = "When the bits of the AFR engine protetion function are set the datalogger is started when no set anymore the logger is stopped"
  onboard_log_tr4_thr_on    = "When the measured battery voltage is above this threshold the datalogger is started" 
  onboard_log_tr4_thr_off   = "When the measured battery voltage is below this threshold the datalogger is stopped" 
  onboard_log_tr5_thr_on    = "The pin to trigger the datalogger start/stop"   
  onboard_log_csv_separator = "Choose what character is used for the CSV separator between fields"

  battVCorMode    = "The Battery Voltage Correction value from the table below can either be applied on the whole injection Pulse Width value, or only on the Open Time value."
  dwellTable      = "Sets the dwell time in milliseconds based on RPM/load. This can be used to reduce stress/wear on ignition system where long dwell is not needed. And other areas can use longer dwell value if needed for stronger spark. Battery voltage correction is applied for these dwell values."
  useDwellMap     = "In normal operation mode this is set to No and speeduino will use fixed running dwell value. But if different dwell values are required across engine RPM/load range, this can be set to Yes and separate Dwell table defines running dwell value."

[UserDefined]

; Enhanced TunerStudio dialogs can be defined here
; MegaTune will over look this section
; These dialogs will over-ride those in the UserDefined Section
; User defined ar loaded first, then if one by the same name is defiend here,
; it will replace the MegaTune definition

; dialog = name,   Title, Layout
;
; valid options for layout are xAxis, yAxis, border
; for an xAxis, each field added will be added from right to left
; A yAxis layout will add fields from top to bottom
; A border layout will expect an additional constraint to determine placement
; valid border constraints are north, South, East, West, Center
; all 5 do not need to be filled.

; The field name can be either a constant reference, or a reference to another
; dialog which will be added.
; dialogs can be nested and can be mixed with fields

    dialog = engine_constants_southwest, "Speeduino Board"
        field = "Stoichiometric ratio",     stoich
        field = "Injector Layout",          injLayout
        field = "Board Layout",             pinLayout
        field = "MAP Sample method",        mapSample
        field = "MAP Sample switch point",  mapSwitchPoint,      { mapSample >= 1 }

    dialog = engine_constants_west, ""
        panel = std_injection, North
        panel = engine_constants_southwest

    dialog = engine_constants_northeast, "Oddfire Angles"
        field = "Channel 2 angle", oddfire2,                { engineType == 1 }
        field = "Channel 3 angle", oddfire3,                { engineType == 1 && nCylinders >= 3 }
        field = "Channel 4 angle", oddfire4,                { engineType == 1 && nCylinders >= 4 }

    dialog = engine_constants_east, ""
        panel = engine_constants_northeast, North
        field = ""

    dialog = engine_constants_warning, ""
        field = "!Warning: The board you have selected may not have enough channels for sequential fuel!", {}, {}, { injLayout == 3 && !sequentialFuelAvailable }

    dialog = engine_constants, "", border
        topicHelp = "https://wiki.speeduino.com/en/configuration/Engine_Constants"
        panel = engine_constants_warning, North
        panel = engine_constants_west, West
        panel = engine_constants_east, East

; Flex fuel stuff
    dialog = flexFuelSettings, "", yAxis
        field = "Flex Fuel Sensor ", flexEnabled
        field = "Low (E0) ",         flexFreqLow,  { flexEnabled }
        field = "High (E100) ",      flexFreqHigh, { flexEnabled }
        slider = "Flex sensor filter", FILTER_FLEX, horizontal, { flexEnabled }

    dialog = flexFuelWest, ""
        panel = flex_fuel_curve,     { flexEnabled }
        panel = flex_adv_curve,      { flexEnabled }

    dialog = flexFuelEast, ""
        panel = flex_boost_curve,    { flexEnabled && boostEnabled }

    ;dialog = flexCurves, "", indexCard
    dialog = flexCurves, "", xAxis
        panel = flexFuelWest, West
        panel = flexFuelEast, East

    dialog = flexFueling, "Fuel Sensor Settings", border
        topicHelp = "https://wiki.speeduino.com/en/configuration/Flex_Fuel"
        ;panel = flexFuelWest, West
        panel = flexFuelSettings, North
        panel = flexCurves,   South

; Knock control settings
    dialog = knock_windows, "Knock Windows", xAxis
        panel = knock_window_angle_curve, West, { knock_mode }
        panel = knock_window_duration_curve, East, { knock_mode }

    dialog = knock_settings_west, "Settings", yAxis
        field = "Knock Mode",               knock_mode
        field = "Knock Pin",                knock_pin,          { knock_mode }
        field = "Knock active when pin is", knock_trigger,      { knock_mode == 1 }
        field = "Use pullup",               knock_pullup,       { knock_mode == 1 }

    dialog = knock_settings_east, "Detection and Response"
        field = "#Detection"
        field = "Knock count required",     knock_count,        { knock_mode == 1}
        field = "Knock threshold required", knock_threshold,    { knock_mode == 2}
        field = "Maximum MAP",              knock_maxMAP,       { knock_mode }
        field = "Maximum RPM",              knock_maxRPM,       { knock_mode }
        
        ;Retard and recovery
        field = "#Retard"
        field = "Total retard",             knock_maxRetard,    { knock_mode }
        field = "First step size",          knock_firstStep,    { knock_mode }
        field = "Other step size",          knock_stepSize,     { knock_mode }
        field = "Step time",                knock_stepTime,     { knock_mode }
        
        field = "#Recovery"
        field = "Retard duration",          knock_duration,     { knock_mode } ;Time before retard starts ending
        field = "Recovery step time",       knock_recoveryStepTime,     { knock_mode } ;Time between each recovery step
        field = "Recovery step size",       knock_recoveryStep, { knock_mode }

    dialog = knock_settings_top, "", xAxis
        panel = knock_settings_west, West
        panel = knock_settings_east, East

    dialog = knockSettings, "", border
        topicHelp = "http://speeduino.com/wiki/index.php/Knock"
        panel = knock_settings_top, North
        panel = knock_windows, South

    dialog = vss_gear_1, "", xAxis
        field = "Speed ratio 1",            vssRatio1
        commandButton = "Set Gear 1",       cmdVSSratio1, { vssMode > 1 }
    dialog = vss_gear_2, "", xAxis
        field = "Speed ratio 2",            vssRatio2
        commandButton = "Set Gear 2",       cmdVSSratio2, { vssMode > 1 }
    dialog = vss_gear_3, "", xAxis
        field = "Speed ratio 3",            vssRatio3
        commandButton = "Set Gear 3",       cmdVSSratio3, { vssMode > 1 }
    dialog = vss_gear_4, "", xAxis
        field = "Speed ratio 4",            vssRatio4
        commandButton = "Set Gear 4",       cmdVSSratio4, { vssMode > 1 }
    dialog = vss_gear_5, "", xAxis
        field = "Speed ratio 5",            vssRatio5
        commandButton = "Set Gear 5",       cmdVSSratio5, { vssMode > 1 }
    dialog = vss_gear_6, "", xAxis
        field = "Speed ratio 6",            vssRatio6
        commandButton = "Set Gear 6",       cmdVSSratio6, { vssMode > 1 }

    dialog = vss_gear_detection, "Gear Detection", yAxis
        field = "After setting 'Pulses per km/mile' above"
        field = "Drive in each gear (any speed) and press appropriate button"
        panel = vss_gear_1
        panel = vss_gear_2
        panel = vss_gear_3
        panel = vss_gear_4
        panel = vss_gear_5
        panel = vss_gear_6

    dialog = vss_calibration, "VSS Calibration"
        field = "Pulses Per KM",            vssPulsesPerKm, { vssMode > 1 }
        commandButton = "60km/h auto-calibrate",       cmdVSS60kmh, { vssMode > 1 }
        field = "Smoothing Factor",         vssSmoothing,   { vssMode > 1 }
        
    dialog = vssSettings, "", yAxis
        topicHelp = "https://wiki.speeduino.com/en/configuration/VSS"
        field = "VSS Input Mode",           vssMode
        field = "VSS Pin",                  vssPin,         { vssMode > 1 }
        ;field = "Use Pullup",               vssPullup,      { vssMode > 1 }
        
        panel = vss_calibration
        panel = vss_gear_detection

    dialog = tacho, "Tacho"
        field = "Output pin",           tachoPin
        field = "Output speed",         tachoDiv
        field = "Pulse duration",       tachoDuration
        ;field = "Tacho sweep on boot",  useTachoSweep
        ;field = "Tacho sweep Max RPM",  tachoSweepMaxRPM, { useTachoSweep }

    dialog = accelEnrichments_aeSettings, ""
        field = "Enrichment mode",      aeMode
        field = "Enrichment method",    aeApplyMode
        field = "TPSdot Threshold",     taeThresh,  { aeMode == 0 }
        field = "MAPdot Threshold",     maeThresh,  { aeMode == 1 }
        field = "Accel Time",           aeTime
        field = "Taper Start RPM",      aeTaperMin
        field = "Taper End RPM",        aeTaperMax

  dialog = accelEnrichments_coldAdj, "Acceleration Enrichment cold adjustment"
        field = "Cold adjustment",      aeColdPct
        field = "Cold adjustment taper start temperature",  aeColdTaperMin
        field = "Cold adjustment taper end temperature",  aeColdTaperMax

    dialog = accelEnrichments_south, "Decelleration Fuel Cutoff (DFCO)"
      field = "Enabled", dfcoEnabled
      field = "TPS Threshold", dfcoTPSThresh,           { dfcoEnabled }
      field = "Minimum engine temperature", dfcoMinCLT, { dfcoEnabled }
      field = "Cutoff delay", dfcoDelay,                { dfcoEnabled }
      field = "Cutoff RPM", dfcoRPM,                    { dfcoEnabled }
      field = "RPM Hysteresis", dfcoHyster,             { dfcoEnabled }

    dialog = accelEnrichments_north_south, ""
      liveGraph = pump_ae_Graph, "AE Graph"
#if LAMBDA
            graphLine = lambda
#else
            graphLine = afr
#endif
            graphLine = TPSdot, "%", -2000, 2000, auto, auto
            graphLine = MAPdot, "%", -2000, 2000, auto, auto

    dialog = accelEnrichments_north, "", xAxis
        panel = time_accel_tpsdot_curve,  { aeMode == 0 }
        panel = time_accel_mapdot_curve,  { aeMode == 1 }

    dialog = accelEnrichments_center, "Acceleration Enrichment", xAxis
        panel = accelEnrichments_aeSettings
        panel = accelEnrichments_coldAdj

    dialog = accelEnrichments, "Acceleration Enrichment"
        topicHelp = "http://speeduino.com/wiki/index.php/Acceleration_Wizard"
        panel = accelEnrichments_north, North
        panel = accelEnrichments_north_south, Center
        panel = accelEnrichments_center, Center
        panel = accelEnrichments_south, South

    dialog = veTableDialog_north, ""
        panel = veTable1Tbl

    dialog = veTableDialog_south, ""
        field = "Multiply VE value by MAP ratio", multiplyMAP
        field = "Multiply by ratio of AFR to Target AFR", includeAFR,         { egoType == 2 && !incorporateAFR  || (incorporateAFR==includeAFR) }
        field = "Multiply by ratio of stoich AFR/target AFR (incorporate AFR)", incorporateAFR,  { !includeAFR || (incorporateAFR==includeAFR) }

    dialog = veTableDialog, "VE Table"
        panel = veTableDialog_north, North
        panel = veTableDialog_south, South

    dialog = fuelTable2Dialog_switch, "Switch Conditions", xAxis 
        field = "Use secondary table when:",     fuel2SwitchVariable
        field = "is greater than:",              fuel2SwitchValue

    dialog = fuelTable2Dialog_input, "Input Options", yAxis 
        field = "Use secondary table when pin",     fuel2InputPin
        field = "Is",                               fuel2InputPolarity
        field = "Use internal pullup on pin",       fuel2InputPullup, { fuel2InputPolarity == 0 }

    dialog = fuelTable2Dialog_north, ""
        field = "Secondary fuel table mode",    fuel2Mode
        field = "Load source",                  fuel2Algorithm,     { fuel2Mode }
        panel = fuelTable2Dialog_switch,        { fuel2Mode == 3 }
        panel = fuelTable2Dialog_input,        { fuel2Mode == 4 }

    dialog = fuelTable2Dialog_south, ""
        panel = fuelTable2Tbl

    dialog = fuelTable2Dialog, "Fuel Table 2"
        panel = fuelTable2Dialog_north, North
        panel = fuelTable2Dialog_south, South,  { fuel2Mode }

    dialog = sparkTable2Dialog_switch, "Switch Conditions", xAxis 
        field = "Use secondary table when:",     spark2SwitchVariable
        field = "is greater than:",              spark2SwitchValue

    dialog = sparkTable2Dialog_input, "Input Options", yAxis 
        field = "Use secondary table when pin",     spark2InputPin
        field = "Is",                               spark2InputPolarity
        field = "Use internal pullup on pin",       spark2InputPullup, { spark2InputPolarity == 0 }

    dialog = sparkTable2Dialog_north, ""
      field = "Secondary advance table mode",       spark2Mode
      field = "Load source",                        spark2Algorithm,     { spark2Mode }
      panel = sparkTable2Dialog_switch,             { spark2Mode == 3 }
      panel = sparkTable2Dialog_input,              { spark2Mode == 4 }

    dialog = sparkTable2Dialog_south, ""
        panel = spark2Tbl

    dialog = sparkTable2Dialog, "Spark Table 2"
      panel = sparkTable2Dialog_north, North
      panel = sparkTable2Dialog_south, South,  { spark2Mode }

    dialog = injAngleDialog, "Injector close angles"
      panel = injector_timing_curve

    dialog = injOpenTimeDialog, "Injector opening time"
      field = "Injector Open Time",               injOpen
      field = "Battery Voltage Correction Mode",  battVCorMode
      panel = injector_voltage_curve

    dialog = injChars, "Injector Characteristics"
      topicHelp = "https://wiki.speeduino.com/en/configuration/Injector_Characteristics"
      field = "Injector Duty Limit",        dutyLim
      panel = injOpenTimeDialog
      panel = injAngleDialog

    dialog = egoControl, ""
      topicHelp = "https://wiki.speeduino.com/en/configuration/O2"
      field = "Sensor Type",                egoType
      field = "#Please ensure you calibrate your O2 sensor in the Tools menu", { egoType }
      field = "Algorithm",                  egoAlgorithm,       { egoType }
      field = "Ignition Events per Step",   egoCount,           { egoType && (egoAlgorithm < 3) }
      field = "Controller Auth +/-",        egoLimit,           { egoType && (egoAlgorithm < 3) }
      field = "Only correct above:",        ego_min,            { egoType && (egoAlgorithm < 3) }
      field = "and correct below:",         ego_max,            { egoType && (egoAlgorithm < 3) }

      field = "Active Above Coolant",       egoTemp,            { egoType && (egoAlgorithm < 3) }
      field = "Active Above RPM",           egoRPM,             { egoType && (egoAlgorithm < 3) }
      field = "Active Below TPS",           egoTPSMax,          { egoType && (egoAlgorithm < 3) }
      field = "EGO delay after start",      ego_sdelay,         { (egoAlgorithm < 3) }
      field = "PID Proportional Gain",      egoKP,              { egoType && (egoAlgorithm == 2) }
      field = "PID Integral",               egoKI,              { egoType && (egoAlgorithm == 2) }
      field = "PID Derivative",             egoKD,              { egoType && (egoAlgorithm == 2) }

    dialog = fanSettings,"Fan Settings",7
      topicHelp = "https://wiki.speeduino.com/en/configuration/Thermo_fan"
      displayOnlyField = !"No PWM Fan available on MCU", blankfield, {intcan_available == 0 && fanEnable == 2},{intcan_available == 0 && fanEnable == 2}    
      field = "Fan Mode",                   fanEnable
      field = "Allow fan when off",         fanWhenOff,         { fanEnable }
      field = "Allow fan when cranking",    fanWhenCranking,    { fanEnable }
      field = "Fan output pin",             fanPin,             { fanEnable }
      field = "Fan Output Inverted",        fanInv,             { fanEnable }
      field = "Fan switching temperature",  fanSP, { fanEnable == 1 }
      field = "Fan hysteresis",             fanHyster, { fanEnable == 1 }
      field = "PWM fan frequency",          fanFreq, { intcan_available && fanEnable == 2 }

  dialog = pwmFan, "PWM Fan Curve",
        panel = pwm_fan_curve,

    dialog = stepper_idle, "Stepper Idle"
      field = "Step time (ms)",       iacStepTime,              { iacAlgorithm == 4 || iacAlgorithm == 5 || iacAlgorithm == 7 }
      field = "Cool time (ms)",       iacCoolTime,              { iacAlgorithm == 4 || iacAlgorithm == 5 || iacAlgorithm == 7 }
      field = "Home steps",           iacStepHome,              { iacAlgorithm == 4 || iacAlgorithm == 5 || iacAlgorithm == 7 }
      field = "Minimum Steps",        iacStepHyster,            { iacAlgorithm == 4 || iacAlgorithm == 5 || iacAlgorithm == 7 }
      field = "Don't exceed",         iacMaxSteps,              { iacAlgorithm == 4 || iacAlgorithm == 5 || iacAlgorithm == 7 }
      field = "Stepper Inverted",     iacStepperInv,            { iacAlgorithm == 4 || iacAlgorithm == 5 || iacAlgorithm == 7 }

    dialog = pwm_idle, "PWM Idle"
      field = "Number of outputs",    iacChannels,              { iacAlgorithm == 2 || iacAlgorithm == 3 || iacAlgorithm == 6 }
      field = "Idle valve frequency", idleFreq,                 { iacAlgorithm == 2 || iacAlgorithm == 3 || iacAlgorithm == 6 }
      field = "Idle valve direction", iacPWMdir,                { iacAlgorithm == 2 || iacAlgorithm == 3 || iacAlgorithm == 6 }
      field = "Run before start",     iacPWMrun,                { iacAlgorithm == 2 || iacAlgorithm == 3 || iacAlgorithm == 6 }

    dialog = closedloop_idle, "Closed loop Idle"
      displayOnlyField = "#                      !!! Please note that 1.0 means 100% !!!"
      field = "P",                    idleKP,                   { iacAlgorithm == 3 || iacAlgorithm == 5 || iacAlgorithm == 6 || iacAlgorithm == 7 }
      field = "I",                    idleKI,                   { iacAlgorithm == 3 || iacAlgorithm == 5 || iacAlgorithm == 6 || iacAlgorithm == 7 }
      field = "D",                    idleKD,                   { iacAlgorithm == 3 || iacAlgorithm == 5 || iacAlgorithm == 6 || iacAlgorithm == 7 }
      field = "Minimum valve duty",   iacCLminDuty,             { iacAlgorithm == 3 || iacAlgorithm == 6 }
      field = "Maximum valve duty",   iacCLmaxDuty,             { iacAlgorithm == 3 || iacAlgorithm == 6 }
      field = "Integeral reset above TPS",     iacTPSlimit,     { iacAlgorithm == 6 || iacAlgorithm == 7 }
      field = "Integeral reset RPM Hysteresis", iacRPMlimitHysteresis, { iacAlgorithm == 6 || iacAlgorithm == 7 }

    dialog = idleSettings, "Idle Settings"
      topicHelp = "https://wiki.speeduino.com/en/configuration/Idle"
      field = "Idle control type",    iacAlgorithm
        field = "Crank to run taper", idleTaperTime,            { iacAlgorithm == 2 || iacAlgorithm == 4 || iacAlgorithm == 5 || iacAlgorithm == 7 }
        field = "#Fast Idle"
        field = "Fast idle temp",     iacFastTemp,              { iacAlgorithm == 1 }
        panel = pwm_idle
        panel = stepper_idle
        panel = closedloop_idle

    dialog = iacVoltageSettings, "Idle - Voltage Correction"
        panel = iac_voltage_curve 

    dialog = idleUpInputSettingsPanel, "Idle Up Input Settings", yAxis
        field = "Idle Up Enabled",      	idleUpEnabled
        field = "Idle Up Pin",          	idleUpPin,              { idleUpEnabled }
        field = "Idle Up Pin Polarity", 	idleUpPolarity,         { idleUpEnabled }
        field = "Idle Up Amount",       	idleUpAdder,            { idleUpEnabled }
        field = "Idle Up RPM Adder",        idleUpRPMAdder,         { idleUpEnabled }
        field = "Idle Up Neutral SW",       	idleUpAdder2,            { idleUpEnabled }
        field = "Idle Up RPM Neutral SW",        idleUpRPMAdder2,         { idleUpEnabled }
        field = "Idle Up PSP",       	idleUpAdder3,            { idleUpEnabled }
        field = "Idle Up RPM PSP",        idleUpRPMAdder3,         { idleUpEnabled }

    dialog = idleUpOutputSettingsPanel, "Idle Up Output Settings", yAxis
        field = "Idle Up Output Enabled", 	idleUpOutputEnabled,    { idleUpEnabled }
        field = "Idle Up Output Inverted",  idleUpOutputInv,        { idleUpEnabled && idleUpOutputEnabled }
        field = "Idle Up Output Pin",       idleUpOutputPin,        { idleUpEnabled && idleUpOutputEnabled }

    dialog = idleUpSettings, "Idle Up Settings"
        panel = idleUpInputSettingsPanel
        panel = idleUpOutputSettingsPanel

    dialog = fuelpump, "Fuel pump"
        field = "Fuel pump pin",                    fuelPumpPin
        field = "Fuel pump prime duration",         fpPrime

    dialog = crankingEnrichDialog, "Cranking Enrichment", yAxis
        panel = cranking_enrich_curve
        field = "#Note"
        field = "Values are specified as modifiers to the normal fueling. Eg 100% = No change."

    dialog = crankingIgnOptions, "Cranking Timing", yAxis
        field = "Cranking advance Angle",       CrankAng,       { ignCranklock == 0 }
        field = "Cranking bypass", ignBypassEnable
        field = "Bypass output pin", ignBypassPin               { ignBypassEnable }
        field = "Fix cranking timing with trigger", ignCranklock,   { TrigPattern == 1 || TrigPattern == 4 || TrigPattern == 10 || TrigPattern == 9 }

    dialog = crankingOptions, "", yAxis
        field = "Cranking RPM (Max)", crankRPM
        field = "Flood Clear level", tpsflood
        field = "Fuel pump prime duration", fpPrime
        field = "Injectors priming delay", primingDelay
    field = "Cranking enrichment taper time", crankingEnrichTaper

    dialog = primePW, "Priming Pulsewidth"
        panel = priming_pw_curve

    dialog = crankPW, "Cranking Settings", yAxis
        topicHelp = "https://wiki.speeduino.com/en/configuration/Cranking"
        panel = crankingOptions, North
        panel = crankingEnrichDialog, Center
        panel = crankingIgnOptions, South

    dialog = ASE_amount, "Enrichment amount (%)", yAxis
        field = "Defines the fuel enrichment percentage after start."
        field = "This is needed to keep engine running after start"
        field = "Common values are 5% when engine is hot to 50% when engine is cold."
        panel = afterstart_enrichment_curve

    dialog = ASE_time, "Duration (s)", yAxis
        field = "How long time the After Start Enrichment is applied in seconds."
        field = "Usually this is varies from 1-2s when engine is hot up to 20s on a cold engine."
        field = "Transition time to disable", aseTaperTime
        panel = afterstart_enrichment_time

    dialog = ASE, "Afterstart Enrichment(ASE)", yAxis
        field = "#Time and duration curves share common coolant values"
        panel = ASE_amount
        panel = ASE_time

    dialog = triggerSettings,"Trigger Settings",4
        topicHelp = "https://wiki.speeduino.com/en/decoders"
        field = "Trigger Pattern",                TrigPattern
        field = "Primary base teeth",             numTeeth,       { TrigPattern == 0 || TrigPattern == 2 || TrigPattern == 11 || TrigPattern == 18 || TrigPattern == 19  || TrigPattern == 21 }
        field = "Primary trigger speed",          TrigSpeed,      { TrigPattern == 0 || TrigPattern == 2 }
        field = "Missing teeth",                  missingTeeth,   { TrigPattern == 0 }
        field = "Trigger angle multiplier",       TrigAngMul,     { TrigPattern == 11 }
        field = "Trigger Angle ",                 TrigAng
        field = "This number represents the angle ATDC when "
        field = "tooth #1 passes the primary sensor."
        field = ""
        field = "Skip Revolutions",              SkipCycles
        field = "Note: This is the number of revolutions that will be skipped during"
        field = "cranking before the injectors and coils are fired"
        field = "Trigger edge",                   TrigEdge      { TrigPattern != 4 && TrigPattern != 22 } ;4G63 uses both edges ;NGC uses both edges
        field = "Secondary trigger edge",         TrigEdgeSec,  { (TrigPattern == 0 && TrigSpeed == 0 && trigPatternSec != 2) || TrigPattern == 2 || TrigPattern == 9 || TrigPattern == 12 || TrigPattern == 18 || TrigPattern == 19 || TrigPattern == 20 || TrigPattern == 21 } ;Missing tooth, dual wheel and Miata 9905, weber-marelli, ST170, DRZ400
        field = "Missing Tooth Secondary type",   trigPatternSec,   { (TrigPattern == 0&& TrigSpeed == 0) }
        field = "Level for 1st phase",            PollLevelPol,   { (TrigPattern == 0 && TrigSpeed == 0 && trigPatternSec == 2) }
        field = "Trigger Filter",                 TrigFilter,   { TrigPattern != 13 }
        field = "Re-sync every cycle",            useResync,    { TrigPattern == 2 || TrigPattern == 4 || TrigPattern == 7 || TrigPattern == 12 || TrigPattern == 9 || TrigPattern == 13 || TrigPattern == 18 || TrigPattern == 19  || TrigPattern == 21 } ;Dual wheel, 4G63, Audi 135, Nissan 360, Miata 99-05, weber-marelli. DRZ400

    dialog = lockSparkSettings, "Locked timing"
        field = "Enabled Fixed/Locked timing",  fixAngEnable
        field = "Fixed Angle",                  FixAng,         { fixAngEnable }
        field = "#Note: During cranking the fixed/locked timing angle is overriden by the Cranking advance angle value above"

    dialog = newIgnitionMode, "New Ignition Mode"
      field = "This option is currently will improve accuracy on most compatible triggers"
      field = "However if timing issues are encountered, please disable this"
      field = "Use new ignition mode",  perToothIgn

    dialog = sparkSettings,"Spark Settings",4
        topicHelp = "https://wiki.speeduino.com/en/configuration/Spark_Settings"
        field = "!Warning: The board you have selected may not have enough channels for sequential ignition!", {}, {}, { sparkMode == 3 && !sequentialIgnitionAvailable }
        field = "Ignition load source",         ignAlgorithm
        field = "Spark output mode",            sparkMode
        field = "Cranking advance Angle",       CrankAng
        field = "Spark Outputs triggers",        IgInv
        panel = lockSparkSettings
        panel = newIgnitionMode, {}, {TrigPattern == 0 || TrigPattern == 1 || TrigPattern == 2 || TrigPattern == 3 || TrigPattern == 4 || TrigPattern == 9 || TrigPattern == 12 || TrigPattern == 13 || TrigPattern == 16 || TrigPattern == 18 || TrigPattern == 19 || TrigPattern == 22} ;Only works for missing tooth, distributor, dual wheel, GM 7X, 4g63, Miata 99-05, nissan 360, Subaru 6/7, 420a, weber-marelli, NGC
        
    dialog = dwellSettings,                 "Dwell Settings",   4
        topicHelp = "https://wiki.speeduino.com/en/configuration/Dwell"
        field = "  Cranking dwell",           dwellcrank
        field = "  Use dwell map",            useDwellMap
        field = "  Running dwell",            dwellrun, { useDwellMap == 0 }
        field = "  Spark duration",           sparkDur
        ;field = "  Dwell scale for repeated spark",           ignRptScale,  { crankIgnOutRpt }
        field = ""
        field = "#Note"
        field = "The above times are for 12V. Voltage correction"
        field = "is applied. At higher voltages the time is reduced"
        field = "and when low it is increased"
        field = ""
        field = "Overdwell protection"
        field = "Use Overdwell protection",  useDwellLim
        field = "Max dwell time",             dwellLim,  { useDwellLim }
        field = "Note: Set the maximum dwell time at least 3ms above"
        field = "your desired dwell time (Including cranking)"
    
    dialog = idleAdvanceSettings_east
        field = "Idle advance mode",                   idleAdvEnabled
        field = "Idle detect mode",                    idleAdvAlgorithm,     { idleAdvEnabled >= 1 }
        field = "Delay before idle control starts (s)",idleAdvDelay,         { idleAdvEnabled >= 1 }
        field = "Active Below RPM",                    idleAdvRPM,           { idleAdvEnabled >= 1 }
        field = "Active Below TPS",                    idleAdvTPS,           { idleAdvEnabled >= 1 && idleAdvAlgorithm == 0 }
        field = "Active Below VSS",                    idleAdvVss,           { idleAdvEnabled >= 1 && vssMode > 0 }
        field = "Activate after",                      idleAdvStartDelay,    { idleAdvEnabled >= 1 }
        field = "Closed Throttle Sensor Enabled",      CTPSEnabled,          { idleAdvEnabled >= 1 && idleAdvAlgorithm == 1 }
        field = "Closed Throttle Sensor Pin",          CTPSPin,              { idleAdvEnabled >= 1 && idleAdvAlgorithm == 1 && CTPSEnabled == 1 }
        field = "Closed Throttle Sensor Pin Polarity", CTPSPolarity,         { idleAdvEnabled >= 1 && idleAdvAlgorithm == 1 && CTPSEnabled == 1 }

    dialog = idleAdvanceSettings,"Idle Advance Settings", xAxis
        topicHelp = "https://wiki.speeduino.com/en/configuration/IdleAdvance"
        panel = idleAdvanceSettings_east
        panel = idle_advance_curve,         { idleAdvEnabled >= 1 }
        panel = iacClosedLoop_curve,        { iacAlgorithm == 3 || iacAlgorithm == 5 || iacAlgorithm == 6 || iacAlgorithm == 7|| idleAdvEnabled >= 1 }
        
    dialog = iacPWMSettings, "IAC PWM Settings"
        panel = iacPwm_curve
        panel = iacPwmIAT_curve

    dialog = rotary_ignition,               "Rotary Ignition",  4
        field = "Ignition Configuration",   rotaryType
        panel = rotaryTrailing_curve

    dialog = boostCut, "Boost Cut"
        field = "Enable Boost limit",       boostCutEnabled
        field = "Boost Limit",              boostLimit,     { boostCutEnabled }
    
    dialog = boostByGear, "Boost by Gear"
        field = "Enable Boost by Gear",      boostByGearEnabled
        field = "Gear 1 ",                   boostByGear1,          { boostByGearEnabled }
        field = "Gear 2 ",                   boostByGear2,          { boostByGearEnabled }
        field = "Gear 3 ",                   boostByGear3,          { boostByGearEnabled }
        field = "Gear 4 ",                   boostByGear4,          { boostByGearEnabled }
        field = "Gear 5 ",                   boostByGear5,          { boostByGearEnabled }
        field = "Gear 6 ",                   boostByGear6,          { boostByGearEnabled }

    dialog = revLimiterDialog, "Rev Limiter"
        field = "Rev Limiter"
        field = "!Soft limiter only available with ignition cut", {}, {}, { engineProtectType == 2 }
        field = "Soft rev limit",             SoftRevLim,     { engineProtectType == 1 || engineProtectType == 3 } ;Only available for the protection modes that include ignition. 
        field = "Soft limiter mode",          SoftLimitMode,  { engineProtectType == 1 || engineProtectType == 3 } ;Only available for the protection modes that include ignition. 
        field = "Soft limit timing",          SoftLimRetard,  { engineProtectType == 1 || engineProtectType == 3 } ;Only available for the protection modes that include ignition. 
        field = "Soft limit max time",        SoftLimMax,     { engineProtectType == 1 || engineProtectType == 3 } ;Only available for the protection modes that include ignition. 
        field = "Hard Rev limit",             HardRevLim
        
    dialog = oilPressureProtection, "Oil Pressure"
        field = "Oil Pressure Protection",  oilPressureProtEnbl, { oilPressureEnable }
        panel = oil_pressure_prot_curve, { oilPressureEnable && oilPressureProtEnbl }

    dialog = coolantProtection, "Coolant Temperature Protection"
        field = "Coolant Temperature Protection",  coolantProtEnbl
        panel = coolant_prot_curve, { coolantProtEnbl }

    indicatorPanel = protectIndicatorPanel, 1, { 1 } 
        indicator = { engineProtectStatus}, "Engine Protect OFF",   "Engine Protect ON",   green, black, red,      black
        indicator = { engineProtectRPM   }, "Rev Limiter Off",      "Rev Limiter ON",      green, black, red,      black
        indicator = { engineProtectMAP   }, "Boost Limit OFF",      "Boost Limit ON",      green, black, red,      black
        indicator = { engineProtectOil   }, "Oil Pres. Protect OFF","Oil Pres. Protect ON",green, black, red,      black
        indicator = { engineProtectAFR   }, "AFR Protect OFF",      "AFR Protect ON",      green, black, red,      black
        indicator = { engineProtectCoolant }, "Coolant Protect OFF", "Coolant Protect ON", green, black, red,      black

    dialog = engineProtectionWest, ""
        field = "Protection Cut",              engineProtectType
        field = "Engine Protection RPM min",   engineProtectMaxRPM, { engineProtectType }
        field = "Cut method",                  hardCutType,         { engineProtectType == 1 || engineProtectType == 3 } ;Only available for the protection modes that include ignition. 
        panel = protectIndicatorPanel,                              { engineProtectType }

    dialog = RevLimiterS,                   "Engine Protection and Limiters",      xAxis
        topicHelp = "https://wiki.speeduino.com/en/configuration/Rev_Limits"
        panel = engineProtectionWest
        panel = revLimiterDialog,           { engineProtectType }
        panel = boostCut,                   { engineProtectType }
        panel = oilPressureProtection,      { engineProtectType }
        panel = coolantProtection,          { engineProtectType }
        

    dialog = clutchInput,                   "Clutch input"
        field = "Clutch Input Pin",             launchPin,      { launchEnable || flatSEnable }
        field = "Clutch enabled when signal is",launchHiLo,     { launchEnable || flatSEnable }
        field = "Clutch Pullup Resistor",       lnchPullRes,    { launchEnable || flatSEnable }
        field = "Launch / Flat Shift switch RPM",flatSArm,      { launchEnable || flatSEnable }

    dialog = LaunchControl,                   "Launch Control / Flat shift",      6
        topicHelp = "https://wiki.speeduino.com/en/configuration/Launch_Flatshift"
        panel = clutchInput
        ; Launch control
        field = "Launch Control"
        field = "Enable Launch",                launchEnable
        field = "TPS threshold",                lnchCtrlTPS,    { launchEnable }
        field = "Soft rev limit",               lnchSoftLim,    { launchEnable }
        field = "Soft limit absolute timing",   lnchRetard,     { launchEnable }
        field = "Hard rev limit",               lnchHardLim,    { launchEnable }
        field = "Fuel adder during launch",     lnchFuelAdd,    { launchEnable }

        ; Flat shift
        field = "Flat Shift"
        field = "Enable flat shift",            flatSEnable
        field = "Soft rev window",              flatSSoftWin,   { flatSEnable }
        field = "Soft limit absolute timing",   flatSRetard,    { flatSEnable }

    dialog = NitrousStage1,                 "Stage 1"
        field = "Nitrous Output Pin",           n2o_stage1_pin
        field = "Minimum Engage RPM",           n2o_stage1_minRPM
        field = "Maximum Engage RPM",           n2o_stage1_maxRPM
        field = "Fuel adder @ Min RPM",         n2o_stage1_adderMin
        field = "Fuel adder @ Max RPM",         n2o_stage1_adderMax
        field = "Ignition retard when active",  n2o_stage1_retard

    dialog = NitrousStage2,                 "Stage 2"
        field = "Nitrous Output Pin",           n2o_stage2_pin
        field = "Minimum Engage RPM",           n2o_stage2_minRPM
        field = "Maximum Engage RPM",           n2o_stage2_maxRPM
        field = "Fuel adder @ Min RPM",         n2o_stage2_adderMin
        field = "Fuel adder @ Max RPM",         n2o_stage2_adderMax
        field = "Ignition retard when active",  n2o_stage2_retard

    dialog = NitrousMain,                   "Settings"
        field = "Nitrous Mode",                 n2o_enable
        field = "Arming Pin",                   n2o_arming_pin, { n2o_enable > 0 }
        field = "Nitrous is armed when pin is", n2o_pin_polarity,{ n2o_enable > 0 }
        field = "Minimum CLT",                  n2o_minCLT,     { n2o_enable > 0 }
        field = "Minimum TPS",                  n2o_minTPS,     { n2o_enable > 0 }
        field = "Maximum MAP",                  n2o_maxMAP,     { n2o_enable > 0 }
        field = "Leanest AFR",                  n2o_maxAFR,     { n2o_enable > 0 }

    dialog = NitrousControl,                "Nitrous"
        topicHelp = "https://wiki.speeduino.com/en/configuration/Nitrous_Control"
        panel = NitrousMain,                North
        panel = NitrousStage1,              West,   { n2o_enable > 0 }
        panel = NitrousStage2,              East,   { n2o_enable > 1 }


    dialog = OLED, "OLED Display", 2
        field = "Display Type",               display
        field = "#Note"
        field = "ECU must be rebooted after changing above value"
        field = "Field 1",                    display1,   { display }
        field = "Field 2",                    display2,   { display }
        field = "Field 3",                    display3,   { display }
        field = "Field 4",                    display4,   { display }
        ;field = "Bar 1",                      displayB1,  { display }
        ;field = "Bar 2",                      displayB2,  { display > 2 }

    dialog = batCal, "Calibrate voltage reading"
        topicHelp = "https://wiki.speeduino.com/en/configuration/Sensor_Calibration"
        slider = "Battery Voltage reading offset",  batVoltCorrect, horizontal

    dialog = mapCal, "Calibrate MAP"
        topicHelp = "https://wiki.speeduino.com/en/configuration/Sensor_Calibration"
        field = "#MAP Sensor"
        settingSelector = "Common Pressure Sensors"
            settingOption = "MPX4115/MPXxx6115A/KP234",  mapMin=10,   mapMax=121 ; https://www.nxp.com/docs/en/data-sheet/MPX4115.pdf Vout = VCC * (0.009*P - 0.095)
            settingOption = "MPX4250A/MPXA4250A",  mapMin=10,   mapMax=260 ; https://www.nxp.com/docs/en/data-sheet/MPX4250A.pdf Vout = VCC x (P x 0.004 – 0.04)
            settingOption = "GM 1-BAR", mapMin=10,   mapMax=105 ; https://speeduino.com/wiki/index.php/File:GM_Table.gif
            settingOption = "GM 2-BAR", mapMin=9,  mapMax=208 ; https://speeduino.com/wiki/index.php/File:GM_Table.gif
            settingOption = "GM 3-BAR", mapMin=1,  mapMax=315 ; VOUT = VS*(.00318*P-.00353)
            settingOption = "MPXH6300A", mapMin=1,  mapMax=315 ; https://www.nxp.com/docs/en/data-sheet/MPXH6300A.pdf VOUT = VS*(.00318*P-.00353)
            settingOption = "MPX5700A", mapMin=-31,  mapMax=746 ; https://www.nxp.com/docs/en/data-sheet/MPX5700.pdf Vout = VS*(0.0012858*P+0.04)
            settingOption = "MPXH6400A", mapMin=3,  mapMax=416 ; https://www.nxp.com/docs/en/data-sheet/MPXH6400A.pdf VOUT = VS x (0.002421xP–0.00842)
            settingOption = "Denso 079800", mapMin=0,  mapMax=173 ; http://speeduino.com/forum/viewtopic.php?f=18&t=510&p=7023#p7021
            settingOption = "VW/Audi/Porsche 250kPa", mapMin=26,  mapMax=250 ; http://speeduino.com/forum/viewtopic.php?p=17502#p17502
            settingOption = "Bosch 3 Bar TMAP", mapMin=-6,  mapMax=323
            settingOption = "MPX4100A",  mapMin=14, mapMax=109 ; https://www.nxp.com/docs/en/data-sheet/MPX4100A.pdf Vout = VS (P x 0.01059 - 0.1518)

        field =    "kPa At 0.0 Volts",   mapMin
        field =    "kPa At 5.0 Volts",   mapMax
        field = "Use legacy MAP reading",legacyMAP

        field = "#Baro Sensor"
        field = "Use external Baro sensor", useExtBaro
        field = "Analog pin to use for ext. Baro sensor", baroPin,  { useExtBaro }

        settingSelector = "Common Pressure Sensors",  { useExtBaro }
            settingOption = "MPX4115/MPXxx6115A/KP234",  baroMin=10,   baroMax=121 ; https://www.nxp.com/docs/en/data-sheet/MPX4115.pdf Vout = VCC * (0.009*P - 0.095)
            settingOption = "MPX4250A/MPXA4250A",  baroMin=10,   baroMax=260 ; https://www.nxp.com/docs/en/data-sheet/MPX4250A.pdf Vout = VCC x (P x 0.004 – 0.04)
            settingOption = "GM 1-BAR", baroMin=10,   baroMax=105 ; https://speeduino.com/wiki/index.php/File:GM_Table.gif
            settingOption = "GM 2-BAR", baroMin=9,  baroMax=208 ; https://speeduino.com/wiki/index.php/File:GM_Table.gif
            settingOption = "GM 3-BAR", baroMin=1,  baroMax=315 ; VOUT = VS*(.00318*P-.00353)
            settingOption = "MPXH6300A", baroMin=1,  baroMax=315 ; https://www.nxp.com/docs/en/data-sheet/MPXH6300A.pdf VOUT = VS*(.00318*P-.00353)
            settingOption = "MPX5700A", baroMin=-31,  baroMax=746 ; https://www.nxp.com/docs/en/data-sheet/MPX5700.pdf Vout = VS*(0.0012858*P+0.04)
            settingOption = "MPXH6400A", baroMin=3,  baroMax=416 ; https://www.nxp.com/docs/en/data-sheet/MPXH6400A.pdf VOUT = VS x (0.002421xP–0.00842)
            settingOption = "Denso 079800", baroMin=0,  baroMax=173 ; http://speeduino.com/forum/viewtopic.php?f=18&t=510&p=7023#p7021
            settingOption = "VW/Audi/Porsche 250kPa", baroMin=26,  baroMax=250 ; http://speeduino.com/forum/viewtopic.php?p=17502#p17502
            settingOption = "Bosch 3 Bar TMAP", baroMin=-6,  baroMax=323
            settingOption = "MPX4100A",  baroMin=14, baroMax=109 ; https://www.nxp.com/docs/en/data-sheet/MPX4100A.pdf Vout = VS (P x 0.01059 - 0.1518)

        field =    "kPa At 0.0 Volts",   baroMin,  { useExtBaro }
        field =    "kPa At 5.0 Volts",   baroMax,  { useExtBaro }

        field = "#EMAP Sensor"
        field = "Use EMAP sensor", useEMAP
        field = "Analog pin to use", EMAPPin,  { useEMAP }

        settingSelector = "Common Pressure Sensors",  { useEMAP }
            settingOption = "MPX4115/MPXxx6115A/KP234",  EMAPMin=10,   EMAPMax=118 ; https://www.nxp.com/docs/en/data-sheet/MPX4115.pdf
            settingOption = "MPX4250A/MPXA4250A",  EMAPMin=10,   EMAPMax=260 ; https://www.nxp.com/docs/en/data-sheet/MPX4250A.pdf Vout = VCC x (P x 0.004 – 0.04)
            settingOption = "GM 1-BAR", EMAPMin=10,   EMAPMax=105 ; https://speeduino.com/wiki/index.php/File:GM_Table.gif
            settingOption = "GM 2-BAR", EMAPMin=9,  EMAPMax=208 ; https://speeduino.com/wiki/index.php/File:GM_Table.gif
            settingOption = "GM 3-BAR", EMAPMin=1,  EMAPMax=315 ; VOUT = VS*(.00318*P-.00353)
            settingOption = "MPXH6300A", EMAPMin=1,  EMAPMax=315 ; https://www.nxp.com/docs/en/data-sheet/MPXH6300A.pdf VOUT = VS*(.00318*P-.00353)
            settingOption = "MPX5700A", EMAPMin=-31,  EMAPMax=746 ; https://www.nxp.com/docs/en/data-sheet/MPX5700.pdf Vout = VS*(0.0012858*P+0.04)
            settingOption = "MPXH6400A", EMAPMin=3,  EMAPMax=416 ; https://www.nxp.com/docs/en/data-sheet/MPXH6400A.pdf VOUT = VS x (0.002421xP–0.00842)
            settingOption = "Denso 079800", EMAPMin=0,  EMAPMax=173 ; http://speeduino.com/forum/viewtopic.php?f=18&t=510&p=7023#p7021
            settingOption = "VW/Audi/Porsche 250kPa", EMAPMin=26,  EMAPMax=250 ; http://speeduino.com/forum/viewtopic.php?p=17502#p17502
            settingOption = "MPX4100A",  EMAPMin=14, EMAPMax=109 ; https://www.nxp.com/docs/en/data-sheet/MPX4100A.pdf Vout = VS (P x 0.01059 - 0.1518)

        field =    "kPa At 0.0 Volts",   EMAPMin,  { useEMAP }
        field =    "kPa At 5.0 Volts",   EMAPMax,  { useEMAP }

    dialog = sensorFilters, "Analog sensor filters"
        field = "The values here set the amount of filtering to apply to each analog input"
        field = "Higher values result in stronger filtering, but slower response times for readings"
        field = "#Most setups will NOT require changes to the default filter values"
        field = ""
        slider = "Throttle Position sensor",    ADCFILTER_TPS,  horizontal
        slider = "Coolant sensor",              ADCFILTER_CLT,  horizontal
        slider = "Inlet Air Temp sensor",       ADCFILTER_IAT,  horizontal
        slider = "O2 sensor",                   ADCFILTER_O2,   horizontal
        slider = "Battery voltage",             ADCFILTER_BAT,  horizontal
        slider = "MAP sensor",                  ADCFILTER_MAP,  horizontal
        slider = "Baro sensor",                 ADCFILTER_BARO, horizontal, { useExtBaro > 0 }

    dialog = fuelPressureSettings
        field = "Enabled",                  fuelPressureEnable
        field = "Pin",                      fuelPressurePin,    { fuelPressureEnable }
        settingSelector = "Common Sensors",                     { fuelPressureEnable }
            settingOption = "0-100 PSI",  fuelPressureMin=-3,   fuelPressureMax=103 ; Vout = VCC x (P x .97 / 200 + 0.5)
            settingOption = "0-150 PSI",  fuelPressureMin=-18,   fuelPressureMax=168 ; Vout = VCC x (P x 0.8 / 150 + 0.1) https://aftermarketindustries.com.au/image/cache/data/aftermarket%20industries%20fuel%20pressure%20sensor%20data%202-500x500.png 
        field = "Pressure at 0v",           fuelPressureMin,    { fuelPressureEnable }
        field = "Pressure at 5v",           fuelPressureMax,    { fuelPressureEnable }

    dialog = fuelPressureDialog, "Fuel Pressure", xAxis
        gauge = fuelPressureGauge
        panel = fuelPressureSettings

    dialog = oilPressureSettings
        field = "Enabled",                  oilPressureEnable
        field = "Pin",                      oilPressurePin,    { oilPressureEnable }
        settingSelector = "Common Sensors",                     { oilPressureEnable }
            settingOption = "0-100 PSI",  oilPressureMin=-3,   oilPressureMax=103 ; Vout = VCC x (P x .97 / 200 + 0.5)
            settingOption = "0-150 PSI",  oilPressureMin=-18,   oilPressureMax=168 ; Vout = VCC x (P x 0.8 / 150 + 0.1) https://aftermarketindustries.com.au/image/cache/data/aftermarket%20industries%20fuel%20pressure%20sensor%20data%202-500x500.png 
        field = "Pressure at 0v",           oilPressureMin,    { oilPressureEnable }
        field = "Pressure at 5v",           oilPressureMax,    { oilPressureEnable }

    dialog = oilPressureDialog, "Oil Pressure", xAxis
        gauge = oilPressureGauge
        panel = oilPressureSettings

    dialog = pressureSensors, "Pressure Transducers"
        topicHelp = "https://wiki.speeduino.com/en/configuration/Sensor_Calibration"
        panel = fuelPressureDialog
        panel = oilPressureDialog

    dialog = boostSettings, "Boost Control"
        topicHelp = "https://wiki.speeduino.com/en/configuration/Boost_Control"
        field = "Boost Control Enabled",    boostEnabled
        field = "Boost control type",       boostType,          { boostEnabled }
        field = "In open loop mode, the values are duty cycle %"
        field = "In closed loop mode, the values are boost targets in kPa"
        field = "Load source",            boostLoadSource,    { boostEnabled }
        field = "Boost output pin",         boostPin,           { boostEnabled }
        field = "Boost solenoid freq.",     boostFreq,          { boostEnabled }

        field = "Valve minimum duty cycle", boostMinDuty,  { boostEnabled && boostType == 1 }
        field = "Valve maximum duty cycle", boostMaxDuty,  { boostEnabled && boostType == 1 }
        panel = boostCut
        panel = boostByGear,                { boostEnabled && vssMode > 1 }
        field = "Closed Loop settings"
        field = "Control mode",             boostMode,          { boostEnabled && boostType == 1 }
        slider = "Sensitivity",             boostSens,     horizontal, { boostEnabled && boostType == 1 }
        field = "Control interval",         boostIntv,     { boostEnabled && boostType == 1 }
        field = "P",                        boostKP,       { boostEnabled && boostMode && boostType == 1 }
        field = "I",                        boostKI,       { boostEnabled && boostMode && boostType == 1 }
        field = "D",                        boostKD,       { boostEnabled && boostMode && boostType == 1 }

    dialog = vvt2, "Second VVT output"
        field = "VVT2 Control Enabled",    vvt2Enabled
        field = "VVT2 output pin",         vvt2Pin,           { vvt2Enabled }
        field = "Increased duty direction",vvt2PWMdir,        { vvt2Enabled && vvtMode == 2 }
        field = "VVT2 Cam angle @ 0% duty",vvt2CL0DutyAng,    { vvt2Enabled && vvtMode == 2 }
        field = "VVT2 Trigger edge",       TrigEdgeThrd,      { vvt2Enabled && vvtMode == 2 }

    dialog = vvtClosedLoop, "Closed loop"
        field = "Increased duty direction", vvtPWMdir
        field = "Hold duty used",           vvtCLUseHold
        field = "Hold duty",                vvtCLholdDuty,  { vvtCLUseHold }
        field = "Adjust fuel timing",       vvtCLAlterFuelTiming
        field = "Cam angle @ 0% duty",      vvtCL0DutyAng
        field = "Minimum Cam angle",        vvtCLMinAng
        field = "Maximum Cam angle",        vvtCLMaxAng
        field = ""
        displayOnlyField = "#                      !!! Please note that 1.0 means 100% !!!"
        field = "Proportional Gain",        vvtCLKP
        field = "Integral Gain",            vvtCLKI
        field = "Differential Gain",        vvtCLKD
        field = "Minimum valve duty",       vvtCLminDuty,           { vvtEnabled && vvtMode == 2 }
        field = "Maximum valve duty",       vvtCLmaxDuty,           { vvtEnabled && vvtMode == 2 }


    dialog = vvtSettings, "VVT Control"
        field = "VVT Control Enabled",    vvtEnabled
        field = "VVT Minimum CLT",  vvtMinClt, { vvtEnabled }
        field = "VVT Delay",  vvtDelay, { vvtEnabled }
        field = "VVT Mode",               vvtMode,          { vvtEnabled }
        field = "#Please note that closed loop is currently experimental for Miata and missing tooth patterns ONLY"
        field = "Load source",            vvtLoadSource,    { vvtEnabled }
        field = "VVT output pin",         vvt1Pin,           { vvtEnabled }
        field = "VVT solenoid freq.",     vvtFreq,          { vvtEnabled }
        slider = "VVT angle filter ",   ANGLEFILTER_VVT,horizontal, { vvtEnabled }
        panel = vvtClosedLoop,                              { vvtEnabled && vvtMode == 2 }
        panel = vvt2,                                       { vvtEnabled }

    dialog = wmiSettings, "WMI Control"
        field = "#Experimental!"
        field = "WMI Control Enabled",    wmiEnabled
        field = "WMI Mode",               wmiMode,          { wmiEnabled }
        field = "WMI min TPS", wmiTPS,          { wmiEnabled }
        field = "WMI min RPM", wmiRPM ,          { wmiEnabled }
        field = "WMI min MAP", wmiMAP,          { wmiEnabled }
        field = "WMI max MAP", wmiMAP2,          { wmiEnabled && wmiMode == 1}
        field = "WMI min IAT",  wmiIAT,          { wmiEnabled }
        field = "WMI offset", wmiOffset,          { wmiEnabled && wmiMode == 3}
        field = ""
        field = "WMI PWM output pin",         vvt1Pin,           { wmiEnabled }
        field = "WMI PWM freq.",     vvtFreq,          { wmiEnabled }
        field = ""
        field = "WMI enabled output pin", wmiEnabledPin, { wmiEnabled }
        field = ""
        field = "WMI tank empty input", wmiEmptyEnabled, { wmiEnabled }
        field = "WMI tank empty pin", wmiEmptyPin, { wmiEnabled }
        field = "WMI tank empty polarity", wmiEmptyPolarity, { wmiEnabled }
        field = ""
        field = "WMI tank indicator output", wmiIndicatorEnabled, { wmiEnabled }
        field = "WMI tank indicator pin", wmiIndicatorPin, { wmiEnabled }
        field = "WMI tank indicator polarity", wmiIndicatorPolarity, { wmiEnabled }
        field = ""
        field = "Iginition advance correction", wmiAdvEnabled, { wmiEnabled }
        panel = wmi_adv_curve, { wmiEnabled && wmiAdvEnabled }

    dialog = warmup, "Warmup Enrichment (WUE) - Percent Multiplier"
        panel = warmup_curve

    ;Fuel trim composite dialog
    dialog = inj_trim1TblTitle, "Channel #1"
        panel = fuelTrimTable1Tbl,      { fuelTrimEnabled && nCylinders >= 2 }
    dialog = inj_trim2TblTitle, "Channel #2"
        panel = fuelTrimTable2Tbl,      { fuelTrimEnabled && nCylinders >= 2 }
    dialog = inj_trim3TblTitle, "Channel #3"
        panel = fuelTrimTable3Tbl,      { fuelTrimEnabled && nCylinders >= 3 }
    dialog = inj_trim4TblTitle, "Channel #4"
        panel = fuelTrimTable4Tbl,      { fuelTrimEnabled && nCylinders >= 4 }
    dialog = inj_trim5TblTitle, "Channel #5"
        panel = fuelTrimTable5Tbl,      { fuelTrimEnabled && nCylinders >= 5 }
    dialog = inj_trim6TblTitle, "Channel #6"
        panel = fuelTrimTable6Tbl,      { fuelTrimEnabled && nCylinders >= 6 }
    dialog = inj_trim7TblTitle, "Channel #7"
        panel = fuelTrimTable7Tbl,      { fuelTrimEnabled && nCylinders >= 7 }
    dialog = inj_trim8TblTitle, "Channel #8"
        panel = fuelTrimTable8Tbl,      { fuelTrimEnabled && nCylinders >= 8 }

    dialog = inj_trimadt, "", xAxis
        panel = inj_trim1TblTitle
        panel = inj_trim2TblTitle
    dialog = inj_trimadb, "", xAxis
        panel = inj_trim3TblTitle
        panel = inj_trim4TblTitle
    dialog = inj_trimadt_B, "", xAxis
        panel = inj_trim5TblTitle
        panel = inj_trim6TblTitle
    dialog = inj_trimadb_B, "", xAxis
        panel = inj_trim7TblTitle
        panel = inj_trim8TblTitle

    dialog = inj_trim_enable, ""
        field = "Individual fuel trim enabled",     fuelTrimEnabled,    { injLayout == 3 && nCylinders <= nFuelChannels }

    dialog = inj_trimad,"Injector Cyl 1-4 Trims", yAxis
        panel = inj_trim_enable, North
        panel = inj_trimadt, Center
        panel = inj_trimadb, South

    dialog = inj_trimad_B,"Injector Cyl 5-8 Trims", yAxis
        panel = inj_trim_enable, North
        panel = inj_trimadt_B, Center
        panel = inj_trimadb_B, South

    ;;Injector staging
    dialog = stagingTableDialog_north, ""
        field = "Staging enabled", stagingEnabled
        field = "Staging mode",   stagingMode
        field = "Size of primary injectors",    stagedInjSizePri,             { stagingEnabled }
        field = "Size of secondary injectors",  stagedInjSizeSec,             { stagingEnabled }

    dialog = stagingTableDialog_south, ""
        panel = stagingTbl,     { stagingMode == 0 }

    dialog = stagingTableDialog, "Staged injection"
        topicHelp = "https://wiki.speeduino.com/en/configuration/Staged_Injection"
        panel = stagingTableDialog_north, North
        panel = stagingTableDialog_south, South

    dialog = outputtest_warningmessage, ""
        field = "WARNING! USE AT YOUR OWN RISK. INCORRECT USE WILL DAMAGE YOUR HARDWARE!"
        field = "Do not attempt to use this page whilst your engine is running!"
        field = "Forcing the Injector or Spark outputs could cause flooding of your engine or permanent damage to ignition coils!"


  dialog = enableoutputtestbuttons, "Enable Test Controls", xAxis
    ;commandButton = "Label Text", command, { Enabled Condition }, optionalFlags

    ; The rem > 0 expression is just for testing.. It works when the arduino is on the Stim with rpm.
    ; a status bit there would be the expected real expression
    commandButton = "Enable Test Mode", cmdEnableTestMode,{!testenabled && !testactive }

    ; if clickOnCloseIfEnabled is set, then the command assigned to this button will be run on the
    ; dialog close, but only if the enable condition is true
    ; valid click flags are:
    ; clickOnCloseIfEnabled - the command will be sent on dialog close if active condition is true
    ; clickOnCloseIfDisabled - the command will be sent on dialog close if active condition is false
    ; clickOnClose - the command will be sent on dialog close always
    commandButton = "Stop Test Mode", cmdStopTestMode,{testactive}, clickOnCloseIfEnabled

  dialog = outputtestinj1, "Injector CH1", yAxis
        commandButton = "Off", cmdtestinj1off,{testactive}
        commandButton = "50% DC", cmdtestinj150dc,{!testenabled && testactive}
        commandButton = "On", cmdtestinj1on,{!testenabled && testactive}
    dialog = outputtestinj2, "Injector CH2", yAxis
        commandButton = "Off", cmdtestinj2off,{testactive && nFuelChannels >= 2 }
        commandButton = "50% DC", cmdtestinj250dc,{!testenabled && testactive && nFuelChannels >= 2 }
        commandButton = "On", cmdtestinj2on,{ !testenabled && testactive && nFuelChannels >= 2 }
    dialog = outputtestinj3, "Injector CH3", yAxis
        commandButton = "Off", cmdtestinj3off,{ testactive && nFuelChannels >= 3 }
        commandButton = "50% DC", cmdtestinj350dc,{!testenabled && testactive && nFuelChannels >= 3 }
        commandButton = "On", cmdtestinj3on,{ !testenabled && testactive && nFuelChannels >= 3 }
    dialog = outputtestinj4, "Injector CH4", yAxis
        commandButton = "Off", cmdtestinj4off,{ testactive && nFuelChannels >= 4 }
        commandButton = "50% DC", cmdtestinj450dc,{!testenabled && testactive && nFuelChannels >= 4 }
        commandButton = "On", cmdtestinj4on  ,{ !testenabled && testactive && nFuelChannels >= 4 }
    dialog = outputtestinj5, "Injector CH5", yAxis
        commandButton = "Off", cmdtestinj5off,{ testactive && nFuelChannels >= 5 }
        commandButton = "50% DC", cmdtestinj550dc,{!testenabled && testactive && nFuelChannels >= 5 }
        commandButton = "On", cmdtestinj5on,{ !testenabled && testactive && nFuelChannels >= 5 }
    dialog = outputtestinj6, "Injector CH6", yAxis
        commandButton = "Off", cmdtestinj6off,{ testactive && nFuelChannels >= 6 }
        commandButton = "50% DC", cmdtestinj650dc,{!testenabled && testactive && nFuelChannels >= 6 }
        commandButton = "On", cmdtestinj6on  ,{ !testenabled && testactive && nFuelChannels >= 6 }
    dialog = outputtestinj7, "Injector CH7", yAxis
        commandButton = "Off", cmdtestinj7off,{ testactive && nFuelChannels >= 7 }
        commandButton = "50% DC", cmdtestinj750dc,{!testenabled && testactive && nFuelChannels >= 7 }
        commandButton = "On", cmdtestinj7on,{ !testenabled && testactive && nFuelChannels >= 7 }
    dialog = outputtestinj8, "Injector CH8", yAxis
        commandButton = "Off", cmdtestinj8off,{ testactive && nFuelChannels >= 8 }
        commandButton = "50% DC", cmdtestinj850dc,{!testenabled && testactive && nFuelChannels >= 8 }
        commandButton = "On", cmdtestinj8on  ,{ !testenabled && testactive && nFuelChannels >= 8 }

    dialog = outputtest_injectors, "Injector Driver Output Test", xAxis
        panel = outputtestinj1
        panel = outputtestinj2
        panel = outputtestinj3
        panel = outputtestinj4
        panel = outputtestinj5
        panel = outputtestinj6
        panel = outputtestinj7
        panel = outputtestinj8

  dialog = outputtestspk1, "Spark CH1 ", yAxis
        commandButton = "Off", cmdtestspk1off,{testactive}
        commandButton = "50% DC", cmdtestspk150dc,{!testenabled && testactive}
        commandButton = "On", cmdtestspk1on,{!testenabled && testactive}
  dialog = outputtestspk2, "Spark CH2", yAxis
      commandButton = "Off", cmdtestspk2off,{testactive && nIgnChannels >= 2 }
      commandButton = "50% DC", cmdtestspk250dc,{!testenabled && testactive && nIgnChannels >= 2 }
      commandButton = "On", cmdtestspk2on,{ !testenabled && testactive && nIgnChannels >= 2 }
  dialog = outputtestspk3, "Spark CH3", yAxis
      commandButton = "Off", cmdtestspk3off,{testactive && nIgnChannels >= 3 }
      commandButton = "50% DC", cmdtestspk350dc,{!testenabled && testactive && nIgnChannels >= 3 }
      commandButton = "On", cmdtestspk3on,{ !testenabled && testactive && nIgnChannels >= 3 }
  dialog = outputtestspk4, "Spark CH4", yAxis
      commandButton = "Off", cmdtestspk4off,{testactive && nIgnChannels >= 4 }
      commandButton = "50% DC", cmdtestspk450dc,{!testenabled && testactive && nIgnChannels >= 4}
      commandButton = "On", cmdtestspk4on,{ !testenabled && testactive && nIgnChannels >= 4 }
  dialog = outputtestspk5, "Spark CH5", yAxis
      commandButton = "Off", cmdtestspk5off,{testactive && nIgnChannels >= 5 }
      commandButton = "50% DC", cmdtestspk550dc,{!testenabled && testactive && nIgnChannels >= 5}
      commandButton = "On", cmdtestspk5on,{ !testenabled && testactive && nIgnChannels >= 5 }
  dialog = outputtestspk6, "Spark CH6", yAxis
      commandButton = "Off", cmdtestspk6off,{testactive && nIgnChannels >= 6 }
      commandButton = "50% DC", cmdtestspk650dc,{!testenabled && testactive && nIgnChannels >= 6}
      commandButton = "On", cmdtestspk6on,{ !testenabled && testactive && nIgnChannels >= 6 }
  dialog = outputtestspk7, "Spark CH7", yAxis
      commandButton = "Off", cmdtestspk7off,{testactive && nIgnChannels >= 7 }
      commandButton = "50% DC", cmdtestspk750dc,{!testenabled && testactive && nIgnChannels >= 7}
      commandButton = "On", cmdtestspk7on,{ !testenabled && testactive && nIgnChannels >= 7 }
  dialog = outputtestspk8, "Spark CH8", yAxis
      commandButton = "Off", cmdtestspk8off,{testactive && nIgnChannels >= 8 }
      commandButton = "50% DC", cmdtestspk850dc,{!testenabled && testactive && nIgnChannels >= 8}
      commandButton = "On", cmdtestspk8on,{ !testenabled && testactive && nIgnChannels >= 8 }

    dialog = outputtest_spark, "Spark Driver Output Test", xAxis
        panel = outputtestspk1
        panel = outputtestspk2
        panel = outputtestspk3
        panel = outputtestspk4
        panel = outputtestspk5
        panel = outputtestspk6
        panel = outputtestspk7
        panel = outputtestspk8

  dialog = outputtest1,"Test Output Hardware"
        topicHelp = "https://wiki.speeduino.com/en/Hardware_testing_page"
        panel = enableoutputtestbuttons
        panel = outputtest_injectors
        panel = outputtest_spark
        ;panel = outputtest_io2
        panel = outputtest_warningmessage
    
    dialog = stm32cmd, "STM32 Commands", yAxis
      commandButton = "Reboot to system", cmdstm32reboot
      commandButton = "Reboot to bootloader", cmdstm32bootloader

  dialog = Auxin_north  
        displayOnlyField = #"Secondary Serial ENABLED", blankfield, {enable_secondarySerial},{enable_secondarySerial}    
      displayOnlyField = !"Secondary Serial DISABLED", blankfield, {enable_secondarySerial == 0},{enable_secondarySerial == 0}    
      displayOnlyField = #"Internal CANBUS ENABLED", blankfield, {enable_intcan && intcan_available},{enable_intcan && intcan_available}    
      displayOnlyField = !"Internal CANBUS DISABLED", blankfield, {enable_intcan == 0 && intcan_available},{enable_intcan == 0 && intcan_available}    
      displayOnlyField = !"Internal CANBUS NOT AVAILABLE to MCU", blankfield, {enable_intcan == 1 && intcan_available == 0},{enable_intcan == 1 && intcan_available == 0}    
      displayOnlyField = !"Internal CANBUS NOT AVAILABLE to MCU", blankfield, {enable_intcan == 0 && intcan_available == 0},{enable_intcan == 0 && intcan_available == 0}    
        field = "   If Secondary Serial or Internal CANBUS is DISABLED then any input channel assigned to that external source will NOT function"  
    
  dialog = canAuxinput_alias, "", yAxis
        field = "Input Alias"
        field = "", AUXin00Alias , {(caninput_sel0a && (!enable_secondarySerial && (!enable_intcan || (enable_intcan && intcan_available == 0)))) || (caninput_sel0b && (enable_secondarySerial || (enable_intcan && intcan_available)))}
        field = "", AUXin01Alias , {(caninput_sel1a && (!enable_secondarySerial && (!enable_intcan || (enable_intcan && intcan_available == 0)))) || (caninput_sel1b && (enable_secondarySerial || (enable_intcan && intcan_available)))}
        field = "", AUXin02Alias , {(caninput_sel2a && (!enable_secondarySerial && (!enable_intcan || (enable_intcan && intcan_available == 0)))) || (caninput_sel2b && (enable_secondarySerial || (enable_intcan && intcan_available)))}
        field = "", AUXin03Alias , {(caninput_sel3a && (!enable_secondarySerial && (!enable_intcan || (enable_intcan && intcan_available == 0)))) || (caninput_sel3b && (enable_secondarySerial || (enable_intcan && intcan_available)))}
        field = "", AUXin04Alias , {(caninput_sel4a && (!enable_secondarySerial && (!enable_intcan || (enable_intcan && intcan_available == 0)))) || (caninput_sel4b && (enable_secondarySerial || (enable_intcan && intcan_available)))}
        field = "", AUXin05Alias , {(caninput_sel5a && (!enable_secondarySerial && (!enable_intcan || (enable_intcan && intcan_available == 0)))) || (caninput_sel5b && (enable_secondarySerial || (enable_intcan && intcan_available)))}
        field = "", AUXin06Alias , {(caninput_sel6a && (!enable_secondarySerial && (!enable_intcan || (enable_intcan && intcan_available == 0)))) || (caninput_sel6b && (enable_secondarySerial || (enable_intcan && intcan_available)))}
        field = "", AUXin07Alias , {(caninput_sel7a && (!enable_secondarySerial && (!enable_intcan || (enable_intcan && intcan_available == 0)))) || (caninput_sel7b && (enable_secondarySerial || (enable_intcan && intcan_available)))}
        field = "", AUXin08Alias , {(caninput_sel8a && (!enable_secondarySerial && (!enable_intcan || (enable_intcan && intcan_available == 0)))) || (caninput_sel8b && (enable_secondarySerial || (enable_intcan && intcan_available)))}
        field = "", AUXin09Alias , {(caninput_sel9a && (!enable_secondarySerial && (!enable_intcan || (enable_intcan && intcan_available == 0)))) || (caninput_sel9b && (enable_secondarySerial || (enable_intcan && intcan_available)))}
        field = "", AUXin10Alias , {(caninput_sel10a && (!enable_secondarySerial && (!enable_intcan || (enable_intcan && intcan_available == 0)))) || (caninput_sel10b && (enable_secondarySerial || (enable_intcan && intcan_available)))}
        field = "", AUXin11Alias , {(caninput_sel11a && (!enable_secondarySerial && (!enable_intcan || (enable_intcan && intcan_available == 0)))) || (caninput_sel11b && (enable_secondarySerial || (enable_intcan && intcan_available)))}
        field = "", AUXin12Alias , {(caninput_sel12a && (!enable_secondarySerial && (!enable_intcan || (enable_intcan && intcan_available == 0)))) || (caninput_sel12b && (enable_secondarySerial || (enable_intcan && intcan_available)))}
        field = "", AUXin13Alias , {(caninput_sel13a && (!enable_secondarySerial && (!enable_intcan || (enable_intcan && intcan_available == 0)))) || (caninput_sel13b && (enable_secondarySerial || (enable_intcan && intcan_available)))}
        field = "", AUXin14Alias , {(caninput_sel14a && (!enable_secondarySerial && (!enable_intcan || (enable_intcan && intcan_available == 0)))) || (caninput_sel14b && (enable_secondarySerial || (enable_intcan && intcan_available)))}
        field = "", AUXin15Alias , {(caninput_sel15a && (!enable_secondarySerial && (!enable_intcan || (enable_intcan && intcan_available == 0)))) || (caninput_sel15b && (enable_secondarySerial || (enable_intcan && intcan_available)))}

  dialog = caninput_sel, ""
    ;CAN inputs
        field = "               CAN Input Channel on/off"
        field = "CAN Input 0", caninput_sel0a, {}, { (!enable_secondarySerial && (!enable_intcan || (enable_intcan && intcan_available == 0))) }
        field = "CAN Input 0", caninput_sel0b, {}, { (enable_secondarySerial && enable_intcan) || (!enable_secondarySerial && (enable_intcan && intcan_available)) || (enable_secondarySerial && !enable_intcan) }
        field = "CAN Input 1", caninput_sel1a, {}, { (!enable_secondarySerial && (!enable_intcan || (enable_intcan && intcan_available == 0))) }
        field = "CAN Input 1", caninput_sel1b, {}, { (enable_secondarySerial && enable_intcan) || (!enable_secondarySerial && (enable_intcan && intcan_available)) || (enable_secondarySerial && !enable_intcan) }
        field = "CAN Input 2", caninput_sel2a, {}, { (!enable_secondarySerial && (!enable_intcan || (enable_intcan && intcan_available == 0))) }
        field = "CAN Input 2", caninput_sel2b, {}, { (enable_secondarySerial && enable_intcan) || (!enable_secondarySerial && (enable_intcan && intcan_available)) || (enable_secondarySerial && !enable_intcan) }
        field = "CAN Input 3", caninput_sel3a, {}, { (!enable_secondarySerial && (!enable_intcan || (enable_intcan && intcan_available == 0))) }
        field = "CAN Input 3", caninput_sel3b, {}, { (enable_secondarySerial && enable_intcan) || (!enable_secondarySerial && (enable_intcan && intcan_available)) || (enable_secondarySerial && !enable_intcan) }
        field = "CAN Input 4", caninput_sel4a, {}, { (!enable_secondarySerial && (!enable_intcan || (enable_intcan && intcan_available == 0))) }
        field = "CAN Input 4", caninput_sel4b, {}, { (enable_secondarySerial && enable_intcan) || (!enable_secondarySerial && (enable_intcan && intcan_available)) || (enable_secondarySerial && !enable_intcan) }
        field = "CAN Input 5", caninput_sel5a, {}, { (!enable_secondarySerial && (!enable_intcan || (enable_intcan && intcan_available == 0))) }
        field = "CAN Input 5", caninput_sel5b, {}, { (enable_secondarySerial && enable_intcan) || (!enable_secondarySerial && (enable_intcan && intcan_available)) || (enable_secondarySerial && !enable_intcan) }
        field = "CAN Input 6", caninput_sel6a, {}, { (!enable_secondarySerial && (!enable_intcan || (enable_intcan && intcan_available == 0))) }
        field = "CAN Input 6", caninput_sel6b, {}, { (enable_secondarySerial && enable_intcan) || (!enable_secondarySerial && (enable_intcan && intcan_available)) || (enable_secondarySerial && !enable_intcan) }
        field = "CAN Input 7", caninput_sel7a, {}, { (!enable_secondarySerial && (!enable_intcan || (enable_intcan && intcan_available == 0))) }
        field = "CAN Input 7", caninput_sel7b, {}, { (enable_secondarySerial && enable_intcan) || (!enable_secondarySerial && (enable_intcan && intcan_available)) || (enable_secondarySerial && !enable_intcan) }
        field = "CAN Input 8", caninput_sel8a, {}, { (!enable_secondarySerial && (!enable_intcan || (enable_intcan && intcan_available == 0))) }
        field = "CAN Input 8", caninput_sel8b, {}, { (enable_secondarySerial && enable_intcan) || (!enable_secondarySerial && (enable_intcan && intcan_available)) || (enable_secondarySerial && !enable_intcan) }
        field = "CAN Input 9", caninput_sel9a, {}, { (!enable_secondarySerial && (!enable_intcan || (enable_intcan && intcan_available == 0))) }
        field = "CAN Input 9", caninput_sel9b, {}, { (enable_secondarySerial && enable_intcan) || (!enable_secondarySerial && (enable_intcan && intcan_available)) || (enable_secondarySerial && !enable_intcan) }
        field = "CAN Input 10", caninput_sel10a, {}, { (!enable_secondarySerial && (!enable_intcan || (enable_intcan && intcan_available == 0))) }
        field = "CAN Input 10", caninput_sel10b, {}, { (enable_secondarySerial && enable_intcan) || (!enable_secondarySerial && (enable_intcan && intcan_available)) || (enable_secondarySerial && !enable_intcan) }
        field = "CAN Input 11", caninput_sel11a, {}, { (!enable_secondarySerial && (!enable_intcan || (enable_intcan && intcan_available == 0))) }
        field = "CAN Input 11", caninput_sel11b, {}, { (enable_secondarySerial && enable_intcan) || (!enable_secondarySerial && (enable_intcan && intcan_available)) || (enable_secondarySerial && !enable_intcan) }
        field = "CAN Input 12", caninput_sel12a, {}, { (!enable_secondarySerial && (!enable_intcan || (enable_intcan && intcan_available == 0))) }
        field = "CAN Input 12", caninput_sel12b, {}, { (enable_secondarySerial && enable_intcan) || (!enable_secondarySerial && (enable_intcan && intcan_available)) || (enable_secondarySerial && !enable_intcan) }
        field = "CAN Input 13", caninput_sel13a, {}, { (!enable_secondarySerial && (!enable_intcan || (enable_intcan && intcan_available == 0))) }
        field = "CAN Input 13", caninput_sel13b, {}, { (enable_secondarySerial && enable_intcan) || (!enable_secondarySerial && (enable_intcan && intcan_available)) || (enable_secondarySerial && !enable_intcan) }
        field = "CAN Input 14", caninput_sel14a, {}, { (!enable_secondarySerial && (!enable_intcan || (enable_intcan && intcan_available == 0))) }
        field = "CAN Input 14", caninput_sel14b, {}, { (enable_secondarySerial && enable_intcan) || (!enable_secondarySerial && (enable_intcan && intcan_available)) || (enable_secondarySerial && !enable_intcan) }
        field = "CAN Input 15", caninput_sel15a, {}, { (!enable_secondarySerial && (!enable_intcan || (enable_intcan && intcan_available == 0))) }
        field = "CAN Input 15", caninput_sel15b, {}, { (enable_secondarySerial && enable_intcan) || (!enable_secondarySerial && (enable_intcan && intcan_available)) || (enable_secondarySerial && !enable_intcan) }
    
    dialog = caninput_parameter_group, "", yAxis
        field = "             Source CAN Address"
        field = "", caninput_source_can_address0, { (caninput_sel0a == 1 || caninput_sel0b == 1) && (enable_secondarySerial || (enable_intcan && intcan_available)) }
        field = "", caninput_source_can_address1, { (caninput_sel1a == 1 || caninput_sel1b == 1) && (enable_secondarySerial || (enable_intcan && intcan_available)) }
        field = "", caninput_source_can_address2, { (caninput_sel2a == 1 || caninput_sel2b == 1) && (enable_secondarySerial || (enable_intcan && intcan_available)) }
        field = "", caninput_source_can_address3, { (caninput_sel3a == 1 || caninput_sel3b == 1) && (enable_secondarySerial || (enable_intcan && intcan_available)) }
        field = "", caninput_source_can_address4, { (caninput_sel4a == 1 || caninput_sel4b == 1) && (enable_secondarySerial || (enable_intcan && intcan_available)) }
        field = "", caninput_source_can_address5, { (caninput_sel5a == 1 || caninput_sel5b == 1) && (enable_secondarySerial || (enable_intcan && intcan_available)) }
        field = "", caninput_source_can_address6, { (caninput_sel6a == 1 || caninput_sel6b == 1) && (enable_secondarySerial || (enable_intcan && intcan_available)) }
        field = "", caninput_source_can_address7, { (caninput_sel7a == 1 || caninput_sel7b == 1) && (enable_secondarySerial || (enable_intcan && intcan_available)) }
        field = "", caninput_source_can_address8, { (caninput_sel8a == 1 || caninput_sel8b == 1) && (enable_secondarySerial || (enable_intcan && intcan_available)) }
        field = "", caninput_source_can_address9, { (caninput_sel9a == 1 || caninput_sel9b == 1) && (enable_secondarySerial || (enable_intcan && intcan_available)) }
        field = "", caninput_source_can_address10, { (caninput_sel10a == 1 || caninput_sel10b == 1) && (enable_secondarySerial || (enable_intcan && intcan_available)) }
        field = "", caninput_source_can_address11, { (caninput_sel11a == 1 || caninput_sel11b == 1) && (enable_secondarySerial || (enable_intcan && intcan_available)) }
        field = "", caninput_source_can_address12, { (caninput_sel12a == 1 || caninput_sel12b == 1) && (enable_secondarySerial || (enable_intcan && intcan_available)) }
        field = "", caninput_source_can_address13, { (caninput_sel13a == 1 || caninput_sel13b == 1) && (enable_secondarySerial || (enable_intcan && intcan_available)) }
        field = "", caninput_source_can_address14, { (caninput_sel14a == 1 || caninput_sel14b == 1) && (enable_secondarySerial || (enable_intcan && intcan_available)) }
        field = "", caninput_source_can_address15, { (caninput_sel15a == 1 || caninput_sel15b == 1) && (enable_secondarySerial || (enable_intcan && intcan_available)) }

  dialog = caninput_parameter_start_byte, "", yAxis
        field = "        source data start byte"
        field = "", caninput_source_start_byte0, { (caninput_sel0a == 1 || caninput_sel0b == 1) && (enable_secondarySerial || (enable_intcan && intcan_available)) }
        field = "", caninput_source_start_byte1, { (caninput_sel1a == 1 || caninput_sel1b == 1) && (enable_secondarySerial || (enable_intcan && intcan_available)) }
        field = "", caninput_source_start_byte2, { (caninput_sel2a == 1 || caninput_sel2b == 1) && (enable_secondarySerial || (enable_intcan && intcan_available)) }
        field = "", caninput_source_start_byte3, { (caninput_sel3a == 1 || caninput_sel3b == 1) && (enable_secondarySerial || (enable_intcan && intcan_available)) }
        field = "", caninput_source_start_byte4, { (caninput_sel4a == 1 || caninput_sel4b == 1) && (enable_secondarySerial || (enable_intcan && intcan_available)) }
        field = "", caninput_source_start_byte5, { (caninput_sel5a == 1 || caninput_sel5b == 1) && (enable_secondarySerial || (enable_intcan && intcan_available)) }
    field = "", caninput_source_start_byte6, { (caninput_sel6a == 1 || caninput_sel6b == 1) && (enable_secondarySerial || (enable_intcan && intcan_available)) }
        field = "", caninput_source_start_byte7, { (caninput_sel7a == 1 || caninput_sel7b == 1) && (enable_secondarySerial || (enable_intcan && intcan_available)) }
        field = "", caninput_source_start_byte8, { (caninput_sel8a == 1 || caninput_sel8b == 1) && (enable_secondarySerial || (enable_intcan && intcan_available)) }
        field = "", caninput_source_start_byte9, { (caninput_sel9a == 1 || caninput_sel9b == 1) && (enable_secondarySerial || (enable_intcan && intcan_available)) }
        field = "", caninput_source_start_byte10, { (caninput_sel10a == 1 || caninput_sel10b == 1) && (enable_secondarySerial || (enable_intcan && intcan_available)) }
        field = "", caninput_source_start_byte11, { (caninput_sel11a == 1 || caninput_sel11b == 1) && (enable_secondarySerial || (enable_intcan && intcan_available)) }
        field = "", caninput_source_start_byte12, { (caninput_sel12a == 1 || caninput_sel12b == 1) && (enable_secondarySerial || (enable_intcan && intcan_available)) }
        field = "", caninput_source_start_byte13, { (caninput_sel13a == 1 || caninput_sel13b == 1) && (enable_secondarySerial || (enable_intcan && intcan_available)) }
    field = "", caninput_source_start_byte14, { (caninput_sel14a == 1 || caninput_sel14b == 1) && (enable_secondarySerial || (enable_intcan && intcan_available)) }
        field = "", caninput_source_start_byte15, { (caninput_sel15a == 1 || caninput_sel15b == 1) && (enable_secondarySerial || (enable_intcan && intcan_available)) }

  dialog = caninput_parameter_num_byte, "", yAxis
        field = "Input Parameter Number of Bytes"
        field = "", caninput_source_num_bytes0, { (caninput_sel0a == 1 || caninput_sel0b == 1) && (enable_secondarySerial || (enable_intcan && intcan_available)) }
        field = "", caninput_source_num_bytes1, { (caninput_sel1a == 1 || caninput_sel1b == 1) && (enable_secondarySerial || (enable_intcan && intcan_available)) }
        field = "", caninput_source_num_bytes2, { (caninput_sel2a == 1 || caninput_sel2b == 1) && (enable_secondarySerial || (enable_intcan && intcan_available)) }
        field = "", caninput_source_num_bytes3, { (caninput_sel3a == 1 || caninput_sel3b == 1) && (enable_secondarySerial || (enable_intcan && intcan_available)) }
        field = "", caninput_source_num_bytes4, { (caninput_sel4a == 1 || caninput_sel4b == 1) && (enable_secondarySerial || (enable_intcan && intcan_available)) }
        field = "", caninput_source_num_bytes5, { (caninput_sel5a == 1 || caninput_sel5b == 1) && (enable_secondarySerial || (enable_intcan && intcan_available)) }
    field = "", caninput_source_num_bytes6, { (caninput_sel6a == 1 || caninput_sel6b == 1) && (enable_secondarySerial || (enable_intcan && intcan_available)) }
        field = "", caninput_source_num_bytes7, { (caninput_sel7a == 1 || caninput_sel7b == 1) && (enable_secondarySerial || (enable_intcan && intcan_available)) }
        field = "", caninput_source_num_bytes8, { (caninput_sel8a == 1 || caninput_sel8b == 1) && (enable_secondarySerial || (enable_intcan && intcan_available)) }
        field = "", caninput_source_num_bytes9, { (caninput_sel9a == 1 || caninput_sel9b == 1) && (enable_secondarySerial || (enable_intcan && intcan_available)) }
        field = "", caninput_source_num_bytes10, { (caninput_sel10a == 1 || caninput_sel10b == 1) && (enable_secondarySerial || (enable_intcan && intcan_available)) }
        field = "", caninput_source_num_bytes11, { (caninput_sel11a == 1 || caninput_sel11b == 1) && (enable_secondarySerial || (enable_intcan && intcan_available)) }
        field = "", caninput_source_num_bytes12, { (caninput_sel12a == 1 || caninput_sel12b == 1) && (enable_secondarySerial || (enable_intcan && intcan_available)) }
        field = "", caninput_source_num_bytes13, { (caninput_sel13a == 1 || caninput_sel13b == 1) && (enable_secondarySerial || (enable_intcan && intcan_available)) }
    field = "", caninput_source_num_bytes14, { (caninput_sel14a == 1 || caninput_sel14b == 1) && (enable_secondarySerial || (enable_intcan && intcan_available)) }
        field = "", caninput_source_num_bytes15, { (caninput_sel15a == 1 || caninput_sel15b == 1) && (enable_secondarySerial || (enable_intcan && intcan_available)) }

    dialog = caninput_serial_can, "", yAxis
        field = "Serial/CAN"
        field = "", caninput_sel0extsourcea, {(caninput_sel0a == 1 || caninput_sel0b == 1) }, {enable_secondarySerial && (!enable_intcan || (enable_intcan && !intcan_available))}
        field = "", caninput_sel0extsourceb, {(caninput_sel0a == 1 || caninput_sel0b == 1) }, {enable_secondarySerial && (enable_intcan && intcan_available)}
        field = "", caninput_sel0extsourcec, {(caninput_sel0a == 1 || caninput_sel0b == 1) }, {!enable_secondarySerial && (enable_intcan && intcan_available)}    
        field = "", caninput_sel1extsourcea, {(caninput_sel1a == 1 || caninput_sel1b == 1) }, {enable_secondarySerial && (!enable_intcan || (enable_intcan && !intcan_available))}
        field = "", caninput_sel1extsourceb, {(caninput_sel1a == 1 || caninput_sel1b == 1) }, {enable_secondarySerial && (enable_intcan && intcan_available)}
        field = "", caninput_sel1extsourcec, {(caninput_sel1a == 1 || caninput_sel1b == 1) }, {!enable_secondarySerial && (enable_intcan && intcan_available)}    
        field = "", caninput_sel2extsourcea, {(caninput_sel2a == 1 || caninput_sel2b == 1) }, {enable_secondarySerial && (!enable_intcan || (enable_intcan && !intcan_available))}
        field = "", caninput_sel2extsourceb, {(caninput_sel2a == 1 || caninput_sel2b == 1) }, {enable_secondarySerial && (enable_intcan && intcan_available)}
        field = "", caninput_sel2extsourcec, {(caninput_sel2a == 1 || caninput_sel2b == 1) }, {!enable_secondarySerial && (enable_intcan && intcan_available)}    
        field = "", caninput_sel3extsourcea, {(caninput_sel3a == 1 || caninput_sel3b == 1) }, {enable_secondarySerial && (!enable_intcan || (enable_intcan && !intcan_available))}
        field = "", caninput_sel3extsourceb, {(caninput_sel3a == 1 || caninput_sel3b == 1) }, {enable_secondarySerial && (enable_intcan && intcan_available)}
        field = "", caninput_sel3extsourcec, {(caninput_sel3a == 1 || caninput_sel3b == 1) }, {!enable_secondarySerial && (enable_intcan && intcan_available)}    
        field = "", caninput_sel4extsourcea, {(caninput_sel4a == 1 || caninput_sel4b == 1) }, {enable_secondarySerial && (!enable_intcan || (enable_intcan && !intcan_available))}
        field = "", caninput_sel4extsourceb, {(caninput_sel4a == 1 || caninput_sel4b == 1) }, {enable_secondarySerial && (enable_intcan && intcan_available)}
        field = "", caninput_sel4extsourcec, {(caninput_sel4a == 1 || caninput_sel4b == 1) }, {!enable_secondarySerial && (enable_intcan && intcan_available)}    
        field = "", caninput_sel5extsourcea, {(caninput_sel5a == 1 || caninput_sel5b == 1) }, {enable_secondarySerial && (!enable_intcan || (enable_intcan && !intcan_available))}
        field = "", caninput_sel5extsourceb, {(caninput_sel5a == 1 || caninput_sel5b == 1) }, {enable_secondarySerial && (enable_intcan && intcan_available)}
        field = "", caninput_sel5extsourcec, {(caninput_sel5a == 1 || caninput_sel5b == 1) }, {!enable_secondarySerial && (enable_intcan && intcan_available)}    
        field = "", caninput_sel6extsourcea, {(caninput_sel6a == 1 || caninput_sel6b == 1) }, {enable_secondarySerial && (!enable_intcan || (enable_intcan && !intcan_available))}
        field = "", caninput_sel6extsourceb, {(caninput_sel6a == 1 || caninput_sel6b == 1) }, {enable_secondarySerial && (enable_intcan && intcan_available)}
        field = "", caninput_sel6extsourcec, {(caninput_sel6a == 1 || caninput_sel6b == 1) }, {!enable_secondarySerial && (enable_intcan && intcan_available)}    
        field = "", caninput_sel7extsourcea, {(caninput_sel7a == 1 || caninput_sel7b == 1) }, {enable_secondarySerial && (!enable_intcan || (enable_intcan && !intcan_available))}
        field = "", caninput_sel7extsourceb, {(caninput_sel7a == 1 || caninput_sel7b == 1) }, {enable_secondarySerial && (enable_intcan && intcan_available)}
        field = "", caninput_sel7extsourcec, {(caninput_sel7a == 1 || caninput_sel7b == 1) }, {!enable_secondarySerial && (enable_intcan && intcan_available)}    
        field = "", caninput_sel8extsourcea, {(caninput_sel8a == 1 || caninput_sel8b == 1) }, {enable_secondarySerial && (!enable_intcan || (enable_intcan && !intcan_available))}
        field = "", caninput_sel8extsourceb, {(caninput_sel8a == 1 || caninput_sel8b == 1) }, {enable_secondarySerial && (enable_intcan && intcan_available)}
        field = "", caninput_sel8extsourcec, {(caninput_sel8a == 1 || caninput_sel8b == 1) }, {!enable_secondarySerial && (enable_intcan && intcan_available)}    
        field = "", caninput_sel9extsourcea, {(caninput_sel9a == 1 || caninput_sel9b == 1) }, {enable_secondarySerial && (!enable_intcan || (enable_intcan && !intcan_available))}
        field = "", caninput_sel9extsourceb, {(caninput_sel9a == 1 || caninput_sel9b == 1) }, {enable_secondarySerial && (enable_intcan && intcan_available)}
        field = "", caninput_sel9extsourcec, {(caninput_sel9a == 1 || caninput_sel9b == 1) }, {!enable_secondarySerial && (enable_intcan && intcan_available)}    
        field = "", caninput_sel10extsourcea, {(caninput_sel10a == 1 || caninput_sel10b == 1) }, {enable_secondarySerial && (!enable_intcan || (enable_intcan && !intcan_available))}
        field = "", caninput_sel10extsourceb, {(caninput_sel10a == 1 || caninput_sel10b == 1) }, {enable_secondarySerial && (enable_intcan && intcan_available)}
        field = "", caninput_sel10extsourcec, {(caninput_sel10a == 1 || caninput_sel10b == 1) }, {!enable_secondarySerial && (enable_intcan && intcan_available)}    
        field = "", caninput_sel11extsourcea, {(caninput_sel11a == 1 || caninput_sel11b == 1) }, {enable_secondarySerial && (!enable_intcan || (enable_intcan && !intcan_available))}
        field = "", caninput_sel11extsourceb, {(caninput_sel11a == 1 || caninput_sel11b == 1) }, {enable_secondarySerial && (enable_intcan && intcan_available)}
        field = "", caninput_sel11extsourcec, {(caninput_sel11a == 1 || caninput_sel11b == 1) }, {!enable_secondarySerial && (enable_intcan && intcan_available)}    
        field = "", caninput_sel12extsourcea, {(caninput_sel12a == 1 || caninput_sel12b == 1) }, {enable_secondarySerial && (!enable_intcan || (enable_intcan && !intcan_available))}
        field = "", caninput_sel12extsourceb, {(caninput_sel12a == 1 || caninput_sel12b == 1) }, {enable_secondarySerial && (enable_intcan && intcan_available)}
        field = "", caninput_sel12extsourcec, {(caninput_sel12a == 1 || caninput_sel12b == 1) }, {!enable_secondarySerial && (enable_intcan && intcan_available)}    
        field = "", caninput_sel13extsourcea, {(caninput_sel13a == 1 || caninput_sel13b == 1) }, {enable_secondarySerial && (!enable_intcan || (enable_intcan && !intcan_available))}
        field = "", caninput_sel13extsourceb, {(caninput_sel13a == 1 || caninput_sel13b == 1) }, {enable_secondarySerial && (enable_intcan && intcan_available)}
        field = "", caninput_sel13extsourcec, {(caninput_sel13a == 1 || caninput_sel13b == 1) }, {!enable_secondarySerial && (enable_intcan && intcan_available)}    
        field = "", caninput_sel14extsourcea, {(caninput_sel14a == 1 || caninput_sel14b == 1) }, {enable_secondarySerial && (!enable_intcan || (enable_intcan && !intcan_available))}
        field = "", caninput_sel14extsourceb, {(caninput_sel14a == 1 || caninput_sel14b == 1) }, {enable_secondarySerial && (enable_intcan && intcan_available)}
        field = "", caninput_sel14extsourcec, {(caninput_sel14a == 1 || caninput_sel14b == 1) }, {!enable_secondarySerial && (enable_intcan && intcan_available)}    
        field = "", caninput_sel15extsourcea, {(caninput_sel15a == 1 || caninput_sel15b == 1) }, {enable_secondarySerial && (!enable_intcan || (enable_intcan && !intcan_available))}
        field = "", caninput_sel15extsourceb, {(caninput_sel15a == 1 || caninput_sel15b == 1) }, {enable_secondarySerial && (enable_intcan && intcan_available)}
        field = "", caninput_sel15extsourcec, {(caninput_sel15a == 1 || caninput_sel15b == 1) }, {!enable_secondarySerial && (enable_intcan && intcan_available)}
    
    dialog = caninconfig_blank1,""
        field = ""

  dialog = Canin_config1, "", xAxis
        panel = canAuxinput_alias
        panel = caninconfig_blank1
        panel = caninput_sel
    panel = caninconfig_blank1
    panel = caninput_serial_can
        panel = caninconfig_blank1
        panel = caninput_parameter_group
        panel = caninconfig_blank1
        panel = caninput_parameter_start_byte
        panel = caninconfig_blank1
        panel = caninput_parameter_num_byte        

  ;dialog = Canin_config2, "External Data Input"
    ;    field = "Enable External data input",    enable_intcandata_in

  dialog = Canin_config, "",yAxis
  topicHelp = "http://speeduino.com/wiki/index.php/Secondary_Serial_IO_interface#Read_external_analog_data"
        panel = Auxin_north
        panel = Canin_config1
    
  dialog = canAuxoutput_alias, "", yAxis
        field = "Input Alias"
        field = "", AUXin00Alias , {canoutput_sel0}
        field = "", AUXin01Alias , {canoutput_sel1}
        field = "", AUXin02Alias , {canoutput_sel2}
        field = "", AUXin03Alias , {canoutput_sel3}
        field = "", AUXin04Alias , {canoutput_sel4}
        field = "", AUXin05Alias , {canoutput_sel5}
        field = "", AUXin06Alias , {canoutput_sel6}
        field = "", AUXin07Alias , {canoutput_sel7}
        ;field = "", AUXin08Alias , {canoutput_sel8}
        ;field = "", AUXin09Alias , {canoutput_sel9}
        ;field = "", AUXin10Alias , {canoutput_sel10}
        ;field = "", AUXin11Alias , {canoutput_sel11}
        ;field = "", AUXin12Alias , {canoutput_sel12}
        ;field = "", AUXin13Alias , {canoutput_sel13}
        ;field = "", AUXin14Alias , {canoutput_sel14}
        ;field = "", AUXin15Alias , {canoutput_sel15}
        
  dialog = canoutput_sel, "", yAxis
    ;CAN outputs
        field = "CAN Output Channel on/off"
        field = "CAN Output 0", canoutput_sel0, { enable_intcandata_out}
        field = "CAN Output 1", canoutput_sel1, { enable_intcandata_out }
        field = "CAN Output 2", canoutput_sel2, { enable_intcandata_out }
        field = "CAN Output 3", canoutput_sel3, { enable_intcandata_out }
        field = "CAN Output 4", canoutput_sel4, { enable_intcandata_out }
        field = "CAN Output 5", canoutput_sel5, { enable_intcandata_out }
        field = "CAN Output 6", canoutput_sel6, { enable_intcandata_out }
        field = "CAN Output 7", canoutput_sel7, { enable_intcandata_out }
       ; field = "CAN Output 8", canoutput_sel8, { enable_intcandata_out}
       ; field = "CAN Output 9", canoutput_sel9, { enable_intcandata_out }
       ; field = "CAN Output 10", canoutput_sel10, { enable_intcandata_out }
       ; field = "CAN Output 11", canoutput_sel11, { enable_intcandata_out }
       ; field = "CAN Output 12", canoutput_sel12, { enable_intcandata_out }
       ; field = "CAN Output 13", canoutput_sel13, { enable_intcandata_out }
  ;  field = "CAN Output 14", canoutput_sel14, { enable_intcandata_out }
     ;   field = "CAN Output 15", canoutput_sel15, { enable_intcandata_out }

    dialog = canoutput_parameter_group, "", yAxis
        field = "Output Parameter Group"
        field = "", canoutput_param_group[0], { canoutput_sel0 && enable_intcandata_out }
        field = "", canoutput_param_group[1], { canoutput_sel1 && enable_intcandata_out }
        field = "", canoutput_param_group[2], { canoutput_sel3 && enable_intcandata_out }
        field = "", canoutput_param_group[3], { canoutput_sel3 && enable_intcandata_out }
        field = "", canoutput_param_group[4], { canoutput_sel4 && enable_intcandata_out }
        field = "", canoutput_param_group[5], { canoutput_sel5 && enable_intcandata_out }
        field = "", canoutput_param_group[6], { canoutput_sel6 && enable_intcandata_out }
        field = "", canoutput_param_group[7], { canoutput_sel7 && enable_intcandata_out }
      ;  field = "", canoutput_param_group[8], { canoutput_sel9 && enable_intcandata_out }
      ;  field = "", canoutput_param_group[9], { canoutput_sel10 && enable_intcandata_out }
      ;  field = "", canoutput_param_group[10], { canoutput_sel1 && enable_intcandata_out }
      ;  field = "", canoutput_param_group[11], { canoutput_sel2 && enable_intcandata_out }
      ;  field = "", canoutput_param_group[12], { canoutput_sel3 && enable_intcandata_out }
      ;  field = "", canoutput_param_group[13], { canoutput_sel4 && enable_intcandata_out }
  ;  field = "", canoutput_param_group[14], { canoutput_sel5 && enable_intcandata_out }
    ;    field = "", canoutput_param_group[15], { canoutput_sel6 && enable_intcandata_out }

  dialog = canoutput_parameter_start_byte, "", yAxis
        field = "Output Parameter Start Byte"
        field = "", canoutput_param_start_byte0, { canoutput_sel0 && enable_intcandata_out }
        field = "", canoutput_param_start_byte1, { canoutput_sel1 && enable_intcandata_out }
        field = "", canoutput_param_start_byte2, { canoutput_sel2 && enable_intcandata_out }
        field = "", canoutput_param_start_byte3, { canoutput_sel3 && enable_intcandata_out }
        field = "", canoutput_param_start_byte4, { canoutput_sel4 && enable_intcandata_out }
        field = "", canoutput_param_start_byte5, { canoutput_sel5 && enable_intcandata_out }
        field = "", canoutput_param_start_byte6, { canoutput_sel6 && enable_intcandata_out }
        field = "", canoutput_param_start_byte7, { canoutput_sel7 && enable_intcandata_out }
    ;    field = "", canoutput_param_start_byte8, { canoutput_sel8 && enable_intcandata_out }
    ;    field = "", canoutput_param_start_byte9, { canoutput_sel9 && enable_intcandata_out }
    ;    field = "", canoutput_param_start_byte10, { canoutput_sel10 && enable_intcandata_out }
    ;    field = "", canoutput_param_start_byte11, { canoutput_sel11 && enable_intcandata_out }
    ;    field = "", canoutput_param_start_byte12, { canoutput_sel12 && enable_intcandata_out }
    ;    field = "", canoutput_param_start_byte13, { canoutput_sel13 && enable_intcandata_out }
    ;    field = "", canoutput_param_start_byte14, { canoutput_sel14 && enable_intcandata_out }
 ;       field = "", canoutput_param_start_byte15, { canoutput_sel15 && enable_intcandata_out }

  dialog = canoutput_parameter_num_byte, "", yAxis
        field = "Output Parameter Number of Bytes"
        field = "", canoutput_param_num_bytes0, { canoutput_sel0 && enable_intcandata_out }
        field = "", canoutput_param_num_bytes1, { canoutput_sel1 && enable_intcandata_out }
        field = "", canoutput_param_num_bytes2, { canoutput_sel2 && enable_intcandata_out }
        field = "", canoutput_param_num_bytes3, { canoutput_sel3 && enable_intcandata_out }
        field = "", canoutput_param_num_bytes4, { canoutput_sel4 && enable_intcandata_out }
        field = "", canoutput_param_num_bytes5, { canoutput_sel5 && enable_intcandata_out }
        field = "", canoutput_param_num_bytes6, { canoutput_sel6 && enable_intcandata_out }
        field = "", canoutput_param_num_bytes7, { canoutput_sel7 && enable_intcandata_out }
    ;    field = "", canoutput_param_num_bytes8, { canoutput_sel8 && enable_intcandata_out }
    ;    field = "", canoutput_param_num_bytes9, { canoutput_sel9 && enable_intcandata_out }
    ;    field = "", canoutput_param_num_bytes10, { canoutput_sel10 && enable_intcandata_out }
    ;    field = "", canoutput_param_num_bytes11, { canoutput_sel11 && enable_intcandata_out }
    ;    field = "", canoutput_param_num_bytes12, { canoutput_sel12 && enable_intcandata_out }
    ;    field = "", canoutput_param_num_bytes13, { canoutput_sel13 && enable_intcandata_out }
;    field = "", canoutput_param_num_bytes14, { canoutput_sel14 && enable_intcandata_out }
 ;       field = "", canoutput_param_num_bytes15, { canoutput_sel15 && enable_intcandata_out }

    dialog = canoutconfig_blank1,""
    field = ""

  dialog = Canout_config1, "", xAxis
        panel = canAuxoutput_alias
        panel = canoutconfig_blank1
        panel = canoutput_sel
        panel = canoutconfig_blank1
        panel = canoutput_parameter_group
        panel = canoutconfig_blank1
        panel = canoutput_parameter_start_byte
        panel = canoutconfig_blank1
        panel = canoutput_parameter_num_byte

  dialog = Canout_config2, "CAN Data Out"
    field = "Enable CanBus data Output",  enable_intcandata_out

  dialog = Canout_config, "", yAxis
      topicHelp = ""
      panel = Canout_config2
      panel = Canout_config1

  dialog = can_serial3IO, "CanBus/Secondary Serial IO interface"
      topicHelp = "http://speeduino.com/wiki/index.php/Secondary_Serial_IO_interface"
      field = "Enable Second Serial",       enable_secondarySerial
      field = "Enable Internal Canbus",     enable_intcan
      ;  field = "Speeduino TsCanId", speeduino_tsCanId
      field = "True Canbus Address", true_address, {enable_secondarySerial||enable_intcan}
      field = "NOTE! Realtime Data Base Address MUST be at least 0x16 GREATER than the True Address as they are reserved for future expansion"
      field = "Realtime Data Base Can Address", realtime_base_address, {enable_secondarySerial||enable_intcan}
      field = "Speeduino OBD address", obd_address

  dialog = serial3IO, "Secondary Serial IO interface"
      topicHelp = "http://speeduino.com/wiki/index.php/Serial3_IO_interface"
      field = "Enable Second Serial",       enable_secondarySerial
      field = "Enable Internal Canbus",     enable_intcan
      ;  field = "Speeduino TsCanId", speeduino_tsCanId
      field = "True Canbus Address", true_address, {enable_secondarySerial||enable_intcan}
      field = "NOTE! Realtime Data Base Address MUST be at least 0x16 GREATER than the True Address as they are reserved for future expansion"
      field = "Realtime Data Base Can Address", realtime_base_address, {enable_secondarySerial||enable_intcan}
      field = "Speeduino OBD address", obd_address
  
    dialog = reset_control, "Reset Control"
        ; Control type options for custom firmware
        field = "Control Type", resetControl
        field = "Control Pin", resetControlPin

    dialog = Auxinput_pin_selection, "", yAxis
        field = "             Source"       
        displayOnlyField = "Off 0", blankfield, {},{(caninput_sel0a == 0 && (!enable_secondarySerial && (!enable_intcan || (enable_intcan && intcan_available == 0)))) || (caninput_sel0b == 0 && (enable_secondarySerial && enable_intcan)) || (caninput_sel0b == 0 && (enable_secondarySerial && !enable_intcan)) || (caninput_sel0b == 0 && (!enable_secondarySerial && (enable_intcan && intcan_available == 1)))}
        displayOnlyField = "External Source 0 Via Secondary Serial", blankfield, {},{(caninput_sel0b == 1 && enable_secondarySerial && ((enable_intcan && intcan_available == 0) || !enable_intcan)) || (caninput_sel0b == 1 && enable_secondarySerial && (enable_intcan && intcan_available) && caninput_sel0extsourceb == 0)}
        displayOnlyField = "External Source 0 Via Internal CAN", blankfield, {},{(caninput_sel0b == 1 && enable_secondarySerial && (enable_intcan && intcan_available) && caninput_sel0extsourceb == 1) ||(caninput_sel0b == 1 && !enable_secondarySerial && (enable_intcan && intcan_available) && caninput_sel0extsourcec == 1)}
        field = "Local Analog Source 0                 Pin No:", Auxin0pina , {}, {(caninput_sel0a == 2 && (!enable_secondarySerial && (!enable_intcan || (enable_intcan && intcan_available == 0)))) || (caninput_sel0b == 2 && (enable_secondarySerial || (enable_intcan && intcan_available == 1 )))}
        field = "Local Digital Source 0                  Pin No:", Auxin0pinb , {}, {(caninput_sel0a == 3 && (!enable_secondarySerial && (!enable_intcan || (enable_intcan && intcan_available == 0)))) || (caninput_sel0b == 3 && (enable_secondarySerial || (enable_intcan && intcan_available == 1 )))}

        displayOnlyField = "Off 1", blankfield, {},{(caninput_sel1a == 0 && (!enable_secondarySerial && (!enable_intcan || (enable_intcan && intcan_available == 0)))) || (caninput_sel1b == 0 && ((enable_secondarySerial && enable_intcan) || (enable_secondarySerial && !enable_intcan) || (!enable_secondarySerial && enable_intcan)))}
        displayOnlyField = "External Source 1 Via Secondary Serial", blankfield, {},{(caninput_sel1b == 1 && enable_secondarySerial && ((enable_intcan && intcan_available == 0) || !enable_intcan)) || (caninput_sel1b == 1 && enable_secondarySerial && (enable_intcan && intcan_available) && caninput_sel1extsourceb == 0)}
        displayOnlyField = "External Source 1 Via Internal CAN", blankfield, {},{(caninput_sel1b == 1 && enable_secondarySerial && (enable_intcan && intcan_available) && caninput_sel1extsourceb == 1) ||(caninput_sel1b == 1 && !enable_secondarySerial && (enable_intcan && intcan_available) && caninput_sel1extsourcec == 1)}
        field = "Local Analog Source 1                 Pin No:", Auxin1pina , {}, {(caninput_sel1a == 2 && (!enable_secondarySerial && (!enable_intcan || (enable_intcan && intcan_available == 0)))) || (caninput_sel1b == 2 && (enable_secondarySerial || (enable_intcan && intcan_available == 1 )))}
        field = "Local Digital Source 1                  Pin No:", Auxin1pinb , {}, {(caninput_sel1a == 3 && (!enable_secondarySerial && (!enable_intcan || (enable_intcan && intcan_available == 0)))) || (caninput_sel1b == 3 && (enable_secondarySerial || (enable_intcan && intcan_available == 1 )))}
        
        displayOnlyField = "Off 2", blankfield, {},{(caninput_sel2a == 0 && (!enable_secondarySerial && !enable_intcan)) || (caninput_sel2b == 0 && (enable_secondarySerial && enable_intcan)) || (caninput_sel2b == 0 && (enable_secondarySerial && !enable_intcan)) || (caninput_sel2b == 0 && (!enable_secondarySerial && enable_intcan))}
        displayOnlyField = "External Source 2 Via Secondary Serial", blankfield, {},{(caninput_sel2b == 1 && enable_secondarySerial && ((enable_intcan && intcan_available == 0) || !enable_intcan)) || (caninput_sel2b == 1 && enable_secondarySerial && (enable_intcan && intcan_available) && caninput_sel2extsourceb == 0)}
        displayOnlyField = "External Source 2 Via Internal CAN", blankfield, {},{(caninput_sel2b == 1 && enable_secondarySerial && (enable_intcan && intcan_available) && caninput_sel2extsourceb == 1) ||(caninput_sel2b == 1 && !enable_secondarySerial && (enable_intcan && intcan_available) && caninput_sel2extsourcec == 1)}
        field = "Local Analog Source 2                 Pin No:", Auxin2pina , {}, {(caninput_sel2a == 2 && (!enable_secondarySerial && (!enable_intcan || (enable_intcan && intcan_available == 0)))) || (caninput_sel2b == 2 && (enable_secondarySerial || (enable_intcan && intcan_available == 1 )))}
        field = "Local Digital Source 2                  Pin No:", Auxin2pinb , {}, {(caninput_sel2a == 3 && (!enable_secondarySerial && (!enable_intcan || (enable_intcan && intcan_available == 0)))) || (caninput_sel2b == 3 && (enable_secondarySerial || (enable_intcan && intcan_available == 1 )))}

        displayOnlyField = "Off 3", blankfield, {},{(caninput_sel3a == 0 && (!enable_secondarySerial && !enable_intcan)) || (caninput_sel3b == 0 && (enable_secondarySerial && enable_intcan)) || (caninput_sel3b == 0 && (enable_secondarySerial && !enable_intcan)) || (caninput_sel3b == 0 && (!enable_secondarySerial && enable_intcan))}
        displayOnlyField = "External Source 3 Via Secondary Serial", blankfield, {},{(caninput_sel3b == 1 && enable_secondarySerial && ((enable_intcan && intcan_available == 0) || !enable_intcan)) || (caninput_sel3b == 1 && enable_secondarySerial && (enable_intcan && intcan_available) && caninput_sel3extsourceb == 0)}
        displayOnlyField = "External Source 3 Via Internal CAN", blankfield, {},{(caninput_sel3b == 1 && enable_secondarySerial && (enable_intcan && intcan_available) && caninput_sel3extsourceb == 1) ||(caninput_sel3b == 1 && !enable_secondarySerial && (enable_intcan && intcan_available) && caninput_sel3extsourcec == 1)}
        field = "Local Analog Source 3                 Pin No:", Auxin3pina , {}, {(caninput_sel3a == 2 && (!enable_secondarySerial && (!enable_intcan || (enable_intcan && intcan_available == 0)))) || (caninput_sel3b == 2 && (enable_secondarySerial || (enable_intcan && intcan_available == 1 )))}
        field = "Local Digital Source 3                  Pin No:", Auxin3pinb , {}, {(caninput_sel3a == 3 && (!enable_secondarySerial && (!enable_intcan || (enable_intcan && intcan_available == 0)))) || (caninput_sel3b == 3 && (enable_secondarySerial || (enable_intcan && intcan_available == 1 )))}

        displayOnlyField = "Off 4", blankfield, {},{(caninput_sel4a == 0 && (!enable_secondarySerial && !enable_intcan)) || (caninput_sel4b == 0 && (enable_secondarySerial && enable_intcan)) || (caninput_sel4b == 0 && (enable_secondarySerial && !enable_intcan)) || (caninput_sel4b == 0 && (!enable_secondarySerial && enable_intcan))}
        displayOnlyField = "External Source 4 Via Secondary Serial", blankfield, {},{(caninput_sel4b == 1 && enable_secondarySerial && ((enable_intcan && intcan_available == 0) || !enable_intcan)) || (caninput_sel4b == 1 && enable_secondarySerial && (enable_intcan && intcan_available) && caninput_sel4extsourceb == 0)}
        displayOnlyField = "External Source 4 Via Internal CAN", blankfield, {},{(caninput_sel4b == 1 && enable_secondarySerial && (enable_intcan && intcan_available) && caninput_sel4extsourceb == 1) ||(caninput_sel4b == 1 && !enable_secondarySerial && (enable_intcan && intcan_available) && caninput_sel4extsourcec == 1)}
        field = "Local Analog Source 4                 Pin No:", Auxin4pina , {}, {(caninput_sel4a == 2 && (!enable_secondarySerial && (!enable_intcan || (enable_intcan && intcan_available == 0)))) || (caninput_sel4b == 2 && (enable_secondarySerial || (enable_intcan && intcan_available == 1 )))}
        field = "Local Digital Source 4                  Pin No:", Auxin4pinb , {}, {(caninput_sel4a == 3 && (!enable_secondarySerial && (!enable_intcan || (enable_intcan && intcan_available == 0)))) || (caninput_sel4b == 3 && (enable_secondarySerial || (enable_intcan && intcan_available == 1 )))}

        displayOnlyField = "Off 5", blankfield, {},{(caninput_sel5a == 0 && (!enable_secondarySerial && !enable_intcan)) || (caninput_sel5b == 0 && (enable_secondarySerial && enable_intcan)) || (caninput_sel5b == 0 && (enable_secondarySerial && !enable_intcan)) || (caninput_sel5b == 0 && (!enable_secondarySerial && enable_intcan))}
        displayOnlyField = "External Source 5 Via Secondary Serial", blankfield, {},{(caninput_sel5b == 1 && enable_secondarySerial && ((enable_intcan && intcan_available == 0) || !enable_intcan)) || (caninput_sel5b == 1 && enable_secondarySerial && (enable_intcan && intcan_available) && caninput_sel5extsourceb == 0)}
        displayOnlyField = "External Source 5 Via Internal CAN", blankfield, {},{(caninput_sel5b == 1 && enable_secondarySerial && (enable_intcan && intcan_available) && caninput_sel5extsourceb == 1) ||(caninput_sel5b == 1 && !enable_secondarySerial && (enable_intcan && intcan_available) && caninput_sel5extsourcec == 1)}
        field = "Local Analog Source 5                 Pin No:", Auxin5pina , {}, {(caninput_sel5a == 2 && (!enable_secondarySerial && (!enable_intcan || (enable_intcan && intcan_available == 0)))) || (caninput_sel5b == 2 && (enable_secondarySerial || (enable_intcan && intcan_available == 1 )))}
        field = "Local Digital Source 5                  Pin No:", Auxin5pinb , {}, {(caninput_sel5a == 3 && (!enable_secondarySerial && (!enable_intcan || (enable_intcan && intcan_available == 0)))) || (caninput_sel5b == 3 && (enable_secondarySerial || (enable_intcan && intcan_available == 1 )))}

        displayOnlyField = "Off 6", blankfield, {},{(caninput_sel6a == 0 && (!enable_secondarySerial && !enable_intcan)) || (caninput_sel6b == 0 && (enable_secondarySerial && enable_intcan)) || (caninput_sel6b == 0 && (enable_secondarySerial && !enable_intcan)) || (caninput_sel6b == 0 && (!enable_secondarySerial && enable_intcan))}
        displayOnlyField = "External Source 6 Via Secondary Serial", blankfield, {},{(caninput_sel6b == 1 && enable_secondarySerial && ((enable_intcan && intcan_available == 0) || !enable_intcan)) || (caninput_sel6b == 1 && enable_secondarySerial && (enable_intcan && intcan_available) && caninput_sel6extsourceb == 0)}
        displayOnlyField = "External Source 6 Via Internal CAN", blankfield, {},{(caninput_sel6b == 1 && enable_secondarySerial && (enable_intcan && intcan_available) && caninput_sel6extsourceb == 1) ||(caninput_sel6b == 1 && !enable_secondarySerial && (enable_intcan && intcan_available) && caninput_sel6extsourcec == 1)}
        field = "Local Analog Source 6                 Pin No:", Auxin6pina , {}, {(caninput_sel6a == 2 && (!enable_secondarySerial && (!enable_intcan || (enable_intcan && intcan_available == 0)))) || (caninput_sel6b == 2 && (enable_secondarySerial || (enable_intcan && intcan_available == 1 )))}
        field = "Local Digital Source 6                  Pin No:", Auxin6pinb , {}, {(caninput_sel6a == 3 && (!enable_secondarySerial && (!enable_intcan || (enable_intcan && intcan_available == 0)))) || (caninput_sel6b == 3 && (enable_secondarySerial || (enable_intcan && intcan_available == 1 )))}

        displayOnlyField = "Off 7", blankfield, {},{(caninput_sel7a == 0 && (!enable_secondarySerial && !enable_intcan)) || (caninput_sel7b == 0 && (enable_secondarySerial && enable_intcan)) || (caninput_sel7b == 0 && (enable_secondarySerial && !enable_intcan)) || (caninput_sel7b == 0 && (!enable_secondarySerial && enable_intcan))}
        displayOnlyField = "External Source 7 Via Secondary Serial", blankfield, {},{(caninput_sel7b == 1 && enable_secondarySerial && ((enable_intcan && intcan_available == 0) || !enable_intcan)) || (caninput_sel7b == 1 && enable_secondarySerial && (enable_intcan && intcan_available) && caninput_sel7extsourceb == 0)}
        displayOnlyField = "External Source 7 Via Internal CAN", blankfield, {},{(caninput_sel7b == 1 && enable_secondarySerial && (enable_intcan && intcan_available) && caninput_sel7extsourceb == 1) ||(caninput_sel7b == 1 && !enable_secondarySerial && (enable_intcan && intcan_available) && caninput_sel7extsourcec == 1)}
        field = "Local Analog Source 7                 Pin No:", Auxin7pina , {}, {(caninput_sel7a == 2 && (!enable_secondarySerial && (!enable_intcan || (enable_intcan && intcan_available == 0)))) || (caninput_sel7b == 2 && (enable_secondarySerial || (enable_intcan && intcan_available == 1 )))}
        field = "Local Digital Source 7                  Pin No:", Auxin7pinb , {}, {(caninput_sel7a == 3 && (!enable_secondarySerial && (!enable_intcan || (enable_intcan && intcan_available == 0)))) || (caninput_sel7b == 3 && (enable_secondarySerial || (enable_intcan && intcan_available == 1 )))}

        displayOnlyField = "Off 8", blankfield, {},{(caninput_sel8a == 0 && (!enable_secondarySerial && !enable_intcan)) || (caninput_sel8b == 0 && (enable_secondarySerial && enable_intcan)) || (caninput_sel8b == 0 && (enable_secondarySerial && !enable_intcan)) || (caninput_sel8b == 0 && (!enable_secondarySerial && enable_intcan))}
        displayOnlyField = "External Source 8 Via Secondary Serial", blankfield, {},{(caninput_sel8b == 1 && enable_secondarySerial && ((enable_intcan && intcan_available == 0) || !enable_intcan)) || (caninput_sel8b == 1 && enable_secondarySerial && (enable_intcan && intcan_available) && caninput_sel8extsourceb == 0)}
        displayOnlyField = "External Source 8 Via Internal CAN", blankfield, {},{(caninput_sel8b == 1 && enable_secondarySerial && (enable_intcan && intcan_available) && caninput_sel8extsourceb == 1) ||(caninput_sel8b == 1 && !enable_secondarySerial && (enable_intcan && intcan_available) && caninput_sel8extsourcec == 1)}
        field = "Local Analog Source 8                 Pin No:", Auxin8pina , {}, {(caninput_sel8a == 2 && (!enable_secondarySerial && (!enable_intcan || (enable_intcan && intcan_available == 0)))) || (caninput_sel8b == 2 && (enable_secondarySerial || (enable_intcan && intcan_available == 1 )))}
        field = "Local Digital Source 8                  Pin No:", Auxin8pinb , {}, {(caninput_sel8a == 3 && (!enable_secondarySerial && (!enable_intcan || (enable_intcan && intcan_available == 0)))) || (caninput_sel8b == 3 && (enable_secondarySerial || (enable_intcan && intcan_available == 1 )))}

        displayOnlyField = "Off 9", blankfield, {},{(caninput_sel9a == 0 && (!enable_secondarySerial && !enable_intcan)) || (caninput_sel9b == 0 && (enable_secondarySerial && enable_intcan)) || (caninput_sel9b == 0 && (enable_secondarySerial && !enable_intcan)) || (caninput_sel9b == 0 && (!enable_secondarySerial && enable_intcan))}
        displayOnlyField = "External Source 9 Via Secondary Serial", blankfield, {},{(caninput_sel9b == 1 && enable_secondarySerial && ((enable_intcan && intcan_available == 0) || !enable_intcan)) || (caninput_sel9b == 1 && enable_secondarySerial && (enable_intcan && intcan_available) && caninput_sel9extsourceb == 0)}
        displayOnlyField = "External Source 9 Via Internal CAN", blankfield, {},{(caninput_sel9b == 1 && enable_secondarySerial && (enable_intcan && intcan_available) && caninput_sel9extsourceb == 1) ||(caninput_sel9b == 1 && !enable_secondarySerial && (enable_intcan && intcan_available) && caninput_sel9extsourcec == 1)}
        field = "Local Analog Source 9                 Pin No:", Auxin9pina , {}, {(caninput_sel9a == 2 && (!enable_secondarySerial && (!enable_intcan || (enable_intcan && intcan_available == 0)))) || (caninput_sel9b == 2 && (enable_secondarySerial || (enable_intcan && intcan_available == 1 )))}
        field = "Local Digital Source 9                  Pin No:", Auxin9pinb , {}, {(caninput_sel9a == 3 && (!enable_secondarySerial && (!enable_intcan || (enable_intcan && intcan_available == 0)))) || (caninput_sel9b == 3 && (enable_secondarySerial || (enable_intcan && intcan_available == 1 )))}

        displayOnlyField = "Off 10", blankfield, {},{(caninput_sel10a == 0 && (!enable_secondarySerial && !enable_intcan)) || (caninput_sel10b == 0 && (enable_secondarySerial && enable_intcan)) || (caninput_sel10b == 0 && (enable_secondarySerial && !enable_intcan)) || (caninput_sel10b == 0 && (!enable_secondarySerial && enable_intcan))}
        displayOnlyField = "External Source 10 Via Secondary Serial", blankfield, {},{(caninput_sel10b == 1 && enable_secondarySerial && ((enable_intcan && intcan_available == 0) || !enable_intcan)) || (caninput_sel10b == 1 && enable_secondarySerial && (enable_intcan && intcan_available) && caninput_sel10extsourceb == 0)}
        displayOnlyField = "External Source 10 Via Internal CAN", blankfield, {},{(caninput_sel10b == 1 && enable_secondarySerial && (enable_intcan && intcan_available) && caninput_sel10extsourceb == 1) ||(caninput_sel10b == 1 && !enable_secondarySerial && (enable_intcan && intcan_available) && caninput_sel10extsourcec == 1)}
        field = "Local Analog Source 10                 Pin No:", Auxin10pina , {}, {(caninput_sel10a == 2 && (!enable_secondarySerial && (!enable_intcan || (enable_intcan && intcan_available == 0)))) || (caninput_sel10b == 2 && (enable_secondarySerial || (enable_intcan && intcan_available == 1 )))}
        field = "Local Digital Source 10                  Pin No:", Auxin10pinb , {}, {(caninput_sel10a == 3 && (!enable_secondarySerial && (!enable_intcan || (enable_intcan && intcan_available == 0)))) || (caninput_sel10b == 3 && (enable_secondarySerial || (enable_intcan && intcan_available == 1 )))}

        displayOnlyField = "Off 11", blankfield, {},{(caninput_sel11a == 0 && (!enable_secondarySerial && !enable_intcan)) || (caninput_sel11b == 0 && (enable_secondarySerial && enable_intcan)) || (caninput_sel11b == 0 && (enable_secondarySerial && !enable_intcan)) || (caninput_sel11b == 0 && (!enable_secondarySerial && enable_intcan))}
        displayOnlyField = "External Source 11 Via Secondary Serial", blankfield, {},{(caninput_sel11b == 1 && enable_secondarySerial && ((enable_intcan && intcan_available == 0) || !enable_intcan)) || (caninput_sel11b == 1 && enable_secondarySerial && (enable_intcan && intcan_available) && caninput_sel11extsourceb == 0)}
        displayOnlyField = "External Source 11 Via Internal CAN", blankfield, {},{(caninput_sel11b == 1 && enable_secondarySerial && (enable_intcan && intcan_available) && caninput_sel11extsourceb == 1) ||(caninput_sel11b == 1 && !enable_secondarySerial && (enable_intcan && intcan_available) && caninput_sel11extsourcec == 1)}
        field = "Local Analog Source 11                 Pin No:", Auxin11pina , {}, {(caninput_sel11a == 2 && (!enable_secondarySerial && (!enable_intcan || (enable_intcan && intcan_available == 0)))) || (caninput_sel11b == 2 && (enable_secondarySerial || (enable_intcan && intcan_available == 1 )))}
        field = "Local Digital Source 11                  Pin No:", Auxin11pinb , {}, {(caninput_sel11a == 3 && (!enable_secondarySerial && (!enable_intcan || (enable_intcan && intcan_available == 0)))) || (caninput_sel11b == 3 && (enable_secondarySerial || (enable_intcan && intcan_available == 1 )))}

        displayOnlyField = "Off 12", blankfield, {},{(caninput_sel12a == 0 && (!enable_secondarySerial && !enable_intcan)) || (caninput_sel12b == 0 && (enable_secondarySerial && enable_intcan)) || (caninput_sel12b == 0 && (enable_secondarySerial && !enable_intcan)) || (caninput_sel12b == 0 && (!enable_secondarySerial && enable_intcan))}
        displayOnlyField = "External Source 12 Via Secondary Serial", blankfield, {},{(caninput_sel12b == 1 && enable_secondarySerial && ((enable_intcan && intcan_available == 0) || !enable_intcan)) || (caninput_sel12b == 1 && enable_secondarySerial && (enable_intcan && intcan_available) && caninput_sel12extsourceb == 0)}
        displayOnlyField = "External Source 12 Via Internal CAN", blankfield, {},{(caninput_sel12b == 1 && enable_secondarySerial && (enable_intcan && intcan_available) && caninput_sel12extsourceb == 1) ||(caninput_sel12b == 1 && !enable_secondarySerial && (enable_intcan && intcan_available) && caninput_sel12extsourcec == 1)}
        field = "Local Analog Source 12                 Pin No:", Auxin12pina , {}, {(caninput_sel12a == 2 && (!enable_secondarySerial && (!enable_intcan || (enable_intcan && intcan_available == 0)))) || (caninput_sel12b == 2 && (enable_secondarySerial || (enable_intcan && intcan_available == 1 )))}
        field = "Local Digital Source 12                  Pin No:", Auxin12pinb , {}, {(caninput_sel12a == 3 && (!enable_secondarySerial && (!enable_intcan || (enable_intcan && intcan_available == 0)))) || (caninput_sel12b == 3 && (enable_secondarySerial || (enable_intcan && intcan_available == 1 )))}

        displayOnlyField = "Off 13", blankfield, {},{(caninput_sel13a == 0 && (!enable_secondarySerial && !enable_intcan)) || (caninput_sel13b == 0 && (enable_secondarySerial && enable_intcan)) || (caninput_sel13b == 0 && (enable_secondarySerial && !enable_intcan)) || (caninput_sel13b == 0 && (!enable_secondarySerial && enable_intcan))}
        displayOnlyField = "External Source 13 Via Secondary Serial", blankfield, {},{(caninput_sel13b == 1 && enable_secondarySerial && ((enable_intcan && intcan_available == 0) || !enable_intcan)) || (caninput_sel13b == 1 && enable_secondarySerial && (enable_intcan && intcan_available) && caninput_sel13extsourceb == 0)}
        displayOnlyField = "External Source 13 Via Internal CAN", blankfield, {},{(caninput_sel13b == 1 && enable_secondarySerial && (enable_intcan && intcan_available) && caninput_sel13extsourceb == 1) ||(caninput_sel13b == 1 && !enable_secondarySerial && (enable_intcan && intcan_available) && caninput_sel13extsourcec == 1)}
        field = "Local Analog Source 13                 Pin No:", Auxin13pina , {}, {(caninput_sel13a == 2 && (!enable_secondarySerial && (!enable_intcan || (enable_intcan && intcan_available == 0)))) || (caninput_sel13b == 2 && (enable_secondarySerial || (enable_intcan && intcan_available == 1 )))}
        field = "Local Digital Source 13                  Pin No:", Auxin13pinb , {}, {(caninput_sel13a == 3 && (!enable_secondarySerial && (!enable_intcan || (enable_intcan && intcan_available == 0)))) || (caninput_sel13b == 3 && (enable_secondarySerial || (enable_intcan && intcan_available == 1 )))}

        displayOnlyField = "Off 14", blankfield, {},{(caninput_sel14a == 0 && (!enable_secondarySerial && !enable_intcan)) || (caninput_sel14b == 0 && (enable_secondarySerial && enable_intcan)) || (caninput_sel14b == 0 && (enable_secondarySerial && !enable_intcan)) || (caninput_sel14b == 0 && (!enable_secondarySerial && enable_intcan))}
        displayOnlyField = "External Source 14 Via Secondary Serial", blankfield, {},{(caninput_sel14b == 1 && enable_secondarySerial && ((enable_intcan && intcan_available == 0) || !enable_intcan)) || (caninput_sel14b == 1 && enable_secondarySerial && (enable_intcan && intcan_available) && caninput_sel14extsourceb == 0)}
        displayOnlyField = "External Source 14 Via Internal CAN", blankfield, {},{(caninput_sel14b == 1 && enable_secondarySerial && (enable_intcan && intcan_available) && caninput_sel14extsourceb == 1) ||(caninput_sel14b == 1 && !enable_secondarySerial && (enable_intcan && intcan_available) && caninput_sel14extsourcec == 1)}
        field = "Local Analog Source 14                 Pin No:", Auxin14pina , {}, {(caninput_sel14a == 2 && (!enable_secondarySerial && (!enable_intcan || (enable_intcan && intcan_available == 0)))) || (caninput_sel14b == 2 && (enable_secondarySerial || (enable_intcan && intcan_available == 1 )))}
        field = "Local Digital Source 14                  Pin No:", Auxin14pinb , {}, {(caninput_sel14a == 3 && (!enable_secondarySerial && (!enable_intcan || (enable_intcan && intcan_available == 0)))) || (caninput_sel14b == 3 && (enable_secondarySerial || (enable_intcan && intcan_available == 1 )))}

        displayOnlyField = "Off 15", blankfield, {},{(caninput_sel15a == 0 && (!enable_secondarySerial && !enable_intcan)) || (caninput_sel15b == 0 && (enable_secondarySerial && enable_intcan)) || (caninput_sel15b == 0 && (enable_secondarySerial && !enable_intcan)) || (caninput_sel15b == 0 && (!enable_secondarySerial && enable_intcan))}
        displayOnlyField = "External Source 15 Via Secondary Serial", blankfield, {},{(caninput_sel15b == 1 && enable_secondarySerial && ((enable_intcan && intcan_available == 0) || !enable_intcan)) || (caninput_sel15b == 1 && enable_secondarySerial && (enable_intcan && intcan_available) && caninput_sel15extsourceb == 0)}
        displayOnlyField = "External Source 15 Via Internal CAN", blankfield, {},{(caninput_sel15b == 1 && enable_secondarySerial && (enable_intcan && intcan_available) && caninput_sel15extsourceb == 1) ||(caninput_sel15b == 1 && !enable_secondarySerial && (enable_intcan && intcan_available) && caninput_sel15extsourcec == 1)}
        field = "Local Analog Source 15                 Pin No:", Auxin15pina , {}, {(caninput_sel15a == 2 && (!enable_secondarySerial && (!enable_intcan || (enable_intcan && intcan_available == 0)))) || (caninput_sel15b == 2 && (enable_secondarySerial || (enable_intcan && intcan_available == 1 )))}
        field = "Local Digital Source 15                  Pin No:", Auxin15pinb , {}, {(caninput_sel15a == 3 && (!enable_secondarySerial && (!enable_intcan || (enable_intcan && intcan_available == 0)))) || (caninput_sel15b == 3 && (enable_secondarySerial || (enable_intcan && intcan_available == 1 )))}
          
    dialog = Auxinput_alias, "", yAxis
        field = "Input Alias"
        field = "", AUXin00Alias , {(caninput_sel0a && (!enable_secondarySerial && (!enable_intcan || (enable_intcan && intcan_available == 0)))) || (caninput_sel0b && (enable_secondarySerial || (enable_intcan && intcan_available)))}
        field = "", AUXin01Alias , {(caninput_sel1a && (!enable_secondarySerial && (!enable_intcan || (enable_intcan && intcan_available == 0)))) || (caninput_sel1b && (enable_secondarySerial || (enable_intcan && intcan_available)))}
        field = "", AUXin02Alias , {(caninput_sel2a && (!enable_secondarySerial && (!enable_intcan || (enable_intcan && intcan_available == 0)))) || (caninput_sel2b && (enable_secondarySerial || (enable_intcan && intcan_available)))}
        field = "", AUXin03Alias , {(caninput_sel3a && (!enable_secondarySerial && (!enable_intcan || (enable_intcan && intcan_available == 0)))) || (caninput_sel3b && (enable_secondarySerial || (enable_intcan && intcan_available)))}
        field = "", AUXin04Alias , {(caninput_sel4a && (!enable_secondarySerial && (!enable_intcan || (enable_intcan && intcan_available == 0)))) || (caninput_sel4b && (enable_secondarySerial || (enable_intcan && intcan_available)))}
        field = "", AUXin05Alias , {(caninput_sel5a && (!enable_secondarySerial && (!enable_intcan || (enable_intcan && intcan_available == 0)))) || (caninput_sel5b && (enable_secondarySerial || (enable_intcan && intcan_available)))}
        field = "", AUXin06Alias , {(caninput_sel6a && (!enable_secondarySerial && (!enable_intcan || (enable_intcan && intcan_available == 0)))) || (caninput_sel6b && (enable_secondarySerial || (enable_intcan && intcan_available)))}
        field = "", AUXin07Alias , {(caninput_sel7a && (!enable_secondarySerial && (!enable_intcan || (enable_intcan && intcan_available == 0)))) || (caninput_sel7b && (enable_secondarySerial || (enable_intcan && intcan_available)))}
        field = "", AUXin08Alias , {(caninput_sel8a && (!enable_secondarySerial && (!enable_intcan || (enable_intcan && intcan_available == 0)))) || (caninput_sel8b && (enable_secondarySerial || (enable_intcan && intcan_available)))}
        field = "", AUXin09Alias , {(caninput_sel9a && (!enable_secondarySerial && (!enable_intcan || (enable_intcan && intcan_available == 0)))) || (caninput_sel9b && (enable_secondarySerial || (enable_intcan && intcan_available)))}
        field = "", AUXin10Alias , {(caninput_sel10a && (!enable_secondarySerial && (!enable_intcan || (enable_intcan && intcan_available == 0)))) || (caninput_sel10b && (enable_secondarySerial || (enable_intcan && intcan_available)))}
        field = "", AUXin11Alias , {(caninput_sel11a && (!enable_secondarySerial && (!enable_intcan || (enable_intcan && intcan_available == 0)))) || (caninput_sel11b && (enable_secondarySerial || (enable_intcan && intcan_available)))}
        field = "", AUXin12Alias , {(caninput_sel12a && (!enable_secondarySerial && (!enable_intcan || (enable_intcan && intcan_available == 0)))) || (caninput_sel12b && (enable_secondarySerial || (enable_intcan && intcan_available)))}
        field = "", AUXin13Alias , {(caninput_sel13a && (!enable_secondarySerial && (!enable_intcan || (enable_intcan && intcan_available == 0)))) || (caninput_sel13b && (enable_secondarySerial || (enable_intcan && intcan_available)))}
        field = "", AUXin14Alias , {(caninput_sel14a && (!enable_secondarySerial && (!enable_intcan || (enable_intcan && intcan_available == 0)))) || (caninput_sel14b && (enable_secondarySerial || (enable_intcan && intcan_available)))}
        field = "", AUXin15Alias , {(caninput_sel15a && (!enable_secondarySerial && (!enable_intcan || (enable_intcan && intcan_available == 0)))) || (caninput_sel15b && (enable_secondarySerial || (enable_intcan && intcan_available)))}
                
    dialog = Auxinput_channelenable, "", yAxis
        field = "               Aux Input Channel Enable"
        field = "AUX Input 0", caninput_sel0a, {}, { (!enable_secondarySerial && (!enable_intcan || (enable_intcan && intcan_available == 0))) }
        field = "AUX Input 0", caninput_sel0b, {}, { (enable_secondarySerial && enable_intcan) || (!enable_secondarySerial && (enable_intcan && intcan_available)) || (enable_secondarySerial && !enable_intcan) }
        field = "AUX Input 1", caninput_sel1a, {}, { (!enable_secondarySerial && (!enable_intcan || (enable_intcan && intcan_available == 0))) }
        field = "AUX Input 1", caninput_sel1b, {}, { (enable_secondarySerial && enable_intcan) || (!enable_secondarySerial && (enable_intcan && intcan_available)) || (enable_secondarySerial && !enable_intcan) }
        field = "AUX Input 2", caninput_sel2a, {}, { (!enable_secondarySerial && (!enable_intcan || (enable_intcan && intcan_available == 0))) }
        field = "AUX Input 2", caninput_sel2b, {}, { (enable_secondarySerial && enable_intcan) || (!enable_secondarySerial && (enable_intcan && intcan_available)) || (enable_secondarySerial && !enable_intcan) }
        field = "AUX Input 3", caninput_sel3a, {}, { (!enable_secondarySerial && (!enable_intcan || (enable_intcan && intcan_available == 0))) }
        field = "AUX Input 3", caninput_sel3b, {}, { (enable_secondarySerial && enable_intcan) || (!enable_secondarySerial && (enable_intcan && intcan_available)) || (enable_secondarySerial && !enable_intcan) }
        field = "AUX Input 4", caninput_sel4a, {}, { (!enable_secondarySerial && (!enable_intcan || (enable_intcan && intcan_available == 0))) }
        field = "AUX Input 4", caninput_sel4b, {}, { (enable_secondarySerial && enable_intcan) || (!enable_secondarySerial && (enable_intcan && intcan_available)) || (enable_secondarySerial && !enable_intcan) }
        field = "AUX Input 5", caninput_sel5a, {}, { (!enable_secondarySerial && (!enable_intcan || (enable_intcan && intcan_available == 0))) }
        field = "AUX Input 5", caninput_sel5b, {}, { (enable_secondarySerial && enable_intcan) || (!enable_secondarySerial && (enable_intcan && intcan_available)) || (enable_secondarySerial && !enable_intcan) }
        field = "AUX Input 6", caninput_sel6a, {}, { (!enable_secondarySerial && (!enable_intcan || (enable_intcan && intcan_available == 0))) }
        field = "AUX Input 6", caninput_sel6b, {}, { (enable_secondarySerial && enable_intcan) || (!enable_secondarySerial && (enable_intcan && intcan_available)) || (enable_secondarySerial && !enable_intcan) }
        field = "AUX Input 7", caninput_sel7a, {}, { (!enable_secondarySerial && (!enable_intcan || (enable_intcan && intcan_available == 0))) }
        field = "AUX Input 7", caninput_sel7b, {}, { (enable_secondarySerial && enable_intcan) || (!enable_secondarySerial && (enable_intcan && intcan_available)) || (enable_secondarySerial && !enable_intcan) }
        field = "AUX Input 8", caninput_sel8a, {}, { (!enable_secondarySerial && (!enable_intcan || (enable_intcan && intcan_available == 0))) }
        field = "AUX Input 8", caninput_sel8b, {}, { (enable_secondarySerial && enable_intcan) || (!enable_secondarySerial && (enable_intcan && intcan_available)) || (enable_secondarySerial && !enable_intcan) }
        field = "AUX Input 9", caninput_sel9a, {}, { (!enable_secondarySerial && (!enable_intcan || (enable_intcan && intcan_available == 0))) }
        field = "AUX Input 9", caninput_sel9b, {}, { (enable_secondarySerial && enable_intcan) || (!enable_secondarySerial && (enable_intcan && intcan_available)) || (enable_secondarySerial && !enable_intcan) }
        field = "AUX Input 10", caninput_sel10a, {}, { (!enable_secondarySerial && (!enable_intcan || (enable_intcan && intcan_available == 0))) }
        field = "AUX Input 10", caninput_sel10b, {}, { (enable_secondarySerial && enable_intcan) || (!enable_secondarySerial && (enable_intcan && intcan_available)) || (enable_secondarySerial && !enable_intcan) }
        field = "AUX Input 11", caninput_sel11a, {}, { (!enable_secondarySerial && (!enable_intcan || (enable_intcan && intcan_available == 0))) }
        field = "AUX Input 11", caninput_sel11b, {}, { (enable_secondarySerial && enable_intcan) || (!enable_secondarySerial && (enable_intcan && intcan_available)) || (enable_secondarySerial && !enable_intcan) }
        field = "AUX Input 12", caninput_sel12a, {}, { (!enable_secondarySerial && (!enable_intcan || (enable_intcan && intcan_available == 0))) }
        field = "AUX Input 12", caninput_sel12b, {}, { (enable_secondarySerial && enable_intcan) || (!enable_secondarySerial && (enable_intcan && intcan_available)) || (enable_secondarySerial && !enable_intcan) }
        field = "AUX Input 13", caninput_sel13a, {}, { (!enable_secondarySerial && (!enable_intcan || (enable_intcan && intcan_available == 0))) }
        field = "AUX Input 13", caninput_sel13b, {}, { (enable_secondarySerial && enable_intcan) || (!enable_secondarySerial && (enable_intcan && intcan_available)) || (enable_secondarySerial && !enable_intcan) }
        field = "AUX Input 14", caninput_sel14a, {}, { (!enable_secondarySerial && (!enable_intcan || (enable_intcan && intcan_available == 0))) }
        field = "AUX Input 14", caninput_sel14b, {}, { (enable_secondarySerial && enable_intcan) || (!enable_secondarySerial && (enable_intcan && intcan_available)) || (enable_secondarySerial && !enable_intcan) }
        field = "AUX Input 15", caninput_sel15a, {}, { (!enable_secondarySerial && (!enable_intcan || (enable_intcan && intcan_available == 0))) }
        field = "AUX Input 15", caninput_sel15b, {}, { (enable_secondarySerial && enable_intcan) || (!enable_secondarySerial && (enable_intcan && intcan_available)) || (enable_secondarySerial && !enable_intcan) }
  
    dialog = Auxin_south, "Auxillary Input Configuration",xAxis
        panel = Auxinput_alias
        panel = Auxinput_channelenable
        panel = Auxinput_pin_selection 
  
    dialog = Auxin_config, "",yAxis      
      panel = Auxin_north
      panel = Auxin_south

    dialog = gaugeLimits, "Gauge Limits"
        field = "#RPM"
        field = "Warning", rpmwarn
        field = "Danger", rpmdang
        field = "High", rpmhigh
        field = "#MAP"
        field = "Warning", mapwarn
        field = "Danger", mapdang
        field = "High", maphigh
        field = !"Reload project to update gauges"

    dialog = io_summary, "I/O Summary"
        displayOnlyField = "fuelPumpPin", fuelPumpPin, {fpPrime}
        displayOnlyField = "fanPin", fanPin, {fanEnable}
        displayOnlyField = "tachoPin", tachoPin, {tachoDuration}
        displayOnlyField = "idleUpPin", idleUpPin, {idleUpEnabled}
        displayOnlyField = "idleUpOutputPin", idleUpOutputPin, {idleUpEnabled && idleUpOutputEnabled}
        displayOnlyField = "launchPin", launchPin, {launchEnable}
        displayOnlyField = "vvt1Pin", vvt1Pin, {vvtEnabled}
        displayOnlyField = "vssPin", vssPin, {vssMode > 1}
        displayOnlyField = "boostPin", boostPin, {boostEnabled}
        displayOnlyField = "baroPin", baroPin,{useExtBaro}
        displayOnlyField = "EMAPPin", EMAPPin, {useEMAP}
        displayOnlyField = "n2o_arming_pin", n2o_arming_pin, {n2o_enable}
        displayOnlyField = "n2o_stage1_pin", n2o_stage1_pin, {n2o_enable}
        displayOnlyField = "n2o_stage2_pin", n2o_stage2_pin, {n2o_enable}
        ;displayOnlyField = "knock_pin", knock_pin, {knock_mode}
        displayOnlyField = "fuel2InputPin", fuel2InputPin, {fuel2Mode}
        displayOnlyField = "resetControlPin", resetControlPin, {resetControl}
        displayOnlyField = "ignBypassPin", ignBypassPin, {ignBypassEnable}
        displayOnlyField = "Programmable out 1", outputPin0, {outputPin[0]}
        displayOnlyField = "Programmable out 2", outputPin1, {outputPin[1]}
        displayOnlyField = "Programmable out 3", outputPin2, {outputPin[2]}
        displayOnlyField = "Programmable out 4", outputPin3, {outputPin[3]}
        displayOnlyField = "Programmable out 5", outputPin4, {outputPin[4]}
        displayOnlyField = "Programmable out 6", outputPin5, {outputPin[5]}
        displayOnlyField = "Programmable out 7", outputPin6, {outputPin[6]}
        displayOnlyField = "Programmable out 8", outputPin7, {outputPin[7]}
    
  ;Rule 1
  dialog = prgm_out_rules_1_condition_1, "Condition 1", xAxis
    field = "",   firstDataIn0,       {outputPin[0]}
    field = "",   firstCompType0,     {outputPin[0]}
    field = "",   firstTarget[0],     {outputPin[0]}
  dialog = prgm_out_rules_1_condition_2, "Condition 2", xAxis
    field = "",   secondDataIn0,      {outputPin[0] && bitwise0}
    field = "",   secondCompType0,    {outputPin[0] && bitwise0}
    field = "",   secondTarget[0],    {outputPin[0] && bitwise0}
  ;Rule 2
  dialog = prgm_out_rules_2_condition_1, "Condition 1", xAxis
    field = "",   firstDataIn1,       {outputPin[1]}
    field = "",   firstCompType1,     {outputPin[1]}
    field = "",   firstTarget[1],     {outputPin[1]}
  dialog = prgm_out_rules_2_condition_2, "Condition 2", xAxis
    field = "",   secondDataIn1,      {outputPin[1] && bitwise1}
    field = "",   secondCompType1,    {outputPin[1] && bitwise1}
    field = "",   secondTarget[1],    {outputPin[1] && bitwise1}
  ;Rule 3
  dialog = prgm_out_rules_3_condition_1, "Condition 1", xAxis
    field = "",   firstDataIn2,       {outputPin[2]}
    field = "",   firstCompType2,     {outputPin[2]}
    field = "",   firstTarget[2],     {outputPin[2]}
  dialog = prgm_out_rules_3_condition_2, "Condition 2", xAxis
    field = "",   secondDataIn2,      {outputPin[2] && bitwise2}
    field = "",   secondCompType2,    {outputPin[2] && bitwise2}
    field = "",   secondTarget[2],    {outputPin[2] && bitwise2}
  ;Rule 4
  dialog = prgm_out_rules_4_condition_1, "Condition 1", xAxis
    field = "",   firstDataIn3,       {outputPin[3]}
    field = "",   firstCompType3,     {outputPin[3]}
    field = "",   firstTarget[3],     {outputPin[3]}
  dialog = prgm_out_rules_4_condition_2, "Condition 2", xAxis
    field = "",   secondDataIn3,      {outputPin[3] && bitwise3}
    field = "",   secondCompType3,    {outputPin[3] && bitwise3}
    field = "",   secondTarget[3],    {outputPin[3] && bitwise3}
  ;Rule 5 
  dialog = prgm_out_rules_5_condition_1, "Condition 1", xAxis
    field = "",   firstDataIn4,       {outputPin[4]}
    field = "",   firstCompType4,     {outputPin[4]}
    field = "",   firstTarget[4],     {outputPin[4]}
  dialog = prgm_out_rules_5_condition_2, "Condition 2", xAxis
    field = "",   secondDataIn4,      {outputPin[4] && bitwise4}
    field = "",   secondCompType4,    {outputPin[4] && bitwise4}
    field = "",   secondTarget[4],    {outputPin[4] && bitwise4}
  ;Rule 6
  dialog = prgm_out_rules_6_condition_1, "Condition 1", xAxis
    field = "",   firstDataIn5,       {outputPin[5]}
    field = "",   firstCompType5,     {outputPin[5]}
    field = "",   firstTarget[5],     {outputPin[5]}
  dialog = prgm_out_rules_6_condition_2, "Condition 2", xAxis
    field = "",   secondDataIn5,      {outputPin[5] && bitwise5}
    field = "",   secondCompType5,    {outputPin[5] && bitwise5}
    field = "",   secondTarget[5],    {outputPin[5] && bitwise5}
  ;Rule 7
  dialog = prgm_out_rules_7_condition_1, "Condition 1", xAxis
    field = "",   firstDataIn6,       {outputPin[6]}
    field = "",   firstCompType6,     {outputPin[6]}
    field = "",   firstTarget[6],     {outputPin[6]}
  dialog = prgm_out_rules_7_condition_2, "Condition 2", xAxis
    field = "",   secondDataIn6,      {outputPin[6] && bitwise6}
    field = "",   secondCompType6,    {outputPin[6] && bitwise6}
    field = "",   secondTarget[6],    {outputPin[6] && bitwise6}
  ;Rule 8
  dialog = prgm_out_rules_8_condition_1, "Condition 1", xAxis
    field = "",   firstDataIn7,       {outputPin[7]}
    field = "",   firstCompType7,     {outputPin[7]}
    field = "",   firstTarget[7],     {outputPin[7]}
  dialog = prgm_out_rules_8_condition_2, "Condition 2", xAxis
    field = "",   secondDataIn7,      {outputPin[7] && bitwise7}
    field = "",   secondCompType7,    {outputPin[7] && bitwise7}
    field = "",   secondTarget[7],    {outputPin[7] && bitwise7}

  dialog = prgm_out_rules_1_output_limit_1, "", xAxis
    field = "",   kindOfLimiting0,                {outputPin[0]}
    field = "output time",  outputTimeLimit[0],   {outputPin[0]}

  dialog = prgm_out_rules_2_output_limit_1, "", xAxis
    field = "",   kindOfLimiting1,                {outputPin[1]}
    field = "output time",  outputTimeLimit[1],   {outputPin[1]}

  dialog = prgm_out_rules_3_output_limit_1, "", xAxis
    field = "",   kindOfLimiting2,                {outputPin[2]}
    field = "output time",  outputTimeLimit[2],   {outputPin[2]}

  dialog = prgm_out_rules_4_output_limit_1, "", xAxis
    field = "",   kindOfLimiting3,                {outputPin[3]}
    field = "output time",  outputTimeLimit[3],   {outputPin[3]}

  dialog = prgm_out_rules_5_output_limit_1, "", xAxis
    field = "",   kindOfLimiting4,                {outputPin[4]}
    field = "output time",  outputTimeLimit[4],   {outputPin[4]}

  dialog = prgm_out_rules_6_output_limit_1, "", xAxis
    field = "",   kindOfLimiting5,                {outputPin[5]}
    field = "output time",  outputTimeLimit[5],   {outputPin[5]}

  dialog = prgm_out_rules_7_output_limit_1, "", xAxis
    field = "",   kindOfLimiting6,                {outputPin[6]}
    field = "output time",  outputTimeLimit[6],   {outputPin[6]}

  dialog = prgm_out_rules_8_output_limit_1, "", xAxis
    field = "",   kindOfLimiting7,                {outputPin[7]}
    field = "output time",  outputTimeLimit[7],   {outputPin[7]}

  dialog = prgm_out_rules_1_output_limit, "Limit time active", yAxis
    field = "#Set 0.0 to disable the limit"
    panel = prgm_out_rules_1_output_limit_1

  dialog = prgm_out_rules_2_output_limit, "Limit time active", yAxis
    field = "#Set 0.0 to disable the limit"
    panel = prgm_out_rules_2_output_limit_1

  dialog = prgm_out_rules_3_output_limit, "Limit time active", yAxis
    field = "#Set 0.0 to disable the limit"
    panel = prgm_out_rules_3_output_limit_1

  dialog = prgm_out_rules_4_output_limit, "Limit time active", yAxis
    field = "#Set 0.0 to disable the limit"
    panel = prgm_out_rules_4_output_limit_1

  dialog = prgm_out_rules_5_output_limit, "Limit time active", yAxis
    field = "#Set 0.0 to disable the limit"
    panel = prgm_out_rules_5_output_limit_1

  dialog = prgm_out_rules_6_output_limit, "Limit time active", yAxis
    field = "#Set 0.0 to disable the limit"
    panel = prgm_out_rules_6_output_limit_1

  dialog = prgm_out_rules_7_output_limit, "Limit time active", yAxis
    field = "#Set 0.0 to disable the limit"
    panel = prgm_out_rules_7_output_limit_1

  dialog = prgm_out_rules_8_output_limit, "Limit time active", yAxis
    field = "#Set 0.0 to disable the limit"
    panel = prgm_out_rules_8_output_limit_1

  dialog = prgm_out_rules_1, "Rule 1", yAxis
    field = "Output Pin Num", outputPin0
    field = "Rule Alias",           prgm_out00Alias,    {outputPin[0]}
    field = "Output Polarity",      outputInverted0,    {outputPin[0]}
    field = "#Set 0.0 to disable the delay"
    field = "Activation Delay",     outputDelay[0],     {outputPin[0]}
    field = "2nd Condition",        bitwise0,           {outputPin[0]}
    panel = prgm_out_rules_1_condition_1
    panel = prgm_out_rules_1_condition_2
    panel = prgm_out_rules_1_output_limit

  dialog = prgm_out_rules_2, "Rule 2", yAxis
    field = "Output Pin Num", outputPin1
    field = "Rule Alias",           prgm_out01Alias,    {outputPin[1]}
    field = "Output Polarity",      outputInverted1,    {outputPin[1]}
    field = "#Set 0.0 to disable the delay"
    field = "Activation Delay",     outputDelay[1],     {outputPin[1]}
    field = "2nd Condition",        bitwise1,           {outputPin[1]}
    panel = prgm_out_rules_2_condition_1
    panel = prgm_out_rules_2_condition_2
    panel = prgm_out_rules_2_output_limit

  dialog = prgm_out_rules_3, "Rule 3", yAxis
    field = "Output Pin Num", outputPin2
    field = "Rule Alias",           prgm_out02Alias,    {outputPin[2]}
    field = "Output Polarity",      outputInverted2,    {outputPin[2]}
    field = "#Set 0.0 to disable the delay"
    field = "Activation Delay",     outputDelay[2],     {outputPin[2]}
    field = "2nd Condition",        bitwise2,           {outputPin[2]}
    panel = prgm_out_rules_3_condition_1
    panel = prgm_out_rules_3_condition_2
    panel = prgm_out_rules_3_output_limit

  dialog = prgm_out_rules_4, "Rule 4", yAxis
    field = "Output Pin Num", outputPin3
    field = "Rule Alias",           prgm_out03Alias,    {outputPin[3]}
    field = "Output Polarity",      outputInverted3,    {outputPin[3]}
    field = "#Set 0.0 to disable the delay"
    field = "Activation Delay",     outputDelay[3],     {outputPin[3]}
    field = "2nd Condition",        bitwise3,           {outputPin[3]}
    panel = prgm_out_rules_4_condition_1
    panel = prgm_out_rules_4_condition_2
    panel = prgm_out_rules_4_output_limit

  dialog = prgm_out_rules_5, "Rule 5", yAxis
    field = "Output Pin Num", outputPin4
    field = "Rule Alias",           prgm_out04Alias,    {outputPin[4]}
    field = "Output Polarity",      outputInverted4,    {outputPin[4]}
    field = "#Set 0.0 to disable the delay"
    field = "Activation Delay",     outputDelay[4],     {outputPin[4]}
    field = "2nd Condition",        bitwise4,           {outputPin[4]}
    panel = prgm_out_rules_5_condition_1
    panel = prgm_out_rules_5_condition_2
    panel = prgm_out_rules_5_output_limit

  dialog = prgm_out_rules_6, "Rule 6", yAxis
    field = "Output Pin Num", outputPin5
    field = "Rule Alias",           prgm_out05Alias,    {outputPin[5]}
    field = "Output Polarity",      outputInverted5,    {outputPin[5]}
    field = "#Set 0.0 to disable the delay"
    field = "Activation Delay",     outputDelay[5],     {outputPin[5]}
    field = "2nd Condition",        bitwise5,           {outputPin[5]}
    panel = prgm_out_rules_6_condition_1
    panel = prgm_out_rules_6_condition_2
    panel = prgm_out_rules_6_output_limit

  dialog = prgm_out_rules_7, "Rule 7", yAxis
    field = "Output Pin Num", outputPin6
    field = "Rule Alias",           prgm_out06Alias,    {outputPin[6]}
    field = "Output Polarity",      outputInverted6,    {outputPin[6]}
    field = "#Set 0.0 to disable the delay"
    field = "Activation Delay",     outputDelay[6],     {outputPin[6]}
    field = "2nd Condition",        bitwise6,           {outputPin[6]}
    panel = prgm_out_rules_7_condition_1
    panel = prgm_out_rules_7_condition_2
    panel = prgm_out_rules_7_output_limit

  dialog = prgm_out_rules_8, "Rule 8", yAxis
    field = "Output Pin Num", outputPin7
    field = "Rule Alias",           prgm_out07Alias,    {outputPin[7]}
    field = "Output Polarity",      outputInverted7,    {outputPin[7]}
    field = "#Set 0.0 to disable the delay"
    field = "Activation Delay",     outputDelay[7],     {outputPin[7]}
    field = "2nd Condition",        bitwise7,           {outputPin[7]}
    panel = prgm_out_rules_8_condition_1
    panel = prgm_out_rules_8_condition_2 
    panel = prgm_out_rules_8_output_limit

  dialog = prgm_out_rules_master, "", card
    panel = prgm_out_rules_1, Center,   { prgm_out_selection == 0 }
    panel = prgm_out_rules_2, Center,   { prgm_out_selection == 1 }
    panel = prgm_out_rules_3, Center,   { prgm_out_selection == 2 }
    panel = prgm_out_rules_4, Center,   { prgm_out_selection == 3 }
    panel = prgm_out_rules_5, Center,   { prgm_out_selection == 4 }
    panel = prgm_out_rules_6, Center,   { prgm_out_selection == 5 }
    panel = prgm_out_rules_7, Center,   { prgm_out_selection == 6 }
    panel = prgm_out_rules_8, Center,   { prgm_out_selection == 7 }
  
  dialog = prgm_out_config, "",yAxis
    ;panel = prgm_out_unique
    field = "Select Rule Number",  prgm_out_selection
    panel = prgm_out_rules_master

  dialog = rtc_setup, "Real Time Clock"
       field = "Real Time Clock mode", rtc_mode
       field = "Real Time Clock Trim +/-", rtc_trim, {rtc_mode}

;    dialog = rtc_settings, "Real Time Clock"
;        panel = rtc_setup
;        panel = std_ms3Rtc

  dialog = onboard_log_basic_setup, "Log Configuration"  
    field = "Logger type", onboard_log_file_style  
    ;field = "CSV separator", onboard_log_csv_separator      {onboard_log_file_style == 1}
    field = "Log rate", onboard_log_file_rate,               {onboard_log_file_style}
    field = "!Warning: Clicking the below button will erase all data from SD card"
    commandButton = "Format SD card", cmdFormatSD,          { onboard_log_file_style }
    ;commandButton = "Format SD card", cmdVSSratio1,          { onboard_log_file_style }
    ;field = "Filename", onboard_log_filenaming              {onboard_log_file_style}
    ; field = "Storage", onboard_log_storage                  {onboard_log_file_style}

  dialog = onboard_log_trigger_boot, "On boot"
    field = "On Boot",                onboard_log_trigger_boot,   {onboard_log_file_style}
    field = "On Boot log duration",   onboard_log_tr1_duration,   {onboard_log_file_style && onboard_log_trigger_boot}

   dialog = onboard_log_trigger_RPM, "RPM"
     field = "RPM", onboard_log_trigger_RPM                  {onboard_log_file_style && !onboard_log_trigger_boot}
     field = "ON threshold", onboard_log_tr2_thr_on          {onboard_log_file_style && onboard_log_trigger_RPM}
     field = "OFF threshold", onboard_log_tr2_thr_off        {onboard_log_file_style && onboard_log_trigger_RPM}

   dialog = onboard_log_trigger_prot, "Engine protection"
     field = "Engine protection", onboard_log_trigger_prot   {onboard_log_file_style && !onboard_log_trigger_boot}
;     field = "RPM", onboard_log_tr3_thr_RPM                  {onboard_log_file_style && onboard_log_trigger_prot}
;     field = "MAP", onboard_log_tr3_thr_MAP                  {onboard_log_file_style && onboard_log_trigger_prot}
;     field = "Oil", onboard_log_tr3_thr_Oil                  {onboard_log_file_style && onboard_log_trigger_prot}
;     field = "AFR", onboard_log_tr3_thr_AFR                  {onboard_log_file_style && onboard_log_trigger_prot}   

;   dialog = onboard_log_trigger_Vbat, "Battery voltage"
;     field = "Battery voltage", onboard_log_trigger_Vbat     {onboard_log_file_style&& !onboard_log_trigger_boot}
;     field = "ON threshold", onboard_log_tr4_thr_on          {onboard_log_file_style && onboard_log_trigger_Vbat}
;     field = "OFF threshold", onboard_log_tr4_thr_off        {onboard_log_file_style && onboard_log_trigger_Vbat}

;   dialog = onboard_log_trigger_Epin, "Board pin"
;     field = "Board pin", onboard_log_trigger_Epin           {onboard_log_file_style&& !onboard_log_trigger_boot}
;     field = "Pin number", onboard_log_tr5_thr_on            {onboard_log_file_style && onboard_log_trigger_Epin}

  dialog = rtc_settings, "Real Time Clock"
      field = "Mode", rtc_mode
      panel = std_ms3Rtc {rtc_mode}

  dialog = onboard_log_trigger, "Triggers"
      panel = onboard_log_trigger_boot
      ;field = "Above RPM",              onboard_log_trigger_RPM
      panel = onboard_log_trigger_RPM
      panel = onboard_log_trigger_prot
      ;field = "With battery",           onboard_log_trigger_Vbat

  dialog = onboard_log_setup, "On-board logger", border
      panel = onboard_log_basic_setup, North 
      panel = onboard_log_trigger, South 

  dialog = engine_constants, "", border
      panel = engine_constants_warning, North
      panel = engine_constants_west, West
      panel = engine_constants_east, East

;   dialog = sdcard_datalog, "SD Card Datalogging", yAxis
;     panel = sdcard_top
;     panel = dataLogFieldSelector


;-------------------------------------------------------------------------------
; General help text

       help = helpGeneral, "Speeduino Online Manual"
        webHelp = "https://wiki.speeduino.com/"
        text = "For current WIKI documentation, click the Web Help button,"
        text = "or visit http://www.speeduino.com/."
        text = "<br>"
        text = "<br>why not visit our forum http://speeduino.com/forum/"
;------------------------------------------------------------------------------
[ControllerCommands]
; commandName    = command1, command2, commandn...
; command in standard ini format, a command name can be assigned to 1 to n commands that will be executed in order.
;         This does not include any resultant protocol envelope data, only the response data itself.

; WARNING!! These commands bypass TunerStudio's normal memory synchronization. If these commands
; alter mapped settings (Constant) memory in the controller, TunerStudio will have an out of sync condition
; and may create error messages.
; It is expected that these commands would not typically alter any ram mapped to a Constant.
cmdStopTestMode =   "E\x01\x00"
cmdEnableTestMode = "E\x01\x01"

cmdtestinj1on =     "E\x02\x01"
cmdtestinj1off =    "E\x02\x02"
cmdtestinj150dc =   "E\x02\x03"
cmdtestinj2on =     "E\x02\x04"
cmdtestinj2off =    "E\x02\x05"
cmdtestinj250dc =   "E\x02\x06"
cmdtestinj3on =     "E\x02\x07"
cmdtestinj3off =    "E\x02\x08"
cmdtestinj350dc =   "E\x02\x09"
cmdtestinj4on =     "E\x02\x0A"
cmdtestinj4off =    "E\x02\x0B"
cmdtestinj450dc =   "E\x02\x0C"
cmdtestinj5on =     "E\x02\x0D"
cmdtestinj5off =    "E\x02\x0E"
cmdtestinj550dc =   "E\x02\x0F"
cmdtestinj6on =     "E\x02\x10"
cmdtestinj6off =    "E\x02\x11"
cmdtestinj650dc =   "E\x02\x12"
cmdtestinj7on =     "E\x02\x13"
cmdtestinj7off =    "E\x02\x14"
cmdtestinj750dc =   "E\x02\x15"
cmdtestinj8on =     "E\x02\x16"
cmdtestinj8off =    "E\x02\x17"
cmdtestinj850dc =   "E\x02\x18"

cmdtestspk1on =     "E\x03\x01"
cmdtestspk1off =    "E\x03\x02"
cmdtestspk150dc =   "E\x03\x03"
cmdtestspk2on =     "E\x03\x04"
cmdtestspk2off =    "E\x03\x05"
cmdtestspk250dc =   "E\x03\x06"
cmdtestspk3on =     "E\x03\x07"
cmdtestspk3off =    "E\x03\x08"
cmdtestspk350dc =   "E\x03\x09"
cmdtestspk4on =     "E\x03\x0A"
cmdtestspk4off =    "E\x03\x0B"
cmdtestspk450dc =   "E\x03\x0C"
cmdtestspk5on =     "E\x03\x0D"
cmdtestspk5off =    "E\x03\x0E"
cmdtestspk550dc =   "E\x03\x0F"
cmdtestspk6on =     "E\x03\x10"
cmdtestspk6off =    "E\x03\x11"
cmdtestspk650dc =   "E\x03\x12"
cmdtestspk7on =     "E\x03\x13"
cmdtestspk7off =    "E\x03\x14"
cmdtestspk750dc =   "E\x03\x15"
cmdtestspk8on =     "E\x03\x16"
cmdtestspk8off =    "E\x03\x17"
cmdtestspk850dc =   "E\x03\x18"

cmdstm32reboot =    "E\x32\x00"
cmdstm32bootloader ="E\x32\x01"

cmdFormatSD =       "E\x33\x01"

cmdVSS60kmh =       "E\x99\x00"
cmdVSSratio1 =      "E\x99\x01"
cmdVSSratio2 =      "E\x99\x02"
cmdVSSratio3 =      "E\x99\x03"
cmdVSSratio4 =      "E\x99\x04"
cmdVSSratio5 =      "E\x99\x05"
cmdVSSratio6 =      "E\x99\x06"

[CurveEditor]

;tps-based accel enrichment
      curve = time_accel_tpsdot_curve, "TPS based AE"
            columnLabel = "TPSdot", "Added"
            xAxis = 0, 1200, 6
            yAxis = 0, 250, 4
            xBins = taeBins, TPSdot
            yBins = taeRates

;map-based accel enrichment
      curve = time_accel_mapdot_curve, "MAP based AE"
            columnLabel = "MAPdot", "Added"
            xAxis = 0, 1200, 6
            yAxis = 0, 250, 4
            xBins = maeBins, MAPdot
            yBins = maeRates

; Correction curve for dwell vs battery voltage
        curve = dwell_correction_curve, "Dwell voltage correction"
            columnLabel = "Voltage", "Dwell"
            xAxis = 6, 22, 6
            yAxis = 0, 255, 6
            xBins = brvBins, batteryVoltage
            yBins = dwellRates

; Correction curve for injectors vs battery voltage
        curve = injector_voltage_curve, "Injector voltage correction"
            columnLabel = "Voltage", "Injector"
            xAxis = 6, 22, 6
            yAxis = 0, 255, 6
            xBins = brvBins, batteryVoltage
            yBins = injBatRates

; Correction curve for IAC vs battery voltage
        curve = iac_voltage_curve, "IAC Voltage Correction"
            columnLabel = "Voltage", "Added %/Steps"
            xAxis = 6, 22, 6
            yAxis = -100, 100, 6
            xBins = iacBrvBins, batteryVoltage
            yBins = iacBatRates

; Curve for injector timign vs RPM
        curve = injector_timing_curve, "Injector timing"
            columnLabel = "RPM", "Injector"
            xAxis = 0, 7000, 6
            yAxis = 0, 720, 5
            xBins = injAngRPM, rpm
            yBins = injAng

; Correction curve for Air Density vs temperature
        curve = airdensity_curve, "IAT density correction"
            columnLabel = "Air Temperature", "Fuel Amount"
            xAxis = -40, 160, 6
            yAxis = 0, 255, 6
            xBins = airDenBins, iat
            yBins = airDenRates

; Correction curve for Barometric pressure fuel adjustment
        curve = baroFuel_curve, "Baro fuel correction"
            columnLabel = "Baro Pressure", "Fuel Amount"
            xAxis = 75, 112, 6
            yAxis = 0, 255, 6
            xBins = baroFuelBins, baro
            yBins = baroFuelValues

; Correction curve for fuel temperature fuel adjustment
        curve = fuelTemp_curve, "Fuel temp correction"
            columnLabel = "Fuel Temperature", "Fuel Amount"
            xAxis = -40, 125, 6
            yAxis = 0, 255, 6
            xBins = fuelTempBins, fuelTemp
            yBins = fuelTempValues

; IAT based ignition timing retard
        curve = iat_retard_curve, "IAT timing retard"
            columnLabel =   "Inlet Air Temp", "Retard"
            #if CELSIUS
            xAxis = 0, 125, 5
            #else
            xAxis = 32, 257, 5
            #endif
            yAxis = 0, 30, 5
            xBins = iatRetBins, iat
            yBins = iatRetRates

; CLT based ignition timing retard
        curve = clt_advance_curve, "Cold Advance"
            columnLabel =   "Coolant Temp", "Advance"
            xAxis = -40, 200, 5
            yAxis = -12.7, 12.7, 5
            xBins = cltAdvBins, coolant
            yBins = cltAdvValues

; Idle RPM target based ignition timing
        curve = idle_advance_curve, "Idle Advance"
            columnLabel =   "RPM Delta", "Advance"
            xAxis       = -500, 500, 5
            yAxis       =  -15,  50, 5
            xBins       = idleAdvBins, CLIdleDelta
            yBins       = idleAdvValues
            size        = 450, 200

; PWM Fan duty curve based on temp input
        curve = pwm_fan_curve, "Fan PWM Duty"
            columnLabel =   "Temp", "Duty %"
            xAxis = -40, 215, 4
            yAxis = 0, 100, 4
            xBins = fanPWMBins, coolant
            yBins = PWMFanDuty
            gauge = cltGauge
            size  = 400, 400

; Curves for idle control
        ; Standard duty table for PWM valves
        curve = iacPwm_curve, "IAC CLT PWM Duty"
            columnLabel = "Coolant Temperature", "Valve"
        #if CELSIUS
            xAxis = -40, 215, 6
        #else
            xAxis = -40, 315, 6
        #endif
            yAxis = 0, 100, 4
            xBins = iacBins, coolant
            yBins = iacOLPWMVal

        ; Supplemental IAT duty table for PWM valves
        curve = iacPwmIAT_curve, "IAC IAT PWM Duty"
            columnLabel = "IAT Temperature", "Valve"
            #if CELSIUS
            xAxis = 0, 125, 5
            #else
            xAxis = 32, 257, 5
            #endif
            yAxis = 0, 100, 4
            xBins = airDenBins, iat
            yBins = iacOLPWMIATVal

        ; Cranking duty table for PWM valves
        curve = iacPwmCrank_curve, "IAC PWM Cranking Duty"
            columnLabel = "Coolant Temperature", "Valve"
            xAxis = -40, 215, 6
            yAxis = 0, 100, 4
            xBins = iacCrankBins, coolant
            yBins = iacCrankDuty

        curve = iacStep_curve, "IAC Stepper Motor"
            columnLabel = "Coolant Temperature", "Motor"
        #if CELSIUS
            xAxis = -40, 215, 6
        #else
            xAxis = -40, 315, 6
        #endif
            yAxis = 0, 850, 4
            xBins = iacBins, coolant
            yBins = iacOLStepVal

        curve = iacStepCrank_curve, "IAC Stepper Motor Cranking"
            columnLabel = "Coolant Temperature", "Motor"
            xAxis = -40, 120, 6
            yAxis = 0, 850, 4
            xBins = iacCrankBins, coolant
            yBins = iacCrankSteps

        curve = iacClosedLoop_curve, "Idle RPM Targets"
            columnLabel = "Coolant Temperature", "Motor"
            xAxis = -40, 120, 6
            yAxis = 0, 2000, 4
            xBins = iacBins, coolant
            yBins = iacCLValues
            size  = 450, 200

        curve = rotaryTrailing_curve, "Rotary Trailing Split"
            columnLabel = "Ignition load", "SplitDegrees"
            yAxis = 0, 40, 4
            xBins = rotarySplitBins, ignLoad
            xAxis = 0, { ignLoadMax }, 5
            yBins = rotarySplitValues

; Warmup enrichment curve
        curve = warmup_curve, "Warmup Enrichment (WUE) Curve"
            columnLabel = "Coolant", "WUE %"
            xAxis       = -40, 210, 9
            yAxis       =   0,  240, 6
            xBins       = wueBins, coolant
            yBins       = wueRates
            gauge       = cltGauge

; Cranking enrichment curve
        curve = cranking_enrich_curve, "Cranking Enrichment Curve"
          columnLabel = "Coolant", "Fuel Modifier"
          xAxis       = -40, 110, 9
          yAxis       =   0,  400, 6
          xBins       = crankingEnrichBins, coolant
          yBins       = crankingEnrichValues
          ;gauge       = cltGau25

; Priming Pulsewidth curve
        curve = priming_pw_curve, "Priming Pulsewidth"
          columnLabel = "Coolant", "PW"
          xAxis       = -40, 110, 4
          yAxis       =   0,  10, 4
          xBins       = primeBins, coolant
          yBins       = primePulse
          gauge       = cltGauge

; Afterstart Enrichment curve
        curve = afterstart_enrichment_curve, "ASE - Enrichment %"
          columnLabel = "Coolant", "Enrichment"
          xAxis       = -40, 110, 4
          yAxis       =   0,  200, 4
          xBins       = aseBins, coolant
          yBins       = asePct
          gauge       = cltGauge

; Afterstart Enrichment time
        curve = afterstart_enrichment_time, "ASE - Duration"
          columnLabel = "Coolant", "Time"
          xAxis       = -40, 110, 4
          yAxis       =   0,  20, 4
          xBins       = aseBins, coolant
          yBins       = aseCount
          gauge       = cltGauge

; Flex fuel correction curves
        curve = flex_fuel_curve, "Flex Fuel Adjustments"
          columnLabel    = "Ethanol", "Fuel"
          xAxis          = 0, 100, 10
          yAxis          = 50, 250, 5
          xBins          = flexFuelBins, flex
          yBins          = flexFuelAdj
          size           = 400, 200

        curve = flex_adv_curve, "Flex Timing Advance"
          columnLabel     = "Ethanol", "Advance"
          xAxis           = 0, 100, 10
          yAxis           = 0, 50, 5
          xBins           = flexAdvBins, flex
          yBins           = flexAdvAdj
          size            = 400, 200

        curve = flex_boost_curve, "Flex Boost Adjustments"
          columnLabel     = "Ethanol", "Boost"
          xAxis           = 0, 100, 10
          yAxis           = -100, 200, 5
          xBins           = flexBoostBins, flex
          yBins           = flexBoostAdj
          size            = 400, 200

;Knock sensor windows
        curve = knock_window_angle_curve, "Knock Window"
          columnLabel     = "RPM", "Window Start"
          xAxis           = 0, 8000, 9
          yAxis           = -100, 100, 11
          xBins           = knock_window_rpms, rpm
          yBins           = knock_window_angle
          size            = 400, 200

        curve = knock_window_duration_curve, "Knock Window Duration"
          columnLabel     = "RPM", "Window Duration"
          xAxis           = 0, 8000, 9
          yAxis           = 0, 100, 10
          xBins           = knock_window_rpms, rpm
          yBins           = knock_window_dur
          size            = 400, 200

; Oil Pressure protection curve
        curve = oil_pressure_prot_curve, "Oil Pressure Protection"
          columnLabel     = "RPM", "Minimum PSI"
          xAxis           = 0, 8000, 9
          yAxis           = 0, 150, 3
          xBins           = oilPressureProtRPM, rpm
          yBins           = oilPressureProtMins
          size            = 400, 200

; Coolant protection curve
        curve = coolant_prot_curve, "Coolant Temperature Protection"
          columnLabel     = "Coolant", "RPM" 
          #if CELSIUS
            xAxis = 0, 140, 5
        #else
            xAxis = -40, 315, 5
        #endif
          yAxis           = 0, 8000, 3
          xBins           = coolantProtTemp, coolant
          yBins           = coolantProtRPM
          size            = 200, 200

; Warmup enrichment VEAL AFR adjustment curves
        curve = warmup_afr_curve, "Target Adjustment"
          columnLabel     = "Coolant", "Offset"
          xAxis           =  -40,   210, 9
#if LAMBDA
          yAxis           = -0.3, 0.1, 5
#else
          yAxis           =  -4,   1, 5
#endif
          xBins           = wueBins, coolant
          yBins           = wueAFR

        curve = warmup_analyzer_curve, "Warmup Enrichment"
          columnLabel     = "Coolant", "Current WUE", "Coolant", "Recommended WUE"
          xAxis           = -40, 210, 9
          yAxis           = 100, 255, 6
          xBins           = wueBins, coolant
          yBins           = wueRates
          yBins           = wueRecommended
          lineLabel       = "Current WUE"
          lineLabel       = "Recommended WUE"


        curve = wmi_adv_curve, "WMI Timing Advance"
          columnLabel     = "kPa", "Advance"
          xAxis           = 0, 511, 20
          yAxis           = 0, 50, 5
          xBins           = wmiAdvBins, map
          yBins           = wmiAdvAdj
          size            = 400, 200


[TableEditor]
   ;       table_id,    map3d_id,    "title",      page
   table = veTable1Tbl,  veTable1Map,  "VE Table",   2
   topicHelp = "http://speeduino.com/wiki/index.php/Tuning"
   ;       constant, variable
      xBins       = rpmBins,  rpm
      yBins       = fuelLoadBins, fuelLoad
      xyLabels    = "RPM", "Fuel Load: "
      zBins       = veTable

      gridHeight  = 2.0
      gridOrient  = 250,   0, 340
      upDownLabel = "(RICHER)", "(LEANER)"

    table = fuelTable2Tbl,  fuel2Map,  "Fuel Table 2",   11
        topicHelp = "http://speeduino.com/wiki/index.php/Tuning"
        xBins       = fuelRPM2Bins,  rpm
        yBins       = fuelLoad2Bins, fuelLoad2
        xyLabels    = "RPM", "Fuel Load: "
        zBins       = veTable2

        gridHeight  = 2.0
        gridOrient  = 250,   0, 340
        upDownLabel = "(RICHER)", "(LEANER)"

   table = sparkTbl,    sparkMap,    "Ignition Advance Table", 3
      xBins = rpmBins2, rpm
      ;yBins = ignLoadBins, ignLoad
      yBins = mapBins1, ignLoad
      xyLabels    = "RPM", "Ignition Load: "
      zBins = advTable1
      gridHeight  = 3.0
      upDownLabel = "ADVANCING", "RETARDING"

    table = spark2Tbl,    spark2Map,    "Second Ignition Advance Table", 14
      xBins = rpmBins3, rpm
      ;yBins = ignLoadBins, ignLoad
      yBins = mapBins2, ignLoad2
      xyLabels    = "RPM", "Ignition Load: "
      zBins = advTable2
      gridHeight  = 3.0
      upDownLabel = "ADVANCING", "RETARDING"

    ;table = afrTbl,    afrTableMap,    "AFR Table", 5
    table = afrTable1Tbl, afrTable1Map, "AFR Table", 5
      xBins = rpmBinsAFR, rpm
      yBins = loadBinsAFR, fuelLoad
      zBins = afrTable
      gridHeight  = 1.0
      upDownLabel = "RICHER", "LEANER"
      gridOrient  = 250,   0, 340

      ;#if BOOSTPSI
      ;table = boostTbl,    boostMap,    "Boost targets (PSI)", 8
      ;#else
      ;table = boostTbl,    boostMap,    "Boost targets (Absolute kPa)", 8
      ;#endif
    table = boostTbl,    boostMap,  "Boost Duty / Target", 7
      xBins = rpmBinsBoost, rpm
      yBins = loadBinsBoost, boostLoad
      zBins = boostTable
      gridHeight  = 3.0
      upDownLabel = "HIGHER", "LOWER"

    table = vvtTbl,    vvtMap,    "VVT control Table", 7
      xBins = rpmBinsVVT, rpm
      ;yBins = tpsBinsVVT, throttle
      yBins = loadBinsVVT, vvtLoad
      zBins = vvtTable
      xyLabels    = "RPM", "VVT Load: "
      gridHeight  = 3.0
      upDownLabel = "HIGHER", "LOWER"

    table = vvt2Tbl,    vvt2Map,    "VVT2 control Table", 12
      xBins = rpmBinsVVT2, rpm
      ;yBins = tpsBinsVVT, throttle
      yBins = loadBinsVVT2, vvtLoad
      zBins = vvt2Table
      xyLabels    = "RPM", "VVT Load: "
      gridHeight  = 3.0
      upDownLabel = "HIGHER", "LOWER"

    table = wmiTbl,  wmiMapMap,    "WMI control Table", 12
      xBins = rpmBinsWMI, rpm
      yBins = mapBinsWMI, map
      zBins = wmiTable
      xyLabels    = "RPM", "WMI Load: "
      gridHeight  = 3.0
      upDownLabel = "HIGHER", "LOWER"

    table = stagingTbl,    stagingMap,    "Fuel Staging Table", 7
      xBins = rpmBinsStaging, rpm
      yBins = loadBinsStaging, fuelLoad
      zBins = stagingTable
      gridHeight  = 3.0
      upDownLabel = "HIGHER", "LOWER"

;--------- Sequential fuel trim maps -----------
    table = fuelTrimTable1Tbl,  fuelTrimTable1Map,  "Fuel trim Table 1",   8
    topicHelp = "http://speeduino.com/wiki/index.php/Tuning"
        xBins       = fuelTrim1rpmBins,  rpm
        yBins       = fuelTrim1loadBins,  fuelLoad
        zBins       = fuelTrim1Table
        gridHeight  = 2.0
        gridOrient  = 250,   0, 340
        upDownLabel = "(RICHER)", "(LEANER)"

    table = fuelTrimTable2Tbl,  fuelTrimTable2Map,  "Fuel trim Table 2",   8
    topicHelp = "http://speeduino.com/wiki/index.php/Tuning"
        xBins       = fuelTrim2rpmBins,  rpm
        yBins       = fuelTrim2loadBins,  fuelLoad
        zBins       = fuelTrim2Table
        gridHeight  = 2.0
        gridOrient  = 250,   0, 340
        upDownLabel = "(RICHER)", "(LEANER)"

    table = fuelTrimTable3Tbl,  fuelTrimTable3Map,  "Fuel trim Table 3",   8
    topicHelp = "http://speeduino.com/wiki/index.php/Tuning"
        xBins       = fuelTrim3rpmBins,  rpm
        yBins       = fuelTrim3loadBins,  fuelLoad
        zBins       = fuelTrim3Table
        gridHeight  = 2.0
        gridOrient  = 250,   0, 340
        upDownLabel = "(RICHER)", "(LEANER)"

    table = fuelTrimTable4Tbl,  fuelTrimTable4Map,  "Fuel trim Table 4",   8
    topicHelp = "http://speeduino.com/wiki/index.php/Tuning"
        xBins       = fuelTrim4rpmBins,  rpm
        yBins       = fuelTrim4loadBins,  fuelLoad
        zBins       = fuelTrim4Table
        gridHeight  = 2.0
        gridOrient  = 250,   0, 340
        upDownLabel = "(RICHER)", "(LEANER)"

    table = fuelTrimTable5Tbl,  fuelTrimTable5Map,  "Fuel trim Table 5",   8
    topicHelp = "http://speeduino.com/wiki/index.php/Tuning"
        xBins       = fuelTrim5rpmBins,  rpm
        yBins       = fuelTrim5loadBins,  fuelLoad
        zBins       = fuelTrim5Table
        gridHeight  = 2.0
        gridOrient  = 250,   0, 340
        upDownLabel = "(RICHER)", "(LEANER)"

    table = fuelTrimTable6Tbl,  fuelTrimTable6Map,  "Fuel trim Table 6",   8
    topicHelp = "http://speeduino.com/wiki/index.php/Tuning"
        xBins       = fuelTrim6rpmBins,  rpm
        yBins       = fuelTrim6loadBins,  fuelLoad
        zBins       = fuelTrim6Table
        gridHeight  = 2.0
        gridOrient  = 250,   0, 340
        upDownLabel = "(RICHER)", "(LEANER)"

    table = fuelTrimTable7Tbl,  fuelTrimTable7Map,  "Fuel trim Table 7",   8
    topicHelp = "http://speeduino.com/wiki/index.php/Tuning"
        xBins       = fuelTrim7rpmBins,  rpm
        yBins       = fuelTrim7loadBins,  fuelLoad
        zBins       = fuelTrim7Table
        gridHeight  = 2.0
        gridOrient  = 250,   0, 340
        upDownLabel = "(RICHER)", "(LEANER)"

    table = fuelTrimTable8Tbl,  fuelTrimTable8Map,  "Fuel trim Table 8",   8
    topicHelp = "http://speeduino.com/wiki/index.php/Tuning"
        xBins       = fuelTrim8rpmBins,  rpm
        yBins       = fuelTrim8loadBins,  fuelLoad
        zBins       = fuelTrim8Table
        gridHeight  = 2.0
        gridOrient  = 250,   0, 340
        upDownLabel = "(RICHER)", "(LEANER)"

    table = dwell_map, dwell_tblMap, "Dwell map", 12
      xBins = rpmBinsDwell, rpm
      yBins = loadBinsDwell, ignLoad
      zBins = dwellTable
      xyLabels    = "RPM", "Load: "
      gridHeight  = 3.0
      upDownLabel = "HIGHER", "LOWER"


;-------------------------------------------------------------------------------

[GaugeConfigurations]

   ;-------------------------------------------------------------------------------
   ; Define a gauge's characteristics here, then go to a specific layout
   ; block (Tuning or FrontPage) and use the name you've defined here to
   ; display that gauge in a particular position.
   ;
   ; Name  = Case-sensitive, user-defined name for this gauge configuration.
   ; Var   = Case-sensitive name of variable to be displayed, see the
   ;         OutputChannels block in this file for possible values.
   ; Title = Title displayed at the top of the gauge.
   ; Units = Units displayed below value on gauge.
   ; Lo    = Lower scale limit of gauge.
   ; Hi    = Upper scale limit of gauge.
   ; LoD   = Lower limit at which danger color is used for gauge background.
   ; LoW   = Lower limit at which warning color is used.
   ; HiW   = Upper limit at which warning color is used.
   ; HiD   = Upper limit at which danger color is used.
   ; vd    = Decimal places in displayed value
   ; ld    = Label decimal places for display of Lo and Hi, above.

    gaugeCategory = "Main"
    ;Name               Var            Title                 Units     Lo     Hi     LoD    LoW   HiW   HiD vd ld
    accelEnrichGauge  = accelEnrich,   "Accel Enrich",       "%",      50,   150,     -1,    -1,  999,  999, 0, 0
    injOpenGauge      = inj_open,      "Injector Open Time", "mSec",  0.0,   3.0,    0.0,   0.0,  3.0,  3.0, 3, 3
    dutyCycleGauge    = dutyCycle,     "Duty Cycle",         "%",       0,   100,     -1,    -1,   70,   80, 1, 1
    stgDutyCycleGauge = stgDutyCycle,  "Staging Duty Cycle", "%",       0,   100,     -1,    -1,   70,   80, 1, 1
    egoCorrGauge      = egoCorrection, "EGO Correction",     "%",      50,   150,     90,    99,  101,  110, 0, 0

    gammaEnrichGauge  = gammaEnrich,   "Gamma Enrichment",   "%",      50,   250,     -1,    -1,  151,  151, 0, 0
    pulseWidthGauge   = pulseWidth,    "Pulse Width",        "mSec",    0,  35.0,    1.0,   1.2,   20,   25, 3, 3
    pulseWidthGauge2  = pulseWidth2,   "Pulse Width 2",      "mSec",    0,  35.0,    1.0,   1.2,   20,   25, 3, 3
    pulseWidthGauge3  = pulseWidth3,   "Pulse Width 3",      "mSec",    0,  35.0,    1.0,   1.2,   20,   25, 3, 3
    pulseWidthGauge4  = pulseWidth4,   "Pulse Width 4",      "mSec",    0,  35.0,    1.0,   1.2,   20,   25, 3, 3
    tachometer        = rpm,           "Engine Speed",       "RPM",     0,  {rpmhigh},    300,   600, {rpmwarn}, {rpmdang}, 0, 0
    veGauge           = veCurr,        "Current VE",         "%",       0,   120,     -1,    -1,  999,  999, 0, 0
    ve1Gauge          = VE1,           "VE1 (Fuel Table 1)", "%",       0,   120,     -1,    -1,  999,  999, 0, 0
    ve2Gauge          = VE2,           "VE2 (Fuel Table 2)", "%",       0,   120,     -1,    -1,  999,  999, 0, 0
    warmupEnrichGauge = warmupEnrich,  "Warmup Enrichment",  "%",     100,   200,    130,   140,  140,  150, 0, 0
    aseEnrichGauge    = ase_enrich,    "Afterstart Enrichment","%",     0,   200,    130,   140,  140,  150, 0, 0
    batCorrectGauge   = bat_correction,"Voltage Correction", "%",       0,   200,    130,   140,  140,  150, 0, 0
    iatCorrectGauge   = airCorrection, "IAT Correction",     "%",       0,   200,    130,   140,  140,  150, 0, 0
    baroCorrectGauge  = baroCorrection,"Baro Correction",    "%",       0,   200,    130,   140,  140,  150, 0, 0
    flexEnrich        = flexFuelCor,   "Flex Correction",    "%",       0,   200,    130,   140,  140,  150, 0, 0
    fuelTempCorGauge  = fuelTempCor,   "Fuel Temp Correction", "%",     0,   200,    130,   140,  140,  150, 0, 0
    advanceGauge      = advance,       "Current Advance",     "deg",    50, -10,      0,     0,    35,   45, 0, 0
    advance1Gauge     = advance1,      "Advance1 (Spark Table 1)",  "deg",50, -10,      0,     0,    35,   45, 0, 0
    advance2Gauge     = advance2,      "Advance2 (Spark Table 2)",  "deg",50, -10,      0,     0,    35,   45, 0, 0
    dwellGauge        = dwell,         "Ign Dwell",          "mSec",    0,  35.0,    1.0,   1.2,   20,   25, 3, 3
    boostTargetGauge  = boostTarget,   "Target Boost",       "kPa",     0,   {maphigh},      0,    20,  {mapwarn},  {mapdang}, 0, 0
    boostDutyGauge    = boostDuty,     "Boost Duty Cycle",   "%",       0,   100,     -1,    -1,  101,  110, 1, 1
    afrTargetGauge    = afrTarget,     "Target AFR",         "",        7,    25,     12,    13,   15,   16, 2, 2
    lambdaTargetGauge = lambdaTarget,  "Target Lambda",      "",        0.5, 1.5,   0.82,  0.89, 1.02, 1.09, 3, 3
    IdleTargetGauge   = CLIdleTarget,  "Idle Target RPM",    "RPM",     0,  2000,    300,   600, 1500, 1700, 0, 0
    idleLoadGauge     = idleLoad,      "IAC Value",          "%/Steps", 0,   {maphigh},      0,    20,  {mapwarn},  {mapdang}, 0, 0
    FANdutyCycleGauge = fanDuty,       "FAN Duty Cycle",     "%",       0,   100,     -1,    -1,  101,  110, 1, 1
    vvt1DutyCycleGauge= vvt1Duty,      "VVT Duty Cycle",     "%",       0,  100,     -1,    -1,   101, 110, 1, 1
    vvt1TargetGauge   = vvt1Target,    "VVT Target Angle",   "deg",     0,  100,     15,    25,    65,  75, 1, 1
    vvt1AngleGauge    = vvt1Angle,     "VVT Angle",          "deg",   -20,  100,      0,    -5,    70,  90, 1, 1
    vvt2DutyCycleGauge= vvt2Duty,      "VVT2 Duty Cycle",    "%",       0,  100,     -1,    -1,   101, 110, 1, 1
    vvt2TargetGauge   = vvt2Target,    "VVT2 Target Angle",  "deg",     0,  100,     15,    25,    65,  75, 1, 1
    vvt2AngleGauge    = vvt2Angle,     "VVT2 Angle",         "deg",   -20,  100,      0,    -5,    70,  90, 1, 1

    WMIdutyCycleGauge = wmiPW,         "WMI Duty Cycle",     "%",       0,   100,     -1,    -1,  101,  110, 1, 1

    gaugeCategory = "Sensor inputs"
    mapGauge          = map,           "Engine MAP",              "kPa",          0,      {maphigh},    0,      20,  {mapwarn},  {mapdang}, 0, 0
    mapGauge_psi      = map_psi,       "Engine MAP (PSI)",        "PSI",          -15,    100,    0,      20,  200,  245, 0, 0
    mapGauge_bar      = map_bar,       "Engine MAP (BAR)",        "Bar",          -1,     3,      -1,     -1,    5,  5,  2, 2
    mapGauge_vacBoost = map_vacboost,  "Engine MAP (in-Hg/PSI)",  "in-Hg/PSI",    -30,    30,     -30,    -30, 30, 30, 1, 1
    emapGauge         = emap,          "Exhaust MAP",             "kPa",          0,      {maphigh},    0,      20,  {mapwarn},  {mapdang}, 0, 0
    baroGauge         = baro,          "Baro Pressure",           "kPa",          0,      {maphigh},    0,      20,  {mapwarn},  {mapdang}, 0, 0
    batteryVoltage    = batteryVoltage,"Battery Voltage",         "volts",        0,    25,      8,     9,   15,   16, 2, 2
    vssGauge          = vss,           "Vehicle Speed (kph)",     "km/h",         0,    250,     5,    10,   180,   200, 0, 0
    vssGaugeMPH       = vssMPH,        "Vehicle Speed (mph)",     "mph",          0,    250,     5,    10,   180,   200, 0, 0

    tpsADCGauge       = tpsADC,        "TPS ADC",            "",        0,   255,     -1,    -1,  256,  256, 0, 0
    throttleGauge     = throttle,      "Throttle Position",  "%TPS",    0,   100,     -1,     1,   90,  100, 1, 1

    afrGauge          = afr,           "Air:Fuel Ratio",     "",        7,    25,     12,    13,   15,   16, 2, 2
    afrGauge2         = afr2,          "Air:Fuel Ratio 2",   "",        7,    25,     12,    13,   15,   16, 2, 2
    lambdaGauge       = lambda,        "Lambda",             "",      0.5,   1.5,    0.5,   0.7,    2,  1.1, 2, 2
    TPSdotGauge       = TPSdot,        "TPS DOT",            "kPa/s",   0,   2550,    -1,    -1, 2560, 2560, 0, 0
    MAPdotGauge       = MAPdot,        "MAP DOT",            "%/s",     0,   2550,    -1,    -1, 2560, 2560, 0, 0

    #if CELSIUS
    cltGauge          = coolant,       "Coolant Temp",       "TEMP", -40,   215,    -15,     0,   95,  105, 0, 0
    iatGauge          = iat,           "Inlet Air Temp",     "TEMP", -40,   215,    -15,     0,   95,  100, 0, 0
    fuelTempGauge     = fuelTemp,      "Fuel Temp",          "TEMP", -40,   215,    -15,     0,   95,  100, 0, 0
    #else
    cltGauge          = coolant,       "Coolant Temp",       "TEMP", -40,   215,      0,    30,  200,  220, 0, 0
    iatGauge          = iat,           "Inlet Air Temp",     "TEMP", -40,   215,      0,    30,  200,  210, 0, 0
    fuelTempGauge     = fuelTemp,      "Fuel Temp",          "TEMP", -40,   215,      0,    30,  200,  210, 0, 0
    #endif
    flexGauge         = flex,          "Flex sensor",        "%",       0,   100,     -1,    -1,  999,  999, 0, 0

    fuelPressureGauge = fuelPressure,  "Fuel Pressure",       "PSI",          -15,    100,    0,      20,  200,  245, 0, 0
    oilPressureGauge  = oilPressure,   "Oil Pressure",        "PSI",          -15,    100,    0,      20,  200,  245, 0, 0

    gaugeCategory     = "Auxillary Input Channels"
    AuxInGauge0       = auxin_gauge0,    { stringValue(AUXin00Alias) },        "",             0,    1024,  -1,    -1,  1025,    1025,  0,  0
    AuxInGauge1       = auxin_gauge1,    { stringValue(AUXin01Alias) },        "",        0,    1024,  -1,    -1,  1025,    1025,  0,  0
    AuxInGauge2       = auxin_gauge2,    { stringValue(AUXin02Alias) },        "",        0,    1024,  -1,    -1,  1025,    1025,  0,  0
    AuxInGauge3       = auxin_gauge3,    { stringValue(AUXin03Alias) },        "",        0,    1024,  -1,    -1,  1025,    1025,  0,  0
    AuxInGauge4       = auxin_gauge4,    { stringValue(AUXin04Alias) },        "",        0,    1024,  -1,    -1,  1025,    1025,  0,  0
    AuxInGauge5       = auxin_gauge5,    { stringValue(AUXin05Alias) },        "",        0,    1024,  -1,    -1,  1025,    1025,  0,  0
    AuxInGauge6       = auxin_gauge6,    { stringValue(AUXin06Alias) },        "",        0,    1024,  -1,    -1,  1025,    1025,  0,  0
    AuxInGauge7       = auxin_gauge7,    { stringValue(AUXin07Alias) },        "",        0,    1024,  -1,    -1,  1025,    1025,  0,  0
    AuxInGauge8       = auxin_gauge8,    { stringValue(AUXin08Alias) },        "",        0,    1024,  -1,    -1,  1025,    1025,  0,  0
    AuxInGauge9       = auxin_gauge9,    { stringValue(AUXin09Alias) },        "",        0,    1024,  -1,    -1,  1025,    1025,  0,  0
    AuxInGauge10      = auxin_gauge10,    { stringValue(AUXin10Alias) },        "",        0,    1024,  -1,    -1,  1025,    1025,  0,  0
    AuxInGauge11      = auxin_gauge11,    { stringValue(AUXin11Alias) },        "",        0,    1024,  -1,    -1,  1025,    1025,  0,  0
    AuxInGauge12      = auxin_gauge12,    { stringValue(AUXin12Alias) },        "",        0,    1024,  -1,    -1,  1025,    1025,  0,  0
    AuxInGauge13      = auxin_gauge13,    { stringValue(AUXin13Alias) },        "",        0,    1024,  -1,    -1,  1025,    1025,  0,  0
    AuxInGauge14      = auxin_gauge14,    { stringValue(AUXin14Alias) },        "",        0,    1024,  -1,    -1,  1025,    1025,  0,  0
    AuxInGauge15      = auxin_gauge15,    { stringValue(AUXin15Alias) },        "",        0,    1024,  -1,    -1,  1025,    1025,  0,  0

    gaugeCategory = "System Data"
    clockGauge        = secl,          "Clock",              "Seconds", 0,   255,     10,    10,  245,  245, 0, 0
    loopGauge         = loopsPerSecond,"Main loop speed",    "Loops/S" , 0,  5000,   750,  900, 100000, 100000, 0, 0
    loopsPerRevGauge  = loopsPerRev,   "Main loops per revolution", "Loops/rev", 0, 100, 10,  15, 10000, 10000, 2, 0
    memoryGauge       = freeRAM,       "Free memory",        "bytes" ,   0,  8000,     -1,    1000,8000, 1000, 0, 0
    reqFuelGauge      = req_fuel,       "Req. Fuel",          "ms",      0,  35.0,    1.0,   1.2,   20,   25, 2, 2
    mapMultiplyGauge  = map_multiply_amt, "MAP Multiply",     "%",       0,   200,    130,   140,  140,  150, 0, 0
    nSquirtsGauge     = nSquirts,       "# Squirts",          "",        0,    10,    130,   140,  140,  150, 0, 0
    syncLossGauge     = syncLossCounter, "# Sync Losses",      "",        0,    255,    -1,   -1,  10,  50, 0, 0
;-------------------------------------------------------------------------------

[FrontPage]


   ; Gauges are numbered left to right, top to bottom.
   ;
   ;    1  2  3  4
   ;    5  6  7  8

   gauge1 = tachometer
   gauge2 = throttleGauge
   gauge3 = pulseWidthGauge
   gauge4 = dutyCycleGauge
   gauge5 = mapGauge
   gauge6 = iatGauge
   gauge7 = cltGauge
   gauge8 = gammaEnrichGauge

   ;----------------------------------------------------------------------------
   ; Indicators
   ;             expr                   off-label       on-label,       off-bg, off-fg, on-bg,  on-fg
   indicator = { running            }, "Not Running",   "Running",       white, black, green,    black
   indicator = { crank              }, "Not Cranking",  "Cranking",     white, black, green,    black
   indicator = { ase                }, "ASE OFF",       "ASE ON",       white, black, green,    black
   indicator = { warmup             }, "WUE OFF",       "WUE ON",       white, black, green,    black
   indicator = { tpsaccaen          }, "Accel",         "Accel",        white, black, green,    black
   indicator = { tpsaccden          }, "Decel",         "Decel",        white, black, green,    black
   indicator = { mapaccaen          }, "MAP Accel",     "MAP Accel",    white, black, green,    black
   indicator = { mapaccden          }, "MAP Decel",     "MAP Decel",    white, black, green,    black
   indicator = { error              }, "No Errors",     "ERROR",        white, black, green,    black
   indicator = { (tps > tpsflood) && (rpm < crankRPM) }, "FLOOD OFF", "FLOOD CLEAR",      white, black, red,   black
   indicator = { DFCOOn             }, "DFCO OFF",      "DFCO On",      white, black, red,      black
   indicator = { launchHard         }, "Launch Hard",   "Launch Hard",  white, black, green,    black
   indicator = { launchSoft         }, "Launch Soft",   "Launch Soft",  white, black, green,    black
   indicator = { softlimitOn        }, "Soft Limit OFF","Soft Limiter", white, black, red,      black
   indicator = { hardLimitOn        }, "Hard Limit OFF","Hard Limiter", white, black, red,      black
   indicator = { boostCutOut        }, "Ign Cut OFF",   "Ign Cut (Boost)",    white, black, red,      black
   indicator = { sync               }, "No Sync",       "Full Sync",         white, black, green,    black
   indicator = { halfSync           }, "No or Full Sync",  "Half Sync",       white, black, yellow, black
   indicator = { resetLockOn        }, "Reset Lock OFF","Reset Lock ON",     red, black, green,    black
   indicator = { bootloaderCaps > 0 }, "Std. Boot",     "Custom Boot",  white, black, white,    black
   indicator = { nitrousOn          }, "Nitrous Off",   "Nitrous On",   white, black, red,      black
   indicator = { IOError            }, "I/O Ok",        "I/O Error!",   white, black, red,      black
   ;Engine Protection status indicators
   indicator = { engineProtectStatus}, "Engine Protect OFF",   "Engine Protect ON",   white, black, red,      black
   indicator = { engineProtectRPM   }, "Rev Limiter Off",      "Rev Limiter ON",      white, black, red,      black
   indicator = { engineProtectMAP   }, "Boost Limit OFF",      "Boost Limit ON",      white, black, red,      black
   indicator = { engineProtectOil   }, "Oil Pres. Protect OFF","Oil Pres. Protect ON",white, black, red,      black
   indicator = { engineProtectAFR   }, "AFR Protect OFF",      "AFR Protect ON",      white, black, red,      black
   indicator = { engineProtectCoolant }, "Coolant Protect OFF","Coolant Protect ON",white, black, red, black
   indicator = { wmiEmptyBit        }, "WMI Tank NOT Empty",   "WMI Tank Empty",      white, black, red,      black
   indicator = { vvt1Error          }, "VVT1 Ok",              "VVT1 Error",          white, black, red,      black
   indicator = { vvt2Error          }, "VVT2 Ok",              "VVT2 Error",          white, black, red,      black
   indicator = { fanStatus          }, "Fan OFF",              "Fan ON",              white, black, red,      black
   indicator = { outputsStatus0     }, "Programmable out 1 Off", "Programmable out 1 ON", white, black, green, black
   indicator = { outputsStatus1     }, "Programmable out 2 Off", "Programmable out 2 ON", white, black, green, black
   indicator = { outputsStatus2     }, "Programmable out 3 Off", "Programmable out 3 ON", white, black, green, black
   indicator = { outputsStatus3     }, "Programmable out 4 Off", "Programmable out 4 ON", white, black, green, black
   indicator = { outputsStatus4     }, "Programmable out 5 Off", "Programmable out 5 ON", white, black, green, black
   indicator = { outputsStatus5     }, "Programmable out 6 Off", "Programmable out 6 ON", white, black, green, black
   indicator = { outputsStatus6     }, "Programmable out 7 Off", "Programmable out 7 ON", white, black, green, black
   indicator = { outputsStatus7     }, "Programmable out 8 Off", "Programmable out 8 ON", white, black, green, black

   ;sd card indicators
   indicator = { sd_status      & 1}, "No SD Card", "SD Present",   white, black, green, black
   indicator = { sd_status      & 4}, "SD ready", "SD ready",       white, black, green, black
   indicator = { sd_status      & 8}, "SD Off", "SD Logging",       white, black, green, black
   indicator = { sd_status      & 16},"SD OK", "SD Error",          white, black, red, black

;-------------------------------------------------------------------------------

[OutputChannels]
   ; The number of bytes MegaTune or TunerStudio should expect as a result
   ; of sending the "A" command to Speeduino is determined
   ; by the value of ochBlockSize, so be very careful when
   ; you change it.

   ochGetCommand    = "r\$tsCanId\x30%2o%2c"
   ochBlockSize     =  122

   secl             = scalar, U08,  0, "sec",    1.000, 0.000
   status1          = scalar, U08,  1, "bits",   1.000, 0.000
    inj1Status       = bits,    U08,    1, [0:0]
    inj2Status       = bits,    U08,    1, [1:1]
    inj3Status       = bits,    U08,    1, [2:2]
    inj4Status       = bits,    U08,    1, [3:3]
    DFCOOn           = bits,    U08,    1, [4:4]
    boostCutFuel     = bits,    U08,    1, [5:5]
    toothLog1Ready   = bits,    U08,    1, [6:6]
    toothLog2Ready   = bits,    U08,    1, [7:7]
   engine           = scalar, U08,  2, "bits",   1.000, 0.000
    running          = bits,    U08,    2, [0:0]
    crank            = bits,    U08,    2, [1:1]
    ase              = bits,    U08,    2, [2:2]
    warmup           = bits,    U08,    2, [3:3]
    tpsaccaen        = bits,    U08,    2, [4:4]
    tpsaccden        = bits,    U08,    2, [5:5]
    mapaccaen        = bits,    U08,    2, [6:6]
    mapaccden        = bits,    U08,    2, [7:7]
   syncLossCounter  = scalar,   U08,    3, "",       1.000, 0.000
   map              = scalar,   U16,    4, "kpa",    1.000, 0.000
   iatRaw           = scalar,   U08,    6, "°C",     1.000, 0.000
   coolantRaw       = scalar,   U08,    7, "°C",     1.000, 0.000
   batCorrection    = scalar,   U08,    8, "%",      1.000, 0.000
   batteryVoltage   = scalar,   U08,    9, "V",      0.100, 0.000
   afr              = scalar,   U08,    10, "O2",     0.100, 0.000
   egoCorrection    = scalar,   U08,    11, "%",      1.000, 0.000
   airCorrection    = scalar,   U08,    12, "%",      1.000, 0.000
   warmupEnrich     = scalar,   U08,    13, "%",      1.000, 0.000
   rpm              = scalar,   U16,    14, "rpm",    1.000, 0.000
   accelEnrich      = scalar,   U08,    16, "%",      2.000, 0.000
   gammaEnrich      = scalar,   U16,    17, "%",      1.000, 0.000
   VE1              = scalar,   U08,    19, "%",      1.000, 0.000
   VE2              = scalar,   U08,    20, "%",      1.000, 0.000
   afrTarget        = scalar,   U08,    21, "O2",     0.100, 0.000
   TPSdot           = scalar,   U08,    22, "%/s",    10.00, 0.000
   advance          = scalar,   S08,    23, "deg",    1.000, 0.000
   tps              = scalar,   U08,    24, "%",      0.500, 0.000
   loopsPerSecond   = scalar,   U16,    25, "loops",  1.000, 0.000
   freeRAM          = scalar,   U16,    27, "bytes",  1.000, 0.000
   boostTarget      = scalar,   U08,    29, "kPa",    2.000, 0.000
   boostDuty        = scalar,   U08,    30, "%",      1.000, 0.000
   status2          = scalar,   U08,    31, "bits",   1.000, 0.000
    launchHard       = bits,    U08,    31, [0:0]
    launchSoft       = bits,    U08,    31, [1:1]
    hardLimitOn      = bits,    U08,    31, [2:2]
    softlimitOn      = bits,    U08,    31, [3:3]
    boostCutSpark    = bits,    U08,    31, [4:4]
    error            = bits,    U08,    31, [5:5]
    idleControlOn    = bits,    U08,    31, [6:6]
    sync             = bits,    U08,    31, [7:7]
   rpmDOT           = scalar,   S16,    32, "rpm/s",  1.000, 0.000
   flex             = scalar,   U08,    34, "%",      1.000, 0.000
   flexFuelCor      = scalar,   U08,    35, "%",      1.000, 0.000
   flexIgnCor       = scalar,   S08,    36, "deg",    1.000, 0.000
   idleLoad         = scalar,   U08,    37, { bitStringValue( idleUnits , iacAlgorithm  ) },    { (iacAlgorithm == 2 || iacAlgorithm == 3 || iacAlgorithm == 6 || iacMaxSteps <= 255) ? 1.000 : 2.000 }, 0.000 ; This is a combined variable covering both PWM and stepper IACs. The units and precision used depend on which idle algorithm is chosen
   testoutputs      = scalar,   U08,    38, "bits",   1.000, 0.000
    testenabled      = bits,    U08,    38, [0:0]
    testactive       = bits,    U08,    38, [1:1]
   afr2             = scalar,   U08,    39, "O2",     0.100, 0.000
   baro             = scalar,   U08,    40, "kpa",    1.000, 0.000
   auxin_gauge0      = scalar,   U16,    41,  "",       1.000, 0.000
   auxin_gauge1      = scalar,   U16,    43,  "",       1.000, 0.000
   auxin_gauge2      = scalar,   U16,    45,  "",       1.000, 0.000
   auxin_gauge3      = scalar,   U16,    47,  "",       1.000, 0.000
   auxin_gauge4      = scalar,   U16,    49,  "",        1.000, 0.000
   auxin_gauge5      = scalar,   U16,    51,  "",       1.000, 0.000
   auxin_gauge6      = scalar,   U16,    53,  "",       1.000, 0.000
   auxin_gauge7      = scalar,   U16,    55,  "",       1.000, 0.000
   auxin_gauge8      = scalar,   U16,    57,  "",       1.000, 0.000
   auxin_gauge9     = scalar,   U16,    59,  "",       1.000, 0.000
   auxin_gauge10    = scalar,   U16,    61,  "",        1.000, 0.000
   auxin_gauge11    = scalar,   U16,    63,  "",        1.000, 0.000
   auxin_gauge12    = scalar,   U16,    65,  "",       1.000, 0.000
   auxin_gauge13    = scalar,   U16,    67,  "",        1.000, 0.000
   auxin_gauge14    = scalar,   U16,    69,  "",        1.000, 0.000
   auxin_gauge15    = scalar,   U16,    71,  "",        1.000, 0.000
   tpsADC           = scalar,   U08,    73, "ADC",    1.000, 0.000
   errors           = scalar,   U08,    74, "bits",   1.000, 0.000
    errorNum          = bits,     U08,    74, [0:1]
    currentError      = bits,     U08,    74, [2:7]
   pulseWidth       = scalar,   U16,    75, "ms",     0.001, 0.000
   pulseWidth2      = scalar,   U16,    77, "ms",     0.001, 0.000
   pulseWidth3      = scalar,   U16,    79, "ms",     0.001, 0.000
   pulseWidth4      = scalar,   U16,    81, "ms",     0.001, 0.000
   status3          = scalar,   U08,    83, "bits", 1.000, 0.000
    resetLockOn       = bits,     U08,       83, [0:0]
    nitrousOn         = bits,     U08,       83, [1:1]
    fuel2Active       = bits,     U08,       83, [2:2]
    vssRefresh        = bits,     U08,       83, [3:3]
    halfSync          = bits,     U08,       83, [4:4]
    nSquirts          = bits,     U08,       83, [5:7]
   engineProtectStatus = scalar,   U08,    84, "bits", 1.000, 0.000
    engineProtectRPM  = bits,     U08,       84, [0:0]
    engineProtectMAP  = bits,     U08,       84, [1:1]
    engineProtectOil  = bits,     U08,       84, [2:2]
    engineProtectAFR  = bits,     U08,       84, [3:3]
    engineProtectCoolant  = bits,     U08,       84, [4:4]
    engineProtectOth  = bits,     U08,       84, [5:6] ; Unused for now
    IOError           = bits,     U08,       84, [7:7]
   unused1          = scalar,   U08,    84, "ADC",1.000, 0.000
   fuelLoad         = scalar,   S16,    85, { bitStringValue( algorithmUnits , algorithm  ) }, fuelLoadFeedBack, 0.000
   ignLoad          = scalar,   S16,    87, { bitStringValue( algorithmUnits , ignAlgorithm  ) }, ignLoadFeedBack, 0.000
   dwell            = scalar,   U16,    89, "ms",     0.001, 0.000
   CLIdleTarget     = scalar,   U08,    91, "RPM",    10.00, 0.000
   MAPdot           = scalar,   U08,    92, "kPa/s",  10.00, 0.000
   vvt1Angle        = scalar,   S16,    93, "deg",    0.50, 0.000
   vvt1Target       = scalar,   U08,    95, "deg",    0.50, 0.000
   vvt1Duty         = scalar,   U08,    96, "%",      0.50, 0.000
   flexBoostCor     = scalar,   S16,    97, "kPa",    1.000, 0.000
   baroCorrection   = scalar,   U08,    99, "%",      1.000, 0.000
   veCurr           = scalar,   U08,   100, "%",      1.000, 0.000
   ASECurr          = scalar,   U08,   101, "%",      1.000, 0.000
   vss              = scalar,   U16,   102, "km/h",   1.000, 0.000
   gear             = scalar,   U08,    104, "",      1.000, 0.000
   fuelPressure     = scalar,   U08,    105, "PSI",   1.000, 0.000
   oilPressure      = scalar,   U08,    106, "PSI",   1.000, 0.000
   wmiPW            = scalar,   U08,    107, "%",     1.000, 0.000
   status4          = scalar,   U08,    108, "bits",  1.000, 0.000
    wmiEmptyBit     = bits,     U08,    108, [0:0]
    vvt1Error       = bits,     U08,    108, [1:1]
    vvt2Error       = bits,     U08,    108, [2:2]
    fanStatus       = bits,     U08,    108, [3:3]
    UnusedBits4     = bits,     U08,    108, [4:7]
   vvt2Angle        = scalar,   S16,    109, "deg",    0.50, 0.000
   vvt2Target       = scalar,   U08,    111, "deg",    0.50, 0.000
   vvt2Duty         = scalar,   U08,    112, "%",      0.50, 0.000
   outputsStatus0   = bits,     U08,    113,  [0:0]
   outputsStatus1   = bits,     U08,    113,  [1:1]
   outputsStatus2   = bits,     U08,    113,  [2:2]
   outputsStatus3   = bits,     U08,    113,  [3:3]
   outputsStatus4   = bits,     U08,    113,  [4:4]
   outputsStatus5   = bits,     U08,    113,  [5:5]
   outputsStatus6   = bits,     U08,    113,  [6:6]
   outputsStatus7   = bits,     U08,    113,  [7:7]
   fuelTempRaw      = scalar,   U08,    114, "°C",    1.000, 0.000
   fuelTempCor      = scalar,   U08,    115, "%",     1.000, 0.000
   advance1         = scalar,   S08,    116, "deg",      1.000, 0.000
   advance2         = scalar,   S08,    117, "deg",      1.000, 0.000
   sd_status        = scalar,   U08,    118, "",         1.0,   0.0
   emap             = scalar,   U16,    119, "kpa",    1.000, 0.000
   fanDuty          = scalar,   U08,    121, "%",        0.5, 0.000
   ;sd_filenum       = scalar,   U16,    122, "", 1, 0
   ;sd_error         = scalar,   U08,    124, "", 1, 0
   ;sd_phase         = scalar,   U08,    125, "", 1, 0

#if CELSIUS
   coolant          = { coolantRaw - 40                               } ; Temperature readings are offset by 40 to allow for negatives
   iat              = { iatRaw - 40                                   } ; Temperature readings are offset by 40 to allow for negatives
   fuelTemp         = { fuelTempRaw - 40                              } ; Temperature readings are offset by 40 to allow for negatives
#else
   coolant          = { (coolantRaw - 40) * 1.8 + 32                  } ;Convert C to F (Offset by 40)
   iat              = { (iatRaw - 40) * 1.8 + 32                      } ;Convert C to F (Offset by 40)
   fuelTemp         = { (fuelTempRaw - 40) * 1.8 + 32                 } ;Convert C to F (Offset by 40)
#endif
   time             = { timeNow                                       }
   seconds          = { secl                                          }

   throttle         = { tps }, "%"

   revolutionTime   = { rpm ? ( 60000.0 / rpm) : 0                    }
   strokeMultipler  = { twoStroke == 1 ? 1 : 2                        }
   cycleTime        = { revolutionTime * strokeMultipler              }
   pulseLimit       = { cycleTime / nSquirts                          }
   
   nFuelChannels    = { arrayValue( array.boardFuelOutputs, pinLayout ) }
   nIgnChannels     = { arrayValue( array.boardIgnOutputs, pinLayout ) }
   sequentialFuelAvailable = { nCylinders <= nFuelChannels }
   sequentialIgnitionAvailable = { nCylinders <= nIgnChannels }
   
   dutyCycle        = { rpm ? ( 100.0*pulseWidth/pulseLimit ) : 0     }
   stgDutyCycle     = { rpm && stagingEnabled ? ( 100.0*pulseWidth3/pulseLimit ) : 0      }

   boostCutOut      = { boostCutFuel || boostCutSpark }
   lambda           = { afr / stoich }
   lambdaTarget     = { afrTarget / stoich }
   MAPxRPM          = { rpm * map }
   loopsPerRev      = { rpm ? loopsPerSecond / (rpm / 60) : 0 }
   req_fuel         = { reqFuel }
   bat_correction   = { battVCorMode ? 100 : batCorrection } ; If battery voltage correction mode is Whole PW, use the battery correction, otherwise 100%
   inj_open         = { battVCorMode ? ((injOpen * batCorrection) / 100) : injOpen } ; If battery voltage correction mode is Open Time Only, calculate the corrected open time
   ase_enrich       = { ASECurr } ; If ASE is active then equal the ASE + 100
   map_multiply_amt = { multiplyMAP ? map : 100 } ; If multiply MAP is enabled, use the current MAP value, otherwise 100%
   ;nSquirts         = { nCylinders / divider }

   ;Manifold pressure in weirdo units
   map_bar      = { (map - baro) / 101.33 }
   map_psi      = { (map - baro) * 0.145038 }
   map_inhg     = { (baro - map) * 0.2953007 } ;in-Hg
   map_vacboost = { map < baro ? -map_inhg : map_psi }

   vssMPH       = { vss / 1.60934 }

   ;fuelLoadMax = { arrayValue(algorithmLimits , algorithm) } ;Doesn't work, no idea why.
   fuelLoadMax  = { (algorithm == 0 || algorithm == 2) ? 511 : 100.0 }
   ignLoadMax  = { (ignAlgorithm == 0 || ignAlgorithm == 2) ? 511 : 100.0 }
   fuel2LoadMax  = { (fuel2Algorithm == 0 || fuel2Algorithm == 2) ? 511 : 100.0 }
   ign2LoadMax  = { (spark2Algorithm == 0 || spark2Algorithm == 2) ? 511 : 100.0 }
   ign2ValuesMin  = { (spark2Mode == 1) ? 0 : -40 }
   ign2ValuesMax  = { (spark2Mode == 1) ? 215 : 70 }

   fuelLoad2    = { fuel2Algorithm == 0 ? map : fuel2Algorithm == 1 ? tps : fuel2Algorithm == 2 ? 0 : 0 }
   ignLoad2     = { spark2Algorithm == 0 ? map : spark2Algorithm == 1 ? tps : spark2Algorithm == 2 ? 0 : ignLoad }
   vvtLoad      = { (vvtLoadSource == 0) ? map : tps }
   boostLoad      = { (boostLoadSource == 0) ? map : tps }
   boostTableLimit = { boostType == 0 ? 100 : 511 } ;The maximum value allowed in the boost table. 100 is used for duty cycle, 511 for kpa
   boostLoadMax = { (boostLoadSource == 0) ? 511 : 100.0 }
   vvtLoadMax   = { (vvtLoadSource == 0) ? 511 : 100.0 }
   wmiLoadMax   = { (wmiMode == 2) ? 100.0 : 255 }

   ;Select data resolution and scale based on algorithm used
   vvtLoadRes   = { (vvtLoadSource == 0) ? 2.000 : 0.500 }
   boostLoadRes   = { (boostLoadSource == 0) ? 2.000 : 0.500 }

   fuelLoadRes  = { ((algorithm == 0) || (algorithm == 2)) ? 2.000 : 0.500 }
   ignLoadRes  = { ((ignAlgorithm == 0) || (ignAlgorithm == 2)) ? 2.000 : 0.500 }

   fuelLoadFeedBack  = { ((algorithm == 0) || (algorithm == 2)) ? 1.000 : 0.250 }
   ignLoadFeedBack  = { ((ignAlgorithm == 0) || (ignAlgorithm == 2)) ? 1.000 : 0.250 }

   fuel2LoadRes  = { ((fuel2Algorithm  == 0) || (fuel2Algorithm  == 2)) ? 2.000 : 0.500 }
   ign2LoadRes  = { ((spark2Algorithm == 0) || (spark2Algorithm == 2)) ? 2.000 : 0.500 }

   vvtDecimalRes= { (vvtLoadSource == 0) ? 0 : 1 }
   boostDecimalRes= { (boostLoadSource == 0) ? 0 : 1 }
   fuelDecimalRes= { ((algorithm == 0) || (algorithm == 2)) ? 0 : 1 }
   ignDecimalRes= { ((ignAlgorithm == 0) || (ignAlgorithm == 2)) ? 0 : 1 }
   fuel2DecimalRes= { ((fuel2Algorithm  == 0) || (fuel2Algorithm  == 2)) ? 0 : 1 }
   ign2DecimalRes= { ((spark2Algorithm == 0) || (spark2Algorithm == 2)) ? 0 : 1 }

   boostTableLimit = { boostType == 0 ? 100.0 : 511 } ;The maximum value allowed in the boost table. 100 is used for duty cycle, 511 for kpa

   CLIdleDelta      = { CLIdleTarget - rpm }

;-------------------------------------------------------------------------------

[Datalog]
   ; Full datalog.
   ;
   ; Default user-defined log emulates the full datalog.
   ;
   ; The entries are saved in the datalog file in the order in
   ; which they appear in the list below.
   ;
   ;   Channel - Case sensitive name of output channel to be logged.
   ;   Label   - String written to header line of log.  Be careful
   ;             about changing these, as programs like MSLVV and
   ;             MSTweak key off specific column names.
   ;   Type    - Data type of output, converted before writing.
   ;   Format  - C-style output format of data.
   ;
   ;       Channel          Label               Type    Format
   ;       --------------   ----------          -----   ------
   entry = time,            "Time",             float,  "%.3f"
   entry = secl,            "SecL",             int,    "%d"
   entry = rpm,             "RPM",              int,    "%d"
   entry = map,             "MAP",              int,    "%d"
   entry = MAPxRPM,         "MAPxRPM",          int,    "%d"
   entry = tps,             "TPS",              float,  "%.1f"
   entry = afr,             "AFR",              float,  "%.3f"
   entry = lambda,          "Lambda",           float,  "%.3f"
   entry = iat,             "IAT",              int,    "%d"
   entry = coolant,         "CLT",              int,    "%d"
   entry = engine,          "Engine",           int,    "%d"
   entry = DFCOOn,          "DFCO",             int,    "%d"
   entry = egoCorrection,   "Gego",             int,    "%d"
   entry = airCorrection,   "Gair",             int,    "%d"
   entry = bat_correction,  "Gbattery",         int,    "%d"
   entry = warmupEnrich,    "Gwarm",            int,    "%d"
   entry = baroCorrection,  "Gbaro",            int,    "%d"
   entry = gammaEnrich,     "Gammae",           int,    "%d"
   entry = accelEnrich,     "Accel Enrich",     int,    "%d"
   entry = veCurr,          "Current VE",       int,    "%d"
   entry = VE1,             "VE1",              int,    "%d"
   entry = VE2,             "VE2",              int,    "%d"
   entry = pulseWidth,      "PW",               float,  "%.3f"
   entry = afrTarget,       "AFR Target",       float,  "%.3f"
   entry = lambdaTarget,    "Lambda Target",    float,  "%.3f"
   entry = pulseWidth2,     "PW2",              float,  "%.3f"
   entry = dutyCycle,       "DutyCycle1",       float,  "%.1f"
   entry = TPSdot,          "TPS DOT",          int,    "%d"        { aeMode == 0 }
   entry = advance,         "Advance",          int,    "%d"
   entry = dwell,           "Dwell",            float,  "%.1f"
   entry = batteryVoltage,  "Battery V",        float,  "%.1f"
   entry = rpmDOT,          "rpm/s",            int,    "%d"
   entry = flex,            "Eth %",            int,    "%d",       { flexEnabled }
   entry = flexFuelCor,     "GflexFuel",        int,    "%d",       { flexEnabled }
   entry = fuelTemp,        "Fuel Temp",        int,    "%d",       { flexEnabled }
   entry = fuelTempCor,     "GfuelTemp",        int,    "%d",       { flexEnabled }
   entry = errorNum,        "Error #",          int,    "%d",       { errorNum }
   entry = currentError,    "Error ID",         int,    "%d",       { errorNum }
   entry = map_psi,         "Boost PSI",        float,  "%.1f"
   entry = boostTarget,     "Boost Target",     int,    "%d",       { boostEnabled }
   entry = boostDuty,       "Boost Duty",       int,    "%d",       { boostEnabled }
   entry = boostCutOut ,    "Boost cut",        int,    "%d"
   entry = launchHard ,     "Hard Launch",      int,    "%d"
   entry = hardLimitOn ,    "Hard Limiter",     int,    "%d"
   entry = idleControlOn,   "Idle Control",     int,    "%d"
   entry = idleLoad,        "IAC value",        int,    "%d"
   entry = CLIdleTarget,    "Idle Target RPM",  int,    "%%d",     { iacAlgorithm == 3 || iacAlgorithm == 5 || iacAlgorithm == 6 || iacAlgorithm == 7 || idleAdvEnabled >= 1 } ;Only show for closed loop idle modes and if idle advance is enabled
   entry = CLIdleDelta,     "Idle RPM Delta",   int,    "%d",      { iacAlgorithm == 3 || iacAlgorithm == 5 || iacAlgorithm == 6 || iacAlgorithm == 7 || idleAdvEnabled >= 1 } ;Only show for closed loop idle modes and if idle advance is enabled
   entry = baro,            "Baro Pressure",    int,    "%d"
   entry = nitrousOn,       "Nitrous",          int,    "%d",      { n2o_enable > 0 }
   entry = fanStatus,       "Fan",              int,    "%d"
   entry = syncLossCounter, "Sync Loss #",      int,    "%d"
   entry = vvt1Angle,       "VVT1 Angle",       int,    "%.1f",        { vvtEnabled > 0 }
   entry = vvt1Target,      "VVT1 Target Angle",int,    "%.1f",        { vvtEnabled > 0 && vvtMode == 2 } ;;Only show when using close loop vvt
   entry = vvt1Duty,        "VVT1 Duty",        int,    "%.1f",        { vvtEnabled > 0 }
   entry = vss,             "Wheel Speed (kph)",int,    "%d",          { vssMode > 1 }   
   entry = vssMPH,          "Wheel Speed (mph)",int,    "%d",          { vssMode > 1 }   
   entry = gear,            "Gear",             int,    "%d",          { vssMode > 1 }  
   entry = fuelPressure,    "Fuel Pressure",    int,    "%d",          { fuelPressureEnable > 0 }   
   entry = oilPressure,     "Oil Pressure",     int,    "%d",          { oilPressureEnable > 0 }  
   entry = vvt2Angle,       "VVT2 Angle",       int,    "%.1f",        { vvt2Enabled > 0 }
   entry = vvt2Target,      "VVT2 Target Angle",int,    "%.1f",        { vvt2Enabled > 0 && vvtMode == 2 } ;;Only show when using close loop vvt
   entry = vvt2Duty,        "VVT2 Duty",        int,    "%.1f",        { vvt2Enabled > 0 && vvtMode == 2 }
   entry = fanDuty,         "FAN Duty",         int,    "%%.1f",       { fanEnable == 2 }
   entry = loopsPerSecond,  "Loops/s",          int,    "%d"
   entry = loopsPerRev,     "Loops/rev",        int,    "%.2f"
   entry = wmiPW,           "WMI Duty Cycle",   int,    "%d",          { wmiEnabled == 1 }
   entry = MAPdot,          "MAP DOT",          int,    "%d"           { aeMode == 1 }

   entry = auxin_gauge0,  { stringValue(AUXin00Alias) },  int,     "%d", {(caninput_sel0b != 0)}
   entry = auxin_gauge1,  { stringValue(AUXin01Alias) },  int,     "%d", { (caninput_sel1b != 0)}
   entry = auxin_gauge2,  { stringValue(AUXin02Alias) },  int,     "%d", { (caninput_sel2b != 0)}
   entry = auxin_gauge3,  { stringValue(AUXin03Alias) },  int,     "%d", { (caninput_sel3b != 0)}
   entry = auxin_gauge4,  { stringValue(AUXin04Alias) },  int,     "%d", { (caninput_sel4b != 0)}
   entry = auxin_gauge5,  { stringValue(AUXin05Alias) },  int,     "%d", { (caninput_sel5b != 0)}
   entry = auxin_gauge6,  { stringValue(AUXin06Alias) },  int,     "%d", { (caninput_sel6b != 0)}
   entry = auxin_gauge7,  { stringValue(AUXin07Alias) },  int,     "%d", { (caninput_sel7b != 0)}
   entry = auxin_gauge8,  { stringValue(AUXin08Alias) },  int,     "%d", { (caninput_sel8b != 0)}
   entry = auxin_gauge9,  { stringValue(AUXin09Alias) },  int,     "%d", { (caninput_sel9b != 0)}
   entry = auxin_gauge10, { stringValue(AUXin10Alias) },  int,     "%d", { (caninput_sel10b != 0)}
   entry = auxin_gauge11, { stringValue(AUXin11Alias) },  int,     "%d", { (caninput_sel11b != 0)}
   entry = auxin_gauge12, { stringValue(AUXin12Alias) },  int,     "%d", { (caninput_sel12b != 0)}
   entry = auxin_gauge13, { stringValue(AUXin13Alias) },  int,     "%d", { (caninput_sel13b != 0)}
   entry = auxin_gauge14, { stringValue(AUXin14Alias) },  int,     "%d", { (caninput_sel14b != 0)}
   entry = auxin_gauge15, { stringValue(AUXin15Alias) },  int,     "%d", { (caninput_sel15b != 0)}
   entry = outputsStatus0, { stringValue(prgm_out00Alias)},    int,     "%d", { (outputPin[0] != 0)}
   entry = outputsStatus1, { stringValue(prgm_out01Alias)},    int,     "%d", { (outputPin[1] != 0)}
   entry = outputsStatus2, { stringValue(prgm_out02Alias)},    int,     "%d", { (outputPin[2] != 0)}
   entry = outputsStatus3, { stringValue(prgm_out03Alias)},    int,     "%d", { (outputPin[3] != 0)}
   entry = outputsStatus4, { stringValue(prgm_out04Alias)},    int,     "%d", { (outputPin[4] != 0)}
   entry = outputsStatus5, { stringValue(prgm_out05Alias)},    int,     "%d", { (outputPin[5] != 0)}
   entry = outputsStatus6, { stringValue(prgm_out06Alias)},    int,     "%d", { (outputPin[6] != 0)}
   entry = outputsStatus7, { stringValue(prgm_out07Alias)},    int,     "%d", { (outputPin[7] != 0)}

   entry = advance1,         "Advance 1",      int,     "%d"
   entry = advance2,         "Advance 2",      int,     "%d"
   entry = emap,             "EMAP",           int,     "%d", { useEMAP }
   entry = fuelLoad,         "FuelLoad",       float,   "%.1f"
   entry = ignLoad,          "IgnitionLoad",    float,   "%.1f"


[LoggerDefinition]
    ; valid logger types: composite, tooth, trigger, csv

    ;loggerDef = uniqueName, Display Name, type
    loggerDef = tooth, "Tooth Logger", tooth
       ;dataReadCommand = "r\\x00\\xf4\\x00\\x00\\x04\\x00" ; standard TS command format
       startCommand = "H"
       stopCommand = "h"
       ;dataReadCommand = "T" ; Basic TS command format
       dataReadCommand = "T\$tsCanId\x01\xFC\x00\x01\xFC" ; Basic TS command format. Note that this is shared with the composite logger. Firmware detects which log is currently running
       dataReadTimeout = 5000 ; time in ms
       continuousRead = true
       dataReadyCondition = { toothLog1Ready == 1 }
       dataLength =  508; in bytes, including headers, footers and data (not used). 4 bytes * 127 entries
       ;dataLength = 128 ; in bytes, including headers, footers and data (not used)

       ;recordDef = headerLen. footerLen, recordLen
       recordDef =   0,   0,   4; in bytes, the recordLen is for each record, currently limited to 4 bytes

       ;recordField = Name,          HeaderName,      startBit,   bitCount,   scale,  units, updateCondition
       recordField = toothTime,         "ToothTime",     0,          32,       1.0,    "uS"

    loggerDef = compositeLogger, "Composite Logger", composite
        startCommand = "J"
        stopCommand = "j"
        ;dataReadCommand = "T" ; Basic TS command format. Note that this is shared with the composite logger. Firmware detects which log is currently running
        dataReadCommand = "T\$tsCanId\x00\x00\x00\x02\x7B" ; Basic TS command format. Note that this is shared with the composite logger. Firmware detects which log is currently running
        dataReadTimeout = 50000 ; time in ms
        dataReadyCondition = { toothLog1Ready == 1 }
        continuousRead = true
        dataLength = 127 ; Number of records to show on a single screen. Should match TOOTH_LOG_SIZE in the code

        ;recordDef = headerLen. footerLen, recordLen
        recordDef =   0,   0,   5; in bytes, the recordLen is for each record, currently limited to 4 bytes

        ;recordField = Name,          HeaderName,      startBit,   bitCount,   scale,  units, updateCondition
        recordField = priLevel,          "PriLevel",     0,          1,          1.0,    "Flag"
        recordField = secLevel,          "SecLevel",     1,          1,          1.0,    "Flag"
        recordField = trigger,           "Trigger",      2,          1,          1.0,    "Flag"
        recordField = sync,              "Sync",         3,          1,          1.0,    "Flag"
        recordField = refTime,           "RefTime",      8,          32,         0.001,  "ms"

        ; hidden calcField serves as intermediate variable
        calcField = maxTime,               "MaxTime",   "ms",  { maxValue(refTime) }, hidden

        calcField = toothTime,           "ToothTime",    "ms",       { refTime - pastValue(refTime, 1) }
        ;recordField = time,                "Time",       24,         16,         1.0,    "ms"
        calcField = time,                "Time",   "ms",  { refTime }

[ReferenceTables]
#if NEW_COMMS
    tableWriteCommand     = "t\$tsCanId%2i%2o%2c%v"; "t%2i%2o%2c%v";      "t\x01\xFC\x00\x01\xFC"    "t\%2i%2o%2c%v"
  #if mcu_stm32
    tableBlockingFactor   = 64
  #else
    tableBlockingFactor   = 256
  #endif
#endif
    referenceTable = std_ms2gentherm, "Calibrate Thermistor Tables."
      topicHelp = "https://wiki.speeduino.com/en/configuration/Sensor_Calibration"
      tableIdentifier = 000, "Coolant Temperature Sensor", 001, "Air Temperature Sensor", 003, "Custom#1 Temperature Sensor"
      ; tableLimits (optional) = intentifier, min, max, defaultVal 
      ; will set the default value if value is outside the min and max limits.
      tableLimits = 000, -40, 350, 180 ;Coolant
      tableLimits = 001, -40, 350, 70  ;IAT
      ;Table 002 is AFR
      tableLimits = 003, -40, 400, 70 ; Not currently used
      
      adcCount            = 32  ; length of the table
      bytesPerAdc         = 2     ; using shorts
      scale               = 10    ; scale by 10 before sending to controller
      ;tableGenerator = Generator type, Label 
      tableGenerator  = thermGenerator, "Thermistor Measurements"
      tableGenerator  = fileBrowseGenerator, "Browse for Inc File"
      ; thermOption       = name,             resistor bias,  tempPoint1(C),  resPoint1,  tempPoint2, resPoint2, tempPoint3, resPoint3
      thermOption         = "GM",             2490,           -40,            100700,     30,         2238,       99,         177
      thermOption         = "Chrysler 85 up", 2490,           5.5,            24500,      30.5,       8100,       88.3,       850
      thermOption         = "Ford",           2490,           0,              94000,      50,         11000,      98,         2370
      thermOption         = "Saab (Bosch)",   2490,           0,              5800,       80,         320,        100,        180
      thermOption         = "Mazda",          50000,          -40,            2022088,    21,         68273,      99,         3715
      thermOption         = "Mitsu",          2490,           -40,            100490,     30,         1875,       99,         125
      thermOption         = "Toyota",         2490,           -40,            101890,     30,         2268,       99,         156
      thermOption         = "RX-7_CLT(S4 & S5)", 2490,        -20,            16200,      20,         2500,       80,         300
      thermOption         = "RX-7_MAT",       42200,          20,             41500,      50,         11850,      85,         3500
      thermOption         = "VW L-Jet Cylinder Head Temp Sensor II", 1100, -13.888, 11600,53.888,     703,        95.555,     207
      thermOption         = "RX-7_AFM(S5 in AFM)", 2490,      -20,            16200,      20,         2500,       80,         300
      thermOption         = "BMW E30 325i",   2490,           -10,            9300,       20,         2500,       80,         335
      solution        = "3 Point Therm Generator",          thermGenerator
      solution        = "Custom inc File",    fileBrowseGenerator

    referenceTable = std_ms2geno2, "Calibrate AFR Table..."
      topicHelp           = "https://wiki.speeduino.com/en/configuration/Sensor_Calibration"
      tableIdentifier     = 002, "AFR Table"
      adcCount            = 1024   ; length of the table
      bytesPerAdc         = 1   ; using bytes
      scale               = 10 ; scale by 10 before sending to controller
      ;tableGenerator  = Generator Type,     Label, xUnits, yUnits,  xLow, xHi,  yLow, yHi
      tableGenerator  = linearGenerator, "Custom Linear WB", "Volts","AFR",    1,   4,   9.7,  18.7
      tableGenerator  = fileBrowseGenerator, "Browse for Inc File"

      solutionsLabel = "EGO Sensor"
      solution  = " ",                                { } ; blank row in case no match found. Must reman at top.
      solution  = "Narrowband",                       { table(adcValue*5/1023 , "nb.inc") } ;     
      solution  = "14Point7",                         { 10.0001 + ( adcValue * 0.0097752 )} ; 10.0001 causes 1 adc to round different for unique match.
      solution  = "AEM Linear AEM-30-42xx",           { 9.72 + (adcValue * 0.0096665) } ; 9.72:1 - 19.60:1
      solution  = "AEM Linear (30-2310 & 30-4900)",   { 7.3125 + (adcValue * 0.0116080) } ; 7.31:1 - 19.18:1
      solution  = "Autometer 0V=10:1, 4V=16:1",       { 10 + (adcValue * 0.0073313783) }
      solution  = "Ballenger AFR500 0V=9:1, 5V=16:1", { 9 + (adcValue * 0.00684262) }
      solution  = "Ballenger AFR500 0V=6:1, 5V=20:1", { 6 + (adcValue * 0.01368524) }
      solution  = "Daytona TwinTec",                  { 10.01 + (adcValue    * 0.0097752) }
      solution  = "DIY-EFI TinyWB",                   { 10.0001 + ( adcValue * 0.0097752 )} ; Same as 14point7 units
      solution  = "DynoJet Wideband Commander",       { adcValue    * 0.00784325 + 10 }
      solution  = "F.A.S.T. Wideband",                { adcValue    * 0.01357317 + 9.6 } ; 838.8608
      solution  = "FJO WB",                           { table(adcValue*5/1023 , "fjoWB.inc" ) }
      solution  = "Fueltech WB-02 Nano Anhydr. Eth.", { 5.11043 + (adcValue * 0.997826) }
      solution  = "Fueltech WB-02 Nano Hydr. Ethan.", { 4.74685 + (adcValue * 0.927739) }
      solution  = "Fueltech WB-02 Nano Gasoline",     { 8.37391 + (adcValue * 0.00796111) }
      solution  = "Fueltech WB-02 Nano Methanol",     { 3.65652 + (adcValue * 0.00350289) }
      solution  = "Innovate LC-1 / LC-2 Default",     { 7.35 + (adcValue    * 0.01470186 )}
      solution  = "Innovate / PLX 0.0-5.0 10:1-20:1", { 10 + (adcValue    * 0.0097752)}
      solution  = "Innovate 1.0-2.0",                 { adcValue * 0.049025}
      solution  = "LambdaBoy",                        { table(adcValue*5/1023 , "lambdaBoy.inc" ) }
      solution  = "NGK Powerdex",                     { 9 + ( adcValue * 0.0068359375 ) }
      solution  = "ODG Wideband - Faixa 1",           { 8.3470 + (adcValue * 0.00795792) }
      solution  = "ODG Wideband - Faixa 2",           { 9.1447 + (adcValue * 0.01013714) }
      solution  = "TechEdge DIY Non-Linear",          { table(adcValue*5/1023 , "TechEdge_DIYwbo2.inc") }
      solution  = "TechEdge Linear",                  { adcValue    * 0.0097752 + 9 }
      solution  = "Zeitronix - Non Linear",           { table(adcValue*5/1023 , "zeitronix.inc") }
      solution  = "Zeitronix - Linear Default",       { 9.6 + (adcValue    * 0.0097752) }

      solution  = "Custom Linear WB",                 linearGenerator
      solution  = "Custom inc File",                  fileBrowseGenerator

[Tools]
  ;addTool = toolName, PanelName
  addTool = veTableGenerator, "VE Table Generator", veTable1Tbl
  addTool = afrTableGenerator, "AFR Table Generator", afrTable1Tbl


[VeAnalyze]
           ;    tableName,  lambdaTargetTableName, lambdaChannel, egoCorrectionChannel, activeCondition
#if LAMBDA
     veAnalyzeMap = veTable1Tbl, afrTable1Tbl, lambda, egoCorrection
#else
     veAnalyzeMap = veTable1Tbl, afrTable1Tbl, afr, egoCorrection
#endif
     lambdaTargetTables = afrTable1Tbl, afrTSCustom
         filter = std_xAxisMin ; Auto build with appropriate axis channels
         ;filter = minRPMFilter, "Minimum RPM", rpm,           <       , 500,      , true
         filter = std_xAxisMax ; Auto build with appropriate axis channels
         filter = std_yAxisMin ; Auto build with appropriate axis channels
         filter = std_yAxisMax ; Auto build with appropriate axis channels
         filter = std_DeadLambda ; Auto build

#if CELSIUS
         filter = minCltFilter, "Minimum CLT", coolant,       <       , 71,       , true
#else
         filter = minCltFilter, "Minimum CLT", coolant,       <       , 160,      , true
#endif
         filter = accelFilter, "Accel Flag" , engine,         &       , 16,       , false
         filter = aseFilter,   "ASE Flag"   , engine,         &       , 4,        , false
         filter = overrunFilter, "Overrun"    , pulseWidth,  =       , 0,        , false
         filter = std_Custom ; Standard Custom Expression Filter.


[WueAnalyze]
; wueCurveName, afrTempCompensationCurve, lambdaTargetTableName, lambdaChannel, coolantTempChannel, wueChannel, egoCorrectionChannel, activeCondition
#if LAMBDA
     wueAnalyzeMap = warmup_analyzer_curve, warmup_afr_curve, afrTable1Tbl, lambda, coolant, warmupEnrich, egoCorrection
#else
     wueAnalyzeMap = warmup_analyzer_curve, warmup_afr_curve, afrTable1Tbl, afr, coolant, warmupEnrich, egoCorrection
#endif
     lambdaTargetTables = afrTable1Tbl, afrTSCustom
     filter = std_DeadLambda ; Auto build
     filter = accelFilter,   "Accel Flag",           engine,         &,    16,        false
     filter = aseFilter,     "ASE Flag",             engine,         &,    4,         false
     filter = overrunFilter, "Overrun",              pulseWidth,     =,    0,         false
     filter = maxTPS,        "Max TPS",              throttle,       >,    15,        true
     filter = minRPM,        "Min RPM",              rpm,            <,    300,       true
     filter = std_Custom ; Standard Custom Expression Filter.<|MERGE_RESOLUTION|>--- conflicted
+++ resolved
@@ -1043,10 +1043,6 @@
       boostByGear6               = scalar, U08,     161, { bitStringValue(boostByGearLabels ,  boostByGearEnabled) },   2.0,   0.0,  0.0,  {boostTableLimit},      0
 
       PWMFanDuty                 = array,  U08,     162, [4],       "%", 0.5,    0,    0,    100,      1
-<<<<<<< HEAD
-      iacOLPWMIATVal             = array,  U08,     166, [9],       "Duty %",   1.0,    0,      0,      100,    0
-      unused10_175               = array,  U08,     175, [17],       "",       1, 0, 0, 255, 0
-=======
 
       coolantProtEnbl   = bits,   U08,     166, [0:0], "Off", "On"      
       coolantProtRPM    = array,  U08,     167, [6], "RPM",     100.0,       0.0,   100.0, 25500,    0           
@@ -1055,8 +1051,8 @@
       #else
       coolantProtTemp   = array,  U08,      173, [6],    "F",    1.8, -22.23,    -40,    215,      0
       #endif
-      unused179_191               = array,  U08,     179, [13],       "",       1, 0, 0, 255, 0
->>>>>>> 31385068
+      iacOLPWMIATVal             = array,  U08,     179, [9],       "Duty %",   1.0,    0,      0,      100,    0
+      unused188_191               = array,  U08,     188, [4],       "",       1, 0, 0, 255, 0
     
 page = 10
 #if CELSIUS

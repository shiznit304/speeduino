--- conflicted
+++ resolved
@@ -1314,11 +1314,7 @@
       secondCompType7 = bits,     U08,   89,  [3:5],  $comparator_def
       bitwise7        = bits,     U08,   89,  [6:7],  $bitwise_def
       candID          = array,    U16,   90,  [  8], "",         1.0,     0.0,   0.0,    255.0,      0
-<<<<<<< HEAD
-      
-
-      unused12_106_127= array,    U08,  106,  [ 22],  "%",       1.0,     0.0,   0.0,      255,      0
-=======
+
       unused12_106_115= array,    U08,  106,  [ 10],  "%",       1.0,     0.0,   0.0,      255,      0
 
       ;RTC and onboard logging stuff
@@ -1344,7 +1340,6 @@
       onboard_log_tr5_thr_on    = scalar,   U08,  125,        "pin",      1.0,   0.0,  0.0,    255,        0 ;  
 
       unused12_125_127          = array,    U08,  126,  [2],  "%",       1.0,     0.0,   0.0,      255,      0
->>>>>>> 3160e88b
 
 ;--------------------------------------------------
 ;Second ignition map (Page 14)

﻿;-------------------------------------------------------------------------------
#unset CAN_COMMANDS
#unset enablehardware_test

[MegaTune]
   MTversion      = 2.25 ; MegaTune itself; needs to match exec version.

   queryCommand   = "Q"
   ;signature      = 20
   signature      = "speeduino 201703-dev"
   versionInfo    = "S"  ; Put this in the title bar.

   
;[TunerStudio]
;   iniSpecVersion = 3.24

;-------------------------------------------------------------------------------

[SettingGroups]
   ; the referenceName will over-ride previous, so if you are creating a 
   ; settingGroup with a reference name of lambdaSensor, it will replace the 
   ; setting group defined in the settingGroups.xml of the TunerStudio config
   ; folder. If is is an undefined referenceName, it will be added.
   ; keyword    =  referenceName,  DisplayName

    ;settingGroup = boostUnits, "Boost table units" 
    ;settingOption = DEFAULT, "kPa"
    ;settingOption = BOOSTPSI, "PSI"
    settingGroup = enablehardware_test, "Enable Hardware Test Page"
	
[PcVariables]
   ; valid types: boolean, double, int, list
   ;  
   ; no offset as they are local variables. 
   ; entry format the same as Constants, except there is no offset.
   ; arrays are not yet supported. 
   ; name = class,  type,    shape,  units,       scale, translate,    lo,      hi, digits
   ; name = type, min, max;
   ;
   ; type List: value will be index.
<<<<<<< HEAD
    rpmhigh = scalar, U16, "rpm", 1, 0, 0, 30000, 0
    rpmwarn = scalar, U16, "rpm", 1, 0, 0, 30000, 0
    rpmdang = scalar, U16, "rpm", 1, 0, 0, 30000, 0
=======
    rpmhigh = scalar,   U16,    "rpm", 1, 0, 0, 30000, 0
    rpmwarn = scalar,   U16,    "rpm", 1, 0, 0, 30000, 0
    rpmdang = scalar,   U16,    "rpm", 1, 0, 0, 30000, 0
    
    idleUnits = bits,   U08,    [0:2], "None", "On/Off", "Duty Cycle", "Duty Cycle", "Steps", "Steps"

>>>>>>> 9c3776f1
[Constants]

   ;----------------------------------------------------------------------------
   ; Constants Definition
   ; --------------------
   ;
   ; Scalar Values
   ; -------------
   ; The scaling and translation values are used as follows:
   ;    msValue   = userValue / scale - translate
   ;    userValue = (msValue + translate) * scale
   ;
   ;
   ; Temperatures are fine, check out the Fielding IAC example (fastIdleT).
   ;
   ; Array Values
   ; ------------
   ; Arrays are specified just like scalars, except that they have a "shape"
   ; entry in the fourth parameter.  The shape allows you to define lists or
   ; tables, for example [8] defines a list with eight values and [2x4] defines
   ; a table with eight values (two rows and four columns).  Tables may be
   ; stored in either "X-" or "Y-order."  X-order means that memory is layed
   ; out like.
   ;
   ;     [x1,y1] [x2,y1]...[xn,y1] [x1,y2]...
   ;
   ; Y-order would be
   ;
   ;     [x1,y1] [x1,y2]...[x1,yn] [x2,y1]...
   ;
   ; To use the TableEditor, you must define two lists and a table, and
   ; the lengths of the lists must correspond to the shape of the table.
   ;
   ; Bit Fields
   ; ----------
   ; Bits are numbered 0-7, the rightmost being bit zero.  The basic
   ; data word that stores bit fields must be unsigned.
   ;
   ; You need NOT supply the correct number of labels matching the
   ; number of bits you've specified (one bit requires 2 values, two
   ; bits requires 4 values and so on).  If you neglect to supply enough
   ; labels, they will be synthesized using the sequence "1", "2" and so
   ; on based upon their position in the sequence (the cltType and matType
   ; will end up with identical lists).
   ;
   ; If you specify a label as "INVALID" (all upper case), then it will
   ; not be displayed in the combo box, so you can leave out values that
   ; make no sense.
   ;
   ;----------------------------------------------------------------------------

   endianness          = little
   nPages              = 10
   burnCommand         = "B"
   pageSize            = 288,   64,     288,    64,     288,    64,     64,    160,     192,	128
   pageActivationDelay = 10
   pageActivate        = "P\001",   "P\002", "P\003", "P\004", "P\005", "P\006", "P\007", "P\010", "P\011", "P\012"
   pageReadCommand     = "V",       "V",     "V",     "V",     "V",     "V",     "V",     "V",      "V",	"V"
   pageValueWrite      = "W%2o%v",   "W%o%v", "W%2o%v", "W%o%v", "W%2o%v", "W%o%v", "W%o%v", "W%o%v", "W%o%v",	"W%o%v"
;  pageChunkWrite      = ""      ; No chunk write for standard MS

   blockingFactor = 2048
   tableBlockingFactor = 2048
   delayAfterPortOpen=1000
   ;validateArrayBounds = true 
   blockReadTimeout = 2000
   ;tsWriteBlocks =      off
   ;writeBlocks = off
   interWriteDelay = 10

;Page 1 is the fuel map and axis bins only
page = 1
   ;  name       = bits,   type,    offset, bits
   ;  name       = array,  type,    offset, shape, units,     scale, translate,    lo,      hi, digits
   ;  name       = scalar, type,    offset,        units,     scale, translate,    lo,      hi, digits
      veTable    = array,  U08,       0, [16x16],"%",          1.0,      0.0,   0.0,   255.0,      0
      rpmBins    = array,  U08,     256, [  16], "RPM",      100.0,      0.0,   100.0, 25500.0,      0
   #if SPEED_DENSITY
      ;mapBins    = array,  U08,     272, [  16], "kPa",        1.0,      0.0,   0.0,   255.0,      0
      mapBins    = array,  U08,     272, [  16], "kPa",        2.0,      0.0,   0.0,   511.0,      0
   #elif ALPHA_N
      tpsBins    = array,  U08,     272, [  16], "TPS",        2.0,      0.0,   0.0,   100.0,      0
   #elif AIR_FLOW_METER
      #error "Speeduino does not support MAF"
      ;#exit
   #endif
   

;--------------------------------------------------
;Start Page 2
;Page 2 is all general settings (Previously part of page 1)
;--------------------------------------------------
page = 2
      unused2-1  = scalar, U08,       0,         "ms",       0.1,       0.0,   0.0,    25.5,      1
      unused2-2  = scalar, U08,       1,         "ms",       0.1,       0.0,   0.0,    25.5,      1
      asePct     = scalar, U08,       2,         "%",        1.0,       0.0,   0.0,    95.0,      0
      aseCount   = scalar, U08,       3,         "s",        1.0,       0.0,   0.0,    255,       0
      wueRates   = array,  U08,       4, [10],   "%",        1.0,       0.0,   0.0,    255,      0
      crankingPct= scalar, U08,      14,         "%",        1.0,       0.0,   0.0,    255,       0
      pinLayout  = bits,   U08,      15, [0:7],  "Speeduino v0.1", "Speeduino v0.2", "Speeduino v0.3", "Speeduino v0.4", "INVALID", "INVALID", "INVALID", "INVALID", "INVALID", "NA6 MX5 PNP", "Turtana PCB", "INVALID", "INVALID", "INVALID", "INVALID", "INVALID", "INVALID", "INVALID", "INVALID", "INVALID", "Plazomat I/O 0.1", "INVALID", "INVALID", "INVALID", "INVALID", "INVALID", "INVALID", "INVALID", "INVALID", "INVALID", "Daz V6 Shield 0.1", "INVALID", "INVALID", "INVALID", "INVALID", "INVALID", "INVALID", "INVALID", "INVALID", "INVALID", "INVALID", "INVALID", "INVALID", "INVALID", "INVALID", "INVALID", "INVALID", "INVALID", "INVALID", "INVALID", "INVALID", "INVALID", "INVALID", "INVALID", "INVALID", "INVALID", "INVALID", "INVALID", "INVALID", "INVALID", "INVALID", "INVALID", "INVALID", "INVALID", "INVALID", "INVALID", "INVALID", "INVALID", "INVALID", "INVALID", "INVALID", "INVALID", "INVALID", "INVALID", "INVALID", "INVALID", "INVALID", "INVALID", "INVALID", "INVALID", "INVALID", "INVALID", "INVALID", "INVALID", "INVALID", "INVALID", "INVALID", "INVALID", "INVALID", "INVALID", "INVALID", "INVALID", "INVALID", "INVALID", "INVALID", "INVALID", "INVALID", "INVALID", "INVALID", "INVALID", "INVALID", "INVALID", "INVALID", "INVALID", "INVALID", "INVALID", "INVALID", "INVALID", "INVALID", "INVALID", "INVALID", "INVALID", "INVALID", "INVALID", "INVALID", "INVALID", "INVALID", "INVALID", "INVALID", "INVALID", "INVALID", "INVALID", "INVALID", "INVALID", "INVALID", "INVALID", "INVALID", "INVALID", "INVALID", "INVALID", "INVALID", "INVALID" 
      tachoPin   = bits,   U08,      16, [0:5],  "Board Default", "1", "2", "3", "4", "5", "6", "7", "8", "9", "10", "11", "12", "13", "14", "15", "16", "17", "18", "19", "20", "21", "22", "23", "24", "25", "26", "27", "28", "29", "30", "31", "32", "33", "34", "35", "36", "37", "38", "39", "40", "41", "42", "43", "44", "45", "46", "47", "48", "49", "50", "51", "52", "53", "54", "INVALID", "INVALID", "INVALID", "INVALID", "INVALID", "INVALID", "INVALID", "INVALID", "INVALID"
      tachoDiv   = bits,   U08,      16, [6:7],  "Normal", "Half", "INVALID", "INVALID"
      tdePct     = scalar, U08,      17,         "ms",       0.1,       0.0,   0.0,    25.5,      1
      taeColdA   = scalar, U08,      18,         "ms",       0.1,       0.0,   0.0,    25.5,      1
      tpsThresh  = scalar, U08,      19,         "%/s",      1.0,       0.0,   0.0,    255,       0
      taeTime    = scalar, U08,      20,         "ms",        10,       0.0,   0.0,    2550,      0
      
      ; Display (Options for what the display is showing)
      display    = bits,   U08,      21, [0:2],  "Unused", "Adafruit 128x32", "Generic 128x32", "Adafruit 128x64", "Generic 128x64", "INVALID", "INVALID", "INVALID"
      display1   = bits    U08,      21, [3:5],  "RPM", "PW", "Advance", "VE", "GammaE", "TPS", "IAT", "CLT"
      display2   = bits    U08,      21, [6:7],  "O2", "Voltage", "CPU", "Mem"
      
      display3   = bits    U08,      22, [0:2],  "RPM", "PW", "Advance", "VE", "GammaE", "TPS", "IAT", "CLT"
      display4   = bits    U08,      22, [3:4],  "O2", "Voltage", "CPU", "Mem"
      display5   = bits    U08,      22, [5:7],  "RPM", "PW", "Advance", "VE", "GammaE", "TPS", "IAT", "CLT"
      
      displayB1  = bits    U08,      23, [0:3],  "RPM", "PW", "Advance", "VE", "GammaE", "TPS", "IAT", "CLT"
      displayB2  = bits    U08,      23, [4:7],  "RPM", "PW", "Advance", "VE", "GammaE", "TPS", "IAT", "CLT"
      
      reqFuel    = scalar, U08,      24,        "ms",        0.1,       0.0,   0.0,    25.5,      1
      divider    = scalar, U08,      25,        "",          1.0,       0.0
      alternate  = bits,   U08,      26, [0:0], "Simultaneous", "Alternating"
      multiplyMAP= bits,   U08,      26, [1:1], "No",       "Yes"
      includeAFR = bits,   U08,      26, [2:2], "No",       "Yes"
      unused2-26d= bits,   U08,      26, [3:3], "No",       "Yes"
      unused2-26e= bits,   U08,      26, [4:4], "No",       "Yes"
      unused2-26f= bits,   U08,      26, [5:5], "No",       "Yes"
      unused2-26g= bits,   U08,      26, [6:6], "No",       "Yes"
      indInjAng  = bits,   U08,      26, [7:7], "Disabled", "Enabled"
      injOpen    = scalar, U08,      27,        "ms",        0.1,       0.0,   0.1,    25.5,      1
      inj1Ang    = scalar, U16,      28,        "deg",       1.0,       0.0,   0.0,    360,       0
      inj2Ang    = scalar, U16,      30,        "deg",       1.0,       0.0,   0.0,    360,       0
      inj3Ang    = scalar, U16,      32,        "deg",       1.0,       0.0,   0.0,    360,       0
      inj4Ang    = scalar, U16,      34,        "deg",       1.0,       0.0,   0.0,    360,       0

      ; Config1
      mapSample  = bits,   U08,      36, [0:1], "Instantaneous", "Cycle Average", "Cycle Minimum", "INVALID"
      twoStroke  = bits,   U08,      36, [2:2], "Four-stroke", "Two-stroke"
      injType    = bits,   U08,      36, [3:3], "Port", "Throttle Body"
      nCylinders = bits,   U08,      36, [4:7], "INVALID","1","2","3","4","5","6","INVALID","8","INVALID","INVALID","INVALID","INVALID","INVALID","INVALID","INVALID"
      
      ; Config2
      cltType    = bits,   U08,      37, [0:1], "GM", "Unknown1", "Unknown2", "Unknown3"
      matType    = bits,   U08,      37, [2:3], "GM", "Unknown1", "Unknown2", "Unknown3"
      nInjectors = bits,   U08,      37, [4:7], "INVALID","1","2","3","4","5","6","INVALID","8","INVALID","INVALID","INVALID","INVALID","INVALID","INVALID","INVALID"
      
      ; Config3
      engineType = bits,   U08,      38, [0:0], "Even fire",     "Odd fire"
      flexEnabled= bits,   U08,      38, [1:1], "Off", "On"
      algorithm  = bits,   U08,      38, [2:2], "Speed Density", "Alpha-N"
      baroCorr   = bits,   U08,      38, [3:3], "Off",           "On"
      injLayout  = bits,   U08,      38, [4:5], "Paired", "Semi-Sequential", "INVALID", "Sequential"
      canEnable  = bits,   U08,		 38, [6:6], "Disable", "Enable"
      unused2-38h= bits,   U08,      38, [7:7], "No",       "Yes"
	  
      primePulse    = scalar, U08,      39,        "ms",        0.1,       0.0,   0.0,     25.5,     1
      dutyLim       = scalar, U08,      40,        "%",         1.0,       0.0,   0.0,     100.0,    0
      flexFreqLow   = scalar, U08,      41,        "Hz",        1.0,       0.0,   0.0,     250.0,    0
      flexFreqHigh  = scalar, U08,      42,        "Hz",        1.0,       0.0,   0.0,     250.0,    0
      
      boostMaxDuty  = scalar, U08,      43,        "%",         1.0,       0.0,   0.0,     100.0,    0
      tpsMin        = scalar, U08,      44,        "ADC",       1.0,       0.0,   0.0,     255.0,    0
      tpsMax        = scalar, U08,      45,        "ADC",       1.0,       0.0,   0.0,     255.0,    0
      mapMin        = scalar, U08,      46,        "kpa",       1.0,       0.0,   0.0,     255.0,    0
      mapMax        = scalar, U16,      47,        "kpa",       1.0,       0.0,   0.0,     25500,    0
      fpPrime       = scalar, U08,      49,        "s",         1.0,       0.0,   0.0,     255.0,    0
      stoich        = scalar, U08,      50,        ":1",        0.1,       0.0,   0.0,     25.5,     1
      oddfire2      = scalar, U16,      51,        "deg",       1.0,       0.0,   0.0,     720,      0 ; * (  2 byte)
      oddfire3      = scalar, U16,      53,        "deg",       1.0,       0.0,   0.0,     720,      0 ; * (  2 byte)
      oddfire4      = scalar, U16,      55,        "deg",       1.0,       0.0,   0.0,     720,      0 ; * (  2 byte)
       
      flexFuelLow   = scalar, U08,      57,        "%",         1.0,       0.0,   0.0,     250.0,    0 
      flexFuelHigh  = scalar, U08,      58,        "%",         1.0,       0.0,   0.0,     250.0,    0 
      flexAdvLow    = scalar, U08,      59,      "Deg",         1.0,       0.0,   0.0,     250.0,    0
      flexAdvHigh   = scalar, U08,      60,      "Deg",         1.0,       0.0,   0.0,     250.0,    0
      
      iacCLminDuty  = scalar, U08,      61,        "%",         1.0,       0.0,   0.0,     100.0,    0 ; Minimum and maximum duty cycles when using closed loop idle
      iacCLmaxDuty  = scalar, U08,      62,        "%",         1.0,       0.0,   0.0,     100.0,    0
      boostMinDuty  = scalar, U08,      63,        "%",         1.0,       0.0,   0.0,     100.0,    0 ; Minimum and maximum duty cycles for boost control 
      

      
;--------------------------------------------------
;Start Ignition table (Page 3)
;-------------------------------------------------- 
page = 3
      advTable1  = array,  U08,     0,[16x16],  "deg",       1.0,       0.0,   0.0,   255.0,      0
      rpmBins2   = array,  U08,   256,[   16],  "RPM",       100.0,     0.0,   100,   25500,      0

    #if SPEED_DENSITY
      mapBins2   = array,  U08,   272, [  16], "kPa",        2.0,      0.0,   0.0,   511.0,      0
    #elif ALPHA_N
      tpsBins2   = array,  U08,   272, [  16],  "TPS",       2.0,      0.0,   0.0,   100.0,      0
    #elif AIR_FLOW_METER
      #error "Speeduino does not support MAF"
      #exit
    #endif

;--------------------------------------------------
;Start Page 4
;These are primarily ignition related settings (Previously part of page 2)
;-------------------------------------------------- 
page = 4
      TrigAng    = scalar, S16,      0,         "Deg",       1,        0,     -360,     360,        0
      FixAng     = scalar, U08,      2,         "Deg",       1,        0,     0,   80,         0
      CrankAng   = scalar, U08,      3,         "Deg",       1,        0,   -10,   80,         0
      TrigAngMul = scalar, U08,      4,         "",          1,        0,     0,     88,        0 ; Multiplier for tooth counts that don't evenly divide into 360
      TrigEdge   = bits,   U08,      5,[0:0],    "Leading", "Trailing"
      TrigSpeed  = bits,   U08,      5,[1:1],    "Crank Speed", "Cam Speed"
      IgInv      = bits,   U08,      5,[2:2],    "Going Low",        "Going High"
      oddfire    = bits,   U08,      5,[3:3],    "No",        "Yes"
      TrigPattern= bits,   U08,      5,[4:7],    "Missing Tooth", "Basic Distributor", "Dual Wheel", "GM 7X", "4G63 / Miata", "GM 24X", "Jeep 2000", "Audi 135", "Honda D17", "Miata 99-05", "Mazda AU", "Non-360 Dual", "Nissan 360", "INVALID", "INVALID", "INVALID"
      TrigEdgeSec= bits,   U08,      6,[0:0],    "Leading", "Trailing"
      fuelPumpPin= bits  , U08,      6,[1:6],    "Board Default", "INVALID", "INVALID", "3", "4", "5", "6", "7", "8", "9", "10", "11", "12", "13", "14", "15", "16", "17", "18", "19", "20", "21", "22", "23", "24", "25", "26", "27", "28", "29", "30", "31", "32", "33", "34", "35", "36", "37", "38", "39", "40", "41", "42", "43", "44", "45", "46", "47", "48", "49", "50", "51", "52", "53", "54", "INVALID", "INVALID", "INVALID", "INVALID", "INVALID", "INVALID", "INVALID", "INVALID", "INVALID"
      useResync  = bits,   U08,      6,[7:7],    "No",        "Yes"
      unused4-7  = scalar, U08,      7,         "ADC",       1, 0, 0, 255, 0
      IdleAdvRPM = scalar, U08,      8,         "RPM",       100, 0, 0, 1200, 0
    #if CELSIUS
      IdleAdvCLT = scalar, U08,      9,         "C",         1,     -40, -40, 102, 1
    #else
      IdleAdvCLT = scalar, U08,      9,         "F",         1.8,     -22.23,  -40,  215, 0
    #endif
      IdleDelayTime = scalar, U08,  10,         "sec",       1,    0,    0,  5, 0
      StgCycles  = scalar, U08,     11,         "cycles",    1,    0,    0,  255, 0
      
   ;  name       = array,  type,    offset, shape, units,     scale, translate,    lo,      hi, digits
   ;  name       = scalar, type,    offset,      units,     scale, translate,    lo,      hi, digits
;Dwell control
;running dwell variable railed to 8 - who needs more than 8ms?
      dwellcont  = bits,   U08,     12, [0:0],  "INVALID",  "Dwell control"
      useDwellLim= bits,   U08,		12, [1:1],	"Off",		"On"
      sparkMode  = bits,   U08,     12, [2:3],  "Wasted Spark", "Single Channel",   "Wasted COP", "Sequential"
      dfcoEnabled= bits,   U08,		12, [4:4],	"Off",		"On"
      TrigFilter = bits,   U08,     12, [5:6],  "Off", "Weak", "Medium", "Aggressive" 
      ignCranklock=bits,   U08,     12, [7:7],  "Off",  "On"
      dwellcrank = scalar, U08,     13,         "ms",       0.1,    0,    0, 25, 1
      dwellrun   = scalar, U08,     14,         "ms",       0.1,    0,    0, 8, 1
      numteeth   = scalar, U08,     15,         "teeth",    1.0,    0.0,  0.0,     255,       0
      onetwo     = scalar, U08,     16,         "teeth",    1.0,    0.0,  0.0,     255,       0
      
      crankRPM   = scalar, U08,     17,         "rpm",      100,    0.0,  100, 1000, 0
      tpsflood   = scalar, U08,     18,         "%",        1.0,    0.0,  0.0,   255.0,      0
      
;Rev Limits
      SoftRevLim    = scalar, U08,  19,         "rpm",      100,    0.0,  100, 25500, 0
      SoftLimRetard = scalar, U08,  20,         "deg",      1.0,    0.0,  0.0,   80,   0
      SoftLimMax    = scalar, U08,  21,         "s",        0.1,    0.0,  0.0,  25.5,   1
      HardRevLim    = scalar, U08,  22,         "rpm",      100,    0.0, 100, 25500,  0
      
;TPS based acceleration enrichment
      taeBins    = array,  U08,     23, [ 4],   "%/s",      10.0,   0.0,  0.00,   2550.0,      0
      taeRates   = array,  U08,     27, [ 4],   "%",        1.0,    0.0,  0.00, 255.0,      0 ; 4 bytes
;WUE Bins (Needed somewhere to put these
    #if CELSIUS
      wueBins    = array,  U08,     31, [10],   "C",        1.0, -40,  -40,  102.0,      0
    #else
      wueBins    = array,  U08,     31, [10],   "F",        1.8,   -22.23,  -40,  215.0,      0
    #endif
;Dwell config options
      dwellLim   = scalar, U08,     41,         "ms",       1,      0,        0, 32, 0
      dwellRates = array,  U08,     42, [6],    "%",        1.0,    0.0,      0.00,   255.0,      0
      
;IAT (Inlet air temp) timing retard
    #if CELSIUS
      iatRetBins   = array,  U08,     48, [ 6],   "C",      1.0,    0.0,  0.00,   255.0,      0
    #else
      iatRetBins   = array,  U08,     48, [ 6],   "F",      1.8,    17.77,  0.00,   255.0,      0 ; No -40 degree offset here
    #endif
      iatRetRates  = array,  U08,     54, [ 6],   "deg",    1.0,    0.0,  0.00,   255.0,      0
;Decelleration Fuel Cut Off (DFCO)
      dfcoRPM      = scalar, U08,      60,        "RPM",      10.0,  0.0,   100,     2550,    0
      dfcoHyster   = scalar, U08,      61,        "RPM",      1.0,  0.0,   100,     255.0,    0
      dfcoTPSThresh= scalar, U08,      62,        "%",        1.0,  0.0,   0,     100.0,    0
;ranking ignition bypass
        ignBypassEnable = bits,   U08,		63, [0:0],      "Off",        "On"
        ignBypassPin    = bits  , U08,      63, [1:6],      "INVALID", "INVALID", "INVALID", "3", "4", "5", "6", "7", "8", "9", "10", "11", "12", "13", "14", "15", "16", "17", "18", "19", "20", "21", "22", "23", "24", "25", "26", "27", "28", "29", "30", "31", "32", "33", "34", "35", "36", "37", "38", "39", "40", "41", "42", "43", "44", "45", "46", "47", "48", "49", "50", "51", "52", "53", "54", "INVALID", "INVALID", "INVALID", "INVALID", "INVALID", "INVALID", "INVALID", "INVALID", "INVALID"
        ignBypassHiLo  = bits,   U08,		63, [7:7],      "LOW",        "HIGH"
      
      
;--------------------------------------------------
;Start AFR page
;--------------------------------------------------
page = 5
        afrTable    = array,  U08,     0,[16x16],    "AFR",      0.1,       0.0,   7,   25.5,      1
        rpmBinsAFR  = array,  U08,   256,[   16],    "RPM",   100.0,     0.0,   100,   25500,      0
    #if SPEED_DENSITY
        mapBinsAFR  = array,  U08,   272,[   16],    "kPa",   2.0,      0.0,   0.0,   511.0,      0
    #elif ALPHA_N
        tpsBinsAFR  = array,  U08,   272,[   16],    "TPS",   2.0,      0.0,   0.0,   100.0,      0
    #elif AIR_FLOW_METER
        #error "Speeduino does not support MAF"
        #exit
    #endif
    
;--------------------------------------------------
;Start page 6
; Page 6 is all settings associated with O2/AFR
;--------------------------------------------------
page = 6
        egoAlgorithm= bits  , U08,       0,      [0:1], "Simple", "INVALID", "PID", "No correction" ; * (  1 byte)
        egoType     = bits  , U08,       0,      [2:3], "Disabled", "Narrow Band", "Wide Band", "INVALID"                  ; egoOption
        boostEnabled= bits,   U08,       0,      [4:4], "Off", "On"
        vvtEnabled  = bits,   U08,       0,      [5:5], "Off", "On"
		boostCutType= bits,   U08,       0,      [6:7], "Off", "Spark Only", "Fuel Only","Both"
		
        egoKP       = scalar, U08,       1,             "%",        1.0,   0.0,  0.0,  200.0,      0 ; * (  1 byte)
        egoKI       = scalar, U08,       2,             "%",        1.0,   0.0,  0.0,  200.0,      0 ; * (  1 byte)
        egoKD       = scalar, U08,       3,             "%",        1.0,   0.0,  0.0,  200.0,      0 ; * (  1 byte)
    #if CELSIUS
        egoTemp    = scalar, U08,        4,             "C",        1.0, -40,  -40,  102.0,      0
    #else
        egoTemp    = scalar, U08,        4,             "F",       1.8,   -22.23,  -40,  215.0,      0
    #endif
        egoCount    = scalar, U08,       5,             "",         4.0,    0.0,  4.0,  255.0,      0 ; * (  1 byte)
        egoDelta    = scalar, U08,       6,             "%",        1.0,    0.0,  0.0,  255.0,      0 ; * (  1 byte)
        egoLimit    = scalar, U08,       7,             "",         1,      0,    0,    16,         0
        ego_min     = scalar, U08,       8,             "AFR",      0.1,    0.0,  7,    25,         1 
        ego_max     = scalar, U08,       9,             "AFR",      0.1,    0.0,  7,    25,         1 
        ego_sdelay  = scalar, U08,      10,             "sec",      1,      0,    0,    120,        0
        egoRPM      = scalar, U08,      11,             "rpm",      100,    0.0,  100,  25500,      0
        egoTPSMax   = scalar, U08,      12,             "%",        1,      0,    0,    120,        0
        vvtPin      = bits  , U08,      13, [0:5],      "Board Default", "INVALID", "INVALID", "3", "4", "5", "6", "7", "8", "9", "10", "11", "12", "13", "14", "15", "16", "17", "18", "19", "20", "21", "22", "23", "24", "25", "26", "27", "28", "29", "30", "31", "32", "33", "34", "35", "36", "37", "38", "39", "40", "41", "42", "43", "44", "45", "46", "47", "48", "49", "50", "51", "52", "53", "54", "INVALID", "INVALID", "INVALID", "INVALID", "INVALID", "INVALID", "INVALID", "INVALID", "INVALID"
        unused6-13e =   bits, U08,      13, [6:6],      "ONE", "INVALID"
        unused6-13f =   bits, U08,      13, [7:7],      "ONE", "INVALID"
        boostPin    =   bits, U08,      14, [0:5],      "Board Default", "INVALID", "INVALID", "3", "4", "5", "6", "7", "8", "9", "10", "11", "12", "13", "14", "15", "16", "17", "18", "19", "20", "21", "22", "23", "24", "25", "26", "27", "28", "29", "30", "31", "32", "33", "34", "35", "36", "37", "38", "39", "40", "41", "42", "43", "44", "45", "46", "47", "48", "49", "50", "51", "52", "53", "54", "INVALID", "INVALID", "INVALID", "INVALID", "INVALID", "INVALID", "INVALID", "INVALID", "INVALID"
        unused6-14e =   bits, U08,      14, [6:6],      "ONE", "INVALID"
        unused6-14f =   bits, U08,      14, [7:7],      "ONE", "INVALID"
        brvBins     = array,  U08,      15, [6],        "V",        0.1,    0,    6,    24,         1 ; Bins for the battery reference voltage
        injBatRates = array,  U08,      21, [6],        "%",        1,      0,    0,    255,        0 ;Values for injector pulsewidth vs voltage
    #if CELSIUS
        airDenBins  = array,  U08,      27, [9],        "C",        1.0,    -40,  -40,  215,        0 ; Bins for the air density correction curve
    #else
        airDenBins  = array,  U08,      27, [9],        "F",        1.8,    -22.23,  -40,  215,        0 ; Bins for the air density correction curve
    #endif
        airDenRates = array,  U08,      36, [9],        "%",        1.0,    0.0,  0,    255,        0 ; Values for the air density correction curve
        
; PWM Frequencies
        boostFreq   = scalar, U08,      45,             "Hz",       2.0,    0.0,  10,   511,        0
        vvtFreq     = scalar, U08,      46,             "Hz",       2.0,    0.0,  10,   511,        0
        idleFreq    = scalar, U08,      47,             "Hz",       2.0,    0.0,  10,   511,        0
        
; Launch Control
        launchPin   = bits  , U08,      48, [0:5],      "Board Default", "INVALID", "INVALID", "3", "4", "5", "6", "7", "8", "9", "10", "11", "12", "13", "14", "15", "16", "17", "18", "19", "20", "21", "22", "23", "24", "25", "26", "27", "28", "29", "30", "31", "32", "33", "34", "35", "36", "37", "38", "39", "40", "41", "42", "43", "44", "45", "46", "47", "48", "49", "50", "51", "52", "53", "54", "INVALID", "INVALID", "INVALID", "INVALID", "INVALID", "INVALID", "INVALID", "INVALID", "INVALID"
        launchEnable= bits,   U08,		48, [6:6],      "No",        "Yes"
        launchHiLo  = bits,   U08,		48, [7:7],      "LOW",        "HIGH"
        
        lnchSoftLim = scalar, U08,      49,             "rpm",      100,    0.0,    100, 25500, 0
        lnchRetard  = scalar, S08,      50,             "deg",      1.0,    0.0,    -30,   40,   0
        lnchHardLim = scalar, U08,      51,             "rpm",      100,    0.0,    100, 25500,  0
        lnchFuelAdd = scalar, U08,      52,             "%",        1.0,    0.0,    0.0,   80,   0
        
        idleKP       = scalar, U08,     53,             "%",        1.0,   0.0,  0.0,  200.0,      0 ; * (  1 byte)
        idleKI       = scalar, U08,     54,             "%",        1.0,   0.0,  0.0,  200.0,      0 ; * (  1 byte)
        idleKD       = scalar, U08,     55,             "%",        1.0,   0.0,  0.0,  200.0,      0 ; * (  1 byte)
        boostLimit   = scalar, U08,     56,             "kPa",      2.0,   0.0,  0.0,  511.0,      0
        boostKP      = scalar, U08,     57,             "%",        1.0,   0.0,  0.0,  200.0,      0 ; * (  1 byte)
        boostKI      = scalar, U08,     58,             "%",        1.0,   0.0,  0.0,  200.0,      0 ; * (  1 byte)
        boostKD      = scalar, U08,     59,             "%",        1.0,   0.0,  0.0,  200.0,      0 ; * (  1 byte)
	
	    lnchPullRes  =   bits, U08,      60,        [0:1],      "Float"  , "Pullup", "INVALID", "INVALID"
        fuelTrimEnabled= bits, U08,      60,        [2:2],      "No",        "Yes"
        flatSEnable  =   bits, U08,      60,        [3:3],      "No",        "Yes"
        unused6-60e  =   bits, U08,      60,        [4:4],      "ONE", "INVALID"
        unused6-60f  =   bits, U08,      60,        [5:5],      "ONE", "INVALID"
        unused6-60g  =   bits, U08,      60,        [6:6],      "ONE", "INVALID"
        unused6-60h  =   bits, U08,      60,        [7:7],      "ONE", "INVALID"
        
; Flat shift
        flatSSoftWin = scalar, U08,      61,             "rpm",      100,    0.0,  100, 25500,  0
        flatSRetard  = scalar, U08,      62,             "deg",      1.0,    0.0,  0.0,   80,   0
        flatSArm     = scalar, U08,      63,             "rpm",      100,    0.0,  100, 25500,  0
      
;--------------------------------------------------
;Start idle and fan controls (Page 7)
;--------------------------------------------------
page = 7
        iacCLValues  = array, U08,       0, [10],        "RPM",    10.0,  0.0,      0,  2550,     0
        iacOLStepVal = array, U08,      10, [10],       "Steps",      3,    0,      0,		765,    0 
        iacOLPWMVal  = array, U08,      20, [10],       "Duty %",   1.0,    0,      0,      100,    0
    #if CELSIUS
        iacBins      = array, U08,      30, [10],       "C",        1.0,    -40,    -40,    215,      0
    #else
        iacBins      = array, U08,      30, [10],       "F",        1.8,    -22.23,    -40,    215,      0
    #endif
        iacCrankSteps= array, U08,      40, [4],        "Steps",      3,    0,  	0,  	765,    0 
        iacCrankDuty = array, U08,      44, [4],        "Duty %",   1.0,    0,  0,  100,    0
    #if CELSIUS
        iacCrankBins = array, U08,      48, [4],        "C",        1.0,    -40,    -40,    215,      0
    #else
        iacCrankBins = array, U08,      48, [4],        "F",        1.8,    -22.23,    -40,    215,      0
    #endif

        iacAlgorithm = bits , U08,      52, [0:2],      "None", "On/Off", "PWM Open loop", "PWM Closed loop", "Stepper Open Loop", "Stepper Closed Loop", "INVALID", "INVALID"
        iacStepTime  = bits , U08,      52, [3:5],      "1", "2", "3", "4", "5", "6"
        iacChannels  = bits,  U08,      52, [6:6],      "1", "2"
        iacPWMdir    = bits , U08,      52, [7:7],      "Normal", "Reverse"
        
    #if CELSIUS        
        iacFastTemp  = scalar, U08,     53,             "C",        1.0,    -40,    -40,    215,      0
    #else
        iacFastTemp  = scalar, U08,     53,             "F",        1.8,    -22.23,    -40,    215,      0
    #endif
    
        iacStepHome  = scalar, U08,     54,             "Steps",     3,    0,  0,  765,    0
        iacStepHyster= scalar, U08,     55,             "Steps",         1,  0.0,  0.0,  10,   0
        
        ; Begin fan control vairables
        fanInv       = bits,   U08,     56, [0:0], "No",        "Yes"
        fanEnable    = bits,   U08,     56, [1:1], "Off",       "On/Off"
        fanPin       = bits  , U08,     56, [2:7], "Board Default", "INVALID", "INVALID", "3", "4", "5", "6", "7", "8", "9", "10", "11", "12", "13", "14", "15", "16", "17", "18", "19", "20", "21", "22", "23", "24", "25", "26", "27", "28", "29", "30", "31", "32", "33", "34", "35", "36", "37", "38", "39", "40", "41", "42", "43", "44", "45", "46", "47", "48", "49", "50", "51", "52", "53", "54", "INVALID", "INVALID", "INVALID", "INVALID", "INVALID", "INVALID", "INVALID", "INVALID", "INVALID"
    #if CELSIUS
        fanSP        = scalar, U08,     57,        "C",        1.0,       -40,     -40,     215.0,    0
        fanHyster    = scalar, U08,     58,        "C",        1.0,       0.0,  0.0,     40,    0	
    #else
        fanSP        = scalar, U08,     57,        "F",        1.8,       -22.23,  -40,     215.0,    0
        fanHyster    = scalar, U08,     58,        "F",        1.0,       0.0,  0.0,     40,    0	
    #endif
        fanFreq      = scalar, U08 ,    59,        "Hz",        2.0,        0.0,    10,     511,       0
    #if CELSIUS
        fanPWMBins = array, U08,      60, [4],        "C",        1.0,    -40,    -40,    215,      0
    #else
        fanPWMBins = array, U08,      60, [4],        "F",        1.8,    -22.23,    -40,    215,      0
    #endif
    
;--------------------------------------------------
;Boost and vvt maps (Page 8)
;--------------------------------------------------
page = 8
;notes for boostTable in PSI~~~There are 6.895 psis to a kPa then x 2 like the kPa ver~~~div atmos. pressure in kPa by 2 and make neg so to subtract instead of add
;    #if BOOSTPSI
;        boostTable    = array,  U08,    0,[8x8],    "PSI",        0.29007547546041846,   -50.6625,   0,       74,      0 
;    #else
        boostTable    = array,  U08,    0,[8x8],    "kPa",        2.0,        0.0,   0,       511,      0        
;    #endif
        rpmBinsBoost  = array,  U08,    64,[  8],   "RPM",      100.0,      0.0,   100,     25500,      0
        tpsBinsBoost  = array,  U08,    72,[  8],   "TPS",      1.0,        0.0,   0.0,     255.0,      0
        vvtTable      = array,  U08,    80,[8x8],    "%",        1.0,        0.0,   0,       100,      0
        rpmBinsVVT    = array,  U08,    144,[  8],   "RPM",      100.0,      0.0,   100,     25500,      0
        tpsBinsVVT    = array,  U08,    152,[  8],   "TPS",      1.0,        0.0,   0.0,     255.0,      0

;--------------------------------------------------
;Sequential fuel trim tables (Page 9)
;--------------------------------------------------
page = 9
        fuelTrim1Table      = array,  U08,     0,[6x6],     "%",    1.0,    -128,   -50,    50,        0 
        fuelTrim1rpmBins    = array,  U08,    36,[  6],     "RPM",  100.0,  0.0,   100,     25500,      0
#if SPEED_DENSITY
        fuelTrim1loadBins   = array,  U08,    42,[  6],     "kPa",  2.0,    0.0,   0.0,     511.0,      0
#elif ALPHA_N
        fuelTrim1loadBins   = array,  U08,    42,[  6],     "TPS",  2.0,    0.0,   0.0,     100.0,      0
#endif

        fuelTrim2Table      = array,  U08,    48,[6x6],     "%",    1.0,    -128,   -50,    50,         0
        fuelTrim2rpmBins    = array,  U08,    84,[  6],     "RPM",  100.0,  0.0,   100,     25500,      0
#if SPEED_DENSITY
        fuelTrim2loadBins   = array,  U08,    90,[  6],     "kPa",  2.0,    0.0,   0.0,     511.0,      0
#elif ALPHA_N
        fuelTrim2loadBins   = array,  U08,    90,[  6],     "TPS",  2.0,    0.0,   0.0,     100.0,      0
#endif

        fuelTrim3Table      = array,  U08,    96,[6x6],     "%",    1.0,    -128,  -50,     50,         0
        fuelTrim3rpmBins    = array,  U08,   132,[  6],     "RPM",  100.0,  0.0,   100,     25500,      0
#if SPEED_DENSITY
        fuelTrim3loadBins   = array,  U08,   138,[  6],     "kPa",  2.0,    0.0,   0.0,     511.0,      0
#elif ALPHA_N
        fuelTrim3loadBins   = array,  U08,   138,[  6],     "TPS",  2.0,    0.0,   0.0,     100.0,      0
#endif

        fuelTrim4Table      = array,  U08,   144,[6x6],     "%",    1.0,    -128,  -50,     50,         0
        fuelTrim4rpmBins    = array,  U08,   180,[  6],     "RPM",  100.0,  0.0,   100,     25500,      0
#if SPEED_DENSITY
        fuelTrim4loadBins   = array,  U08,   186,[  6],     "kPa",  2.0,    0.0,   0.0,     511.0,      0
#elif ALPHA_N
        fuelTrim4loadBins   = array,  U08,   186,[  6],     "TPS",  2.0,    0.0,   0.0,     100.0,      0
#endif
 
;--------------------------------------------------
;CANBUS control (Page 10)
;--------------------------------------------------
page = 10
        unused10_0 = scalar, U08,      0,         "",       1, 0, 0, 255, 0
        unused10_1 = scalar, U08,      1,         "",       1, 0, 0, 255, 0
        unused10_2 = scalar, U08,      2,         "",       1, 0, 0, 255, 0
        unused10_3 = scalar, U08,      3,         "",       1, 0, 0, 255, 0
        unused10_4 = scalar, U08,      4,         "",       1, 0, 0, 255, 0
        unused10_5 = scalar, U08,      5,         "",       1, 0, 0, 255, 0
        unused10_6 = scalar, U08,      6,         "",       1, 0, 0, 255, 0
        unused10_7 = scalar, U08,      7,         "",       1, 0, 0, 255, 0
        unused10_8 = scalar, U08,      8,         "",       1, 0, 0, 255, 0
        unused10_9 = scalar, U08,      9,         "",       1, 0, 0, 255, 0
        unused10_10 = scalar, U08,     10,        "",       1, 0, 0, 255, 0		
        unused10_11 = scalar, U08,     11,        "",       1, 0, 0, 255, 0
        unused10_12 = scalar, U08,     12,        "",       1, 0, 0, 255, 0
        unused10_13 = scalar, U08,     13,        "",       1, 0, 0, 255, 0
        unused10_14 = scalar, U08,     14,        "",       1, 0, 0, 255, 0
        unused10_15 = scalar, U08,     15,        "",       1, 0, 0, 255, 0
        unused10_16 = scalar, U08,     16,        "",       1, 0, 0, 255, 0
        unused10_17 = scalar, U08,     17,        "",       1, 0, 0, 255, 0
        unused10_18 = scalar, U08,     18,        "",       1, 0, 0, 255, 0
        unused10_19 = scalar, U08,     19,        "",       1, 0, 0, 255, 0
        unused10_20 = scalar, U08,     20,        "",       1, 0, 0, 255, 0
        unused10_21 = scalar, U08,     21,        "",       1, 0, 0, 255, 0
        unused10_22 = scalar, U08,     22,        "",       1, 0, 0, 255, 0
        unused10_23 = scalar, U08,     23,        "",       1, 0, 0, 255, 0
        unused10_24 = scalar, U08,     24,        "",       1, 0, 0, 255, 0
        unused10_25 = scalar, U08,     25,        "",       1, 0, 0, 255, 0
        unused10_26 = scalar, U08,     26,        "",       1, 0, 0, 255, 0
        unused10_27 = scalar, U08,     27,        "",       1, 0, 0, 255, 0
        unused10_28 = scalar, U08,     28,        "",       1, 0, 0, 255, 0
        unused10_29 = scalar, U08,     29,        "",       1, 0, 0, 255, 0
        unused10_30 = scalar, U08,     30,        "",       1, 0, 0, 255, 0
        unused10_31 = scalar, U08,     31,        "",       1, 0, 0, 255, 0
        unused10_32 = scalar, U08,     32,        "",       1, 0, 0, 255, 0
        unused10_33 = scalar, U08,     33,        "",       1, 0, 0, 255, 0
        unused10_34 = scalar, U08,     34,        "",       1, 0, 0, 255, 0
        unused10_35 = scalar, U08,     35,        "",       1, 0, 0, 255, 0
        unused10_36 = scalar, U08,     36,        "",       1, 0, 0, 255, 0
        unused10_37 = scalar, U08,     37,        "",       1, 0, 0, 255, 0
        unused10_38 = scalar, U08,     38,        "",       1, 0, 0, 255, 0
        unused10_39 = scalar, U08,     39,        "",       1, 0, 0, 255, 0
        unused10_40 = scalar, U08,     40,        "",       1, 0, 0, 255, 0
        unused10_41 = scalar, U08,     41,        "",       1, 0, 0, 255, 0
        unused10_42 = scalar, U08,     42,        "",       1, 0, 0, 255, 0
        unused10_43 = scalar, U08,     43,        "",       1, 0, 0, 255, 0
        unused10_44 = scalar, U08,     44,        "",       1, 0, 0, 255, 0
        unused10_45 = scalar, U08,     45,        "",       1, 0, 0, 255, 0
        unused10_46 = scalar, U08,     46,        "",       1, 0, 0, 255, 0
        unused10_47 = scalar, U08,     47,        "",       1, 0, 0, 255, 0
        unused10_48 = scalar, U08,     48,        "",       1, 0, 0, 255, 0
        unused10_49 = scalar, U08,     49,        "",       1, 0, 0, 255, 0
        unused10_50 = scalar, U08,     50,        "",       1, 0, 0, 255, 0
        unused10_51 = scalar, U08,     51,        "",       1, 0, 0, 255, 0
        unused10_52 = scalar, U08,     52,        "",       1, 0, 0, 255, 0
        unused10_53 = scalar, U08,     53,        "",       1, 0, 0, 255, 0
        unused10_54 = scalar, U08,     54,        "",       1, 0, 0, 255, 0
        unused10_55 = scalar, U08,     55,        "",       1, 0, 0, 255, 0
        unused10_56 = scalar, U08,     56,        "",       1, 0, 0, 255, 0
        unused10_57 = scalar, U08,     57,        "",       1, 0, 0, 255, 0
        unused10_58 = scalar, U08,     58,        "",       1, 0, 0, 255, 0
        unused10_59 = scalar, U08,     59,        "",       1, 0, 0, 255, 0
        unused10_60 = scalar, U08,     60,        "",       1, 0, 0, 255, 0
        unused10_61 = scalar, U08,     61,        "",       1, 0, 0, 255, 0
        unused10_62 = scalar, U08,     62,        "",       1, 0, 0, 255, 0
        unused10_63 = scalar, U08,     63,        "",       1, 0, 0, 255, 0
        unused10_64 = scalar, U08,     64,        "",       1, 0, 0, 255, 0
        unused10_65 = scalar, U08,     65,        "",       1, 0, 0, 255, 0
        unused10_66 = scalar, U08,     66,        "",       1, 0, 0, 255, 0
        unused10_67 = scalar, U08,     67,        "",       1, 0, 0, 255, 0
        unused10_68 = scalar, U08,     68,        "",       1, 0, 0, 255, 0
        unused10_69 = scalar, U08,     69,        "",       1, 0, 0, 255, 0
        unused10_70 = scalar, U08,     70,        "",       1, 0, 0, 255, 0
        unused10_71 = scalar, U08,     71,        "",       1, 0, 0, 255, 0
        unused10_72 = scalar, U08,     72,        "",       1, 0, 0, 255, 0
        unused10_73 = scalar, U08,     73,        "",       1, 0, 0, 255, 0
        unused10_74 = scalar, U08,     74,        "",       1, 0, 0, 255, 0
        unused10_75 = scalar, U08,     75,        "",       1, 0, 0, 255, 0
        unused10_76 = scalar, U08,     76,        "",       1, 0, 0, 255, 0
        unused10_77 = scalar, U08,     77,        "",       1, 0, 0, 255, 0
        unused10_78 = scalar, U08,     78,        "",       1, 0, 0, 255, 0
        unused10_79 = scalar, U08,     79,        "",       1, 0, 0, 255, 0
        unused10_80 = scalar, U08,     80,        "",       1, 0, 0, 255, 0
        unused10_81 = scalar, U08,     81,        "",       1, 0, 0, 255, 0
        unused10_82 = scalar, U08,     82,        "",       1, 0, 0, 255, 0
        unused10_83 = scalar, U08,     83,        "",       1, 0, 0, 255, 0
        unused10_84 = scalar, U08,     84,        "",       1, 0, 0, 255, 0
        unused10_85 = scalar, U08,     85,        "",       1, 0, 0, 255, 0
        unused10_86 = scalar, U08,     86,        "",       1, 0, 0, 255, 0
        unused10_87 = scalar, U08,     87,        "",       1, 0, 0, 255, 0
        unused10_88 = scalar, U08,     88,        "",       1, 0, 0, 255, 0
        unused10_89 = scalar, U08,     89,        "",       1, 0, 0, 255, 0
        unused10_90 = scalar, U08,     90,        "",       1, 0, 0, 255, 0
        unused10_91 = scalar, U08,     91,        "",       1, 0, 0, 255, 0
        unused10_92 = scalar, U08,     92,        "",       1, 0, 0, 255, 0
        unused10_93 = scalar, U08,     93,        "",       1, 0, 0, 255, 0
        unused10_94 = scalar, U08,     94,        "",       1, 0, 0, 255, 0
        unused10_95 = scalar, U08,     95,        "",       1, 0, 0, 255, 0
        unused10_96 = scalar, U08,     96,        "",       1, 0, 0, 255, 0
        unused10_97 = scalar, U08,     97,        "",       1, 0, 0, 255, 0
        unused10_98 = scalar, U08,     98,        "",       1, 0, 0, 255, 0
        unused10_99 = scalar, U08,     99,        "",       1, 0, 0, 255, 0
        unused10_100 = scalar, U08,    100,       "",       1, 0, 0, 255, 0
        unused10_101 = scalar, U08,    101,       "",       1, 0, 0, 255, 0
        unused10_102 = scalar, U08,    102,       "",       1, 0, 0, 255, 0
        unused10_103 = scalar, U08,    103,       "",       1, 0, 0, 255, 0
        unused10_104 = scalar, U08,    104,       "",       1, 0, 0, 255, 0
        unused10_105 = scalar, U08,    105,       "",       1, 0, 0, 255, 0
        unused10_106 = scalar, U08,    106,       "",       1, 0, 0, 255, 0
        unused10_107 = scalar, U08,    107,       "",       1, 0, 0, 255, 0
        unused10_108 = scalar, U08,    108,       "",       1, 0, 0, 255, 0
        unused10_109 = scalar, U08,    109,       "",       1, 0, 0, 255, 0
        unused10_110 = scalar, U08,    110,       "",       1, 0, 0, 255, 0
        unused10_111 = scalar, U08,    111,       "",       1, 0, 0, 255, 0
        unused10_112 = scalar, U08,    112,       "",       1, 0, 0, 255, 0
        unused10_113 = scalar, U08,    113,       "",       1, 0, 0, 255, 0
        unused10_114 = scalar, U08,    114,       "",       1, 0, 0, 255, 0
        unused10_115 = scalar, U08,    115,       "",       1, 0, 0, 255, 0
        unused10_116 = scalar, U08,    116,       "",       1, 0, 0, 255, 0
        unused10_117 = scalar, U08,    117,       "",       1, 0, 0, 255, 0
        unused10_118 = scalar, U08,    118,       "",       1, 0, 0, 255, 0
        unused10_119 = scalar, U08,    119,       "",       1, 0, 0, 255, 0
        unused10_120 = scalar, U08,    120,       "",       1, 0, 0, 255, 0  
        unused10_121 = scalar, U08,    121,       "",       1, 0, 0, 255, 0
        unused10_122 = scalar, U08,    122,       "",       1, 0, 0, 255, 0
        unused10_123 = scalar, U08,    123,       "",       1, 0, 0, 255, 0
        unused10_124 = scalar, U08,    124,       "",       1, 0, 0, 255, 0
        unused10_125 = scalar, U08,    125,       "",       1, 0, 0, 255, 0
        unused10_126 = scalar, U08,    126,       "",       1, 0, 0, 255, 0
        unused10_127 = scalar, U08,    127,       "",       1, 0, 0, 255, 0
	
;-------------------------------------------------------------------------------

[ConstantsExtensions]
    requiresPowerCycle = nCylinders
    requiresPowerCycle = pinLayout
    requiresPowerCycle = fanPin
    requiresPowerCycle = reqFuel
    requiresPowerCycle = numteeth
    requiresPowerCycle = onetwo
    requiresPowerCycle = injOpen
    requiresPowerCycle = IgInv
    requiresPowerCycle = fanInv
    requiresPowerCycle = boostEnabled
    requiresPowerCycle = vvtEnabled
;	requiresPowerCycle = vvtChannels
    requiresPowerCycle = boostFreq
    requiresPowerCycle = vvtFreq
    requiresPowerCycle = idleFreq
    requiresPowerCycle = sparkMode
    requiresPowerCycle = launchPin
    requiresPowerCycle = launchEnable
    requiresPowerCycle = launchHiLo
    requiresPowerCycle = flexEnabled
    requiresPowerCycle = oddfire2
    requiresPowerCycle = oddfire3
    requiresPowerCycle = oddfire4
    requiresPowerCycle = iacCLminDuty
    requiresPowerCycle = iacCLmaxDuty
    requiresPowerCycle = boostMinDuty
    requiresPowerCycle = boostMaxDuty
    
    defaultValue = pinLayout,   1
    defaultValue = TrigPattern, 0
    defaultValue = useResync,   1
    defaultValue = sparkMode,   0
    defaultValue = indInjAng,   0
    defaultValue = inj1Ang,     355
    defaultValue = inj2Ang,     355
    defaultValue = inj3Ang,     355
    defaultValue = inj4Ang,     355
    defaultValue = nInjectors,  4
    defaultValue = dutyLim,     100
    defaultValue = mapMin,      10
    defaultValue = mapMax,      260
    defaultValue = fpPrime,     3
    defaultValue = TrigFilter,  0
    defaultValue = ignCranklock,0
    defaultValue = multiplyMAP, 0
    defaultValue = includeAFR,  0
    defaultValue = stoich,      14.7
    defaultValue = flexEnabled, 0
    defaultValue = oddfire2,    0
    defaultValue = oddfire3,    0
    defaultValue = oddfire4,    0
    defaultValue = flexFreqLow, 50
    defaultValue = flexFreqHigh,150
    defaultValue = flexFuelLow, 100
    defaultValue = flexFuelHigh,163
    defaultValue = flexAdvLow,  0
    defaultValue = flexAdvHigh, 13
    defaultValue = fuelPumpPin, 0
    defaultValue = fanPin,      0
    defaultValue = iacCLminDuty,0
    defaultValue = iacCLmaxDuty,100
    defaultValue = boostMinDuty,0
    defaultValue = boostMaxDuty,100
    
    ;Default pins
    defaultValue = fanPin,      0
    defaultValue = vvtPin,      0
    defaultValue = launchPin,   0
    defaultValue = boostPin,    0
    defaultValue = fuelPumpPin, 0
    defaultValue = tachoPin,    0
[Menu]

   ;----------------------------------------------------------------------------
   ;  There are five pre-defined values that may be used to define your menus.
   ;  The first four allow access to the "standard" dialog boxes, the last one
   ;  merely draws a separator (horizontal line) in the menu.
   ;
   ;     std_constants
   ;     std_enrichments
   ;     std_realtime
   ;     std_warmup
   ;
   ;     std_separator
   ;
   ;  If you use any of the std_constants, std_enrichments or std_warmup
   ;  editors, they may be optionally suffixed with a page number (only
   ;  useful for multi-page code variants), which causes them to edit the
   ;  specified page.  If you leave off the page specifier, they edit logical
   ;  page one as specified in the Constants section.
   ; 
   ;  There are four special menu names, which when used append to the standard
   ;  menus of the same name instead of creating a new one.  The menu names
   ;  are "File", "Communications", "Tools" and "Help".
   ; 
   ;----------------------------------------------------------------------------

menuDialog = main

   menu = "Settings"
      ;subMenu = std_injection,      "&Constants"
      subMenu = engine_constants,   "Engine Constants"
      subMenu = injChars,           "Injector Characteristics"
      subMenu = triggerSettings,    "&Trigger Setup"
      ;subMenu = OLED,               "OLED Setup"
      subMenu = airdensity_curve,   "IAT Density"
      

   menu = "&Tuning"
      subMenu = std_realtime,       "&Realtime Display"
      subMenu = accelEnrichments,   "&Acceleration Enrichment"
      subMenu = egoControl,         "AFR/O2", 3
      subMenu = RevLimiterS,        "Rev Limits",       2
      subMenu = flexFueling,        "Flex Fuel",        2
      subMenu = veTableDialog,         "&VE Table",       0
      subMenu = sparkTbl,           "&Spark Table",    2
      subMenu = afrTable1Tbl,        "A&FR Table",       5
      subMenu = std_separator
      subMenu = inj_trimad,         "Sequential fuel trim", 9

   menu = "&Spark"
      subMenu = sparkSettings,   "&Spark Settings"
      subMenu = sparkTbl,        "Spark Table", 2
      ;subMenu = IdleAdvance,     "Idle Advance settings",
      ;subMenu = Knock,           "Kn&ock System"
      subMenu = dwellSettings,   "Dwell settings"
      subMenu = dwell_correction_curve, "Dwell Compensation"
      subMenu = iat_retard_curve,        "&IAT Retard"
      ;subMenu = wheelsim,        "Stim for wheel"
      ;subMenu = oddwheel,     "Oddfire Wheel settings",        7, { wheelon && oddfire }
      
   menu = "&Starting/Idle"
        subMenu = crankPW,            "Cranking Settings"
        subMenu = warmup,             "Warmup Enrichment"
        subMenu = std_separator 
        subMenu = idleSettings,         "Idle Control"
        subMenu = iacClosedLoop_curve,  "Idle - Closed loop targets", 7, { iacAlgorithm == 3 || iacAlgorithm == 5 }
        subMenu = iacPwm_curve,         "Idle - PWM Duty Cycle", 7, { iacAlgorithm == 2 }
        subMenu = iacPwmCrank_curve,    "Idle - PWM Cranking Duty Cycle", 7, { iacAlgorithm == 2 }
        subMenu = iacStep_curve,         "Idle - Stepper Motor", 7, { iacAlgorithm == 4 }
        subMenu = iacStepCrank_curve,    "Idle - Stepper Motor Cranking", 7, { iacAlgorithm == 4 }
        
    menu = "&Accessories"
        subMenu = fanSettings,          "Thermo Fan"
        subMenu = LaunchControl,        "Launch Control / Flat Shift"
        subMenu = fuelpump,             "Fuel Pump"
        subMenu = std_separator
        subMenu = boostSettings,        "Boost Control"
        subMenu = boostTbl,             "Boost target", 8,  { boostEnabled }
        subMenu = std_separator
        subMenu = vvtSettings,          "VVT Control"
        subMenu = vvtTbl,               "VVT duty cycle", 8,  { vvtEnabled }
        subMenu = std_separator
        subMenu = tacho,                "Tacho Output"
        subMenu = std_separator
        subMenu = canIO,			"Canbus Interface"
        
        
      
  menuDialog = main
   menu = "T&ools"
      subMenu = mapCal,       "Calibrate MAP"
      ;subMenu = battcalib,       "Calibrate Battery Voltage"
      ;subMenu = std_separator    ;----------------------------------------------
      ;subMenu = flash_unlock, "Un/Lock calibrations"
      subMenu = std_ms2gentherm, "Calibrate Thermistor Tables", 0 ;, {flashlock}
      subMenu = std_ms2geno2,    "Calibrate &AFR Table", 0;, {flashlock}
      
   menuDialog = main
      menu = "3D &Tuning Maps"
        subMenu = veTable1Map, "Fuel Table"
        subMenu = sparkMap, "Spark Table", 3
        subMenu = afrTable1Map, "AFR Target Table"

#if enablehardware_test		
   menuDialog = main
	  menu = "Hardware Testing"
		subMenu = outputtest1, "Test Output Hardware"
#endif
		
		menu = "Help"
        subMenu = helpGeneral,     "Speeduino Help"
;-------------------------------------------------------------------------------

[SettingContextHelp]
; constantName = "Help Text"
; tool tips tooltips
;Ensure all settings are defined as some MS2/BG words shipped with TS are not applicable.
    nCylinders  = "The number of cylinders in your engine."
    alternate   = ""
    engineType  = "Most engines are Even Fire. Typical odd-fire engines are V-twin, some V4, Vmax, some V6, V10." 
     twoStroke  = "Four-Stroke (most engines), Two-stroke."
    nInjectors  = "Number of primary injectors."
    mapSample   = "The method used for calculating the MAP reading\nFor 1-2 Cylinder engines, Cycle Minimum is recommended.\nFor more than 2 cylinders Cycle Average is recommended"
    stoich      = "The stoichiometric ration of the fuel being used. For flex fuel, choose the primary fuel"
	injLayout   = "The injector layout and timing to be used. Options are: \n 1. Paired - 2 injectors per output. Outputs active is equal to half the number of cylinders. Outputs are timed over 1 crank revolution. \n 2. Semi-sequential: Same as paired except that injector channels are mirrored (1&4, 2&3) meaning the number of outputs used are equal to the number of cylinders. Only valid for 4 cylinders or less. \n 3. Banked: 2 outputs only used. \n 4. Sequential: 1 injector per output and outputs used equals the number of cylinders. Injection is timed over full cycle. "
	
	TrigPattern = "The type of input trigger decoder to be used."
	useResync   = "If enabled, sync will be rechecked once every full cycle from the cam input. This is good for accuracy, however if your cam input is noisy then this can cause issues."
    numteeth    = "Number of teeth on Primary Wheel."
    TrigSpeed   = "Primary trigger speed."
    onetwo      = "Number of Missing teeth on Primary Wheel."
    TrigAng     = "The Angle ATDC when tooth No:1 on the primary wheel passes the primary sensor."
    TrigAngMul  = "A multiplier used by non-360 degree tooth wheels (i.e. Wheels where the tooth count doesn't divide evenly into 360. Usage: (360 * <multiplier>) / tooth_count = Whole number"
    StgCycles   = "The number of revolutions that will be skipped during cranking before the injectors and coils are fired."
	TrigEdge    = "The Trigger edge of the primary sensor.\nLeading.\nTrailing."
	TrigEdgeSec = "The Trigger edge of the secondary (Cam) sensor.\nLeading.\nTrailing."
	TrigFilter  = "Tuning of the trigger filter algorithm. The more aggressive the setting, the more noise will be removed, however this increases the chance of some true readings being filtered out (False positive). Medium is safe for most setups. Only select 'Aggressive' if no other options are working"
	
	sparkMode   = "Wasted Spark: Ignition outputs are on the channels <= half the number of cylinders. Eg 4 cylinder outputs on IGN1 and IGN2.\nSingle Channel: All ignition pulses are output on IGN1.\nWasted COP: Ignition pulses are output on all ignition channels up to the number of cylinders. Eg 4 cylinder outputs on all ignition channels. No valid for >4 cylinders"
	IgInv       = "Whether the spark fires when the ignition sign goes high or goes low. Most ignition systems 'Going Low' but please verify this as damage to coils can result from the incorrect selection"
	
	fanInv      = ""
	fanHyster   = "The number of degrees of hysteresis to be used in controlling the fan. Recommended values are between 2 and 5"
	
	taeTime     = "The duration of the acceleration enrichment"
	
	iacChannels = "The number of output channels used for PWM valves. Select 1 for 2-wire valves or 2 for 3-wire valves."
	iacStepTime = "Time between each stepper motor step.\nIncrease this if the motor appears to behave intermittently."
    iacStepHome = "On startup the stepper motor moves this many steps to return to its home position. Set this value to a few more than the actual number to ensure the motor has returned to its full position."
	iacStepHyster = "The minimum number of steps to move in any one go."    
	iacAlgorithm = "Selects method of idle control.\nNone = no idle control valve.\nOn/Off valve.\nPWM valve (2,3 wire).\nStepper Valve (4,6,8 wire)."
	iacPWMdir   = "Normal PWM valves increase RPM with higher duty. If RPM decreases with higher duty then select Reverse"
	iacCLminDuty= "When using closed loop idle control, this is the minimum duty cycle that the PID loop will allow. Combined with the maximum value, this specifies the working range of your idle valve"
	iacCLmaxDuty= "When using closed loop idle control, this is the maximum duty cycle that the PID loop will allow. Combined with the minimum value, this specifies the working range of your idle valve"
	
	oddfire2    = "The ATDC angle of channel 2 for oddfire engines. This is relative to the TDC angle of channel 1"
    oddfire3    = "The ATDC angle of channel 3 for oddfire engines. This is relative to the TDC angle of channel 1 (NOT channel 2)"
    oddfire4    = "The ATDC angle of channel 4 for oddfire engines. This is relative to the TDC angle of channel 1 (NOT channel 3)"
	
	dfcoRPM     = "The RPM above which DFCO will be active. Typically set a few hundred RPM above maximum idle speed"
    dfcoHyster  = "Hysteresis for DFCO RPM. 200-300 RPM is typical for this, however a higher value may be needed if the RPM is fluctuating around the cutout speed"
    dfcoTPSThresh= "The TPS value below which DFCO will be active. Typical value is 5%-10%, but higher may be needed if TPS signal is noisy"
    
    launchPin   = "The ARDUINO pin that the clutch switch is connected to. This is NOT the pin on the connector, but the pin it relates to on the arduino"
    ignBypassPin = "The ARDUINO pin that the ignition bypass is connected to. This is NOT the pin on the connector, but the pin it relates to on the arduino"
    ignBypassEnable = "If turned on, a ground signal will be output during cranking on the specified pin. This is used to bypass the Speeduino ignition control during cranking."
    ignCranklock = "On certain low resolution ignition patterns, the cranking timing can be locked to occur when a pulse is recieved."
    
    multiplyMAP = "If enabled, the MAP reading is included directly into the pulsewidth calculation. This results in a flatter VE table that can be easier to tune in some instances. VE table must be retuned when this value is changed."
    includeAFR  = "When enabled, the current AFR reading is incorporated directly in the pulsewidth calculation as a percentage of the current target ratio. VE table must be retuned when this value is changed. "
    
    flexEnabled = "Turns on readings from the Flex sensor and enables the below adjustments"
    flexFreqLow = "The frequency of the sensor at 0% ethanol (50Hz for standard GM/Continental sensor)"
    flexFreqHigh = "The frequency of the sensor at 100% ethanol (150Hz for standard GM/Continental sensor)"
    flexFuelLow = "Fuel % to be used for the lowest ethanol reading (Typically 100%. ie No adjustment)"
    flexFuelHigh = "Fuel % to be used for the highest ethanol reading (Typically 163% for 100% ethanol)"
    flexAdvLow = "Additional advance (in degrees) at lowest ethanol reading (Typically 0)"
    flexAdvHigh = "Additional advance (in degrees) at highest ethanol reading (Typically 10-20 degrees)"
    
    flatSArm    = "The RPM switch point that determines whether an eganged clutch is for launch control or flat shift. Below this figure, an engaged clutch is considered to be for launch, above this figure an active clutch input will be considered a flat shift. This should be set at least several hundred RPM above idle"
    flatSSoftWin= "The number of RPM below the flat shift point where the softlimit will be applied (aka Soft limit window). Recommended values are 200-1000" 
    flatSRetard = "The absolute timing (BTDC) that will be used when within the soft limit window"

	cmdEnableTestMode = "Click this to enable test mode. This will not be available if the engine is running"
	cmdStopTestMode = "Click this to disable test mode"
	cmdtestinj150dc = "this will cycle the output at 50% Duty cycle"
	cmdtestinj250dc = "this will cycle the output at 50% Duty cycle"
	cmdtestinj350dc = "this will cycle the output at 50% Duty cycle"
	cmdtestinj450dc = "this will cycle the output at 50% Duty cycle"
	cmdtestspk150dc = "this will cycle the output at 50% Duty cycle"
	cmdtestspk250dc = "this will cycle the output at 50% Duty cycle"
	cmdtestspk350dc = "this will cycle the output at 50% Duty cycle"
	cmdtestspk450dc = "this will cycle the output at 50% Duty cycle"
	
[UserDefined]

; Enhanced TunerStudio dialogs can be defined here
; MegaTune will over look this section
; These dialogs will over-ride those in the UserDefined Section
; User defined ar loaded first, then if one by the same name is defiend here,
; it will replace the MegaTune definition

; dialog = name,   Title, Layout
;
; valid options for layout are xAxis, yAxis, border
; for an xAxis, each field added will be added from right to left
; A yAxis layout will add fields from top to bottom
; A border layout will expect an additional constraint to determine placement
; valid border constraints are north, South, East, West, Center
; all 5 do not need to be filled.

; The field name can be either a constant reference, or a reference to another 
; dialog which will be added.
; dialogs can be nested and can be mixed with fields

    dialog = engine_constants_southwest, "Speeduino Board"
        field = "Stoichiometric ratio", stoich
        field = "Injector Layout",      injLayout,           { nCylinders <= 4 }
        field = "Board Layout",         pinLayout
        field = "MAP Sample method",    mapSample

    dialog = engine_constants_west, ""
        panel = std_injection, North
        panel = engine_constants_southwest
        
    dialog = engine_constants_northeast, "Oddfire Angles"
        field = "Channel 2 angle", oddfire2,                { engineType == 1 }
        field = "Channel 3 angle", oddfire3,                { engineType == 1 && nCylinders >= 3 }
        field = "Channel 4 angle", oddfire4,                { engineType == 1 && nCylinders >= 4 }
        
    dialog = engine_constants_east, ""
        panel = engine_constants_northeast, North
        field = ""
        
    dialog = engine_constants, "", border
        panel = engine_constants_west, West
        panel = engine_constants_east, East
        
# Flex fuel stuff
    dialog = flexFueling, "Flex Fuel"
        field = "Flex sensor",          flexEnabled
        
    dialog = flexn, ""
        field = "#Spark/Fuel"
        field = "Sensor Frequency"
        field = "Fuel Multiplier%"
        field = "Additional advance"
        #field = "#Temp Sense"
        #field = "Sensor PW"
        #field = "Fuel Temp"

       dialog = flexl, ""
        field = "Low"
        field = "", flexFreqLow,   { flexEnabled }
        field = "", flexFuelLow,   { flexEnabled }
        field = "", flexAdvLow, { flexEnabled }
        #field = "Low"
        #field = "", ff_tpw0, { flexEnabled && (fueltemp1 == 1)}
        #field = "", ff_temp0, { flexEnabled && (fueltemp1 == 1)}
        
       dialog = flexh, ""
        field = "High"
        field = "", flexFreqHigh,   { flexEnabled }
        field = "", flexFuelHigh,   { flexEnabled }
        field = "", flexAdvHigh, { flexEnabled }
        #field = "High"
        #field = "", ff_tpw1, { flexFuel && (fueltemp1 == 1)}
        #field = "", ff_temp1, { flexFuel && (fueltemp1 == 1)}

        dialog = ff_table, "Flex Fuel Calibration", xAxis
        panel = flexn
        panel = flexl
        panel = flexh

        dialog = ff_fallback, "", yAxis
          #field = "Baseline Ethanol%", flex_baseline,   { flexFuel }
          #field = "#Fallback For Sensor Failure"
          #field = "Fallback Fuel Multiplier%", fuelCorr_default,    { flexFuel > 0 }
          #field = "Fallback Timing Addition", fuelSpkDel_default, { flexFuel > 0 }

       dialog = flexFuelTop, ""
          field = "Flex Fuel Sensor",         flexEnabled
          #field = "Sensor Port",              flexport,    { flexFuel > 0 }
          # field = "Temperature Input",        fueltemp1

       dialog = flexFueling, "Fuel Sensor Settings", yAxis
        panel = flexFuelTop
        panel = ff_table
        panel = ff_fallback
        
    dialog = tacho, "Tacho"
        field = "Output pin",           tachoPin 
        field = "Output speed",         tachoDiv     

    dialog = canIO, "CanBus interface"
        field = "Enable/Disable",       canEnable
		
    dialog = accelEnrichments_center, ""
      field = "TPSdot Threshold", tpsThresh
      field = "Accel Time", taeTime
      ; field = "Cold Accel Enrichment", taeColdA
      ; field = "Cold Accel Mult", taeColdM
      ;field = "Decel Fuel Amount", tdePct 
      
    dialog = accelEnrichments_south, "Decelleration Fuel Cutoff (DFCO)"
      field = "Enabled", dfcoEnabled
      field = "TPS Threshold", dfcoTPSThresh,                     { dfcoEnabled }
      field = "Cutoff RPM", dfcoRPM,                           { dfcoEnabled }
      field = "RPM Hysteresis", dfcoHyster,                       { dfcoEnabled }
  
    dialog = accelEnrichments_north_south, ""
      liveGraph = pump_ae_Graph, "AE Graph"
            graphLine = afr
            graphLine = TPSdot, "%", -2000, 2000, auto, auto        
    
    dialog = accelEnrichments_north, "", xAxis
      panel = time_accel_tpsdot_curve
      ;panel = time_accel_tpsdot_tbl
      
    dialog = accelEnrichments, "Acceleration Enrichment"
        panel = accelEnrichments_north, North
        panel = accelEnrichments_north_south, Center
        panel = accelEnrichments_center, Center
        panel = accelEnrichments_south, South
    
    dialog = veTableDialog_north, ""
        panel = veTable1Tbl
        
    dialog = veTableDialog_south, ""
        field = "Multiply VE value by MAP", multiplyMAP
        field = "Include AFR directly", includeAFR,         { egoType == 2 }
        
    dialog = veTableDialog, "VE Table"
        panel = veTableDialog_north, North
        panel = veTableDialog_south, South
        
   dialog = injChars, "Injector Characteristics"
      field = "Injector Open Time",         injOpen
      field = "Injector close angle"
      field = "",                           inj1Ang,        { indInjAng == 0 }
      field = "Individual channel setting", indInjAng
      field = "Channel 1",                  inj1Ang,        { indInjAng }
      field = "Channel 2",                  inj2Ang,        { nCylinders > 1 && indInjAng }
      field = "Channel 3",                  inj3Ang,        { indInjAng && (nCylinders > 4 || nCylinders == 3 || ((nCylinders == 4) && (injLayout == 3))) }
      field = "Channel 4",                  inj4Ang,        { indInjAng && (nCylinders > 6 || ((nCylinders == 4) && (injLayout == 3))) }
      field = "Injector Duty Limit",        dutyLim
      panel = injector_voltage_curve
      
    dialog = egoControl, ""
        field = "Sensor Type",            egoType
        field = "Algorithm",              egoAlgorithm,       { egoType }
        field = "Ignition Events per Step",  egoCount,        { egoType && (egoAlgorithm < 3) }
        field = "Controller Step Size",      egoDelta,        { egoType && (egoAlgorithm == 0) }
        field = "Controller Auth +/-",    egoLimit,           { egoType && (egoAlgorithm < 3) }
        field = "Only correct above:",    ego_min,    { egoType && (egoAlgorithm < 3) }
        field = "and correct below:",     ego_max,    { egoType && (egoAlgorithm < 3) }

        field = "Active Above Coolant", egoTemp,              { egoType && (egoAlgorithm < 3) }
        field = "Active Above RPM",          egoRPM,          { egoType && (egoAlgorithm < 3) }
        field = "Active Below TPS",          egoTPSMax,      { egoType && (egoAlgorithm < 3) }
        field = "EGO delay after start",     ego_sdelay,      { (egoAlgorithm < 3) }
        field = "PID Proportional Gain",  egoKP,              { egoType && (egoAlgorithm == 2) }
        field = "PID Integral",           egoKI,              { egoType && (egoAlgorithm == 2) }
        field = "PID Derivative",         egoKD,              { egoType && (egoAlgorithm == 2) }
    
    dialog = fanSettings,"Fan Settings",7
        field = "Fan Mode",    		 fanEnable
        field = "Fan output pin",   fanPin, { fanEnable }						    
        field = "Fan Output Inverted",    fanInv	, { fanEnable }				
        field = "Fan temperature SP",  		 fanSP, { fanEnable }
        field = "Fan hysteresis", 		 fanHyster, { fanEnable }
 
    dialog = stepper_idle, "Stepper Idle"
        field = "Step time (ms)",       iacStepTime,            { iacAlgorithm == 4 || iacAlgorithm == 5 }
        field = "Home steps",           iacStepHome,            { iacAlgorithm == 4 || iacAlgorithm == 5 }
        field = "Minimum Steps",		iacStepHyster,			{ iacAlgorithm == 4 || iacAlgorithm == 5 }
        
    dialog = pwm_idle, "PWM Idle"
        field = "Number of outputs",    iacChannels,            { iacAlgorithm == 2 || iacAlgorithm == 3 }
    	field = "Idle valve frequency",	idleFreq,				{ iacAlgorithm == 2 || iacAlgorithm == 3 }
    	field = "Idle valve direction", iacPWMdir,				{ iacAlgorithm == 2 || iacAlgorithm == 3 }
    	
    dialog = closedloop_idle, "Closed loop Idle"
        field = "P",                    idleKP,                 { iacAlgorithm == 3 || iacAlgorithm == 5 }
        field = "I",                    idleKI,                 { iacAlgorithm == 3 || iacAlgorithm == 5 }
        field = "D",                    idleKD,                 { iacAlgorithm == 3 || iacAlgorithm == 5 }
        field = "Minimum valve duty",   iacCLminDuty,           { iacAlgorithm == 3 }
        field = "Maximum valve duty",   iacCLmaxDuty,           { iacAlgorithm == 3 }
 
    dialog = idleSettings, "Idle Settings"
	topicHelp = "http://speeduino.com/wiki/index.php/Idle"
	field = "Idle control type",    iacAlgorithm
        field = "#Fast Idle"
        field = "Fast idle temp",       iacFastTemp,            { iacAlgorithm == 1 }
        panel = pwm_idle
        panel = stepper_idle
        panel = closedloop_idle
      
    dialog = fuelpump, "Fuel pump"
        field = "Fuel pump pin",                    fuelPumpPin
   
    dialog = crankPW, "Cranking Pulsewidths (ms)"
        field = "Cranking RPM (Max)", crankRPM
        field = "Flood Clear level", tpsflood
        field = ""
        field = "Fuel pump prime duration", fpPrime
        field = "Priming Pulsewidth", primePulse
        field = ""
        field = "Cranking Enrichment %", crankingPct
        field = ""
        field = "Cranking bypass", ignBypassEnable
        field = "Bypass output pin", ignBypassPin               { ignBypassEnable }
        field = "Fix cranking timing with trigger", ignCranklock,   { TrigPattern == 1 || TrigPattern == 4 || TrigPattern == 10}
     
    dialog = aseSettings, "Afterstart Enrichment"
        field = "Enrichment %", asePct
        field = "Number of Sec to run", aseCount
 	
        
    dialog = triggerSettings,"Trigger Settings",4
        topicHelp = "http://speeduino.com/wiki/index.php/Decoders"
        field = "Trigger Pattern",                TrigPattern
        field = "Primary base teeth",             numteeth,       { TrigPattern == 0 || TrigPattern == 2 || TrigPattern == 11 }
        field = "Primary trigger speed",          TrigSpeed,      { TrigPattern == 0 }
        field = "Missing teeth",                  onetwo,         { TrigPattern == 0 }
        field = "Secondary teeth",                onetwo,         { TrigPattern == 2 }
        field = "Trigger angle multiplier",       TrigAngMul,     { TrigPattern == 11 }
        field = "Trigger Angle ",                 TrigAng
        field = "This number represents the angle ATDC when "
        field = "tooth #1 passes the primary sensor."
        field = ""
        field = "Skip Revolutions",              StgCycles
        field = "Note: This is the number of revolutions that will be skipped during"
        field = "cranking before the injectors and coils are fired"
        field = "Trigger edge",                   TrigEdge
        field = "Secondary trigger edge",         TrigEdgeSec,  { TrigPattern == 0 || TrigPattern == 2 } ;Missing tooth and dual wheel
        field = "Trigger Filter",                 TrigFilter
        field = "Re-sync every cycle",            useResync,    { TrigPattern == 2 || TrigPattern == 4 || TrigPattern == 7 } ;Dual wheel, 4G63 and Audi 135
      
    dialog = sparkSettings,"Spark Settings",4
        field = "Spark output mode",            sparkMode
        field = "Cranking advance Angle",       CrankAng
        ;field = "Hold Ignition",                IgHold
        field = "Spark Outputs triggers",        IgInv
        field = ""
        field = "Fixed Angle (0 = use map)",  FixAng
        ;field = "Trim Angle",                   Trim
      
    dialog = dwellSettings,                 "Dwell Settings",   4
        topicHelp = DwellHelp
        ;field = "Dwell control",              dwellcont
        ;field = "Or:"
        field = "  Cranking dwell",           dwellcrank
        field = "  Running dwell",            dwellrun
        ;field = "Minimum discharge period",  mindischg,  { dwellcont  }
        field = ""
        field = "#Note"
        field = "The above times are for 12V. Voltage correction"
        field = "is applied. At higher voltages the time is reduced"
        field = "and when low it is increased"
        field = ""
        field = "Overdwell protection"
        field = "Use Overdwell protection",	useDwellLim
        field = "Max dwell time",             dwellLim,	{ useDwellLim }
        field = "Note: Set the maximum dwell time at least 3ms above"
        field = "your desired dwell time (Including cranking)"
      
    dialog = RevLimiterS,                   "Rev Limiter",      4
        topicHelp = Fhelp7
        field = "Rev Limiter"
        field = "Soft rev limit",             SoftRevLim
        field = "Soft limit absolute timing", SoftLimRetard
        field = "Soft limit max time",        SoftLimMax
        field = "Hard Rev limit",             HardRevLim
    
    dialog = clutchInput,                   "Clutch input"
        field = "Clutch Input Pin",             launchPin,      { launchEnable || flatSEnable }
        field = "Clutch enabled when signal is",launchHiLo,     { launchEnable || flatSEnable }
	    field = "Clutch Pullup Resistor",       lnchPullRes,    { launchEnable || flatSEnable }
	    field = "Launch / Flat Shift switch RPM",flatSArm,      { launchEnable || flatSEnable }
        
    dialog = LaunchControl,                   "Launch Control / Flat shift",      6
        topicHelp = Fhelp7
        panel = clutchInput
        ; Launch control
        field = "Launch Control"
        field = "Enable Launch",                launchEnable
        field = "Soft rev limit",               lnchSoftLim,    { launchEnable }
        field = "Soft limit absolute timing",   lnchRetard,     { launchEnable }
        field = "Hard rev limit",               lnchHardLim,    { launchEnable }
        field = "Fuel adder during launch",     lnchFuelAdd,    { launchEnable }
        
        ; Flat shift
        field = "Flat Shift"
        field = "Enable flat shift",            flatSEnable
        field = "Soft rev window",              flatSSoftWin,   { flatSEnable }
        field = "Soft limit absolute timing",   flatSRetard,    { flatSEnable }

      
    dialog = OLED, "OLED Display", 2
      field = "Display Type",               display
      field = "#Note"
      field = "ECU must be rebooted after changing above value"
      field = "Field 1",                    display1,   { display }
      field = "Field 2",                    display2,   { display } 
      field = "Field 3",                    display3,   { display } 
      field = "Field 4",                    display4,   { display } 
      ;field = "Bar 1",                      displayB1,  { display }
      ;field = "Bar 2",                      displayB2,  { display > 2 }
      
    dialog = mapCal, "Calibrate MAP"
          field = "#MAP Sensor"
          settingSelector = "Common MAP Sensors"
             settingOption = "MPX4115",  mapMin=10,   mapMax=122
             settingOption = "MPX4250",  mapMin=10,   mapMax=260
             settingOption = "GM 1-BAR", mapMin=10,   mapMax=105
             settingOption = "GM 2-BAR", mapMin=9,  mapMax=208
             settingOption = "GM 3-BAR / MPXH6300", mapMin=1,  mapMax=315
             settingOption = "MPXH5700", mapMin=0,  mapMax=700
             settingOption = "MPXH6400", mapMin=3,  mapMax=416
             settingOption = "MPX4400", mapMin=0,  mapMax=400
             settingOption = "Denso 079800", mapMin=0,  mapMax=173 ; http://speeduino.com/forum/viewtopic.php?f=18&t=510&p=7023#p7021
             
    dialog = boostSettings, "Boost Control"
        field = "Boost Control Enabled",    boostEnabled
        field = "Boost output pin",         boostPin,           { boostEnabled }
        field = "Boost solenoid freq.",     boostFreq,          { boostEnabled }
        field = "Boost Cut",                boostCutType,       { boostEnabled }
        field = "Boost Limit",              boostLimit,         { boostEnabled && boostCutType }
        field = "Closed Loop settings"
        field = "P",                        boostKP,       { boostEnabled }
        field = "I",                        boostKI,       { boostEnabled }
        field = "D",                        boostKD,       { boostEnabled }
        field = "Valve minimum duty cycle", boostMinDuty,  { boostEnabled }
        field = "Valve maximum duty cycle", boostMaxDuty,  { boostEnabled }
        
    dialog = vvtSettings, "VVT Control"
        field = "VVT Control Enabled",    vvtEnabled
        field = "VVT output pin",         vvtPin,           { vvtEnabled }
        field = "VVT solenoid freq.",     vvtFreq,          { vvtEnabled }
        
    dialog = wc_note
        field = "For 99% of engines, warmup must have 100% in the final row. Typical maximum is 255% (cold)."

    dialog = warmup, "Warmup Enrichment (WUE) - Percent Multiplier"
        panel = warmup_curve
        panel = wc_note
        field = ""
        panel = aseSettings
    
    ;Fuel trim composite dialog
    dialog = inj_trim1TblTitle, "Channel #1" 
        panel = fuelTrimTable1Tbl,      Center,      { fuelTrimEnabled }
    dialog = inj_trim2TblTitle, "Channel #2"
        panel = fuelTrimTable2Tbl,      { fuelTrimEnabled }
    dialog = inj_trim3TblTitle, "Channel #3"
        panel = fuelTrimTable3Tbl,      { fuelTrimEnabled }
    dialog = inj_trim4TblTitle, "Channel #4"
        panel = fuelTrimTable4Tbl,      { fuelTrimEnabled }

    dialog = inj_trimadt, "", xAxis
        panel = inj_trim1TblTitle
        panel = inj_trim2TblTitle
    dialog = inj_trimadb, "", xAxis
        panel = inj_trim3TblTitle
        panel = inj_trim4TblTitle

    dialog = inj_trimad,"Injector Cyl 1-4 Trims", yAxis
        field = "Individual fuel trim enabled",     fuelTrimEnabled,    { injLayout == 3 }
        panel = inj_trimadt, North
        panel = inj_trimadb, South

    dialog = outputtest_warningmessage, ""
            field = "WARNING! USE AT YOUR OWN RISK. INCORRECT USE WILL DAMAGE YOUR HARDWARE!"
            field = "Do not attempt to use this page whilst your engine is running!"
            field = "Forcing the Injector or Spark outputs could cause flooding of your engine or permanent damage to ignition coils!"	


	dialog = enableoutputtestbuttons, "Enable Test Controls", xAxis
		;commandButton = "Label Text", command, { Enabled Condition }, optionalFlags

		; The rem > 0 expression is just for testing.. It works when the MS is on the Stim with rpm.
		; a status bit there would be the expected real expression
		commandButton = "Enable Test Mode", cmdEnableTestMode,{!testenabled & !testactive }

		; if clickOnCloseIfEnabled is set, then the command assigned to this button will be run on the
		; dialog close, but only if the enable condition is true
		; valid click flags are:
		; clickOnCloseIfEnabled - the command will be sent on dialog close if active condition is true
		; clickOnCloseIfDisabled - the command will be sent on dialog close if active condition is false
		; clickOnClose - the command will be sent on dialog close always
		commandButton = "Stop Test Mode", cmdStopTestMode,{testactive}, clickOnCloseIfEnabled			
			
	dialog = outputtestinj1, "Injector CH1", yAxis
            commandButton = "Off", cmdtestinj1off,{testactive}
			commandButton = "50% DC", cmdtestinj150dc,{!testenabled & testactive}
            commandButton = "On", cmdtestinj1on,{!testenabled & testactive}
    dialog = outputtestinj2, "Injector CH2", yAxis
            commandButton = "Off", cmdtestinj2off,{testactive}
			commandButton = "50% DC", cmdtestinj250dc,{!testenabled &testactive}
            commandButton = "On", cmdtestinj2on,{!testenabled & testactive}
    dialog = outputtestinj3, "Injector CH3", yAxis
            commandButton = "Off", cmdtestinj3off,{testactive}
			commandButton = "50% DC", cmdtestinj350dc,{!testenabled & testactive}
            commandButton = "On", cmdtestinj3on,{!testenabled & testactive}
    dialog = outputtestinj4, "Injector CH4", yAxis
            commandButton = "Off", cmdtestinj4off,{testactive}
			commandButton = "50% DC", cmdtestinj450dc,{!testenabled & testactive}
            commandButton = "On", cmdtestinj4on	,{!testenabled & testactive}
			
    dialog = outputtest_injectors, "Injector Driver Output Test", xAxis
            panel = outputtestinj1
            panel = outputtestinj2
            panel = outputtestinj3
            panel = outputtestinj4
			
	dialog = outputtestspk1, "Spark CH1 ", yAxis
            commandButton = "Off", cmdtestspk1off,{testactive}
			commandButton = "50% DC", cmdtestspk150dc,{!testenabled & testactive}
            commandButton = "On", cmdtestspk1on,{!testenabled & testactive}
    dialog = outputtestspk2, "Spark CH2", yAxis
            commandButton = "Off", cmdtestspk2off,{testactive}
			commandButton = "50% DC", cmdtestspk250dc,{!testenabled & testactive}
            commandButton = "On", cmdtestspk2on,{!testenabled & testactive}
    dialog = outputtestspk3, "Spark CH3", yAxis
            commandButton = "Off", cmdtestspk3off,{testactive}
			commandButton = "50% DC", cmdtestspk350dc,{!testenabled & testactive}
            commandButton = "On", cmdtestspk3on,{!testenabled & testactive}
	dialog = outputtestspk4, "Spark CH4", yAxis
            commandButton = "Off", cmdtestspk4off,{testactive}
			commandButton = "50% DC", cmdtestspk450dc,{!testenabled & testactive}
            commandButton = "On", cmdtestspk4on,{!testenabled & testactive}
			
    dialog = outputtest_spark, "Spark Driver Output Test", xAxis
            panel = outputtestspk1
            panel = outputtestspk2
            panel = outputtestspk3
            panel = outputtestspk4		
	
	dialog = outputtest1,"Test Output Hardware"
	         ;topicHelp = ""
			panel = enableoutputtestbuttons
            panel = outputtest_injectors
            panel = outputtest_spark
            ;panel = outputtest_io2
            panel = outputtest_warningmessage
;-------------------------------------------------------------------------------
; General help text

       help = helpGeneral, "Speeduino General Help"
        webHelp = "http://speeduino.com/wiki/index.php/Speeduino"
        text = "For current WIKI documentation, click the Web Help button,"
        text = "or visit http://www.speeduino.com/."
        text = "<br>"
        text = "<br>why not visit our forum http://speeduino.com/forum/"
;------------------------------------------------------------------------------
[ControllerCommands]
; commandName    = command1, command2, commandn...
; command in standard ini format, a command name can be assigned to 1 to n commands that will be executed in order.
;         This does not include any resultant protocol envelope data, only the response data itself.

; WARNING!! These commands bypass TunerStudio's normal memory synchronization. If these commands
; alter mapped settings (Constant) memory in the controller, TunerStudio will have an out of sync condition 
; and may create error messages.
; It is expected that these commands would not typically alter any ram mapped to a Constant.

cmdStopTestMode = "E\x01\x00"
cmdEnableTestMode = "E\x01\x01"

cmdtestinj1on = "E\x02\x01"
cmdtestinj1off = "E\x02\x02"
cmdtestinj150dc = "E\x02\x03"
cmdtestinj2on = "E\x02\x04"
cmdtestinj2off = "E\x02\x05"
cmdtestinj250dc = "E\x02\x06"
cmdtestinj3on = "E\x02\x07"
cmdtestinj3off = "E\x02\x08"
cmdtestinj350dc = "E\x02\x09"
cmdtestinj4on = "E\x02\x0A"
cmdtestinj4off = "E\x02\x0B"
cmdtestinj450dc = "E\x02\x0C"

cmdtestspk1on = "E\x03\x01"
cmdtestspk1off = "E\x03\x02"
cmdtestspk150dc = "E\x03\x03"
cmdtestspk2on = "E\x03\x04"
cmdtestspk2off = "E\x03\x05"
cmdtestspk250dc = "E\x03\x06"
cmdtestspk3on = "E\x03\x07"
cmdtestspk3off = "E\x03\x08"
cmdtestspk350dc = "E\x03\x09"
cmdtestspk4on = "E\x03\x0A"
cmdtestspk4off = "E\x03\x0B"
cmdtestspk450dc = "E\x03\x0C"

; -------------------------------------------------------------
; Help down here
[SettingContextHelp]
    

[CurveEditor]

;time-based accel enrichment
      curve = time_accel_tpsdot_curve, "TPS based AE"
            columnLabel = "TPSdot", "Added"
            xAxis = 0, 1200, 6
            yAxis = 0, 250, 4
            xBins = taeBins, TPSdot
            yBins = taeRates
            ;gauge       = cltGauge
            
; Correction curve for dwell vs battery voltage
        curve = dwell_correction_curve, "Dwell voltage correction"
            columnLabel = "Voltage", "Dwell"
            xAxis = 6, 22, 6
            yAxis = 0, 255, 6
            xBins = brvBins, batteryVoltage
            yBins = dwellRates

; Correction curve for injectors vs battery voltage
        curve = injector_voltage_curve, "Injector voltage correction"
            columnLabel = "Voltage", "Injector"
            xAxis = 6, 22, 6
            yAxis = 0, 255, 6
            xBins = brvBins, batteryVoltage
            yBins = injBatRates
            
            
            
; Correction curve for Air Density vs temperature
        curve = airdensity_curve, "IAT density correction"
            columnLabel = "Air Temperature", "Fuel Amount"
            xAxis = -40, 160, 6
            yAxis = 0, 255, 6
            xBins = airDenBins, iat
            yBins = airDenRates
        
; IAT based ignition timing retard 
        curve = iat_retard_curve, "IAT timing retard"
            columnLabel =   "Inlet Air Temp", "Retard"
            xAxis = -40, 200, 5
            yAxis = 0, 30, 5
            xBins = iatRetBins, iat
            yBins = iatRetRates 
            
; Curves for idle control
        ; Standard duty table for PWM valves
        curve = iacPwm_curve, "IAC PWM Duty"
            columnLabel = "Coolant Temperature", "Valve"
        #if CELSIUS
            xAxis = -40, 215, 6
        #else
            xAxis = -40, 315, 6
        #endif
            yAxis = 0, 100, 4
            xBins = iacBins, coolant
            yBins = iacOLPWMVal
            
        ; Cranking duty table for PWM valves
        curve = iacPwmCrank_curve, "IAC PWM Cranking Duty"
            columnLabel = "Coolant Temperature", "Valve"
            xAxis = -40, 215, 6
            yAxis = 0, 100, 4
            xBins = iacCrankBins, coolant
            yBins = iacCrankDuty
            
        curve = iacStep_curve, "IAC Stepper Motor"
        	columnLabel = "Coolant Temperature", "Motor"
        #if CELSIUS
            xAxis = -40, 215, 6
        #else
            xAxis = -40, 315, 6
        #endif
            yAxis = 0, 850, 4
            xBins = iacBins, coolant
            yBins = iacOLStepVal
            
        curve = iacStepCrank_curve, "IAC Stepper Motor Cranking"
        	columnLabel = "Coolant Temperature", "Motor"
            xAxis = -40, 120, 6
            yAxis = 0, 850, 4
            xBins = iacCrankBins, coolant
            yBins = iacCrankSteps
            
        curve = iacClosedLoop_curve, "IAC Closed Loop Targets"
            columnLabel = "Coolant Temperature", "Motor"
            xAxis = -40, 120, 6
            yAxis = 0, 2000, 4
            xBins = iacBins, coolant
            yBins = iacCLValues

; Warmup enrichment curve
        curve = warmup_curve, "Warmup Enrichment (WUE) Curve"
            ;topicHelp = "file://$getProjectsDirPath()/docs/Megasquirt3_TunerStudio_MS_Lite_Reference-1.3.pdf#wue"
            columnLabel = "Coolant", "WUE %"
            xAxis       = -40, 210, 9
            yAxis       =   0,  240, 6
            xBins       = wueBins, coolant
            yBins       = wueRates
            gauge       = cltGauge
        	
            
[TableEditor]
   ;       table_id,    map3d_id,    "title",      page
   table = veTable1Tbl,  veTable1Map,  "VE Table",   1
   topicHelp = "http://speeduino.com/wiki/index.php/Tuning"
   ;       constant, variable
      xBins       = rpmBins,  rpm
   #if SPEED_DENSITY
      yBins       = mapBins,  map
   #else
      yBins       = tpsBins,  throttle
   #endif
      zBins       = veTable

      gridHeight  = 2.0
      gridOrient  = 250,   0, 340 ; Space 123 rotation of grid in degrees.
      upDownLabel = "(RICHER)", "(LEANER)"
      
   table = sparkTbl,    sparkMap,    "Ignition Advance Table", 3
      xBins = rpmBins2, rpm
    #if SPEED_DENSITY
      yBins = mapBins2, map
    #else ALPHA_N
        yBins = tpsBins2, throttle
    #endif
      zBins = advTable1
      gridHeight  = 3.0
      upDownLabel = "ADVANCED", "RETARDED"
      
    ;table = afrTbl,    afrTableMap,    "AFR Table", 5
    table = afrTable1Tbl, afrTable1Map, "AFR Table", 5
      xBins = rpmBinsAFR, rpm
    #if SPEED_DENSITY
      yBins = mapBinsAFR, map
    #else ALPHA_N
        yBins = tpsBinsAFR, throttle
    #endif
      zBins = afrTable
      gridHeight  = 1.0
      upDownLabel = "RICHER", "LEANER"
      gridOrient  = 250,   0, 340

    #if BOOSTPSI
    table = boostTbl,    boostMap,    "Boost targets (PSI)", 8
    #else
    table = boostTbl,    boostMap,    "Boost targets (Absolute kPa)", 8
    #endif
      xBins = rpmBinsBoost, rpm
      yBins = tpsBinsBoost, throttle
      zBins = boostTable
      gridHeight  = 3.0
      upDownLabel = "HIGHER", "LOWER"
      
    table = vvtTbl,    vvtMap,    "VVT control Table", 8
      xBins = rpmBinsVVT, rpm
      yBins = tpsBinsVVT, throttle
      zBins = vvtTable
      gridHeight  = 3.0
      upDownLabel = "HIGHER", "LOWER"
      
;--------- Sequential fuel trim maps -----------
    table = fuelTrimTable1Tbl,  fuelTrimTable1Map,  "Fuel trim Table 1",   9
    topicHelp = "http://speeduino.com/wiki/index.php/Tuning"
        xBins       = fuelTrim1rpmBins,  rpm
    #if SPEED_DENSITY
        yBins       = fuelTrim1loadBins,  map
    #else
        yBins       = fuelTrim1loadBins,  throttle
    #endif
       zBins       = fuelTrim1Table

       gridHeight  = 2.0
       gridOrient  = 250,   0, 340 ; Space 123 rotation of grid in degrees.
       upDownLabel = "(RICHER)", "(LEANER)"
       
    table = fuelTrimTable2Tbl,  fuelTrimTable2Map,  "Fuel trim Table 2",   9
    topicHelp = "http://speeduino.com/wiki/index.php/Tuning"
        xBins       = fuelTrim2rpmBins,  rpm
    #if SPEED_DENSITY
        yBins       = fuelTrim2loadBins,  map
    #else
        yBins       = fuelTrim2loadBins,  throttle
    #endif
       zBins       = fuelTrim2Table

       gridHeight  = 2.0
       gridOrient  = 250,   0, 340 ; Space 123 rotation of grid in degrees.
       upDownLabel = "(RICHER)", "(LEANER)"
       
    table = fuelTrimTable3Tbl,  fuelTrimTable3Map,  "Fuel trim Table 3",   9
    topicHelp = "http://speeduino.com/wiki/index.php/Tuning"
        xBins       = fuelTrim3rpmBins,  rpm
    #if SPEED_DENSITY
        yBins       = fuelTrim3loadBins,  map
    #else
        yBins       = fuelTrim3loadBins,  throttle
    #endif
       zBins       = fuelTrim3Table

       gridHeight  = 2.0
       gridOrient  = 250,   0, 340 ; Space 123 rotation of grid in degrees.
       upDownLabel = "(RICHER)", "(LEANER)"
       
    table = fuelTrimTable4Tbl,  fuelTrimTable4Map,  "Fuel trim Table 4",   9
    topicHelp = "http://speeduino.com/wiki/index.php/Tuning"
        xBins       = fuelTrim4rpmBins,  rpm
    #if SPEED_DENSITY
        yBins       = fuelTrim4loadBins,  map
    #else
        yBins       = fuelTrim4loadBins,  throttle
    #endif
       zBins       = fuelTrim4Table

       gridHeight  = 2.0
       gridOrient  = 250,   0, 340 ; Space 123 rotation of grid in degrees.
       upDownLabel = "(RICHER)", "(LEANER)"
      
      
;-------------------------------------------------------------------------------

[GaugeConfigurations]

   ;-------------------------------------------------------------------------------
   ;  Notes on some of the gauges.
   ;
   ;  The accelEnrichGauge is now a composite of both acceleration enrichment
   ;  and deceleration enleanment numbers.  See the definition of the variable
   ;  accDecEnrich in the OutputChannels section.
   ;
   ;-------------------------------------------------------------------------------
   ; Define a gauge's characteristics here, then go to a specific layout
   ; block (Tuning or FrontPage) and use the name you've defined here to
   ; display that gauge in a particular position.
   ;
   ; Name  = Case-sensitive, user-defined name for this gauge configuration.
   ; Var   = Case-sensitive name of variable to be displayed, see the
   ;         OutputChannels block in this file for possible values.
   ; Title = Title displayed at the top of the gauge.
   ; Units = Units displayed below value on gauge.
   ; Lo    = Lower scale limit of gauge.
   ; Hi    = Upper scale limit of gauge.
   ; LoD   = Lower limit at which danger color is used for gauge background.
   ; LoW   = Lower limit at which warning color is used.
   ; HiW   = Upper limit at which warning color is used.
   ; HiD   = Upper limit at which danger color is used.
   ; vd    = Decimal places in displayed value
   ; ld    = Label decimal places for display of Lo and Hi, above.

   ;Name               Var            Title                 Units     Lo     Hi     LoD    LoW   HiW   HiD vd ld
   ; baroADCGauge      = baroADC,       "Barometer ADC",      "",        0,   255,     -1,    -1,  256,  256, 0, 0
   ; mapADCGauge       = mapADC,        "MAP ADC",            "",        0,   255,     -1,    -1,  256,  256, 0, 0
   #matADCGauge       = matADC,        "MAT ADC",            "",        0,   255,     -1,    -1,  256,  256, 0, 0
   #cltADCGauge       = cltADC,        "CLT ADC",            "",        0,   255,     -1,    -1,  256,  256, 0, 0
   tpsADCGauge       = tpsADC,        "TPS ADC",            "",        0,   255,     -1,    -1,  256,  256, 0, 0
   #batVoltGauge      = batteryVoltage,        "BAT V",              "",        0,   255,     -1,    -1,  256,  256, 0, 0

   accelEnrichGauge  = accelEnrich,   "Accel Enrich",       "%",      50,   150,     -1,    -1,  999,  999, 0, 0
   afrGauge          = afr,           "Air:Fuel Ratio",     "",        7,    25,     12,    13,   15,   16, 2, 2
   afrGauge2         = afr2,          "Air:Fuel Ratio 2",   "",        7,    25,     12,    13,   15,   16, 2, 2
   lambdaGauge       = lambda,        "Lambda",             "",      0.5,   1.5,    0.5,   0.7,    2,  1.1, 2, 2
   dutyCycleGauge    = dutyCycle,     "Duty Cycle",         "%",       0,   100,     -1,    -1,   70,   80, 1, 1
   egoCorrGauge      = egoCorrection, "EGO Correction",     "%",      50,   150,     90,    99,  101,  110, 0, 0

   gammaEnrichGauge  = gammaEnrich,   "Gamma Enrichment",   "%",      50,   150,     -1,    -1,  151,  151, 0, 0
   pulseWidthGauge   = pulseWidth,    "Pulse Width",        "mSec",    0,  25.5,    1.0,   1.2,   20,   25, 1, 1
   tachometer        = rpm,           "Engine Speed",       "RPM",     0,  8000,    300,   600, 3000, 5000, 0, 0
   throttleGauge     = throttle,      "Throttle Position",  "%TPS",    0,   100,     -1,     1,   90,  100, 0, 0
   tpsGauge          = tps,           "Throttle Position2", "%TPS",    0,   100,     -1,     1,   90,  100, 0, 0
   veBucketGauge     = veTuneValue,   "VE Value",           "%",       0,   120,     -1,    -1,  999,  999, 0, 0
   veGauge           = veCurr,        "VE Current",         "%",       0,   120,     -1,    -1,  999,  999, 0, 0
   voltMeter         = batteryVoltage,"Battery Voltage",    "volts",   0,    25,      8,     9,   15,   16, 2, 2
   warmupEnrichGauge = warmupEnrich,  "Warmup Enrichment",  "%",     100,   200,    130,   140,  140,  150, 0, 0

   gaugeCategory = "Sensor inputs"
   mapGauge          = map,           "Engine MAP",             "kPa",          0,      255,    0,      20,  200,  245, 0, 0   
   mapGauge_psi      = map_psi,       "Engine MAP (PSI)",       "PSI",          -15,    100,    0,      20,  200,  245, 0, 0   
   mapGauge_bar      = map_bar,       "Engine MAP (BAR)",       "Bar",          -1,     3,      -1,     -1,    5,  5,  2, 2 
   mapGauge_vacBoost = map_vacboost,  "Engine MAP (in-Hg/PSI)", "in-Hg/PSI",    -30,    30,     -30,    -30, 30, 30, 1, 1
   
#if CELSIUS
   cltGauge          = coolant,       "Coolant Temp",       "TEMP", -40,   215,    -15,     0,   95,  105, 0, 0
   iatGauge          = iat,           "Inlet Air Temp",     "TEMP", -40,   215,    -15,     0,   95,  100, 0, 0
#else
   cltGauge          = coolant,       "Coolant Temp",       "TEMP", -40,   215,      0,    30,  200,  220, 0, 0
   iatGauge          = iat,           "Inlet Air Temp",     "TEMP", -40,   215,      0,    30,  200,  210, 0, 0
#endif
   advanceGauge      = advance,       "Spark Advance",      "deg BTDC", 50, -10,      0,     0,    35,    45, 0, 0
   flexGauge         = flex,          "Flex sensor",        "%",       0,   100,     -1,    -1,  999,  999, 0, 0

   gaugeCategory = "Other"
   clockGauge        = secl,          "Clock",              "Seconds", 0,   255,     10,    10,  245,  245, 0, 0
   deadGauge         = deadValue,     "---",                "",        0,     1,     -1,    -1,    2,    2, 0, 0   
   loopGauge         = loopsPerSecond,"Main loop speed",    "Loops/S" , 0,  70000,    -1,    500,1800, 4000, 0, 0  
   memoryGauge       = freeRAM,       "Free memory",        "bytes" ,   0,  8000,     -1,    1000,8000, 1000, 0, 0  
;-------------------------------------------------------------------------------

[FrontPage]


   ; Gauges are numbered left to right, top to bottom.
   ;
   ;    1  2  3  4
   ;    5  6  7  8

   gauge1 = tachometer
#if SPEED_DENSITY
   gauge2 = throttleGauge
#else
   gauge2 = tpsGauge
#endif
   gauge3 = pulseWidthGauge
   gauge4 = dutyCycleGauge
   gauge5 = mapGauge
   gauge6 = iatGauge
   gauge7 = cltGauge
   gauge8 = gammaEnrichGauge
   
   ;----------------------------------------------------------------------------
   ; Indicators
   ;             expr                   off-label       on-label,       off-bg, off-fg, on-bg,  on-fg


   indicator = { ready              }, "Not Ready",     "Ready",        white, black, green,    black
   indicator = { crank              }, "Not Cranking",  "Cranking",     white, black, green,    black
   indicator = { startw             }, "ASE OFF",       "ASE",          white, black, green,    black
   indicator = { warmup             }, "WUE OFF",       "WUE",          white, black, green,    black
   indicator = { tpsaccaen          }, "Accel",         "Accel",        white, black, green,    black
   indicator = { tpsaccden          }, "Decel",         "Decel",        white, black, green,    black
   indicator = { mapaccaen          }, "MAP Accel",     "MAP Accel",    white, black, green,    black
   indicator = { mapaccden          }, "MAP Decel",     "MAP Decel",    white, black, green,    black
   indicator = { error              }, "No Errors",     "ERROR",        white, black, green,    black
   indicator = { (tps > tpsflood) && (rpm < crankRPM) }, "FLOOD OFF", "FLOOD CLEAR",      white, black, red,   black
   indicator = { DFCOOn             }, "DFCO OFF",      "DFCO On",      white, black, red,      black
   indicator = { launchHard         }, "Launch Hard",   "Launch Hard",  white, black, green,    black
   indicator = { launchSoft         }, "Launch Soft",   "Launch Soft",  white, black, green,    black
   indicator = { softlimitOn        }, "Soft Limit OFF","Soft Limiter", white, black, red,      black
   indicator = { hardLimitOn        }, "Hard Limit OFF","Hard Limiter", white, black, red,      black
   indicator = { boostCutOut        }, "Boost Cut OFF", "Boost Cut",    white, black, red,      black
   indicator = { sync               }, "No Sync",       "Sync",         white, black, green,    black
   
;-------------------------------------------------------------------------------


[RunTime]
   barHysteresis = 2.5 ; Seconds
#if CELSIUS
   coolantBar    = -40,  215
   matBar        = -40,  215
#else
   coolantBar    = -40,  215
   matBar        = -40,  215
#endif

   batteryBar    =   6,   15
   dutyCycleBar  =   0,  100

   gammaEBar     =   0,  200
   mapBar        =   0,  255
   pulseWidthBar =   0,   25.5
   rpmBar        =   0, 8000
   throttleBar   =   0,  100

   egoCorrBar    =   0,  200
   baroCorrBar   =   0,  200
   warmupCorrBar =   0,  200
   airdenCorrBar =   0,  200
   veCorrBar     =   0,  200
   accCorrBar    =   0,  100

;-------------------------------------------------------------------------------

[Tuning]

   font            = "Courier", 14
   spotDepth       =   2 ; 0 = no indicators, 1 = Z only, 2 = XYZ indicators.
   cursorDepth     =   2 ; Same as spot depth.

   ; The four radio buttons on the tuning screen select a "page" of six
   ; gauges.  The gauge numbering is the same as the front page, across
   ; then down.
   ;             1  2
   ;             3  4
   ;             5  6
   ;
   ; gaugeColumns allows you to hide or show gauges in column 2 (i.e.,
   ; gauges 2, 4 and 6).

   gaugeColumns = 2 ; Only 1 or 2 are valid.

   ;----------------------------------------------------------------------------
   ; Notes on tuning screen gauges:
   ;   pageButtons = Labels for radio buttons at bottom of tuning dialog.
   ;
   ;   Gauge 2 previously switched automatically to be tpsGauge when alpha-n
   ;   was enabled, but you need to do it manually now.
   ;----------------------------------------------------------------------------
   ;              Page 1            Page 2             Page 3            Page 4
   pageButtons  = "&EGO",           "&WUE",            "PW&1",           "PW&2"
   gauge1       = tachometer,       tachometer,        tachometer,       tachometer
   gauge2       = mapGauge,         mapGauge,          mapGauge,         mapGauge
   gauge3       = egoGauge,         egoGauge,          egoGauge,         egoGauge
   gauge4       = egoCorrGauge,     warmupEnrichGauge, pulseWidthGauge,  pulseWidthGauge
   gauge5       = veBucketGauge,    veBucketGauge,     veBucketGauge,    veBucketGauge
   gauge6       = accelEnrichGauge, accelEnrichGauge,  dutyCycleGauge,   dutyCycleGauge

;-------------------------------------------------------------------------------

[OutputChannels]
   ; The number of bytes MegaTune or TunerStudio should expect as a result
   ; of sending the "A" command to Speeduino is determined
   ; by the value of ochBlockSize, so be very careful when
   ; you change it.

   deadValue        = { 0 } ; Convenient unchanging value.

   ochGetCommand    = "A"

<<<<<<< HEAD
   ochBlockSize     =  39
=======
   ochBlockSize     =  40
>>>>>>> 9c3776f1

   secl             = scalar, U08,  0, "sec",    1.000, 0.000
   squirt           = scalar, U08,  1, "bits",   1.000, 0.000
    inj1Status       = bits,    U08,    1, [0:0]
    inj2Status       = bits,    U08,    1, [1:1]
    inj3Status       = bits,    U08,    1, [2:2]
    inj4Status       = bits,    U08,    1, [3:3]
    DFCOOn           = bits,    U08,    1, [4:4]
    boostCutFuel     = bits,    U08,    1, [5:5]
    toothLog1Ready   = bits,    U08,    1, [6:6]
    toothLog2Ready   = bits,    U08,    1, [7:7]
   engine           = scalar, U08,  2, "bits",   1.000, 0.000
    ready            = bits,    U08,    2, [0:0]
    crank            = bits,    U08,    2, [1:1]
    startw           = bits,    U08,    2, [2:2]
    warmup           = bits,    U08,    2, [3:3]
    tpsaccaen        = bits,    U08,    2, [4:4]
    tpsaccden        = bits,    U08,    2, [5:5]
    mapaccaen        = bits,    U08,    2, [6:6]
    mapaccden        = bits,    U08,    2, [7:7]
   dwell	        = scalar,   U08,    3, "ms",     0.100, 0.000
   map              = scalar,   U08,      4, "kpa",    2.000, 0.000
   iatRaw           = scalar,   U08,      5, "°C",    1.000, 0.000
   coolantRaw       = scalar,   U08,      6, "°C",    1.000, 0.000
   tpsADC           = scalar,   U08,      7, "ADC",    1.000, 0.000
   batteryVoltage   = scalar,   U08,      8, "V",      0.100, 0.000
   afr              = scalar,   U08,      9, "O2",     0.100, 0.000
   egoCorrection    = scalar,   U08,      10, "%",      1.000, 0.000
   airCorrection    = scalar,   U08,      11, "%",      1.000, 0.000
   warmupEnrich     = scalar,   U08,      12, "%",      1.000, 0.000
   rpm              = scalar,   U16,      13, "rpm",    1.000, 0.000
   accelEnrich      = scalar,   U08,      15, "%",      1.000, 0.000
   baro             = scalar,   U08,      16, "%",      1.000, 0.000
   gammaEnrich      = scalar,   U08,      17, "%",      1.000, 0.000
   veCurr           = scalar,   U08,      18, "%",      1.000, 0.000
   afrTarget        = scalar,   U08,      19, "O2",     0.100, 0.000
   pulseWidth       = scalar,   U08,      20, "ms",     0.1,   0.000
   TPSdot           = scalar,   U08,      21, "%/s",    10.00, 0.000
   ;advance          = scalar,   U08,      22, "deg",    1.000, 0.000
   advance          = scalar,   S08,      22, "deg",    1.000, 0.000
   tps              = scalar,   U08,      23, "%",      1.000, 0.000
   loopsPerSecond   = scalar,   U16,      24, "loops",  1.000, 0.000
   freeRAM          = scalar,   S16,      26, "bytes",  1.000, 0.000
   batCorrection    = scalar,   U08,      28, "%",      1.000, 0.000
   spark            = scalar,   U08,      29, "bits",   1.000, 0.000
    launchHard       = bits,    U08,    29, [0:0]
    launchSoft       = bits,    U08,    29, [1:1]
    hardLimitOn      = bits,    U08,    29, [2:2]
    softlimitOn      = bits,    U08,    29, [3:3]
    boostCutSpark    = bits,    U08,    29, [4:4]
    error            = bits,    U08,    29, [5:5]
    idle             = bits,    U08,    29, [6:6]
    sync             = bits,    U08,    29, [7:7]
   afr2             = scalar,   U08,    30, "O2",     0.100, 0.000
   rpmDOT           = scalar,   S16,    31, "rpm/s",  1.000, 0.000
   flex             = scalar,   U08,    33, "%",      1.000, 0.000
   flexFuelCor      = scalar,   U08,    34, "%",      1.000, 0.000
   flexIgnCor       = scalar,   U08,    35, "deg",    1.000, 0.000
   errors           = scalar,   U08,    36, "bits",   1.000, 0.000
    errorNum        = bits,     U08,    36, [0:1]
    currentError    = bits,     U08,    36, [2:7]
   boostTarget      = scalar,   U08,    37, "kPa",    2.000, 0.000
<<<<<<< HEAD
   testoutputs		= scalar,   U08,    38, "bits",   1.000, 0.000	
   testenabled		= bits,		U08,	38, [0:0]
	testactive		= bits,		U08,	38, [1:1]
	;"", 1.0, 0.0
	
=======
   boostDuty        = scalar,   U08,    38, "%",      1.000, 0.000
   idleLoad         = scalar,   U08,    39, { bitStringValue( idleUnits , iacAlgorithm  ) },    2.000, 0.000 ; This is a combined variable covering both PWM and stepper IACs. The units used depend on which idle algorithm is chosen

>>>>>>> 9c3776f1
   ; Computed output channels.  See "megatuneExamples.ini" for all the
   ; pre-defined variables, search for "???" and you'll see them.

   accDecEnrich     = { accelEnrich + ((engine & 0b00100000) ? tdePct : 100) }
#if CELSIUS
   coolant          = { coolantRaw - 40                               } ; Coolant sensor temperature in user units.
   iat              = { iatRaw - 40                                   } ; Manifold temperature in user units.
#else
   coolant          = { (coolantRaw - 40) * 1.8 + 32                  } ; Coolant sensor temperature in user units.
   iat              = { (iatRaw - 40) * 1.8 + 32                      } ; Manifold temperature in user units.
#endif
   time             = { timeNow                                      } ; "timeNow" is a parameterless built-in function.
   seconds          = { secl                                          };

   throttle         = { tps }, "%"

   ;cycleTime        = { 60000.0 / rpm * (2.0-twoStroke)              }
   cycleTime        = { 60000.0 / rpm                                 }
   ;nSquirts         = { nCylinders/divider                           }
   dutyCycle        = { 100.0*pulseWidth/cycleTime   }
   
   boostCutOut      = { boostCutFuel || boostCutSpark }
   lambda           = { afr / stoich } 
   MAPxRPM          = { rpm * map }
   
   ;Manifold pressure in weirdo units
   map_bar      = { (map - baro) / 101.33 }
   map_psi      = { (map - baro) * 0.145038 }
   map_inhg     = { (baro - map) * 0.2953007 } ;in-Hg
   map_vacboost = { map < baro ? -map_inhg : map_psi }
   
#if EXPANDED_CLT_TEMP
    clt_exp = { 1 }
#else
    clt_exp = { 0 }
#endif

#if CELSIUS
    cltlowlim   = { clt_exp ? -40 : -40 }
    clthighlim  = { clt_exp ? 230 : 120 }
    cltlowdang  = { clt_exp ? 65 : 10 }
    cltlowwarn  = { clt_exp ? 93 : 65 }
    clthighwarn = { clt_exp ? 162 : 93 }
    clthighdang = { clt_exp ? 176 : 104 }
    mathigh = { 110 }
#else ; fahrenheit
    cltlowlim   = { clt_exp ? -40 : -40 }
    clthighlim  = { clt_exp ? 450 : 250 }
    cltlowdang  = { clt_exp ? 150 : 50 }
    cltlowwarn  = { clt_exp ? 200 : 150 }
    clthighwarn = { clt_exp ? 325 : 200 }
    clthighdang = { clt_exp ? 350 : 220 }
    mathigh = { 215 }
#endif

;-------------------------------------------------------------------------------

[Datalog]
   ; Full datalog.
   ;
   ; Default user-defined log emulates the full datalog.
   ;
   ; The entries are saved in the datalog file in the order in
   ; which they appear in the list below.
   ;
   ;   Channel - Case sensitive name of output channel to be logged.
   ;   Label   - String written to header line of log.  Be careful
   ;             about changing these, as programs like MSLVV and
   ;             MSTweak key off specific column names.
   ;   Type    - Data type of output, converted before writing.
   ;   Format  - C-style output format of data.
   ;
   ;       Channel          Label          Type    Format
   ;       --------------   ----------     -----   ------
   entry = time,            "Time",        float,  "%.3f"
   entry = secl,            "SecL",        int,    "%d"
   entry = rpm,             "RPM",         int,    "%d"
   entry = map,             "MAP",         int,    "%d"
   entry = MAPxRPM,         "MAPxRPM",     int,    "%d"
   entry = tpsADC,          "tpsADC",      int,    "%d"
   entry = tps,             "TPS",         int,    "%d"
   entry = afr,             "O2",          float,  "%.3f"
   entry = lambda,          "%",           float,  "%.3f"
   entry = iat,             "IAT",         int,    "%d"
   entry = coolant,         "CLT",         int,    "%d"
   entry = engine,          "Engine",      int,    "%d"
   entry = squirt,          "Squirt",      int,    "%d"
   entry = spark,           "Spark",       int,    "%d"
   entry = egoCorrection,   "Gego",        int,    "%d"
   entry = airCorrection,   "Gair",        int,    "%d"
   entry = batCorrection,   "Gbattery",   int,    "%d"
   entry = warmupEnrich,    "Gwarm",       int,    "%d"
   ;entry = baroCorrection,  "Gbaro",       int,    "%d"
   entry = gammaEnrich,     "Gammae",      int,     "%d"
   entry = accelEnrich,     "TPSacc",      int,     "%d"
   entry = veCurr,          "VE",          int,     "%d"
   entry = pulseWidth,      "PW",          float,   "%.1f"
   entry = afrTarget,       "AFR Target",  float,   "%.3f"
   entry = pulseWidth,      "PW2",         float,   "%.1f"
   entry = dutyCycle,       "DutyCycle1",  float,   "%.1f"
   entry = dutyCycle,       "DutyCycle2",  float,   "%.1f"
   entry = TPSdot,          "TPS DOT",     int,     "%d"
   entry = advance,         "Advance",     int,     "%d"
   entry = dwell,           "Dwell",       int,     "%d"
   entry = batteryVoltage,  "Battery V",   float,   "%.1f"
   entry = rpmDOT,          "rpm/s",       int,     "%d"
   entry = flex,            "Eth %",       int,     "%d",       { flexEnabled }
   entry = errorNum,        "Error #",     int,     "%d"
   entry = currentError,    "Error ID",    int,     "%d"
   entry = boostTarget,     "Boost Target",int,     "%d",       { boostEnabled }
   entry = boostDuty,       "Boost Duty",  int,     "%d",       { boostEnabled }
   entry = boostCutOut ,    "Boost cut",   int,     "%d"
   entry = idleLoad,        "IAC value",   int,     "%d"
   
   ; Indicators
   
[LoggerDefinition]
    ; valid logger types: composite, tooth, trigger, csv
    
    ;loggerDef = uniqueName, Display Name, type
    loggerDef = tooth, "Tooth Logger", tooth
       ;dataReadCommand = "r\\x00\\xf4\\x00\\x00\\x04\\x00" ; standard TS command format
       dataReadCommand = "T" ; Basic TS command format
       dataReadTimeout = 15000 ; time in ms
       dataReadyCondition = { toothLog1Ready }
       dataLength = 256 ; in bytes, including headers, footers and data (not used)
       
       ;recordDef = headerLen. footerLen, recordLen
       recordDef =   0,   0,   2; in bytes, the recordLen is for each record, currently limited to 4 bytes
       
       ;recordField = Name,          HeaderName,      startBit,   bitCount,   scale,  units, updateCondition
       recordField = toothGap,         "ToothTime",     0,          16,       1.0,    "uS"
       

[Tools]
	;addTool = toolName, PanelName
	addTool = veTableGenerator, "VE Table Generator", veTable1Tbl
	addTool = afrTableGenerator, "AFR Table Generator", afrTable1Tbl


[VeAnalyze]
	         ;    tableName,  lambdaTargetTableName, lambdaChannel, egoCorrectionChannel, activeCondition
     veAnalyzeMap = veTable1Tbl, afrTable1Tbl, afr, egoCorrection
     lambdaTargetTables = afrTable1Tbl, afrTSCustom,
         filter = std_xAxisMin ; Auto build with appropriate axis channels
         ;filter = minRPMFilter, "Minimum RPM", rpm,           <       , 500,      , true
         filter = std_xAxisMax ; Auto build with appropriate axis channels
         filter = std_yAxisMin ; Auto build with appropriate axis channels
         filter = std_yAxisMax ; Auto build with appropriate axis channels
         filter = std_DeadLambda ; Auto build

#if CELSIUS          
         filter = minCltFilter, "Minimum CLT", coolant,       <       , 71,       , true
#else
         filter = minCltFilter, "Minimum CLT", coolant,       <       , 160,      , true
#endif
         filter = accelFilter, "Accel Flag" , engine,         &       , 16,       , false
         filter = aseFilter,   "ASE Flag"   , engine,         &       , 4,        , false
         filter = overrunFilter, "Overrun"    , pulseWidth,  =       , 0,        , false
         filter = std_Custom ; Standard Custom Expression Filter.
<|MERGE_RESOLUTION|>--- conflicted
+++ resolved
@@ -1,2091 +1,2076 @@
-﻿;-------------------------------------------------------------------------------
-#unset CAN_COMMANDS
-#unset enablehardware_test
-
-[MegaTune]
-   MTversion      = 2.25 ; MegaTune itself; needs to match exec version.
-
-   queryCommand   = "Q"
-   ;signature      = 20
-   signature      = "speeduino 201703-dev"
-   versionInfo    = "S"  ; Put this in the title bar.
-
-   
-;[TunerStudio]
-;   iniSpecVersion = 3.24
-
-;-------------------------------------------------------------------------------
-
-[SettingGroups]
-   ; the referenceName will over-ride previous, so if you are creating a 
-   ; settingGroup with a reference name of lambdaSensor, it will replace the 
-   ; setting group defined in the settingGroups.xml of the TunerStudio config
-   ; folder. If is is an undefined referenceName, it will be added.
-   ; keyword    =  referenceName,  DisplayName
-
-    ;settingGroup = boostUnits, "Boost table units" 
-    ;settingOption = DEFAULT, "kPa"
-    ;settingOption = BOOSTPSI, "PSI"
-    settingGroup = enablehardware_test, "Enable Hardware Test Page"
-	
-[PcVariables]
-   ; valid types: boolean, double, int, list
-   ;  
-   ; no offset as they are local variables. 
-   ; entry format the same as Constants, except there is no offset.
-   ; arrays are not yet supported. 
-   ; name = class,  type,    shape,  units,       scale, translate,    lo,      hi, digits
-   ; name = type, min, max;
-   ;
-   ; type List: value will be index.
-<<<<<<< HEAD
-    rpmhigh = scalar, U16, "rpm", 1, 0, 0, 30000, 0
-    rpmwarn = scalar, U16, "rpm", 1, 0, 0, 30000, 0
-    rpmdang = scalar, U16, "rpm", 1, 0, 0, 30000, 0
-=======
-    rpmhigh = scalar,   U16,    "rpm", 1, 0, 0, 30000, 0
-    rpmwarn = scalar,   U16,    "rpm", 1, 0, 0, 30000, 0
-    rpmdang = scalar,   U16,    "rpm", 1, 0, 0, 30000, 0
-    
-    idleUnits = bits,   U08,    [0:2], "None", "On/Off", "Duty Cycle", "Duty Cycle", "Steps", "Steps"
-
->>>>>>> 9c3776f1
-[Constants]
-
-   ;----------------------------------------------------------------------------
-   ; Constants Definition
-   ; --------------------
-   ;
-   ; Scalar Values
-   ; -------------
-   ; The scaling and translation values are used as follows:
-   ;    msValue   = userValue / scale - translate
-   ;    userValue = (msValue + translate) * scale
-   ;
-   ;
-   ; Temperatures are fine, check out the Fielding IAC example (fastIdleT).
-   ;
-   ; Array Values
-   ; ------------
-   ; Arrays are specified just like scalars, except that they have a "shape"
-   ; entry in the fourth parameter.  The shape allows you to define lists or
-   ; tables, for example [8] defines a list with eight values and [2x4] defines
-   ; a table with eight values (two rows and four columns).  Tables may be
-   ; stored in either "X-" or "Y-order."  X-order means that memory is layed
-   ; out like.
-   ;
-   ;     [x1,y1] [x2,y1]...[xn,y1] [x1,y2]...
-   ;
-   ; Y-order would be
-   ;
-   ;     [x1,y1] [x1,y2]...[x1,yn] [x2,y1]...
-   ;
-   ; To use the TableEditor, you must define two lists and a table, and
-   ; the lengths of the lists must correspond to the shape of the table.
-   ;
-   ; Bit Fields
-   ; ----------
-   ; Bits are numbered 0-7, the rightmost being bit zero.  The basic
-   ; data word that stores bit fields must be unsigned.
-   ;
-   ; You need NOT supply the correct number of labels matching the
-   ; number of bits you've specified (one bit requires 2 values, two
-   ; bits requires 4 values and so on).  If you neglect to supply enough
-   ; labels, they will be synthesized using the sequence "1", "2" and so
-   ; on based upon their position in the sequence (the cltType and matType
-   ; will end up with identical lists).
-   ;
-   ; If you specify a label as "INVALID" (all upper case), then it will
-   ; not be displayed in the combo box, so you can leave out values that
-   ; make no sense.
-   ;
-   ;----------------------------------------------------------------------------
-
-   endianness          = little
-   nPages              = 10
-   burnCommand         = "B"
-   pageSize            = 288,   64,     288,    64,     288,    64,     64,    160,     192,	128
-   pageActivationDelay = 10
-   pageActivate        = "P\001",   "P\002", "P\003", "P\004", "P\005", "P\006", "P\007", "P\010", "P\011", "P\012"
-   pageReadCommand     = "V",       "V",     "V",     "V",     "V",     "V",     "V",     "V",      "V",	"V"
-   pageValueWrite      = "W%2o%v",   "W%o%v", "W%2o%v", "W%o%v", "W%2o%v", "W%o%v", "W%o%v", "W%o%v", "W%o%v",	"W%o%v"
-;  pageChunkWrite      = ""      ; No chunk write for standard MS
-
-   blockingFactor = 2048
-   tableBlockingFactor = 2048
-   delayAfterPortOpen=1000
-   ;validateArrayBounds = true 
-   blockReadTimeout = 2000
-   ;tsWriteBlocks =      off
-   ;writeBlocks = off
-   interWriteDelay = 10
-
-;Page 1 is the fuel map and axis bins only
-page = 1
-   ;  name       = bits,   type,    offset, bits
-   ;  name       = array,  type,    offset, shape, units,     scale, translate,    lo,      hi, digits
-   ;  name       = scalar, type,    offset,        units,     scale, translate,    lo,      hi, digits
-      veTable    = array,  U08,       0, [16x16],"%",          1.0,      0.0,   0.0,   255.0,      0
-      rpmBins    = array,  U08,     256, [  16], "RPM",      100.0,      0.0,   100.0, 25500.0,      0
-   #if SPEED_DENSITY
-      ;mapBins    = array,  U08,     272, [  16], "kPa",        1.0,      0.0,   0.0,   255.0,      0
-      mapBins    = array,  U08,     272, [  16], "kPa",        2.0,      0.0,   0.0,   511.0,      0
-   #elif ALPHA_N
-      tpsBins    = array,  U08,     272, [  16], "TPS",        2.0,      0.0,   0.0,   100.0,      0
-   #elif AIR_FLOW_METER
-      #error "Speeduino does not support MAF"
-      ;#exit
-   #endif
-   
-
-;--------------------------------------------------
-;Start Page 2
-;Page 2 is all general settings (Previously part of page 1)
-;--------------------------------------------------
-page = 2
-      unused2-1  = scalar, U08,       0,         "ms",       0.1,       0.0,   0.0,    25.5,      1
-      unused2-2  = scalar, U08,       1,         "ms",       0.1,       0.0,   0.0,    25.5,      1
-      asePct     = scalar, U08,       2,         "%",        1.0,       0.0,   0.0,    95.0,      0
-      aseCount   = scalar, U08,       3,         "s",        1.0,       0.0,   0.0,    255,       0
-      wueRates   = array,  U08,       4, [10],   "%",        1.0,       0.0,   0.0,    255,      0
-      crankingPct= scalar, U08,      14,         "%",        1.0,       0.0,   0.0,    255,       0
-      pinLayout  = bits,   U08,      15, [0:7],  "Speeduino v0.1", "Speeduino v0.2", "Speeduino v0.3", "Speeduino v0.4", "INVALID", "INVALID", "INVALID", "INVALID", "INVALID", "NA6 MX5 PNP", "Turtana PCB", "INVALID", "INVALID", "INVALID", "INVALID", "INVALID", "INVALID", "INVALID", "INVALID", "INVALID", "Plazomat I/O 0.1", "INVALID", "INVALID", "INVALID", "INVALID", "INVALID", "INVALID", "INVALID", "INVALID", "INVALID", "Daz V6 Shield 0.1", "INVALID", "INVALID", "INVALID", "INVALID", "INVALID", "INVALID", "INVALID", "INVALID", "INVALID", "INVALID", "INVALID", "INVALID", "INVALID", "INVALID", "INVALID", "INVALID", "INVALID", "INVALID", "INVALID", "INVALID", "INVALID", "INVALID", "INVALID", "INVALID", "INVALID", "INVALID", "INVALID", "INVALID", "INVALID", "INVALID", "INVALID", "INVALID", "INVALID", "INVALID", "INVALID", "INVALID", "INVALID", "INVALID", "INVALID", "INVALID", "INVALID", "INVALID", "INVALID", "INVALID", "INVALID", "INVALID", "INVALID", "INVALID", "INVALID", "INVALID", "INVALID", "INVALID", "INVALID", "INVALID", "INVALID", "INVALID", "INVALID", "INVALID", "INVALID", "INVALID", "INVALID", "INVALID", "INVALID", "INVALID", "INVALID", "INVALID", "INVALID", "INVALID", "INVALID", "INVALID", "INVALID", "INVALID", "INVALID", "INVALID", "INVALID", "INVALID", "INVALID", "INVALID", "INVALID", "INVALID", "INVALID", "INVALID", "INVALID", "INVALID", "INVALID", "INVALID", "INVALID", "INVALID", "INVALID", "INVALID", "INVALID", "INVALID", "INVALID", "INVALID", "INVALID", "INVALID", "INVALID", "INVALID", "INVALID", "INVALID", "INVALID" 
-      tachoPin   = bits,   U08,      16, [0:5],  "Board Default", "1", "2", "3", "4", "5", "6", "7", "8", "9", "10", "11", "12", "13", "14", "15", "16", "17", "18", "19", "20", "21", "22", "23", "24", "25", "26", "27", "28", "29", "30", "31", "32", "33", "34", "35", "36", "37", "38", "39", "40", "41", "42", "43", "44", "45", "46", "47", "48", "49", "50", "51", "52", "53", "54", "INVALID", "INVALID", "INVALID", "INVALID", "INVALID", "INVALID", "INVALID", "INVALID", "INVALID"
-      tachoDiv   = bits,   U08,      16, [6:7],  "Normal", "Half", "INVALID", "INVALID"
-      tdePct     = scalar, U08,      17,         "ms",       0.1,       0.0,   0.0,    25.5,      1
-      taeColdA   = scalar, U08,      18,         "ms",       0.1,       0.0,   0.0,    25.5,      1
-      tpsThresh  = scalar, U08,      19,         "%/s",      1.0,       0.0,   0.0,    255,       0
-      taeTime    = scalar, U08,      20,         "ms",        10,       0.0,   0.0,    2550,      0
-      
-      ; Display (Options for what the display is showing)
-      display    = bits,   U08,      21, [0:2],  "Unused", "Adafruit 128x32", "Generic 128x32", "Adafruit 128x64", "Generic 128x64", "INVALID", "INVALID", "INVALID"
-      display1   = bits    U08,      21, [3:5],  "RPM", "PW", "Advance", "VE", "GammaE", "TPS", "IAT", "CLT"
-      display2   = bits    U08,      21, [6:7],  "O2", "Voltage", "CPU", "Mem"
-      
-      display3   = bits    U08,      22, [0:2],  "RPM", "PW", "Advance", "VE", "GammaE", "TPS", "IAT", "CLT"
-      display4   = bits    U08,      22, [3:4],  "O2", "Voltage", "CPU", "Mem"
-      display5   = bits    U08,      22, [5:7],  "RPM", "PW", "Advance", "VE", "GammaE", "TPS", "IAT", "CLT"
-      
-      displayB1  = bits    U08,      23, [0:3],  "RPM", "PW", "Advance", "VE", "GammaE", "TPS", "IAT", "CLT"
-      displayB2  = bits    U08,      23, [4:7],  "RPM", "PW", "Advance", "VE", "GammaE", "TPS", "IAT", "CLT"
-      
-      reqFuel    = scalar, U08,      24,        "ms",        0.1,       0.0,   0.0,    25.5,      1
-      divider    = scalar, U08,      25,        "",          1.0,       0.0
-      alternate  = bits,   U08,      26, [0:0], "Simultaneous", "Alternating"
-      multiplyMAP= bits,   U08,      26, [1:1], "No",       "Yes"
-      includeAFR = bits,   U08,      26, [2:2], "No",       "Yes"
-      unused2-26d= bits,   U08,      26, [3:3], "No",       "Yes"
-      unused2-26e= bits,   U08,      26, [4:4], "No",       "Yes"
-      unused2-26f= bits,   U08,      26, [5:5], "No",       "Yes"
-      unused2-26g= bits,   U08,      26, [6:6], "No",       "Yes"
-      indInjAng  = bits,   U08,      26, [7:7], "Disabled", "Enabled"
-      injOpen    = scalar, U08,      27,        "ms",        0.1,       0.0,   0.1,    25.5,      1
-      inj1Ang    = scalar, U16,      28,        "deg",       1.0,       0.0,   0.0,    360,       0
-      inj2Ang    = scalar, U16,      30,        "deg",       1.0,       0.0,   0.0,    360,       0
-      inj3Ang    = scalar, U16,      32,        "deg",       1.0,       0.0,   0.0,    360,       0
-      inj4Ang    = scalar, U16,      34,        "deg",       1.0,       0.0,   0.0,    360,       0
-
-      ; Config1
-      mapSample  = bits,   U08,      36, [0:1], "Instantaneous", "Cycle Average", "Cycle Minimum", "INVALID"
-      twoStroke  = bits,   U08,      36, [2:2], "Four-stroke", "Two-stroke"
-      injType    = bits,   U08,      36, [3:3], "Port", "Throttle Body"
-      nCylinders = bits,   U08,      36, [4:7], "INVALID","1","2","3","4","5","6","INVALID","8","INVALID","INVALID","INVALID","INVALID","INVALID","INVALID","INVALID"
-      
-      ; Config2
-      cltType    = bits,   U08,      37, [0:1], "GM", "Unknown1", "Unknown2", "Unknown3"
-      matType    = bits,   U08,      37, [2:3], "GM", "Unknown1", "Unknown2", "Unknown3"
-      nInjectors = bits,   U08,      37, [4:7], "INVALID","1","2","3","4","5","6","INVALID","8","INVALID","INVALID","INVALID","INVALID","INVALID","INVALID","INVALID"
-      
-      ; Config3
-      engineType = bits,   U08,      38, [0:0], "Even fire",     "Odd fire"
-      flexEnabled= bits,   U08,      38, [1:1], "Off", "On"
-      algorithm  = bits,   U08,      38, [2:2], "Speed Density", "Alpha-N"
-      baroCorr   = bits,   U08,      38, [3:3], "Off",           "On"
-      injLayout  = bits,   U08,      38, [4:5], "Paired", "Semi-Sequential", "INVALID", "Sequential"
-      canEnable  = bits,   U08,		 38, [6:6], "Disable", "Enable"
-      unused2-38h= bits,   U08,      38, [7:7], "No",       "Yes"
-	  
-      primePulse    = scalar, U08,      39,        "ms",        0.1,       0.0,   0.0,     25.5,     1
-      dutyLim       = scalar, U08,      40,        "%",         1.0,       0.0,   0.0,     100.0,    0
-      flexFreqLow   = scalar, U08,      41,        "Hz",        1.0,       0.0,   0.0,     250.0,    0
-      flexFreqHigh  = scalar, U08,      42,        "Hz",        1.0,       0.0,   0.0,     250.0,    0
-      
-      boostMaxDuty  = scalar, U08,      43,        "%",         1.0,       0.0,   0.0,     100.0,    0
-      tpsMin        = scalar, U08,      44,        "ADC",       1.0,       0.0,   0.0,     255.0,    0
-      tpsMax        = scalar, U08,      45,        "ADC",       1.0,       0.0,   0.0,     255.0,    0
-      mapMin        = scalar, U08,      46,        "kpa",       1.0,       0.0,   0.0,     255.0,    0
-      mapMax        = scalar, U16,      47,        "kpa",       1.0,       0.0,   0.0,     25500,    0
-      fpPrime       = scalar, U08,      49,        "s",         1.0,       0.0,   0.0,     255.0,    0
-      stoich        = scalar, U08,      50,        ":1",        0.1,       0.0,   0.0,     25.5,     1
-      oddfire2      = scalar, U16,      51,        "deg",       1.0,       0.0,   0.0,     720,      0 ; * (  2 byte)
-      oddfire3      = scalar, U16,      53,        "deg",       1.0,       0.0,   0.0,     720,      0 ; * (  2 byte)
-      oddfire4      = scalar, U16,      55,        "deg",       1.0,       0.0,   0.0,     720,      0 ; * (  2 byte)
-       
-      flexFuelLow   = scalar, U08,      57,        "%",         1.0,       0.0,   0.0,     250.0,    0 
-      flexFuelHigh  = scalar, U08,      58,        "%",         1.0,       0.0,   0.0,     250.0,    0 
-      flexAdvLow    = scalar, U08,      59,      "Deg",         1.0,       0.0,   0.0,     250.0,    0
-      flexAdvHigh   = scalar, U08,      60,      "Deg",         1.0,       0.0,   0.0,     250.0,    0
-      
-      iacCLminDuty  = scalar, U08,      61,        "%",         1.0,       0.0,   0.0,     100.0,    0 ; Minimum and maximum duty cycles when using closed loop idle
-      iacCLmaxDuty  = scalar, U08,      62,        "%",         1.0,       0.0,   0.0,     100.0,    0
-      boostMinDuty  = scalar, U08,      63,        "%",         1.0,       0.0,   0.0,     100.0,    0 ; Minimum and maximum duty cycles for boost control 
-      
-
-      
-;--------------------------------------------------
-;Start Ignition table (Page 3)
-;-------------------------------------------------- 
-page = 3
-      advTable1  = array,  U08,     0,[16x16],  "deg",       1.0,       0.0,   0.0,   255.0,      0
-      rpmBins2   = array,  U08,   256,[   16],  "RPM",       100.0,     0.0,   100,   25500,      0
-
-    #if SPEED_DENSITY
-      mapBins2   = array,  U08,   272, [  16], "kPa",        2.0,      0.0,   0.0,   511.0,      0
-    #elif ALPHA_N
-      tpsBins2   = array,  U08,   272, [  16],  "TPS",       2.0,      0.0,   0.0,   100.0,      0
-    #elif AIR_FLOW_METER
-      #error "Speeduino does not support MAF"
-      #exit
-    #endif
-
-;--------------------------------------------------
-;Start Page 4
-;These are primarily ignition related settings (Previously part of page 2)
-;-------------------------------------------------- 
-page = 4
-      TrigAng    = scalar, S16,      0,         "Deg",       1,        0,     -360,     360,        0
-      FixAng     = scalar, U08,      2,         "Deg",       1,        0,     0,   80,         0
-      CrankAng   = scalar, U08,      3,         "Deg",       1,        0,   -10,   80,         0
-      TrigAngMul = scalar, U08,      4,         "",          1,        0,     0,     88,        0 ; Multiplier for tooth counts that don't evenly divide into 360
-      TrigEdge   = bits,   U08,      5,[0:0],    "Leading", "Trailing"
-      TrigSpeed  = bits,   U08,      5,[1:1],    "Crank Speed", "Cam Speed"
-      IgInv      = bits,   U08,      5,[2:2],    "Going Low",        "Going High"
-      oddfire    = bits,   U08,      5,[3:3],    "No",        "Yes"
-      TrigPattern= bits,   U08,      5,[4:7],    "Missing Tooth", "Basic Distributor", "Dual Wheel", "GM 7X", "4G63 / Miata", "GM 24X", "Jeep 2000", "Audi 135", "Honda D17", "Miata 99-05", "Mazda AU", "Non-360 Dual", "Nissan 360", "INVALID", "INVALID", "INVALID"
-      TrigEdgeSec= bits,   U08,      6,[0:0],    "Leading", "Trailing"
-      fuelPumpPin= bits  , U08,      6,[1:6],    "Board Default", "INVALID", "INVALID", "3", "4", "5", "6", "7", "8", "9", "10", "11", "12", "13", "14", "15", "16", "17", "18", "19", "20", "21", "22", "23", "24", "25", "26", "27", "28", "29", "30", "31", "32", "33", "34", "35", "36", "37", "38", "39", "40", "41", "42", "43", "44", "45", "46", "47", "48", "49", "50", "51", "52", "53", "54", "INVALID", "INVALID", "INVALID", "INVALID", "INVALID", "INVALID", "INVALID", "INVALID", "INVALID"
-      useResync  = bits,   U08,      6,[7:7],    "No",        "Yes"
-      unused4-7  = scalar, U08,      7,         "ADC",       1, 0, 0, 255, 0
-      IdleAdvRPM = scalar, U08,      8,         "RPM",       100, 0, 0, 1200, 0
-    #if CELSIUS
-      IdleAdvCLT = scalar, U08,      9,         "C",         1,     -40, -40, 102, 1
-    #else
-      IdleAdvCLT = scalar, U08,      9,         "F",         1.8,     -22.23,  -40,  215, 0
-    #endif
-      IdleDelayTime = scalar, U08,  10,         "sec",       1,    0,    0,  5, 0
-      StgCycles  = scalar, U08,     11,         "cycles",    1,    0,    0,  255, 0
-      
-   ;  name       = array,  type,    offset, shape, units,     scale, translate,    lo,      hi, digits
-   ;  name       = scalar, type,    offset,      units,     scale, translate,    lo,      hi, digits
-;Dwell control
-;running dwell variable railed to 8 - who needs more than 8ms?
-      dwellcont  = bits,   U08,     12, [0:0],  "INVALID",  "Dwell control"
-      useDwellLim= bits,   U08,		12, [1:1],	"Off",		"On"
-      sparkMode  = bits,   U08,     12, [2:3],  "Wasted Spark", "Single Channel",   "Wasted COP", "Sequential"
-      dfcoEnabled= bits,   U08,		12, [4:4],	"Off",		"On"
-      TrigFilter = bits,   U08,     12, [5:6],  "Off", "Weak", "Medium", "Aggressive" 
-      ignCranklock=bits,   U08,     12, [7:7],  "Off",  "On"
-      dwellcrank = scalar, U08,     13,         "ms",       0.1,    0,    0, 25, 1
-      dwellrun   = scalar, U08,     14,         "ms",       0.1,    0,    0, 8, 1
-      numteeth   = scalar, U08,     15,         "teeth",    1.0,    0.0,  0.0,     255,       0
-      onetwo     = scalar, U08,     16,         "teeth",    1.0,    0.0,  0.0,     255,       0
-      
-      crankRPM   = scalar, U08,     17,         "rpm",      100,    0.0,  100, 1000, 0
-      tpsflood   = scalar, U08,     18,         "%",        1.0,    0.0,  0.0,   255.0,      0
-      
-;Rev Limits
-      SoftRevLim    = scalar, U08,  19,         "rpm",      100,    0.0,  100, 25500, 0
-      SoftLimRetard = scalar, U08,  20,         "deg",      1.0,    0.0,  0.0,   80,   0
-      SoftLimMax    = scalar, U08,  21,         "s",        0.1,    0.0,  0.0,  25.5,   1
-      HardRevLim    = scalar, U08,  22,         "rpm",      100,    0.0, 100, 25500,  0
-      
-;TPS based acceleration enrichment
-      taeBins    = array,  U08,     23, [ 4],   "%/s",      10.0,   0.0,  0.00,   2550.0,      0
-      taeRates   = array,  U08,     27, [ 4],   "%",        1.0,    0.0,  0.00, 255.0,      0 ; 4 bytes
-;WUE Bins (Needed somewhere to put these
-    #if CELSIUS
-      wueBins    = array,  U08,     31, [10],   "C",        1.0, -40,  -40,  102.0,      0
-    #else
-      wueBins    = array,  U08,     31, [10],   "F",        1.8,   -22.23,  -40,  215.0,      0
-    #endif
-;Dwell config options
-      dwellLim   = scalar, U08,     41,         "ms",       1,      0,        0, 32, 0
-      dwellRates = array,  U08,     42, [6],    "%",        1.0,    0.0,      0.00,   255.0,      0
-      
-;IAT (Inlet air temp) timing retard
-    #if CELSIUS
-      iatRetBins   = array,  U08,     48, [ 6],   "C",      1.0,    0.0,  0.00,   255.0,      0
-    #else
-      iatRetBins   = array,  U08,     48, [ 6],   "F",      1.8,    17.77,  0.00,   255.0,      0 ; No -40 degree offset here
-    #endif
-      iatRetRates  = array,  U08,     54, [ 6],   "deg",    1.0,    0.0,  0.00,   255.0,      0
-;Decelleration Fuel Cut Off (DFCO)
-      dfcoRPM      = scalar, U08,      60,        "RPM",      10.0,  0.0,   100,     2550,    0
-      dfcoHyster   = scalar, U08,      61,        "RPM",      1.0,  0.0,   100,     255.0,    0
-      dfcoTPSThresh= scalar, U08,      62,        "%",        1.0,  0.0,   0,     100.0,    0
-;ranking ignition bypass
-        ignBypassEnable = bits,   U08,		63, [0:0],      "Off",        "On"
-        ignBypassPin    = bits  , U08,      63, [1:6],      "INVALID", "INVALID", "INVALID", "3", "4", "5", "6", "7", "8", "9", "10", "11", "12", "13", "14", "15", "16", "17", "18", "19", "20", "21", "22", "23", "24", "25", "26", "27", "28", "29", "30", "31", "32", "33", "34", "35", "36", "37", "38", "39", "40", "41", "42", "43", "44", "45", "46", "47", "48", "49", "50", "51", "52", "53", "54", "INVALID", "INVALID", "INVALID", "INVALID", "INVALID", "INVALID", "INVALID", "INVALID", "INVALID"
-        ignBypassHiLo  = bits,   U08,		63, [7:7],      "LOW",        "HIGH"
-      
-      
-;--------------------------------------------------
-;Start AFR page
-;--------------------------------------------------
-page = 5
-        afrTable    = array,  U08,     0,[16x16],    "AFR",      0.1,       0.0,   7,   25.5,      1
-        rpmBinsAFR  = array,  U08,   256,[   16],    "RPM",   100.0,     0.0,   100,   25500,      0
-    #if SPEED_DENSITY
-        mapBinsAFR  = array,  U08,   272,[   16],    "kPa",   2.0,      0.0,   0.0,   511.0,      0
-    #elif ALPHA_N
-        tpsBinsAFR  = array,  U08,   272,[   16],    "TPS",   2.0,      0.0,   0.0,   100.0,      0
-    #elif AIR_FLOW_METER
-        #error "Speeduino does not support MAF"
-        #exit
-    #endif
-    
-;--------------------------------------------------
-;Start page 6
-; Page 6 is all settings associated with O2/AFR
-;--------------------------------------------------
-page = 6
-        egoAlgorithm= bits  , U08,       0,      [0:1], "Simple", "INVALID", "PID", "No correction" ; * (  1 byte)
-        egoType     = bits  , U08,       0,      [2:3], "Disabled", "Narrow Band", "Wide Band", "INVALID"                  ; egoOption
-        boostEnabled= bits,   U08,       0,      [4:4], "Off", "On"
-        vvtEnabled  = bits,   U08,       0,      [5:5], "Off", "On"
-		boostCutType= bits,   U08,       0,      [6:7], "Off", "Spark Only", "Fuel Only","Both"
-		
-        egoKP       = scalar, U08,       1,             "%",        1.0,   0.0,  0.0,  200.0,      0 ; * (  1 byte)
-        egoKI       = scalar, U08,       2,             "%",        1.0,   0.0,  0.0,  200.0,      0 ; * (  1 byte)
-        egoKD       = scalar, U08,       3,             "%",        1.0,   0.0,  0.0,  200.0,      0 ; * (  1 byte)
-    #if CELSIUS
-        egoTemp    = scalar, U08,        4,             "C",        1.0, -40,  -40,  102.0,      0
-    #else
-        egoTemp    = scalar, U08,        4,             "F",       1.8,   -22.23,  -40,  215.0,      0
-    #endif
-        egoCount    = scalar, U08,       5,             "",         4.0,    0.0,  4.0,  255.0,      0 ; * (  1 byte)
-        egoDelta    = scalar, U08,       6,             "%",        1.0,    0.0,  0.0,  255.0,      0 ; * (  1 byte)
-        egoLimit    = scalar, U08,       7,             "",         1,      0,    0,    16,         0
-        ego_min     = scalar, U08,       8,             "AFR",      0.1,    0.0,  7,    25,         1 
-        ego_max     = scalar, U08,       9,             "AFR",      0.1,    0.0,  7,    25,         1 
-        ego_sdelay  = scalar, U08,      10,             "sec",      1,      0,    0,    120,        0
-        egoRPM      = scalar, U08,      11,             "rpm",      100,    0.0,  100,  25500,      0
-        egoTPSMax   = scalar, U08,      12,             "%",        1,      0,    0,    120,        0
-        vvtPin      = bits  , U08,      13, [0:5],      "Board Default", "INVALID", "INVALID", "3", "4", "5", "6", "7", "8", "9", "10", "11", "12", "13", "14", "15", "16", "17", "18", "19", "20", "21", "22", "23", "24", "25", "26", "27", "28", "29", "30", "31", "32", "33", "34", "35", "36", "37", "38", "39", "40", "41", "42", "43", "44", "45", "46", "47", "48", "49", "50", "51", "52", "53", "54", "INVALID", "INVALID", "INVALID", "INVALID", "INVALID", "INVALID", "INVALID", "INVALID", "INVALID"
-        unused6-13e =   bits, U08,      13, [6:6],      "ONE", "INVALID"
-        unused6-13f =   bits, U08,      13, [7:7],      "ONE", "INVALID"
-        boostPin    =   bits, U08,      14, [0:5],      "Board Default", "INVALID", "INVALID", "3", "4", "5", "6", "7", "8", "9", "10", "11", "12", "13", "14", "15", "16", "17", "18", "19", "20", "21", "22", "23", "24", "25", "26", "27", "28", "29", "30", "31", "32", "33", "34", "35", "36", "37", "38", "39", "40", "41", "42", "43", "44", "45", "46", "47", "48", "49", "50", "51", "52", "53", "54", "INVALID", "INVALID", "INVALID", "INVALID", "INVALID", "INVALID", "INVALID", "INVALID", "INVALID"
-        unused6-14e =   bits, U08,      14, [6:6],      "ONE", "INVALID"
-        unused6-14f =   bits, U08,      14, [7:7],      "ONE", "INVALID"
-        brvBins     = array,  U08,      15, [6],        "V",        0.1,    0,    6,    24,         1 ; Bins for the battery reference voltage
-        injBatRates = array,  U08,      21, [6],        "%",        1,      0,    0,    255,        0 ;Values for injector pulsewidth vs voltage
-    #if CELSIUS
-        airDenBins  = array,  U08,      27, [9],        "C",        1.0,    -40,  -40,  215,        0 ; Bins for the air density correction curve
-    #else
-        airDenBins  = array,  U08,      27, [9],        "F",        1.8,    -22.23,  -40,  215,        0 ; Bins for the air density correction curve
-    #endif
-        airDenRates = array,  U08,      36, [9],        "%",        1.0,    0.0,  0,    255,        0 ; Values for the air density correction curve
-        
-; PWM Frequencies
-        boostFreq   = scalar, U08,      45,             "Hz",       2.0,    0.0,  10,   511,        0
-        vvtFreq     = scalar, U08,      46,             "Hz",       2.0,    0.0,  10,   511,        0
-        idleFreq    = scalar, U08,      47,             "Hz",       2.0,    0.0,  10,   511,        0
-        
-; Launch Control
-        launchPin   = bits  , U08,      48, [0:5],      "Board Default", "INVALID", "INVALID", "3", "4", "5", "6", "7", "8", "9", "10", "11", "12", "13", "14", "15", "16", "17", "18", "19", "20", "21", "22", "23", "24", "25", "26", "27", "28", "29", "30", "31", "32", "33", "34", "35", "36", "37", "38", "39", "40", "41", "42", "43", "44", "45", "46", "47", "48", "49", "50", "51", "52", "53", "54", "INVALID", "INVALID", "INVALID", "INVALID", "INVALID", "INVALID", "INVALID", "INVALID", "INVALID"
-        launchEnable= bits,   U08,		48, [6:6],      "No",        "Yes"
-        launchHiLo  = bits,   U08,		48, [7:7],      "LOW",        "HIGH"
-        
-        lnchSoftLim = scalar, U08,      49,             "rpm",      100,    0.0,    100, 25500, 0
-        lnchRetard  = scalar, S08,      50,             "deg",      1.0,    0.0,    -30,   40,   0
-        lnchHardLim = scalar, U08,      51,             "rpm",      100,    0.0,    100, 25500,  0
-        lnchFuelAdd = scalar, U08,      52,             "%",        1.0,    0.0,    0.0,   80,   0
-        
-        idleKP       = scalar, U08,     53,             "%",        1.0,   0.0,  0.0,  200.0,      0 ; * (  1 byte)
-        idleKI       = scalar, U08,     54,             "%",        1.0,   0.0,  0.0,  200.0,      0 ; * (  1 byte)
-        idleKD       = scalar, U08,     55,             "%",        1.0,   0.0,  0.0,  200.0,      0 ; * (  1 byte)
-        boostLimit   = scalar, U08,     56,             "kPa",      2.0,   0.0,  0.0,  511.0,      0
-        boostKP      = scalar, U08,     57,             "%",        1.0,   0.0,  0.0,  200.0,      0 ; * (  1 byte)
-        boostKI      = scalar, U08,     58,             "%",        1.0,   0.0,  0.0,  200.0,      0 ; * (  1 byte)
-        boostKD      = scalar, U08,     59,             "%",        1.0,   0.0,  0.0,  200.0,      0 ; * (  1 byte)
-	
-	    lnchPullRes  =   bits, U08,      60,        [0:1],      "Float"  , "Pullup", "INVALID", "INVALID"
-        fuelTrimEnabled= bits, U08,      60,        [2:2],      "No",        "Yes"
-        flatSEnable  =   bits, U08,      60,        [3:3],      "No",        "Yes"
-        unused6-60e  =   bits, U08,      60,        [4:4],      "ONE", "INVALID"
-        unused6-60f  =   bits, U08,      60,        [5:5],      "ONE", "INVALID"
-        unused6-60g  =   bits, U08,      60,        [6:6],      "ONE", "INVALID"
-        unused6-60h  =   bits, U08,      60,        [7:7],      "ONE", "INVALID"
-        
-; Flat shift
-        flatSSoftWin = scalar, U08,      61,             "rpm",      100,    0.0,  100, 25500,  0
-        flatSRetard  = scalar, U08,      62,             "deg",      1.0,    0.0,  0.0,   80,   0
-        flatSArm     = scalar, U08,      63,             "rpm",      100,    0.0,  100, 25500,  0
-      
-;--------------------------------------------------
-;Start idle and fan controls (Page 7)
-;--------------------------------------------------
-page = 7
-        iacCLValues  = array, U08,       0, [10],        "RPM",    10.0,  0.0,      0,  2550,     0
-        iacOLStepVal = array, U08,      10, [10],       "Steps",      3,    0,      0,		765,    0 
-        iacOLPWMVal  = array, U08,      20, [10],       "Duty %",   1.0,    0,      0,      100,    0
-    #if CELSIUS
-        iacBins      = array, U08,      30, [10],       "C",        1.0,    -40,    -40,    215,      0
-    #else
-        iacBins      = array, U08,      30, [10],       "F",        1.8,    -22.23,    -40,    215,      0
-    #endif
-        iacCrankSteps= array, U08,      40, [4],        "Steps",      3,    0,  	0,  	765,    0 
-        iacCrankDuty = array, U08,      44, [4],        "Duty %",   1.0,    0,  0,  100,    0
-    #if CELSIUS
-        iacCrankBins = array, U08,      48, [4],        "C",        1.0,    -40,    -40,    215,      0
-    #else
-        iacCrankBins = array, U08,      48, [4],        "F",        1.8,    -22.23,    -40,    215,      0
-    #endif
-
-        iacAlgorithm = bits , U08,      52, [0:2],      "None", "On/Off", "PWM Open loop", "PWM Closed loop", "Stepper Open Loop", "Stepper Closed Loop", "INVALID", "INVALID"
-        iacStepTime  = bits , U08,      52, [3:5],      "1", "2", "3", "4", "5", "6"
-        iacChannels  = bits,  U08,      52, [6:6],      "1", "2"
-        iacPWMdir    = bits , U08,      52, [7:7],      "Normal", "Reverse"
-        
-    #if CELSIUS        
-        iacFastTemp  = scalar, U08,     53,             "C",        1.0,    -40,    -40,    215,      0
-    #else
-        iacFastTemp  = scalar, U08,     53,             "F",        1.8,    -22.23,    -40,    215,      0
-    #endif
-    
-        iacStepHome  = scalar, U08,     54,             "Steps",     3,    0,  0,  765,    0
-        iacStepHyster= scalar, U08,     55,             "Steps",         1,  0.0,  0.0,  10,   0
-        
-        ; Begin fan control vairables
-        fanInv       = bits,   U08,     56, [0:0], "No",        "Yes"
-        fanEnable    = bits,   U08,     56, [1:1], "Off",       "On/Off"
-        fanPin       = bits  , U08,     56, [2:7], "Board Default", "INVALID", "INVALID", "3", "4", "5", "6", "7", "8", "9", "10", "11", "12", "13", "14", "15", "16", "17", "18", "19", "20", "21", "22", "23", "24", "25", "26", "27", "28", "29", "30", "31", "32", "33", "34", "35", "36", "37", "38", "39", "40", "41", "42", "43", "44", "45", "46", "47", "48", "49", "50", "51", "52", "53", "54", "INVALID", "INVALID", "INVALID", "INVALID", "INVALID", "INVALID", "INVALID", "INVALID", "INVALID"
-    #if CELSIUS
-        fanSP        = scalar, U08,     57,        "C",        1.0,       -40,     -40,     215.0,    0
-        fanHyster    = scalar, U08,     58,        "C",        1.0,       0.0,  0.0,     40,    0	
-    #else
-        fanSP        = scalar, U08,     57,        "F",        1.8,       -22.23,  -40,     215.0,    0
-        fanHyster    = scalar, U08,     58,        "F",        1.0,       0.0,  0.0,     40,    0	
-    #endif
-        fanFreq      = scalar, U08 ,    59,        "Hz",        2.0,        0.0,    10,     511,       0
-    #if CELSIUS
-        fanPWMBins = array, U08,      60, [4],        "C",        1.0,    -40,    -40,    215,      0
-    #else
-        fanPWMBins = array, U08,      60, [4],        "F",        1.8,    -22.23,    -40,    215,      0
-    #endif
-    
-;--------------------------------------------------
-;Boost and vvt maps (Page 8)
-;--------------------------------------------------
-page = 8
-;notes for boostTable in PSI~~~There are 6.895 psis to a kPa then x 2 like the kPa ver~~~div atmos. pressure in kPa by 2 and make neg so to subtract instead of add
-;    #if BOOSTPSI
-;        boostTable    = array,  U08,    0,[8x8],    "PSI",        0.29007547546041846,   -50.6625,   0,       74,      0 
-;    #else
-        boostTable    = array,  U08,    0,[8x8],    "kPa",        2.0,        0.0,   0,       511,      0        
-;    #endif
-        rpmBinsBoost  = array,  U08,    64,[  8],   "RPM",      100.0,      0.0,   100,     25500,      0
-        tpsBinsBoost  = array,  U08,    72,[  8],   "TPS",      1.0,        0.0,   0.0,     255.0,      0
-        vvtTable      = array,  U08,    80,[8x8],    "%",        1.0,        0.0,   0,       100,      0
-        rpmBinsVVT    = array,  U08,    144,[  8],   "RPM",      100.0,      0.0,   100,     25500,      0
-        tpsBinsVVT    = array,  U08,    152,[  8],   "TPS",      1.0,        0.0,   0.0,     255.0,      0
-
-;--------------------------------------------------
-;Sequential fuel trim tables (Page 9)
-;--------------------------------------------------
-page = 9
-        fuelTrim1Table      = array,  U08,     0,[6x6],     "%",    1.0,    -128,   -50,    50,        0 
-        fuelTrim1rpmBins    = array,  U08,    36,[  6],     "RPM",  100.0,  0.0,   100,     25500,      0
-#if SPEED_DENSITY
-        fuelTrim1loadBins   = array,  U08,    42,[  6],     "kPa",  2.0,    0.0,   0.0,     511.0,      0
-#elif ALPHA_N
-        fuelTrim1loadBins   = array,  U08,    42,[  6],     "TPS",  2.0,    0.0,   0.0,     100.0,      0
-#endif
-
-        fuelTrim2Table      = array,  U08,    48,[6x6],     "%",    1.0,    -128,   -50,    50,         0
-        fuelTrim2rpmBins    = array,  U08,    84,[  6],     "RPM",  100.0,  0.0,   100,     25500,      0
-#if SPEED_DENSITY
-        fuelTrim2loadBins   = array,  U08,    90,[  6],     "kPa",  2.0,    0.0,   0.0,     511.0,      0
-#elif ALPHA_N
-        fuelTrim2loadBins   = array,  U08,    90,[  6],     "TPS",  2.0,    0.0,   0.0,     100.0,      0
-#endif
-
-        fuelTrim3Table      = array,  U08,    96,[6x6],     "%",    1.0,    -128,  -50,     50,         0
-        fuelTrim3rpmBins    = array,  U08,   132,[  6],     "RPM",  100.0,  0.0,   100,     25500,      0
-#if SPEED_DENSITY
-        fuelTrim3loadBins   = array,  U08,   138,[  6],     "kPa",  2.0,    0.0,   0.0,     511.0,      0
-#elif ALPHA_N
-        fuelTrim3loadBins   = array,  U08,   138,[  6],     "TPS",  2.0,    0.0,   0.0,     100.0,      0
-#endif
-
-        fuelTrim4Table      = array,  U08,   144,[6x6],     "%",    1.0,    -128,  -50,     50,         0
-        fuelTrim4rpmBins    = array,  U08,   180,[  6],     "RPM",  100.0,  0.0,   100,     25500,      0
-#if SPEED_DENSITY
-        fuelTrim4loadBins   = array,  U08,   186,[  6],     "kPa",  2.0,    0.0,   0.0,     511.0,      0
-#elif ALPHA_N
-        fuelTrim4loadBins   = array,  U08,   186,[  6],     "TPS",  2.0,    0.0,   0.0,     100.0,      0
-#endif
- 
-;--------------------------------------------------
-;CANBUS control (Page 10)
-;--------------------------------------------------
-page = 10
-        unused10_0 = scalar, U08,      0,         "",       1, 0, 0, 255, 0
-        unused10_1 = scalar, U08,      1,         "",       1, 0, 0, 255, 0
-        unused10_2 = scalar, U08,      2,         "",       1, 0, 0, 255, 0
-        unused10_3 = scalar, U08,      3,         "",       1, 0, 0, 255, 0
-        unused10_4 = scalar, U08,      4,         "",       1, 0, 0, 255, 0
-        unused10_5 = scalar, U08,      5,         "",       1, 0, 0, 255, 0
-        unused10_6 = scalar, U08,      6,         "",       1, 0, 0, 255, 0
-        unused10_7 = scalar, U08,      7,         "",       1, 0, 0, 255, 0
-        unused10_8 = scalar, U08,      8,         "",       1, 0, 0, 255, 0
-        unused10_9 = scalar, U08,      9,         "",       1, 0, 0, 255, 0
-        unused10_10 = scalar, U08,     10,        "",       1, 0, 0, 255, 0		
-        unused10_11 = scalar, U08,     11,        "",       1, 0, 0, 255, 0
-        unused10_12 = scalar, U08,     12,        "",       1, 0, 0, 255, 0
-        unused10_13 = scalar, U08,     13,        "",       1, 0, 0, 255, 0
-        unused10_14 = scalar, U08,     14,        "",       1, 0, 0, 255, 0
-        unused10_15 = scalar, U08,     15,        "",       1, 0, 0, 255, 0
-        unused10_16 = scalar, U08,     16,        "",       1, 0, 0, 255, 0
-        unused10_17 = scalar, U08,     17,        "",       1, 0, 0, 255, 0
-        unused10_18 = scalar, U08,     18,        "",       1, 0, 0, 255, 0
-        unused10_19 = scalar, U08,     19,        "",       1, 0, 0, 255, 0
-        unused10_20 = scalar, U08,     20,        "",       1, 0, 0, 255, 0
-        unused10_21 = scalar, U08,     21,        "",       1, 0, 0, 255, 0
-        unused10_22 = scalar, U08,     22,        "",       1, 0, 0, 255, 0
-        unused10_23 = scalar, U08,     23,        "",       1, 0, 0, 255, 0
-        unused10_24 = scalar, U08,     24,        "",       1, 0, 0, 255, 0
-        unused10_25 = scalar, U08,     25,        "",       1, 0, 0, 255, 0
-        unused10_26 = scalar, U08,     26,        "",       1, 0, 0, 255, 0
-        unused10_27 = scalar, U08,     27,        "",       1, 0, 0, 255, 0
-        unused10_28 = scalar, U08,     28,        "",       1, 0, 0, 255, 0
-        unused10_29 = scalar, U08,     29,        "",       1, 0, 0, 255, 0
-        unused10_30 = scalar, U08,     30,        "",       1, 0, 0, 255, 0
-        unused10_31 = scalar, U08,     31,        "",       1, 0, 0, 255, 0
-        unused10_32 = scalar, U08,     32,        "",       1, 0, 0, 255, 0
-        unused10_33 = scalar, U08,     33,        "",       1, 0, 0, 255, 0
-        unused10_34 = scalar, U08,     34,        "",       1, 0, 0, 255, 0
-        unused10_35 = scalar, U08,     35,        "",       1, 0, 0, 255, 0
-        unused10_36 = scalar, U08,     36,        "",       1, 0, 0, 255, 0
-        unused10_37 = scalar, U08,     37,        "",       1, 0, 0, 255, 0
-        unused10_38 = scalar, U08,     38,        "",       1, 0, 0, 255, 0
-        unused10_39 = scalar, U08,     39,        "",       1, 0, 0, 255, 0
-        unused10_40 = scalar, U08,     40,        "",       1, 0, 0, 255, 0
-        unused10_41 = scalar, U08,     41,        "",       1, 0, 0, 255, 0
-        unused10_42 = scalar, U08,     42,        "",       1, 0, 0, 255, 0
-        unused10_43 = scalar, U08,     43,        "",       1, 0, 0, 255, 0
-        unused10_44 = scalar, U08,     44,        "",       1, 0, 0, 255, 0
-        unused10_45 = scalar, U08,     45,        "",       1, 0, 0, 255, 0
-        unused10_46 = scalar, U08,     46,        "",       1, 0, 0, 255, 0
-        unused10_47 = scalar, U08,     47,        "",       1, 0, 0, 255, 0
-        unused10_48 = scalar, U08,     48,        "",       1, 0, 0, 255, 0
-        unused10_49 = scalar, U08,     49,        "",       1, 0, 0, 255, 0
-        unused10_50 = scalar, U08,     50,        "",       1, 0, 0, 255, 0
-        unused10_51 = scalar, U08,     51,        "",       1, 0, 0, 255, 0
-        unused10_52 = scalar, U08,     52,        "",       1, 0, 0, 255, 0
-        unused10_53 = scalar, U08,     53,        "",       1, 0, 0, 255, 0
-        unused10_54 = scalar, U08,     54,        "",       1, 0, 0, 255, 0
-        unused10_55 = scalar, U08,     55,        "",       1, 0, 0, 255, 0
-        unused10_56 = scalar, U08,     56,        "",       1, 0, 0, 255, 0
-        unused10_57 = scalar, U08,     57,        "",       1, 0, 0, 255, 0
-        unused10_58 = scalar, U08,     58,        "",       1, 0, 0, 255, 0
-        unused10_59 = scalar, U08,     59,        "",       1, 0, 0, 255, 0
-        unused10_60 = scalar, U08,     60,        "",       1, 0, 0, 255, 0
-        unused10_61 = scalar, U08,     61,        "",       1, 0, 0, 255, 0
-        unused10_62 = scalar, U08,     62,        "",       1, 0, 0, 255, 0
-        unused10_63 = scalar, U08,     63,        "",       1, 0, 0, 255, 0
-        unused10_64 = scalar, U08,     64,        "",       1, 0, 0, 255, 0
-        unused10_65 = scalar, U08,     65,        "",       1, 0, 0, 255, 0
-        unused10_66 = scalar, U08,     66,        "",       1, 0, 0, 255, 0
-        unused10_67 = scalar, U08,     67,        "",       1, 0, 0, 255, 0
-        unused10_68 = scalar, U08,     68,        "",       1, 0, 0, 255, 0
-        unused10_69 = scalar, U08,     69,        "",       1, 0, 0, 255, 0
-        unused10_70 = scalar, U08,     70,        "",       1, 0, 0, 255, 0
-        unused10_71 = scalar, U08,     71,        "",       1, 0, 0, 255, 0
-        unused10_72 = scalar, U08,     72,        "",       1, 0, 0, 255, 0
-        unused10_73 = scalar, U08,     73,        "",       1, 0, 0, 255, 0
-        unused10_74 = scalar, U08,     74,        "",       1, 0, 0, 255, 0
-        unused10_75 = scalar, U08,     75,        "",       1, 0, 0, 255, 0
-        unused10_76 = scalar, U08,     76,        "",       1, 0, 0, 255, 0
-        unused10_77 = scalar, U08,     77,        "",       1, 0, 0, 255, 0
-        unused10_78 = scalar, U08,     78,        "",       1, 0, 0, 255, 0
-        unused10_79 = scalar, U08,     79,        "",       1, 0, 0, 255, 0
-        unused10_80 = scalar, U08,     80,        "",       1, 0, 0, 255, 0
-        unused10_81 = scalar, U08,     81,        "",       1, 0, 0, 255, 0
-        unused10_82 = scalar, U08,     82,        "",       1, 0, 0, 255, 0
-        unused10_83 = scalar, U08,     83,        "",       1, 0, 0, 255, 0
-        unused10_84 = scalar, U08,     84,        "",       1, 0, 0, 255, 0
-        unused10_85 = scalar, U08,     85,        "",       1, 0, 0, 255, 0
-        unused10_86 = scalar, U08,     86,        "",       1, 0, 0, 255, 0
-        unused10_87 = scalar, U08,     87,        "",       1, 0, 0, 255, 0
-        unused10_88 = scalar, U08,     88,        "",       1, 0, 0, 255, 0
-        unused10_89 = scalar, U08,     89,        "",       1, 0, 0, 255, 0
-        unused10_90 = scalar, U08,     90,        "",       1, 0, 0, 255, 0
-        unused10_91 = scalar, U08,     91,        "",       1, 0, 0, 255, 0
-        unused10_92 = scalar, U08,     92,        "",       1, 0, 0, 255, 0
-        unused10_93 = scalar, U08,     93,        "",       1, 0, 0, 255, 0
-        unused10_94 = scalar, U08,     94,        "",       1, 0, 0, 255, 0
-        unused10_95 = scalar, U08,     95,        "",       1, 0, 0, 255, 0
-        unused10_96 = scalar, U08,     96,        "",       1, 0, 0, 255, 0
-        unused10_97 = scalar, U08,     97,        "",       1, 0, 0, 255, 0
-        unused10_98 = scalar, U08,     98,        "",       1, 0, 0, 255, 0
-        unused10_99 = scalar, U08,     99,        "",       1, 0, 0, 255, 0
-        unused10_100 = scalar, U08,    100,       "",       1, 0, 0, 255, 0
-        unused10_101 = scalar, U08,    101,       "",       1, 0, 0, 255, 0
-        unused10_102 = scalar, U08,    102,       "",       1, 0, 0, 255, 0
-        unused10_103 = scalar, U08,    103,       "",       1, 0, 0, 255, 0
-        unused10_104 = scalar, U08,    104,       "",       1, 0, 0, 255, 0
-        unused10_105 = scalar, U08,    105,       "",       1, 0, 0, 255, 0
-        unused10_106 = scalar, U08,    106,       "",       1, 0, 0, 255, 0
-        unused10_107 = scalar, U08,    107,       "",       1, 0, 0, 255, 0
-        unused10_108 = scalar, U08,    108,       "",       1, 0, 0, 255, 0
-        unused10_109 = scalar, U08,    109,       "",       1, 0, 0, 255, 0
-        unused10_110 = scalar, U08,    110,       "",       1, 0, 0, 255, 0
-        unused10_111 = scalar, U08,    111,       "",       1, 0, 0, 255, 0
-        unused10_112 = scalar, U08,    112,       "",       1, 0, 0, 255, 0
-        unused10_113 = scalar, U08,    113,       "",       1, 0, 0, 255, 0
-        unused10_114 = scalar, U08,    114,       "",       1, 0, 0, 255, 0
-        unused10_115 = scalar, U08,    115,       "",       1, 0, 0, 255, 0
-        unused10_116 = scalar, U08,    116,       "",       1, 0, 0, 255, 0
-        unused10_117 = scalar, U08,    117,       "",       1, 0, 0, 255, 0
-        unused10_118 = scalar, U08,    118,       "",       1, 0, 0, 255, 0
-        unused10_119 = scalar, U08,    119,       "",       1, 0, 0, 255, 0
-        unused10_120 = scalar, U08,    120,       "",       1, 0, 0, 255, 0  
-        unused10_121 = scalar, U08,    121,       "",       1, 0, 0, 255, 0
-        unused10_122 = scalar, U08,    122,       "",       1, 0, 0, 255, 0
-        unused10_123 = scalar, U08,    123,       "",       1, 0, 0, 255, 0
-        unused10_124 = scalar, U08,    124,       "",       1, 0, 0, 255, 0
-        unused10_125 = scalar, U08,    125,       "",       1, 0, 0, 255, 0
-        unused10_126 = scalar, U08,    126,       "",       1, 0, 0, 255, 0
-        unused10_127 = scalar, U08,    127,       "",       1, 0, 0, 255, 0
-	
-;-------------------------------------------------------------------------------
-
-[ConstantsExtensions]
-    requiresPowerCycle = nCylinders
-    requiresPowerCycle = pinLayout
-    requiresPowerCycle = fanPin
-    requiresPowerCycle = reqFuel
-    requiresPowerCycle = numteeth
-    requiresPowerCycle = onetwo
-    requiresPowerCycle = injOpen
-    requiresPowerCycle = IgInv
-    requiresPowerCycle = fanInv
-    requiresPowerCycle = boostEnabled
-    requiresPowerCycle = vvtEnabled
-;	requiresPowerCycle = vvtChannels
-    requiresPowerCycle = boostFreq
-    requiresPowerCycle = vvtFreq
-    requiresPowerCycle = idleFreq
-    requiresPowerCycle = sparkMode
-    requiresPowerCycle = launchPin
-    requiresPowerCycle = launchEnable
-    requiresPowerCycle = launchHiLo
-    requiresPowerCycle = flexEnabled
-    requiresPowerCycle = oddfire2
-    requiresPowerCycle = oddfire3
-    requiresPowerCycle = oddfire4
-    requiresPowerCycle = iacCLminDuty
-    requiresPowerCycle = iacCLmaxDuty
-    requiresPowerCycle = boostMinDuty
-    requiresPowerCycle = boostMaxDuty
-    
-    defaultValue = pinLayout,   1
-    defaultValue = TrigPattern, 0
-    defaultValue = useResync,   1
-    defaultValue = sparkMode,   0
-    defaultValue = indInjAng,   0
-    defaultValue = inj1Ang,     355
-    defaultValue = inj2Ang,     355
-    defaultValue = inj3Ang,     355
-    defaultValue = inj4Ang,     355
-    defaultValue = nInjectors,  4
-    defaultValue = dutyLim,     100
-    defaultValue = mapMin,      10
-    defaultValue = mapMax,      260
-    defaultValue = fpPrime,     3
-    defaultValue = TrigFilter,  0
-    defaultValue = ignCranklock,0
-    defaultValue = multiplyMAP, 0
-    defaultValue = includeAFR,  0
-    defaultValue = stoich,      14.7
-    defaultValue = flexEnabled, 0
-    defaultValue = oddfire2,    0
-    defaultValue = oddfire3,    0
-    defaultValue = oddfire4,    0
-    defaultValue = flexFreqLow, 50
-    defaultValue = flexFreqHigh,150
-    defaultValue = flexFuelLow, 100
-    defaultValue = flexFuelHigh,163
-    defaultValue = flexAdvLow,  0
-    defaultValue = flexAdvHigh, 13
-    defaultValue = fuelPumpPin, 0
-    defaultValue = fanPin,      0
-    defaultValue = iacCLminDuty,0
-    defaultValue = iacCLmaxDuty,100
-    defaultValue = boostMinDuty,0
-    defaultValue = boostMaxDuty,100
-    
-    ;Default pins
-    defaultValue = fanPin,      0
-    defaultValue = vvtPin,      0
-    defaultValue = launchPin,   0
-    defaultValue = boostPin,    0
-    defaultValue = fuelPumpPin, 0
-    defaultValue = tachoPin,    0
-[Menu]
-
-   ;----------------------------------------------------------------------------
-   ;  There are five pre-defined values that may be used to define your menus.
-   ;  The first four allow access to the "standard" dialog boxes, the last one
-   ;  merely draws a separator (horizontal line) in the menu.
-   ;
-   ;     std_constants
-   ;     std_enrichments
-   ;     std_realtime
-   ;     std_warmup
-   ;
-   ;     std_separator
-   ;
-   ;  If you use any of the std_constants, std_enrichments or std_warmup
-   ;  editors, they may be optionally suffixed with a page number (only
-   ;  useful for multi-page code variants), which causes them to edit the
-   ;  specified page.  If you leave off the page specifier, they edit logical
-   ;  page one as specified in the Constants section.
-   ; 
-   ;  There are four special menu names, which when used append to the standard
-   ;  menus of the same name instead of creating a new one.  The menu names
-   ;  are "File", "Communications", "Tools" and "Help".
-   ; 
-   ;----------------------------------------------------------------------------
-
-menuDialog = main
-
-   menu = "Settings"
-      ;subMenu = std_injection,      "&Constants"
-      subMenu = engine_constants,   "Engine Constants"
-      subMenu = injChars,           "Injector Characteristics"
-      subMenu = triggerSettings,    "&Trigger Setup"
-      ;subMenu = OLED,               "OLED Setup"
-      subMenu = airdensity_curve,   "IAT Density"
-      
-
-   menu = "&Tuning"
-      subMenu = std_realtime,       "&Realtime Display"
-      subMenu = accelEnrichments,   "&Acceleration Enrichment"
-      subMenu = egoControl,         "AFR/O2", 3
-      subMenu = RevLimiterS,        "Rev Limits",       2
-      subMenu = flexFueling,        "Flex Fuel",        2
-      subMenu = veTableDialog,         "&VE Table",       0
-      subMenu = sparkTbl,           "&Spark Table",    2
-      subMenu = afrTable1Tbl,        "A&FR Table",       5
-      subMenu = std_separator
-      subMenu = inj_trimad,         "Sequential fuel trim", 9
-
-   menu = "&Spark"
-      subMenu = sparkSettings,   "&Spark Settings"
-      subMenu = sparkTbl,        "Spark Table", 2
-      ;subMenu = IdleAdvance,     "Idle Advance settings",
-      ;subMenu = Knock,           "Kn&ock System"
-      subMenu = dwellSettings,   "Dwell settings"
-      subMenu = dwell_correction_curve, "Dwell Compensation"
-      subMenu = iat_retard_curve,        "&IAT Retard"
-      ;subMenu = wheelsim,        "Stim for wheel"
-      ;subMenu = oddwheel,     "Oddfire Wheel settings",        7, { wheelon && oddfire }
-      
-   menu = "&Starting/Idle"
-        subMenu = crankPW,            "Cranking Settings"
-        subMenu = warmup,             "Warmup Enrichment"
-        subMenu = std_separator 
-        subMenu = idleSettings,         "Idle Control"
-        subMenu = iacClosedLoop_curve,  "Idle - Closed loop targets", 7, { iacAlgorithm == 3 || iacAlgorithm == 5 }
-        subMenu = iacPwm_curve,         "Idle - PWM Duty Cycle", 7, { iacAlgorithm == 2 }
-        subMenu = iacPwmCrank_curve,    "Idle - PWM Cranking Duty Cycle", 7, { iacAlgorithm == 2 }
-        subMenu = iacStep_curve,         "Idle - Stepper Motor", 7, { iacAlgorithm == 4 }
-        subMenu = iacStepCrank_curve,    "Idle - Stepper Motor Cranking", 7, { iacAlgorithm == 4 }
-        
-    menu = "&Accessories"
-        subMenu = fanSettings,          "Thermo Fan"
-        subMenu = LaunchControl,        "Launch Control / Flat Shift"
-        subMenu = fuelpump,             "Fuel Pump"
-        subMenu = std_separator
-        subMenu = boostSettings,        "Boost Control"
-        subMenu = boostTbl,             "Boost target", 8,  { boostEnabled }
-        subMenu = std_separator
-        subMenu = vvtSettings,          "VVT Control"
-        subMenu = vvtTbl,               "VVT duty cycle", 8,  { vvtEnabled }
-        subMenu = std_separator
-        subMenu = tacho,                "Tacho Output"
-        subMenu = std_separator
-        subMenu = canIO,			"Canbus Interface"
-        
-        
-      
-  menuDialog = main
-   menu = "T&ools"
-      subMenu = mapCal,       "Calibrate MAP"
-      ;subMenu = battcalib,       "Calibrate Battery Voltage"
-      ;subMenu = std_separator    ;----------------------------------------------
-      ;subMenu = flash_unlock, "Un/Lock calibrations"
-      subMenu = std_ms2gentherm, "Calibrate Thermistor Tables", 0 ;, {flashlock}
-      subMenu = std_ms2geno2,    "Calibrate &AFR Table", 0;, {flashlock}
-      
-   menuDialog = main
-      menu = "3D &Tuning Maps"
-        subMenu = veTable1Map, "Fuel Table"
-        subMenu = sparkMap, "Spark Table", 3
-        subMenu = afrTable1Map, "AFR Target Table"
-
-#if enablehardware_test		
-   menuDialog = main
-	  menu = "Hardware Testing"
-		subMenu = outputtest1, "Test Output Hardware"
-#endif
-		
-		menu = "Help"
-        subMenu = helpGeneral,     "Speeduino Help"
-;-------------------------------------------------------------------------------
-
-[SettingContextHelp]
-; constantName = "Help Text"
-; tool tips tooltips
-;Ensure all settings are defined as some MS2/BG words shipped with TS are not applicable.
-    nCylinders  = "The number of cylinders in your engine."
-    alternate   = ""
-    engineType  = "Most engines are Even Fire. Typical odd-fire engines are V-twin, some V4, Vmax, some V6, V10." 
-     twoStroke  = "Four-Stroke (most engines), Two-stroke."
-    nInjectors  = "Number of primary injectors."
-    mapSample   = "The method used for calculating the MAP reading\nFor 1-2 Cylinder engines, Cycle Minimum is recommended.\nFor more than 2 cylinders Cycle Average is recommended"
-    stoich      = "The stoichiometric ration of the fuel being used. For flex fuel, choose the primary fuel"
-	injLayout   = "The injector layout and timing to be used. Options are: \n 1. Paired - 2 injectors per output. Outputs active is equal to half the number of cylinders. Outputs are timed over 1 crank revolution. \n 2. Semi-sequential: Same as paired except that injector channels are mirrored (1&4, 2&3) meaning the number of outputs used are equal to the number of cylinders. Only valid for 4 cylinders or less. \n 3. Banked: 2 outputs only used. \n 4. Sequential: 1 injector per output and outputs used equals the number of cylinders. Injection is timed over full cycle. "
-	
-	TrigPattern = "The type of input trigger decoder to be used."
-	useResync   = "If enabled, sync will be rechecked once every full cycle from the cam input. This is good for accuracy, however if your cam input is noisy then this can cause issues."
-    numteeth    = "Number of teeth on Primary Wheel."
-    TrigSpeed   = "Primary trigger speed."
-    onetwo      = "Number of Missing teeth on Primary Wheel."
-    TrigAng     = "The Angle ATDC when tooth No:1 on the primary wheel passes the primary sensor."
-    TrigAngMul  = "A multiplier used by non-360 degree tooth wheels (i.e. Wheels where the tooth count doesn't divide evenly into 360. Usage: (360 * <multiplier>) / tooth_count = Whole number"
-    StgCycles   = "The number of revolutions that will be skipped during cranking before the injectors and coils are fired."
-	TrigEdge    = "The Trigger edge of the primary sensor.\nLeading.\nTrailing."
-	TrigEdgeSec = "The Trigger edge of the secondary (Cam) sensor.\nLeading.\nTrailing."
-	TrigFilter  = "Tuning of the trigger filter algorithm. The more aggressive the setting, the more noise will be removed, however this increases the chance of some true readings being filtered out (False positive). Medium is safe for most setups. Only select 'Aggressive' if no other options are working"
-	
-	sparkMode   = "Wasted Spark: Ignition outputs are on the channels <= half the number of cylinders. Eg 4 cylinder outputs on IGN1 and IGN2.\nSingle Channel: All ignition pulses are output on IGN1.\nWasted COP: Ignition pulses are output on all ignition channels up to the number of cylinders. Eg 4 cylinder outputs on all ignition channels. No valid for >4 cylinders"
-	IgInv       = "Whether the spark fires when the ignition sign goes high or goes low. Most ignition systems 'Going Low' but please verify this as damage to coils can result from the incorrect selection"
-	
-	fanInv      = ""
-	fanHyster   = "The number of degrees of hysteresis to be used in controlling the fan. Recommended values are between 2 and 5"
-	
-	taeTime     = "The duration of the acceleration enrichment"
-	
-	iacChannels = "The number of output channels used for PWM valves. Select 1 for 2-wire valves or 2 for 3-wire valves."
-	iacStepTime = "Time between each stepper motor step.\nIncrease this if the motor appears to behave intermittently."
-    iacStepHome = "On startup the stepper motor moves this many steps to return to its home position. Set this value to a few more than the actual number to ensure the motor has returned to its full position."
-	iacStepHyster = "The minimum number of steps to move in any one go."    
-	iacAlgorithm = "Selects method of idle control.\nNone = no idle control valve.\nOn/Off valve.\nPWM valve (2,3 wire).\nStepper Valve (4,6,8 wire)."
-	iacPWMdir   = "Normal PWM valves increase RPM with higher duty. If RPM decreases with higher duty then select Reverse"
-	iacCLminDuty= "When using closed loop idle control, this is the minimum duty cycle that the PID loop will allow. Combined with the maximum value, this specifies the working range of your idle valve"
-	iacCLmaxDuty= "When using closed loop idle control, this is the maximum duty cycle that the PID loop will allow. Combined with the minimum value, this specifies the working range of your idle valve"
-	
-	oddfire2    = "The ATDC angle of channel 2 for oddfire engines. This is relative to the TDC angle of channel 1"
-    oddfire3    = "The ATDC angle of channel 3 for oddfire engines. This is relative to the TDC angle of channel 1 (NOT channel 2)"
-    oddfire4    = "The ATDC angle of channel 4 for oddfire engines. This is relative to the TDC angle of channel 1 (NOT channel 3)"
-	
-	dfcoRPM     = "The RPM above which DFCO will be active. Typically set a few hundred RPM above maximum idle speed"
-    dfcoHyster  = "Hysteresis for DFCO RPM. 200-300 RPM is typical for this, however a higher value may be needed if the RPM is fluctuating around the cutout speed"
-    dfcoTPSThresh= "The TPS value below which DFCO will be active. Typical value is 5%-10%, but higher may be needed if TPS signal is noisy"
-    
-    launchPin   = "The ARDUINO pin that the clutch switch is connected to. This is NOT the pin on the connector, but the pin it relates to on the arduino"
-    ignBypassPin = "The ARDUINO pin that the ignition bypass is connected to. This is NOT the pin on the connector, but the pin it relates to on the arduino"
-    ignBypassEnable = "If turned on, a ground signal will be output during cranking on the specified pin. This is used to bypass the Speeduino ignition control during cranking."
-    ignCranklock = "On certain low resolution ignition patterns, the cranking timing can be locked to occur when a pulse is recieved."
-    
-    multiplyMAP = "If enabled, the MAP reading is included directly into the pulsewidth calculation. This results in a flatter VE table that can be easier to tune in some instances. VE table must be retuned when this value is changed."
-    includeAFR  = "When enabled, the current AFR reading is incorporated directly in the pulsewidth calculation as a percentage of the current target ratio. VE table must be retuned when this value is changed. "
-    
-    flexEnabled = "Turns on readings from the Flex sensor and enables the below adjustments"
-    flexFreqLow = "The frequency of the sensor at 0% ethanol (50Hz for standard GM/Continental sensor)"
-    flexFreqHigh = "The frequency of the sensor at 100% ethanol (150Hz for standard GM/Continental sensor)"
-    flexFuelLow = "Fuel % to be used for the lowest ethanol reading (Typically 100%. ie No adjustment)"
-    flexFuelHigh = "Fuel % to be used for the highest ethanol reading (Typically 163% for 100% ethanol)"
-    flexAdvLow = "Additional advance (in degrees) at lowest ethanol reading (Typically 0)"
-    flexAdvHigh = "Additional advance (in degrees) at highest ethanol reading (Typically 10-20 degrees)"
-    
-    flatSArm    = "The RPM switch point that determines whether an eganged clutch is for launch control or flat shift. Below this figure, an engaged clutch is considered to be for launch, above this figure an active clutch input will be considered a flat shift. This should be set at least several hundred RPM above idle"
-    flatSSoftWin= "The number of RPM below the flat shift point where the softlimit will be applied (aka Soft limit window). Recommended values are 200-1000" 
-    flatSRetard = "The absolute timing (BTDC) that will be used when within the soft limit window"
-
-	cmdEnableTestMode = "Click this to enable test mode. This will not be available if the engine is running"
-	cmdStopTestMode = "Click this to disable test mode"
-	cmdtestinj150dc = "this will cycle the output at 50% Duty cycle"
-	cmdtestinj250dc = "this will cycle the output at 50% Duty cycle"
-	cmdtestinj350dc = "this will cycle the output at 50% Duty cycle"
-	cmdtestinj450dc = "this will cycle the output at 50% Duty cycle"
-	cmdtestspk150dc = "this will cycle the output at 50% Duty cycle"
-	cmdtestspk250dc = "this will cycle the output at 50% Duty cycle"
-	cmdtestspk350dc = "this will cycle the output at 50% Duty cycle"
-	cmdtestspk450dc = "this will cycle the output at 50% Duty cycle"
-	
-[UserDefined]
-
-; Enhanced TunerStudio dialogs can be defined here
-; MegaTune will over look this section
-; These dialogs will over-ride those in the UserDefined Section
-; User defined ar loaded first, then if one by the same name is defiend here,
-; it will replace the MegaTune definition
-
-; dialog = name,   Title, Layout
-;
-; valid options for layout are xAxis, yAxis, border
-; for an xAxis, each field added will be added from right to left
-; A yAxis layout will add fields from top to bottom
-; A border layout will expect an additional constraint to determine placement
-; valid border constraints are north, South, East, West, Center
-; all 5 do not need to be filled.
-
-; The field name can be either a constant reference, or a reference to another 
-; dialog which will be added.
-; dialogs can be nested and can be mixed with fields
-
-    dialog = engine_constants_southwest, "Speeduino Board"
-        field = "Stoichiometric ratio", stoich
-        field = "Injector Layout",      injLayout,           { nCylinders <= 4 }
-        field = "Board Layout",         pinLayout
-        field = "MAP Sample method",    mapSample
-
-    dialog = engine_constants_west, ""
-        panel = std_injection, North
-        panel = engine_constants_southwest
-        
-    dialog = engine_constants_northeast, "Oddfire Angles"
-        field = "Channel 2 angle", oddfire2,                { engineType == 1 }
-        field = "Channel 3 angle", oddfire3,                { engineType == 1 && nCylinders >= 3 }
-        field = "Channel 4 angle", oddfire4,                { engineType == 1 && nCylinders >= 4 }
-        
-    dialog = engine_constants_east, ""
-        panel = engine_constants_northeast, North
-        field = ""
-        
-    dialog = engine_constants, "", border
-        panel = engine_constants_west, West
-        panel = engine_constants_east, East
-        
-# Flex fuel stuff
-    dialog = flexFueling, "Flex Fuel"
-        field = "Flex sensor",          flexEnabled
-        
-    dialog = flexn, ""
-        field = "#Spark/Fuel"
-        field = "Sensor Frequency"
-        field = "Fuel Multiplier%"
-        field = "Additional advance"
-        #field = "#Temp Sense"
-        #field = "Sensor PW"
-        #field = "Fuel Temp"
-
-       dialog = flexl, ""
-        field = "Low"
-        field = "", flexFreqLow,   { flexEnabled }
-        field = "", flexFuelLow,   { flexEnabled }
-        field = "", flexAdvLow, { flexEnabled }
-        #field = "Low"
-        #field = "", ff_tpw0, { flexEnabled && (fueltemp1 == 1)}
-        #field = "", ff_temp0, { flexEnabled && (fueltemp1 == 1)}
-        
-       dialog = flexh, ""
-        field = "High"
-        field = "", flexFreqHigh,   { flexEnabled }
-        field = "", flexFuelHigh,   { flexEnabled }
-        field = "", flexAdvHigh, { flexEnabled }
-        #field = "High"
-        #field = "", ff_tpw1, { flexFuel && (fueltemp1 == 1)}
-        #field = "", ff_temp1, { flexFuel && (fueltemp1 == 1)}
-
-        dialog = ff_table, "Flex Fuel Calibration", xAxis
-        panel = flexn
-        panel = flexl
-        panel = flexh
-
-        dialog = ff_fallback, "", yAxis
-          #field = "Baseline Ethanol%", flex_baseline,   { flexFuel }
-          #field = "#Fallback For Sensor Failure"
-          #field = "Fallback Fuel Multiplier%", fuelCorr_default,    { flexFuel > 0 }
-          #field = "Fallback Timing Addition", fuelSpkDel_default, { flexFuel > 0 }
-
-       dialog = flexFuelTop, ""
-          field = "Flex Fuel Sensor",         flexEnabled
-          #field = "Sensor Port",              flexport,    { flexFuel > 0 }
-          # field = "Temperature Input",        fueltemp1
-
-       dialog = flexFueling, "Fuel Sensor Settings", yAxis
-        panel = flexFuelTop
-        panel = ff_table
-        panel = ff_fallback
-        
-    dialog = tacho, "Tacho"
-        field = "Output pin",           tachoPin 
-        field = "Output speed",         tachoDiv     
-
-    dialog = canIO, "CanBus interface"
-        field = "Enable/Disable",       canEnable
-		
-    dialog = accelEnrichments_center, ""
-      field = "TPSdot Threshold", tpsThresh
-      field = "Accel Time", taeTime
-      ; field = "Cold Accel Enrichment", taeColdA
-      ; field = "Cold Accel Mult", taeColdM
-      ;field = "Decel Fuel Amount", tdePct 
-      
-    dialog = accelEnrichments_south, "Decelleration Fuel Cutoff (DFCO)"
-      field = "Enabled", dfcoEnabled
-      field = "TPS Threshold", dfcoTPSThresh,                     { dfcoEnabled }
-      field = "Cutoff RPM", dfcoRPM,                           { dfcoEnabled }
-      field = "RPM Hysteresis", dfcoHyster,                       { dfcoEnabled }
-  
-    dialog = accelEnrichments_north_south, ""
-      liveGraph = pump_ae_Graph, "AE Graph"
-            graphLine = afr
-            graphLine = TPSdot, "%", -2000, 2000, auto, auto        
-    
-    dialog = accelEnrichments_north, "", xAxis
-      panel = time_accel_tpsdot_curve
-      ;panel = time_accel_tpsdot_tbl
-      
-    dialog = accelEnrichments, "Acceleration Enrichment"
-        panel = accelEnrichments_north, North
-        panel = accelEnrichments_north_south, Center
-        panel = accelEnrichments_center, Center
-        panel = accelEnrichments_south, South
-    
-    dialog = veTableDialog_north, ""
-        panel = veTable1Tbl
-        
-    dialog = veTableDialog_south, ""
-        field = "Multiply VE value by MAP", multiplyMAP
-        field = "Include AFR directly", includeAFR,         { egoType == 2 }
-        
-    dialog = veTableDialog, "VE Table"
-        panel = veTableDialog_north, North
-        panel = veTableDialog_south, South
-        
-   dialog = injChars, "Injector Characteristics"
-      field = "Injector Open Time",         injOpen
-      field = "Injector close angle"
-      field = "",                           inj1Ang,        { indInjAng == 0 }
-      field = "Individual channel setting", indInjAng
-      field = "Channel 1",                  inj1Ang,        { indInjAng }
-      field = "Channel 2",                  inj2Ang,        { nCylinders > 1 && indInjAng }
-      field = "Channel 3",                  inj3Ang,        { indInjAng && (nCylinders > 4 || nCylinders == 3 || ((nCylinders == 4) && (injLayout == 3))) }
-      field = "Channel 4",                  inj4Ang,        { indInjAng && (nCylinders > 6 || ((nCylinders == 4) && (injLayout == 3))) }
-      field = "Injector Duty Limit",        dutyLim
-      panel = injector_voltage_curve
-      
-    dialog = egoControl, ""
-        field = "Sensor Type",            egoType
-        field = "Algorithm",              egoAlgorithm,       { egoType }
-        field = "Ignition Events per Step",  egoCount,        { egoType && (egoAlgorithm < 3) }
-        field = "Controller Step Size",      egoDelta,        { egoType && (egoAlgorithm == 0) }
-        field = "Controller Auth +/-",    egoLimit,           { egoType && (egoAlgorithm < 3) }
-        field = "Only correct above:",    ego_min,    { egoType && (egoAlgorithm < 3) }
-        field = "and correct below:",     ego_max,    { egoType && (egoAlgorithm < 3) }
-
-        field = "Active Above Coolant", egoTemp,              { egoType && (egoAlgorithm < 3) }
-        field = "Active Above RPM",          egoRPM,          { egoType && (egoAlgorithm < 3) }
-        field = "Active Below TPS",          egoTPSMax,      { egoType && (egoAlgorithm < 3) }
-        field = "EGO delay after start",     ego_sdelay,      { (egoAlgorithm < 3) }
-        field = "PID Proportional Gain",  egoKP,              { egoType && (egoAlgorithm == 2) }
-        field = "PID Integral",           egoKI,              { egoType && (egoAlgorithm == 2) }
-        field = "PID Derivative",         egoKD,              { egoType && (egoAlgorithm == 2) }
-    
-    dialog = fanSettings,"Fan Settings",7
-        field = "Fan Mode",    		 fanEnable
-        field = "Fan output pin",   fanPin, { fanEnable }						    
-        field = "Fan Output Inverted",    fanInv	, { fanEnable }				
-        field = "Fan temperature SP",  		 fanSP, { fanEnable }
-        field = "Fan hysteresis", 		 fanHyster, { fanEnable }
- 
-    dialog = stepper_idle, "Stepper Idle"
-        field = "Step time (ms)",       iacStepTime,            { iacAlgorithm == 4 || iacAlgorithm == 5 }
-        field = "Home steps",           iacStepHome,            { iacAlgorithm == 4 || iacAlgorithm == 5 }
-        field = "Minimum Steps",		iacStepHyster,			{ iacAlgorithm == 4 || iacAlgorithm == 5 }
-        
-    dialog = pwm_idle, "PWM Idle"
-        field = "Number of outputs",    iacChannels,            { iacAlgorithm == 2 || iacAlgorithm == 3 }
-    	field = "Idle valve frequency",	idleFreq,				{ iacAlgorithm == 2 || iacAlgorithm == 3 }
-    	field = "Idle valve direction", iacPWMdir,				{ iacAlgorithm == 2 || iacAlgorithm == 3 }
-    	
-    dialog = closedloop_idle, "Closed loop Idle"
-        field = "P",                    idleKP,                 { iacAlgorithm == 3 || iacAlgorithm == 5 }
-        field = "I",                    idleKI,                 { iacAlgorithm == 3 || iacAlgorithm == 5 }
-        field = "D",                    idleKD,                 { iacAlgorithm == 3 || iacAlgorithm == 5 }
-        field = "Minimum valve duty",   iacCLminDuty,           { iacAlgorithm == 3 }
-        field = "Maximum valve duty",   iacCLmaxDuty,           { iacAlgorithm == 3 }
- 
-    dialog = idleSettings, "Idle Settings"
-	topicHelp = "http://speeduino.com/wiki/index.php/Idle"
-	field = "Idle control type",    iacAlgorithm
-        field = "#Fast Idle"
-        field = "Fast idle temp",       iacFastTemp,            { iacAlgorithm == 1 }
-        panel = pwm_idle
-        panel = stepper_idle
-        panel = closedloop_idle
-      
-    dialog = fuelpump, "Fuel pump"
-        field = "Fuel pump pin",                    fuelPumpPin
-   
-    dialog = crankPW, "Cranking Pulsewidths (ms)"
-        field = "Cranking RPM (Max)", crankRPM
-        field = "Flood Clear level", tpsflood
-        field = ""
-        field = "Fuel pump prime duration", fpPrime
-        field = "Priming Pulsewidth", primePulse
-        field = ""
-        field = "Cranking Enrichment %", crankingPct
-        field = ""
-        field = "Cranking bypass", ignBypassEnable
-        field = "Bypass output pin", ignBypassPin               { ignBypassEnable }
-        field = "Fix cranking timing with trigger", ignCranklock,   { TrigPattern == 1 || TrigPattern == 4 || TrigPattern == 10}
-     
-    dialog = aseSettings, "Afterstart Enrichment"
-        field = "Enrichment %", asePct
-        field = "Number of Sec to run", aseCount
- 	
-        
-    dialog = triggerSettings,"Trigger Settings",4
-        topicHelp = "http://speeduino.com/wiki/index.php/Decoders"
-        field = "Trigger Pattern",                TrigPattern
-        field = "Primary base teeth",             numteeth,       { TrigPattern == 0 || TrigPattern == 2 || TrigPattern == 11 }
-        field = "Primary trigger speed",          TrigSpeed,      { TrigPattern == 0 }
-        field = "Missing teeth",                  onetwo,         { TrigPattern == 0 }
-        field = "Secondary teeth",                onetwo,         { TrigPattern == 2 }
-        field = "Trigger angle multiplier",       TrigAngMul,     { TrigPattern == 11 }
-        field = "Trigger Angle ",                 TrigAng
-        field = "This number represents the angle ATDC when "
-        field = "tooth #1 passes the primary sensor."
-        field = ""
-        field = "Skip Revolutions",              StgCycles
-        field = "Note: This is the number of revolutions that will be skipped during"
-        field = "cranking before the injectors and coils are fired"
-        field = "Trigger edge",                   TrigEdge
-        field = "Secondary trigger edge",         TrigEdgeSec,  { TrigPattern == 0 || TrigPattern == 2 } ;Missing tooth and dual wheel
-        field = "Trigger Filter",                 TrigFilter
-        field = "Re-sync every cycle",            useResync,    { TrigPattern == 2 || TrigPattern == 4 || TrigPattern == 7 } ;Dual wheel, 4G63 and Audi 135
-      
-    dialog = sparkSettings,"Spark Settings",4
-        field = "Spark output mode",            sparkMode
-        field = "Cranking advance Angle",       CrankAng
-        ;field = "Hold Ignition",                IgHold
-        field = "Spark Outputs triggers",        IgInv
-        field = ""
-        field = "Fixed Angle (0 = use map)",  FixAng
-        ;field = "Trim Angle",                   Trim
-      
-    dialog = dwellSettings,                 "Dwell Settings",   4
-        topicHelp = DwellHelp
-        ;field = "Dwell control",              dwellcont
-        ;field = "Or:"
-        field = "  Cranking dwell",           dwellcrank
-        field = "  Running dwell",            dwellrun
-        ;field = "Minimum discharge period",  mindischg,  { dwellcont  }
-        field = ""
-        field = "#Note"
-        field = "The above times are for 12V. Voltage correction"
-        field = "is applied. At higher voltages the time is reduced"
-        field = "and when low it is increased"
-        field = ""
-        field = "Overdwell protection"
-        field = "Use Overdwell protection",	useDwellLim
-        field = "Max dwell time",             dwellLim,	{ useDwellLim }
-        field = "Note: Set the maximum dwell time at least 3ms above"
-        field = "your desired dwell time (Including cranking)"
-      
-    dialog = RevLimiterS,                   "Rev Limiter",      4
-        topicHelp = Fhelp7
-        field = "Rev Limiter"
-        field = "Soft rev limit",             SoftRevLim
-        field = "Soft limit absolute timing", SoftLimRetard
-        field = "Soft limit max time",        SoftLimMax
-        field = "Hard Rev limit",             HardRevLim
-    
-    dialog = clutchInput,                   "Clutch input"
-        field = "Clutch Input Pin",             launchPin,      { launchEnable || flatSEnable }
-        field = "Clutch enabled when signal is",launchHiLo,     { launchEnable || flatSEnable }
-	    field = "Clutch Pullup Resistor",       lnchPullRes,    { launchEnable || flatSEnable }
-	    field = "Launch / Flat Shift switch RPM",flatSArm,      { launchEnable || flatSEnable }
-        
-    dialog = LaunchControl,                   "Launch Control / Flat shift",      6
-        topicHelp = Fhelp7
-        panel = clutchInput
-        ; Launch control
-        field = "Launch Control"
-        field = "Enable Launch",                launchEnable
-        field = "Soft rev limit",               lnchSoftLim,    { launchEnable }
-        field = "Soft limit absolute timing",   lnchRetard,     { launchEnable }
-        field = "Hard rev limit",               lnchHardLim,    { launchEnable }
-        field = "Fuel adder during launch",     lnchFuelAdd,    { launchEnable }
-        
-        ; Flat shift
-        field = "Flat Shift"
-        field = "Enable flat shift",            flatSEnable
-        field = "Soft rev window",              flatSSoftWin,   { flatSEnable }
-        field = "Soft limit absolute timing",   flatSRetard,    { flatSEnable }
-
-      
-    dialog = OLED, "OLED Display", 2
-      field = "Display Type",               display
-      field = "#Note"
-      field = "ECU must be rebooted after changing above value"
-      field = "Field 1",                    display1,   { display }
-      field = "Field 2",                    display2,   { display } 
-      field = "Field 3",                    display3,   { display } 
-      field = "Field 4",                    display4,   { display } 
-      ;field = "Bar 1",                      displayB1,  { display }
-      ;field = "Bar 2",                      displayB2,  { display > 2 }
-      
-    dialog = mapCal, "Calibrate MAP"
-          field = "#MAP Sensor"
-          settingSelector = "Common MAP Sensors"
-             settingOption = "MPX4115",  mapMin=10,   mapMax=122
-             settingOption = "MPX4250",  mapMin=10,   mapMax=260
-             settingOption = "GM 1-BAR", mapMin=10,   mapMax=105
-             settingOption = "GM 2-BAR", mapMin=9,  mapMax=208
-             settingOption = "GM 3-BAR / MPXH6300", mapMin=1,  mapMax=315
-             settingOption = "MPXH5700", mapMin=0,  mapMax=700
-             settingOption = "MPXH6400", mapMin=3,  mapMax=416
-             settingOption = "MPX4400", mapMin=0,  mapMax=400
-             settingOption = "Denso 079800", mapMin=0,  mapMax=173 ; http://speeduino.com/forum/viewtopic.php?f=18&t=510&p=7023#p7021
-             
-    dialog = boostSettings, "Boost Control"
-        field = "Boost Control Enabled",    boostEnabled
-        field = "Boost output pin",         boostPin,           { boostEnabled }
-        field = "Boost solenoid freq.",     boostFreq,          { boostEnabled }
-        field = "Boost Cut",                boostCutType,       { boostEnabled }
-        field = "Boost Limit",              boostLimit,         { boostEnabled && boostCutType }
-        field = "Closed Loop settings"
-        field = "P",                        boostKP,       { boostEnabled }
-        field = "I",                        boostKI,       { boostEnabled }
-        field = "D",                        boostKD,       { boostEnabled }
-        field = "Valve minimum duty cycle", boostMinDuty,  { boostEnabled }
-        field = "Valve maximum duty cycle", boostMaxDuty,  { boostEnabled }
-        
-    dialog = vvtSettings, "VVT Control"
-        field = "VVT Control Enabled",    vvtEnabled
-        field = "VVT output pin",         vvtPin,           { vvtEnabled }
-        field = "VVT solenoid freq.",     vvtFreq,          { vvtEnabled }
-        
-    dialog = wc_note
-        field = "For 99% of engines, warmup must have 100% in the final row. Typical maximum is 255% (cold)."
-
-    dialog = warmup, "Warmup Enrichment (WUE) - Percent Multiplier"
-        panel = warmup_curve
-        panel = wc_note
-        field = ""
-        panel = aseSettings
-    
-    ;Fuel trim composite dialog
-    dialog = inj_trim1TblTitle, "Channel #1" 
-        panel = fuelTrimTable1Tbl,      Center,      { fuelTrimEnabled }
-    dialog = inj_trim2TblTitle, "Channel #2"
-        panel = fuelTrimTable2Tbl,      { fuelTrimEnabled }
-    dialog = inj_trim3TblTitle, "Channel #3"
-        panel = fuelTrimTable3Tbl,      { fuelTrimEnabled }
-    dialog = inj_trim4TblTitle, "Channel #4"
-        panel = fuelTrimTable4Tbl,      { fuelTrimEnabled }
-
-    dialog = inj_trimadt, "", xAxis
-        panel = inj_trim1TblTitle
-        panel = inj_trim2TblTitle
-    dialog = inj_trimadb, "", xAxis
-        panel = inj_trim3TblTitle
-        panel = inj_trim4TblTitle
-
-    dialog = inj_trimad,"Injector Cyl 1-4 Trims", yAxis
-        field = "Individual fuel trim enabled",     fuelTrimEnabled,    { injLayout == 3 }
-        panel = inj_trimadt, North
-        panel = inj_trimadb, South
-
-    dialog = outputtest_warningmessage, ""
-            field = "WARNING! USE AT YOUR OWN RISK. INCORRECT USE WILL DAMAGE YOUR HARDWARE!"
-            field = "Do not attempt to use this page whilst your engine is running!"
-            field = "Forcing the Injector or Spark outputs could cause flooding of your engine or permanent damage to ignition coils!"	
-
-
-	dialog = enableoutputtestbuttons, "Enable Test Controls", xAxis
-		;commandButton = "Label Text", command, { Enabled Condition }, optionalFlags
-
-		; The rem > 0 expression is just for testing.. It works when the MS is on the Stim with rpm.
-		; a status bit there would be the expected real expression
-		commandButton = "Enable Test Mode", cmdEnableTestMode,{!testenabled & !testactive }
-
-		; if clickOnCloseIfEnabled is set, then the command assigned to this button will be run on the
-		; dialog close, but only if the enable condition is true
-		; valid click flags are:
-		; clickOnCloseIfEnabled - the command will be sent on dialog close if active condition is true
-		; clickOnCloseIfDisabled - the command will be sent on dialog close if active condition is false
-		; clickOnClose - the command will be sent on dialog close always
-		commandButton = "Stop Test Mode", cmdStopTestMode,{testactive}, clickOnCloseIfEnabled			
-			
-	dialog = outputtestinj1, "Injector CH1", yAxis
-            commandButton = "Off", cmdtestinj1off,{testactive}
-			commandButton = "50% DC", cmdtestinj150dc,{!testenabled & testactive}
-            commandButton = "On", cmdtestinj1on,{!testenabled & testactive}
-    dialog = outputtestinj2, "Injector CH2", yAxis
-            commandButton = "Off", cmdtestinj2off,{testactive}
-			commandButton = "50% DC", cmdtestinj250dc,{!testenabled &testactive}
-            commandButton = "On", cmdtestinj2on,{!testenabled & testactive}
-    dialog = outputtestinj3, "Injector CH3", yAxis
-            commandButton = "Off", cmdtestinj3off,{testactive}
-			commandButton = "50% DC", cmdtestinj350dc,{!testenabled & testactive}
-            commandButton = "On", cmdtestinj3on,{!testenabled & testactive}
-    dialog = outputtestinj4, "Injector CH4", yAxis
-            commandButton = "Off", cmdtestinj4off,{testactive}
-			commandButton = "50% DC", cmdtestinj450dc,{!testenabled & testactive}
-            commandButton = "On", cmdtestinj4on	,{!testenabled & testactive}
-			
-    dialog = outputtest_injectors, "Injector Driver Output Test", xAxis
-            panel = outputtestinj1
-            panel = outputtestinj2
-            panel = outputtestinj3
-            panel = outputtestinj4
-			
-	dialog = outputtestspk1, "Spark CH1 ", yAxis
-            commandButton = "Off", cmdtestspk1off,{testactive}
-			commandButton = "50% DC", cmdtestspk150dc,{!testenabled & testactive}
-            commandButton = "On", cmdtestspk1on,{!testenabled & testactive}
-    dialog = outputtestspk2, "Spark CH2", yAxis
-            commandButton = "Off", cmdtestspk2off,{testactive}
-			commandButton = "50% DC", cmdtestspk250dc,{!testenabled & testactive}
-            commandButton = "On", cmdtestspk2on,{!testenabled & testactive}
-    dialog = outputtestspk3, "Spark CH3", yAxis
-            commandButton = "Off", cmdtestspk3off,{testactive}
-			commandButton = "50% DC", cmdtestspk350dc,{!testenabled & testactive}
-            commandButton = "On", cmdtestspk3on,{!testenabled & testactive}
-	dialog = outputtestspk4, "Spark CH4", yAxis
-            commandButton = "Off", cmdtestspk4off,{testactive}
-			commandButton = "50% DC", cmdtestspk450dc,{!testenabled & testactive}
-            commandButton = "On", cmdtestspk4on,{!testenabled & testactive}
-			
-    dialog = outputtest_spark, "Spark Driver Output Test", xAxis
-            panel = outputtestspk1
-            panel = outputtestspk2
-            panel = outputtestspk3
-            panel = outputtestspk4		
-	
-	dialog = outputtest1,"Test Output Hardware"
-	         ;topicHelp = ""
-			panel = enableoutputtestbuttons
-            panel = outputtest_injectors
-            panel = outputtest_spark
-            ;panel = outputtest_io2
-            panel = outputtest_warningmessage
-;-------------------------------------------------------------------------------
-; General help text
-
-       help = helpGeneral, "Speeduino General Help"
-        webHelp = "http://speeduino.com/wiki/index.php/Speeduino"
-        text = "For current WIKI documentation, click the Web Help button,"
-        text = "or visit http://www.speeduino.com/."
-        text = "<br>"
-        text = "<br>why not visit our forum http://speeduino.com/forum/"
-;------------------------------------------------------------------------------
-[ControllerCommands]
-; commandName    = command1, command2, commandn...
-; command in standard ini format, a command name can be assigned to 1 to n commands that will be executed in order.
-;         This does not include any resultant protocol envelope data, only the response data itself.
-
-; WARNING!! These commands bypass TunerStudio's normal memory synchronization. If these commands
-; alter mapped settings (Constant) memory in the controller, TunerStudio will have an out of sync condition 
-; and may create error messages.
-; It is expected that these commands would not typically alter any ram mapped to a Constant.
-
-cmdStopTestMode = "E\x01\x00"
-cmdEnableTestMode = "E\x01\x01"
-
-cmdtestinj1on = "E\x02\x01"
-cmdtestinj1off = "E\x02\x02"
-cmdtestinj150dc = "E\x02\x03"
-cmdtestinj2on = "E\x02\x04"
-cmdtestinj2off = "E\x02\x05"
-cmdtestinj250dc = "E\x02\x06"
-cmdtestinj3on = "E\x02\x07"
-cmdtestinj3off = "E\x02\x08"
-cmdtestinj350dc = "E\x02\x09"
-cmdtestinj4on = "E\x02\x0A"
-cmdtestinj4off = "E\x02\x0B"
-cmdtestinj450dc = "E\x02\x0C"
-
-cmdtestspk1on = "E\x03\x01"
-cmdtestspk1off = "E\x03\x02"
-cmdtestspk150dc = "E\x03\x03"
-cmdtestspk2on = "E\x03\x04"
-cmdtestspk2off = "E\x03\x05"
-cmdtestspk250dc = "E\x03\x06"
-cmdtestspk3on = "E\x03\x07"
-cmdtestspk3off = "E\x03\x08"
-cmdtestspk350dc = "E\x03\x09"
-cmdtestspk4on = "E\x03\x0A"
-cmdtestspk4off = "E\x03\x0B"
-cmdtestspk450dc = "E\x03\x0C"
-
-; -------------------------------------------------------------
-; Help down here
-[SettingContextHelp]
-    
-
-[CurveEditor]
-
-;time-based accel enrichment
-      curve = time_accel_tpsdot_curve, "TPS based AE"
-            columnLabel = "TPSdot", "Added"
-            xAxis = 0, 1200, 6
-            yAxis = 0, 250, 4
-            xBins = taeBins, TPSdot
-            yBins = taeRates
-            ;gauge       = cltGauge
-            
-; Correction curve for dwell vs battery voltage
-        curve = dwell_correction_curve, "Dwell voltage correction"
-            columnLabel = "Voltage", "Dwell"
-            xAxis = 6, 22, 6
-            yAxis = 0, 255, 6
-            xBins = brvBins, batteryVoltage
-            yBins = dwellRates
-
-; Correction curve for injectors vs battery voltage
-        curve = injector_voltage_curve, "Injector voltage correction"
-            columnLabel = "Voltage", "Injector"
-            xAxis = 6, 22, 6
-            yAxis = 0, 255, 6
-            xBins = brvBins, batteryVoltage
-            yBins = injBatRates
-            
-            
-            
-; Correction curve for Air Density vs temperature
-        curve = airdensity_curve, "IAT density correction"
-            columnLabel = "Air Temperature", "Fuel Amount"
-            xAxis = -40, 160, 6
-            yAxis = 0, 255, 6
-            xBins = airDenBins, iat
-            yBins = airDenRates
-        
-; IAT based ignition timing retard 
-        curve = iat_retard_curve, "IAT timing retard"
-            columnLabel =   "Inlet Air Temp", "Retard"
-            xAxis = -40, 200, 5
-            yAxis = 0, 30, 5
-            xBins = iatRetBins, iat
-            yBins = iatRetRates 
-            
-; Curves for idle control
-        ; Standard duty table for PWM valves
-        curve = iacPwm_curve, "IAC PWM Duty"
-            columnLabel = "Coolant Temperature", "Valve"
-        #if CELSIUS
-            xAxis = -40, 215, 6
-        #else
-            xAxis = -40, 315, 6
-        #endif
-            yAxis = 0, 100, 4
-            xBins = iacBins, coolant
-            yBins = iacOLPWMVal
-            
-        ; Cranking duty table for PWM valves
-        curve = iacPwmCrank_curve, "IAC PWM Cranking Duty"
-            columnLabel = "Coolant Temperature", "Valve"
-            xAxis = -40, 215, 6
-            yAxis = 0, 100, 4
-            xBins = iacCrankBins, coolant
-            yBins = iacCrankDuty
-            
-        curve = iacStep_curve, "IAC Stepper Motor"
-        	columnLabel = "Coolant Temperature", "Motor"
-        #if CELSIUS
-            xAxis = -40, 215, 6
-        #else
-            xAxis = -40, 315, 6
-        #endif
-            yAxis = 0, 850, 4
-            xBins = iacBins, coolant
-            yBins = iacOLStepVal
-            
-        curve = iacStepCrank_curve, "IAC Stepper Motor Cranking"
-        	columnLabel = "Coolant Temperature", "Motor"
-            xAxis = -40, 120, 6
-            yAxis = 0, 850, 4
-            xBins = iacCrankBins, coolant
-            yBins = iacCrankSteps
-            
-        curve = iacClosedLoop_curve, "IAC Closed Loop Targets"
-            columnLabel = "Coolant Temperature", "Motor"
-            xAxis = -40, 120, 6
-            yAxis = 0, 2000, 4
-            xBins = iacBins, coolant
-            yBins = iacCLValues
-
-; Warmup enrichment curve
-        curve = warmup_curve, "Warmup Enrichment (WUE) Curve"
-            ;topicHelp = "file://$getProjectsDirPath()/docs/Megasquirt3_TunerStudio_MS_Lite_Reference-1.3.pdf#wue"
-            columnLabel = "Coolant", "WUE %"
-            xAxis       = -40, 210, 9
-            yAxis       =   0,  240, 6
-            xBins       = wueBins, coolant
-            yBins       = wueRates
-            gauge       = cltGauge
-        	
-            
-[TableEditor]
-   ;       table_id,    map3d_id,    "title",      page
-   table = veTable1Tbl,  veTable1Map,  "VE Table",   1
-   topicHelp = "http://speeduino.com/wiki/index.php/Tuning"
-   ;       constant, variable
-      xBins       = rpmBins,  rpm
-   #if SPEED_DENSITY
-      yBins       = mapBins,  map
-   #else
-      yBins       = tpsBins,  throttle
-   #endif
-      zBins       = veTable
-
-      gridHeight  = 2.0
-      gridOrient  = 250,   0, 340 ; Space 123 rotation of grid in degrees.
-      upDownLabel = "(RICHER)", "(LEANER)"
-      
-   table = sparkTbl,    sparkMap,    "Ignition Advance Table", 3
-      xBins = rpmBins2, rpm
-    #if SPEED_DENSITY
-      yBins = mapBins2, map
-    #else ALPHA_N
-        yBins = tpsBins2, throttle
-    #endif
-      zBins = advTable1
-      gridHeight  = 3.0
-      upDownLabel = "ADVANCED", "RETARDED"
-      
-    ;table = afrTbl,    afrTableMap,    "AFR Table", 5
-    table = afrTable1Tbl, afrTable1Map, "AFR Table", 5
-      xBins = rpmBinsAFR, rpm
-    #if SPEED_DENSITY
-      yBins = mapBinsAFR, map
-    #else ALPHA_N
-        yBins = tpsBinsAFR, throttle
-    #endif
-      zBins = afrTable
-      gridHeight  = 1.0
-      upDownLabel = "RICHER", "LEANER"
-      gridOrient  = 250,   0, 340
-
-    #if BOOSTPSI
-    table = boostTbl,    boostMap,    "Boost targets (PSI)", 8
-    #else
-    table = boostTbl,    boostMap,    "Boost targets (Absolute kPa)", 8
-    #endif
-      xBins = rpmBinsBoost, rpm
-      yBins = tpsBinsBoost, throttle
-      zBins = boostTable
-      gridHeight  = 3.0
-      upDownLabel = "HIGHER", "LOWER"
-      
-    table = vvtTbl,    vvtMap,    "VVT control Table", 8
-      xBins = rpmBinsVVT, rpm
-      yBins = tpsBinsVVT, throttle
-      zBins = vvtTable
-      gridHeight  = 3.0
-      upDownLabel = "HIGHER", "LOWER"
-      
-;--------- Sequential fuel trim maps -----------
-    table = fuelTrimTable1Tbl,  fuelTrimTable1Map,  "Fuel trim Table 1",   9
-    topicHelp = "http://speeduino.com/wiki/index.php/Tuning"
-        xBins       = fuelTrim1rpmBins,  rpm
-    #if SPEED_DENSITY
-        yBins       = fuelTrim1loadBins,  map
-    #else
-        yBins       = fuelTrim1loadBins,  throttle
-    #endif
-       zBins       = fuelTrim1Table
-
-       gridHeight  = 2.0
-       gridOrient  = 250,   0, 340 ; Space 123 rotation of grid in degrees.
-       upDownLabel = "(RICHER)", "(LEANER)"
-       
-    table = fuelTrimTable2Tbl,  fuelTrimTable2Map,  "Fuel trim Table 2",   9
-    topicHelp = "http://speeduino.com/wiki/index.php/Tuning"
-        xBins       = fuelTrim2rpmBins,  rpm
-    #if SPEED_DENSITY
-        yBins       = fuelTrim2loadBins,  map
-    #else
-        yBins       = fuelTrim2loadBins,  throttle
-    #endif
-       zBins       = fuelTrim2Table
-
-       gridHeight  = 2.0
-       gridOrient  = 250,   0, 340 ; Space 123 rotation of grid in degrees.
-       upDownLabel = "(RICHER)", "(LEANER)"
-       
-    table = fuelTrimTable3Tbl,  fuelTrimTable3Map,  "Fuel trim Table 3",   9
-    topicHelp = "http://speeduino.com/wiki/index.php/Tuning"
-        xBins       = fuelTrim3rpmBins,  rpm
-    #if SPEED_DENSITY
-        yBins       = fuelTrim3loadBins,  map
-    #else
-        yBins       = fuelTrim3loadBins,  throttle
-    #endif
-       zBins       = fuelTrim3Table
-
-       gridHeight  = 2.0
-       gridOrient  = 250,   0, 340 ; Space 123 rotation of grid in degrees.
-       upDownLabel = "(RICHER)", "(LEANER)"
-       
-    table = fuelTrimTable4Tbl,  fuelTrimTable4Map,  "Fuel trim Table 4",   9
-    topicHelp = "http://speeduino.com/wiki/index.php/Tuning"
-        xBins       = fuelTrim4rpmBins,  rpm
-    #if SPEED_DENSITY
-        yBins       = fuelTrim4loadBins,  map
-    #else
-        yBins       = fuelTrim4loadBins,  throttle
-    #endif
-       zBins       = fuelTrim4Table
-
-       gridHeight  = 2.0
-       gridOrient  = 250,   0, 340 ; Space 123 rotation of grid in degrees.
-       upDownLabel = "(RICHER)", "(LEANER)"
-      
-      
-;-------------------------------------------------------------------------------
-
-[GaugeConfigurations]
-
-   ;-------------------------------------------------------------------------------
-   ;  Notes on some of the gauges.
-   ;
-   ;  The accelEnrichGauge is now a composite of both acceleration enrichment
-   ;  and deceleration enleanment numbers.  See the definition of the variable
-   ;  accDecEnrich in the OutputChannels section.
-   ;
-   ;-------------------------------------------------------------------------------
-   ; Define a gauge's characteristics here, then go to a specific layout
-   ; block (Tuning or FrontPage) and use the name you've defined here to
-   ; display that gauge in a particular position.
-   ;
-   ; Name  = Case-sensitive, user-defined name for this gauge configuration.
-   ; Var   = Case-sensitive name of variable to be displayed, see the
-   ;         OutputChannels block in this file for possible values.
-   ; Title = Title displayed at the top of the gauge.
-   ; Units = Units displayed below value on gauge.
-   ; Lo    = Lower scale limit of gauge.
-   ; Hi    = Upper scale limit of gauge.
-   ; LoD   = Lower limit at which danger color is used for gauge background.
-   ; LoW   = Lower limit at which warning color is used.
-   ; HiW   = Upper limit at which warning color is used.
-   ; HiD   = Upper limit at which danger color is used.
-   ; vd    = Decimal places in displayed value
-   ; ld    = Label decimal places for display of Lo and Hi, above.
-
-   ;Name               Var            Title                 Units     Lo     Hi     LoD    LoW   HiW   HiD vd ld
-   ; baroADCGauge      = baroADC,       "Barometer ADC",      "",        0,   255,     -1,    -1,  256,  256, 0, 0
-   ; mapADCGauge       = mapADC,        "MAP ADC",            "",        0,   255,     -1,    -1,  256,  256, 0, 0
-   #matADCGauge       = matADC,        "MAT ADC",            "",        0,   255,     -1,    -1,  256,  256, 0, 0
-   #cltADCGauge       = cltADC,        "CLT ADC",            "",        0,   255,     -1,    -1,  256,  256, 0, 0
-   tpsADCGauge       = tpsADC,        "TPS ADC",            "",        0,   255,     -1,    -1,  256,  256, 0, 0
-   #batVoltGauge      = batteryVoltage,        "BAT V",              "",        0,   255,     -1,    -1,  256,  256, 0, 0
-
-   accelEnrichGauge  = accelEnrich,   "Accel Enrich",       "%",      50,   150,     -1,    -1,  999,  999, 0, 0
-   afrGauge          = afr,           "Air:Fuel Ratio",     "",        7,    25,     12,    13,   15,   16, 2, 2
-   afrGauge2         = afr2,          "Air:Fuel Ratio 2",   "",        7,    25,     12,    13,   15,   16, 2, 2
-   lambdaGauge       = lambda,        "Lambda",             "",      0.5,   1.5,    0.5,   0.7,    2,  1.1, 2, 2
-   dutyCycleGauge    = dutyCycle,     "Duty Cycle",         "%",       0,   100,     -1,    -1,   70,   80, 1, 1
-   egoCorrGauge      = egoCorrection, "EGO Correction",     "%",      50,   150,     90,    99,  101,  110, 0, 0
-
-   gammaEnrichGauge  = gammaEnrich,   "Gamma Enrichment",   "%",      50,   150,     -1,    -1,  151,  151, 0, 0
-   pulseWidthGauge   = pulseWidth,    "Pulse Width",        "mSec",    0,  25.5,    1.0,   1.2,   20,   25, 1, 1
-   tachometer        = rpm,           "Engine Speed",       "RPM",     0,  8000,    300,   600, 3000, 5000, 0, 0
-   throttleGauge     = throttle,      "Throttle Position",  "%TPS",    0,   100,     -1,     1,   90,  100, 0, 0
-   tpsGauge          = tps,           "Throttle Position2", "%TPS",    0,   100,     -1,     1,   90,  100, 0, 0
-   veBucketGauge     = veTuneValue,   "VE Value",           "%",       0,   120,     -1,    -1,  999,  999, 0, 0
-   veGauge           = veCurr,        "VE Current",         "%",       0,   120,     -1,    -1,  999,  999, 0, 0
-   voltMeter         = batteryVoltage,"Battery Voltage",    "volts",   0,    25,      8,     9,   15,   16, 2, 2
-   warmupEnrichGauge = warmupEnrich,  "Warmup Enrichment",  "%",     100,   200,    130,   140,  140,  150, 0, 0
-
-   gaugeCategory = "Sensor inputs"
-   mapGauge          = map,           "Engine MAP",             "kPa",          0,      255,    0,      20,  200,  245, 0, 0   
-   mapGauge_psi      = map_psi,       "Engine MAP (PSI)",       "PSI",          -15,    100,    0,      20,  200,  245, 0, 0   
-   mapGauge_bar      = map_bar,       "Engine MAP (BAR)",       "Bar",          -1,     3,      -1,     -1,    5,  5,  2, 2 
-   mapGauge_vacBoost = map_vacboost,  "Engine MAP (in-Hg/PSI)", "in-Hg/PSI",    -30,    30,     -30,    -30, 30, 30, 1, 1
-   
-#if CELSIUS
-   cltGauge          = coolant,       "Coolant Temp",       "TEMP", -40,   215,    -15,     0,   95,  105, 0, 0
-   iatGauge          = iat,           "Inlet Air Temp",     "TEMP", -40,   215,    -15,     0,   95,  100, 0, 0
-#else
-   cltGauge          = coolant,       "Coolant Temp",       "TEMP", -40,   215,      0,    30,  200,  220, 0, 0
-   iatGauge          = iat,           "Inlet Air Temp",     "TEMP", -40,   215,      0,    30,  200,  210, 0, 0
-#endif
-   advanceGauge      = advance,       "Spark Advance",      "deg BTDC", 50, -10,      0,     0,    35,    45, 0, 0
-   flexGauge         = flex,          "Flex sensor",        "%",       0,   100,     -1,    -1,  999,  999, 0, 0
-
-   gaugeCategory = "Other"
-   clockGauge        = secl,          "Clock",              "Seconds", 0,   255,     10,    10,  245,  245, 0, 0
-   deadGauge         = deadValue,     "---",                "",        0,     1,     -1,    -1,    2,    2, 0, 0   
-   loopGauge         = loopsPerSecond,"Main loop speed",    "Loops/S" , 0,  70000,    -1,    500,1800, 4000, 0, 0  
-   memoryGauge       = freeRAM,       "Free memory",        "bytes" ,   0,  8000,     -1,    1000,8000, 1000, 0, 0  
-;-------------------------------------------------------------------------------
-
-[FrontPage]
-
-
-   ; Gauges are numbered left to right, top to bottom.
-   ;
-   ;    1  2  3  4
-   ;    5  6  7  8
-
-   gauge1 = tachometer
-#if SPEED_DENSITY
-   gauge2 = throttleGauge
-#else
-   gauge2 = tpsGauge
-#endif
-   gauge3 = pulseWidthGauge
-   gauge4 = dutyCycleGauge
-   gauge5 = mapGauge
-   gauge6 = iatGauge
-   gauge7 = cltGauge
-   gauge8 = gammaEnrichGauge
-   
-   ;----------------------------------------------------------------------------
-   ; Indicators
-   ;             expr                   off-label       on-label,       off-bg, off-fg, on-bg,  on-fg
-
-
-   indicator = { ready              }, "Not Ready",     "Ready",        white, black, green,    black
-   indicator = { crank              }, "Not Cranking",  "Cranking",     white, black, green,    black
-   indicator = { startw             }, "ASE OFF",       "ASE",          white, black, green,    black
-   indicator = { warmup             }, "WUE OFF",       "WUE",          white, black, green,    black
-   indicator = { tpsaccaen          }, "Accel",         "Accel",        white, black, green,    black
-   indicator = { tpsaccden          }, "Decel",         "Decel",        white, black, green,    black
-   indicator = { mapaccaen          }, "MAP Accel",     "MAP Accel",    white, black, green,    black
-   indicator = { mapaccden          }, "MAP Decel",     "MAP Decel",    white, black, green,    black
-   indicator = { error              }, "No Errors",     "ERROR",        white, black, green,    black
-   indicator = { (tps > tpsflood) && (rpm < crankRPM) }, "FLOOD OFF", "FLOOD CLEAR",      white, black, red,   black
-   indicator = { DFCOOn             }, "DFCO OFF",      "DFCO On",      white, black, red,      black
-   indicator = { launchHard         }, "Launch Hard",   "Launch Hard",  white, black, green,    black
-   indicator = { launchSoft         }, "Launch Soft",   "Launch Soft",  white, black, green,    black
-   indicator = { softlimitOn        }, "Soft Limit OFF","Soft Limiter", white, black, red,      black
-   indicator = { hardLimitOn        }, "Hard Limit OFF","Hard Limiter", white, black, red,      black
-   indicator = { boostCutOut        }, "Boost Cut OFF", "Boost Cut",    white, black, red,      black
-   indicator = { sync               }, "No Sync",       "Sync",         white, black, green,    black
-   
-;-------------------------------------------------------------------------------
-
-
-[RunTime]
-   barHysteresis = 2.5 ; Seconds
-#if CELSIUS
-   coolantBar    = -40,  215
-   matBar        = -40,  215
-#else
-   coolantBar    = -40,  215
-   matBar        = -40,  215
-#endif
-
-   batteryBar    =   6,   15
-   dutyCycleBar  =   0,  100
-
-   gammaEBar     =   0,  200
-   mapBar        =   0,  255
-   pulseWidthBar =   0,   25.5
-   rpmBar        =   0, 8000
-   throttleBar   =   0,  100
-
-   egoCorrBar    =   0,  200
-   baroCorrBar   =   0,  200
-   warmupCorrBar =   0,  200
-   airdenCorrBar =   0,  200
-   veCorrBar     =   0,  200
-   accCorrBar    =   0,  100
-
-;-------------------------------------------------------------------------------
-
-[Tuning]
-
-   font            = "Courier", 14
-   spotDepth       =   2 ; 0 = no indicators, 1 = Z only, 2 = XYZ indicators.
-   cursorDepth     =   2 ; Same as spot depth.
-
-   ; The four radio buttons on the tuning screen select a "page" of six
-   ; gauges.  The gauge numbering is the same as the front page, across
-   ; then down.
-   ;             1  2
-   ;             3  4
-   ;             5  6
-   ;
-   ; gaugeColumns allows you to hide or show gauges in column 2 (i.e.,
-   ; gauges 2, 4 and 6).
-
-   gaugeColumns = 2 ; Only 1 or 2 are valid.
-
-   ;----------------------------------------------------------------------------
-   ; Notes on tuning screen gauges:
-   ;   pageButtons = Labels for radio buttons at bottom of tuning dialog.
-   ;
-   ;   Gauge 2 previously switched automatically to be tpsGauge when alpha-n
-   ;   was enabled, but you need to do it manually now.
-   ;----------------------------------------------------------------------------
-   ;              Page 1            Page 2             Page 3            Page 4
-   pageButtons  = "&EGO",           "&WUE",            "PW&1",           "PW&2"
-   gauge1       = tachometer,       tachometer,        tachometer,       tachometer
-   gauge2       = mapGauge,         mapGauge,          mapGauge,         mapGauge
-   gauge3       = egoGauge,         egoGauge,          egoGauge,         egoGauge
-   gauge4       = egoCorrGauge,     warmupEnrichGauge, pulseWidthGauge,  pulseWidthGauge
-   gauge5       = veBucketGauge,    veBucketGauge,     veBucketGauge,    veBucketGauge
-   gauge6       = accelEnrichGauge, accelEnrichGauge,  dutyCycleGauge,   dutyCycleGauge
-
-;-------------------------------------------------------------------------------
-
-[OutputChannels]
-   ; The number of bytes MegaTune or TunerStudio should expect as a result
-   ; of sending the "A" command to Speeduino is determined
-   ; by the value of ochBlockSize, so be very careful when
-   ; you change it.
-
-   deadValue        = { 0 } ; Convenient unchanging value.
-
-   ochGetCommand    = "A"
-
-<<<<<<< HEAD
-   ochBlockSize     =  39
-=======
-   ochBlockSize     =  40
->>>>>>> 9c3776f1
-
-   secl             = scalar, U08,  0, "sec",    1.000, 0.000
-   squirt           = scalar, U08,  1, "bits",   1.000, 0.000
-    inj1Status       = bits,    U08,    1, [0:0]
-    inj2Status       = bits,    U08,    1, [1:1]
-    inj3Status       = bits,    U08,    1, [2:2]
-    inj4Status       = bits,    U08,    1, [3:3]
-    DFCOOn           = bits,    U08,    1, [4:4]
-    boostCutFuel     = bits,    U08,    1, [5:5]
-    toothLog1Ready   = bits,    U08,    1, [6:6]
-    toothLog2Ready   = bits,    U08,    1, [7:7]
-   engine           = scalar, U08,  2, "bits",   1.000, 0.000
-    ready            = bits,    U08,    2, [0:0]
-    crank            = bits,    U08,    2, [1:1]
-    startw           = bits,    U08,    2, [2:2]
-    warmup           = bits,    U08,    2, [3:3]
-    tpsaccaen        = bits,    U08,    2, [4:4]
-    tpsaccden        = bits,    U08,    2, [5:5]
-    mapaccaen        = bits,    U08,    2, [6:6]
-    mapaccden        = bits,    U08,    2, [7:7]
-   dwell	        = scalar,   U08,    3, "ms",     0.100, 0.000
-   map              = scalar,   U08,      4, "kpa",    2.000, 0.000
-   iatRaw           = scalar,   U08,      5, "°C",    1.000, 0.000
-   coolantRaw       = scalar,   U08,      6, "°C",    1.000, 0.000
-   tpsADC           = scalar,   U08,      7, "ADC",    1.000, 0.000
-   batteryVoltage   = scalar,   U08,      8, "V",      0.100, 0.000
-   afr              = scalar,   U08,      9, "O2",     0.100, 0.000
-   egoCorrection    = scalar,   U08,      10, "%",      1.000, 0.000
-   airCorrection    = scalar,   U08,      11, "%",      1.000, 0.000
-   warmupEnrich     = scalar,   U08,      12, "%",      1.000, 0.000
-   rpm              = scalar,   U16,      13, "rpm",    1.000, 0.000
-   accelEnrich      = scalar,   U08,      15, "%",      1.000, 0.000
-   baro             = scalar,   U08,      16, "%",      1.000, 0.000
-   gammaEnrich      = scalar,   U08,      17, "%",      1.000, 0.000
-   veCurr           = scalar,   U08,      18, "%",      1.000, 0.000
-   afrTarget        = scalar,   U08,      19, "O2",     0.100, 0.000
-   pulseWidth       = scalar,   U08,      20, "ms",     0.1,   0.000
-   TPSdot           = scalar,   U08,      21, "%/s",    10.00, 0.000
-   ;advance          = scalar,   U08,      22, "deg",    1.000, 0.000
-   advance          = scalar,   S08,      22, "deg",    1.000, 0.000
-   tps              = scalar,   U08,      23, "%",      1.000, 0.000
-   loopsPerSecond   = scalar,   U16,      24, "loops",  1.000, 0.000
-   freeRAM          = scalar,   S16,      26, "bytes",  1.000, 0.000
-   batCorrection    = scalar,   U08,      28, "%",      1.000, 0.000
-   spark            = scalar,   U08,      29, "bits",   1.000, 0.000
-    launchHard       = bits,    U08,    29, [0:0]
-    launchSoft       = bits,    U08,    29, [1:1]
-    hardLimitOn      = bits,    U08,    29, [2:2]
-    softlimitOn      = bits,    U08,    29, [3:3]
-    boostCutSpark    = bits,    U08,    29, [4:4]
-    error            = bits,    U08,    29, [5:5]
-    idle             = bits,    U08,    29, [6:6]
-    sync             = bits,    U08,    29, [7:7]
-   afr2             = scalar,   U08,    30, "O2",     0.100, 0.000
-   rpmDOT           = scalar,   S16,    31, "rpm/s",  1.000, 0.000
-   flex             = scalar,   U08,    33, "%",      1.000, 0.000
-   flexFuelCor      = scalar,   U08,    34, "%",      1.000, 0.000
-   flexIgnCor       = scalar,   U08,    35, "deg",    1.000, 0.000
-   errors           = scalar,   U08,    36, "bits",   1.000, 0.000
-    errorNum        = bits,     U08,    36, [0:1]
-    currentError    = bits,     U08,    36, [2:7]
-   boostTarget      = scalar,   U08,    37, "kPa",    2.000, 0.000
-<<<<<<< HEAD
-   testoutputs		= scalar,   U08,    38, "bits",   1.000, 0.000	
-   testenabled		= bits,		U08,	38, [0:0]
-	testactive		= bits,		U08,	38, [1:1]
-	;"", 1.0, 0.0
-	
-=======
-   boostDuty        = scalar,   U08,    38, "%",      1.000, 0.000
-   idleLoad         = scalar,   U08,    39, { bitStringValue( idleUnits , iacAlgorithm  ) },    2.000, 0.000 ; This is a combined variable covering both PWM and stepper IACs. The units used depend on which idle algorithm is chosen
-
->>>>>>> 9c3776f1
-   ; Computed output channels.  See "megatuneExamples.ini" for all the
-   ; pre-defined variables, search for "???" and you'll see them.
-
-   accDecEnrich     = { accelEnrich + ((engine & 0b00100000) ? tdePct : 100) }
-#if CELSIUS
-   coolant          = { coolantRaw - 40                               } ; Coolant sensor temperature in user units.
-   iat              = { iatRaw - 40                                   } ; Manifold temperature in user units.
-#else
-   coolant          = { (coolantRaw - 40) * 1.8 + 32                  } ; Coolant sensor temperature in user units.
-   iat              = { (iatRaw - 40) * 1.8 + 32                      } ; Manifold temperature in user units.
-#endif
-   time             = { timeNow                                      } ; "timeNow" is a parameterless built-in function.
-   seconds          = { secl                                          };
-
-   throttle         = { tps }, "%"
-
-   ;cycleTime        = { 60000.0 / rpm * (2.0-twoStroke)              }
-   cycleTime        = { 60000.0 / rpm                                 }
-   ;nSquirts         = { nCylinders/divider                           }
-   dutyCycle        = { 100.0*pulseWidth/cycleTime   }
-   
-   boostCutOut      = { boostCutFuel || boostCutSpark }
-   lambda           = { afr / stoich } 
-   MAPxRPM          = { rpm * map }
-   
-   ;Manifold pressure in weirdo units
-   map_bar      = { (map - baro) / 101.33 }
-   map_psi      = { (map - baro) * 0.145038 }
-   map_inhg     = { (baro - map) * 0.2953007 } ;in-Hg
-   map_vacboost = { map < baro ? -map_inhg : map_psi }
-   
-#if EXPANDED_CLT_TEMP
-    clt_exp = { 1 }
-#else
-    clt_exp = { 0 }
-#endif
-
-#if CELSIUS
-    cltlowlim   = { clt_exp ? -40 : -40 }
-    clthighlim  = { clt_exp ? 230 : 120 }
-    cltlowdang  = { clt_exp ? 65 : 10 }
-    cltlowwarn  = { clt_exp ? 93 : 65 }
-    clthighwarn = { clt_exp ? 162 : 93 }
-    clthighdang = { clt_exp ? 176 : 104 }
-    mathigh = { 110 }
-#else ; fahrenheit
-    cltlowlim   = { clt_exp ? -40 : -40 }
-    clthighlim  = { clt_exp ? 450 : 250 }
-    cltlowdang  = { clt_exp ? 150 : 50 }
-    cltlowwarn  = { clt_exp ? 200 : 150 }
-    clthighwarn = { clt_exp ? 325 : 200 }
-    clthighdang = { clt_exp ? 350 : 220 }
-    mathigh = { 215 }
-#endif
-
-;-------------------------------------------------------------------------------
-
-[Datalog]
-   ; Full datalog.
-   ;
-   ; Default user-defined log emulates the full datalog.
-   ;
-   ; The entries are saved in the datalog file in the order in
-   ; which they appear in the list below.
-   ;
-   ;   Channel - Case sensitive name of output channel to be logged.
-   ;   Label   - String written to header line of log.  Be careful
-   ;             about changing these, as programs like MSLVV and
-   ;             MSTweak key off specific column names.
-   ;   Type    - Data type of output, converted before writing.
-   ;   Format  - C-style output format of data.
-   ;
-   ;       Channel          Label          Type    Format
-   ;       --------------   ----------     -----   ------
-   entry = time,            "Time",        float,  "%.3f"
-   entry = secl,            "SecL",        int,    "%d"
-   entry = rpm,             "RPM",         int,    "%d"
-   entry = map,             "MAP",         int,    "%d"
-   entry = MAPxRPM,         "MAPxRPM",     int,    "%d"
-   entry = tpsADC,          "tpsADC",      int,    "%d"
-   entry = tps,             "TPS",         int,    "%d"
-   entry = afr,             "O2",          float,  "%.3f"
-   entry = lambda,          "%",           float,  "%.3f"
-   entry = iat,             "IAT",         int,    "%d"
-   entry = coolant,         "CLT",         int,    "%d"
-   entry = engine,          "Engine",      int,    "%d"
-   entry = squirt,          "Squirt",      int,    "%d"
-   entry = spark,           "Spark",       int,    "%d"
-   entry = egoCorrection,   "Gego",        int,    "%d"
-   entry = airCorrection,   "Gair",        int,    "%d"
-   entry = batCorrection,   "Gbattery",   int,    "%d"
-   entry = warmupEnrich,    "Gwarm",       int,    "%d"
-   ;entry = baroCorrection,  "Gbaro",       int,    "%d"
-   entry = gammaEnrich,     "Gammae",      int,     "%d"
-   entry = accelEnrich,     "TPSacc",      int,     "%d"
-   entry = veCurr,          "VE",          int,     "%d"
-   entry = pulseWidth,      "PW",          float,   "%.1f"
-   entry = afrTarget,       "AFR Target",  float,   "%.3f"
-   entry = pulseWidth,      "PW2",         float,   "%.1f"
-   entry = dutyCycle,       "DutyCycle1",  float,   "%.1f"
-   entry = dutyCycle,       "DutyCycle2",  float,   "%.1f"
-   entry = TPSdot,          "TPS DOT",     int,     "%d"
-   entry = advance,         "Advance",     int,     "%d"
-   entry = dwell,           "Dwell",       int,     "%d"
-   entry = batteryVoltage,  "Battery V",   float,   "%.1f"
-   entry = rpmDOT,          "rpm/s",       int,     "%d"
-   entry = flex,            "Eth %",       int,     "%d",       { flexEnabled }
-   entry = errorNum,        "Error #",     int,     "%d"
-   entry = currentError,    "Error ID",    int,     "%d"
-   entry = boostTarget,     "Boost Target",int,     "%d",       { boostEnabled }
-   entry = boostDuty,       "Boost Duty",  int,     "%d",       { boostEnabled }
-   entry = boostCutOut ,    "Boost cut",   int,     "%d"
-   entry = idleLoad,        "IAC value",   int,     "%d"
-   
-   ; Indicators
-   
-[LoggerDefinition]
-    ; valid logger types: composite, tooth, trigger, csv
-    
-    ;loggerDef = uniqueName, Display Name, type
-    loggerDef = tooth, "Tooth Logger", tooth
-       ;dataReadCommand = "r\\x00\\xf4\\x00\\x00\\x04\\x00" ; standard TS command format
-       dataReadCommand = "T" ; Basic TS command format
-       dataReadTimeout = 15000 ; time in ms
-       dataReadyCondition = { toothLog1Ready }
-       dataLength = 256 ; in bytes, including headers, footers and data (not used)
-       
-       ;recordDef = headerLen. footerLen, recordLen
-       recordDef =   0,   0,   2; in bytes, the recordLen is for each record, currently limited to 4 bytes
-       
-       ;recordField = Name,          HeaderName,      startBit,   bitCount,   scale,  units, updateCondition
-       recordField = toothGap,         "ToothTime",     0,          16,       1.0,    "uS"
-       
-
-[Tools]
-	;addTool = toolName, PanelName
-	addTool = veTableGenerator, "VE Table Generator", veTable1Tbl
-	addTool = afrTableGenerator, "AFR Table Generator", afrTable1Tbl
-
-
-[VeAnalyze]
-	         ;    tableName,  lambdaTargetTableName, lambdaChannel, egoCorrectionChannel, activeCondition
-     veAnalyzeMap = veTable1Tbl, afrTable1Tbl, afr, egoCorrection
-     lambdaTargetTables = afrTable1Tbl, afrTSCustom,
-         filter = std_xAxisMin ; Auto build with appropriate axis channels
-         ;filter = minRPMFilter, "Minimum RPM", rpm,           <       , 500,      , true
-         filter = std_xAxisMax ; Auto build with appropriate axis channels
-         filter = std_yAxisMin ; Auto build with appropriate axis channels
-         filter = std_yAxisMax ; Auto build with appropriate axis channels
-         filter = std_DeadLambda ; Auto build
-
-#if CELSIUS          
-         filter = minCltFilter, "Minimum CLT", coolant,       <       , 71,       , true
-#else
-         filter = minCltFilter, "Minimum CLT", coolant,       <       , 160,      , true
-#endif
-         filter = accelFilter, "Accel Flag" , engine,         &       , 16,       , false
-         filter = aseFilter,   "ASE Flag"   , engine,         &       , 4,        , false
-         filter = overrunFilter, "Overrun"    , pulseWidth,  =       , 0,        , false
-         filter = std_Custom ; Standard Custom Expression Filter.
+﻿;-------------------------------------------------------------------------------
+#unset CAN_COMMANDS
+#unset enablehardware_test
+
+[MegaTune]
+   MTversion      = 2.25 ; MegaTune itself; needs to match exec version.
+
+   queryCommand   = "Q"
+   ;signature      = 20
+   signature      = "speeduino 201703-dev"
+   versionInfo    = "S"  ; Put this in the title bar.
+
+   
+;[TunerStudio]
+;   iniSpecVersion = 3.24
+
+;-------------------------------------------------------------------------------
+
+[SettingGroups]
+   ; the referenceName will over-ride previous, so if you are creating a 
+   ; settingGroup with a reference name of lambdaSensor, it will replace the 
+   ; setting group defined in the settingGroups.xml of the TunerStudio config
+   ; folder. If is is an undefined referenceName, it will be added.
+   ; keyword    =  referenceName,  DisplayName
+
+    ;settingGroup = boostUnits, "Boost table units" 
+    ;settingOption = DEFAULT, "kPa"
+    ;settingOption = BOOSTPSI, "PSI"
+    settingGroup = enablehardware_test, "Enable Hardware Test Page"
+	
+[PcVariables]
+   ; valid types: boolean, double, int, list
+   ;  
+   ; no offset as they are local variables. 
+   ; entry format the same as Constants, except there is no offset.
+   ; arrays are not yet supported. 
+   ; name = class,  type,    shape,  units,       scale, translate,    lo,      hi, digits
+   ; name = type, min, max;
+   ;
+   ; type List: value will be index.
+    rpmhigh = scalar,   U16,    "rpm", 1, 0, 0, 30000, 0
+    rpmwarn = scalar,   U16,    "rpm", 1, 0, 0, 30000, 0
+    rpmdang = scalar,   U16,    "rpm", 1, 0, 0, 30000, 0
+    
+    idleUnits = bits,   U08,    [0:2], "None", "On/Off", "Duty Cycle", "Duty Cycle", "Steps", "Steps"
+
+[Constants]
+
+   ;----------------------------------------------------------------------------
+   ; Constants Definition
+   ; --------------------
+   ;
+   ; Scalar Values
+   ; -------------
+   ; The scaling and translation values are used as follows:
+   ;    msValue   = userValue / scale - translate
+   ;    userValue = (msValue + translate) * scale
+   ;
+   ;
+   ; Temperatures are fine, check out the Fielding IAC example (fastIdleT).
+   ;
+   ; Array Values
+   ; ------------
+   ; Arrays are specified just like scalars, except that they have a "shape"
+   ; entry in the fourth parameter.  The shape allows you to define lists or
+   ; tables, for example [8] defines a list with eight values and [2x4] defines
+   ; a table with eight values (two rows and four columns).  Tables may be
+   ; stored in either "X-" or "Y-order."  X-order means that memory is layed
+   ; out like.
+   ;
+   ;     [x1,y1] [x2,y1]...[xn,y1] [x1,y2]...
+   ;
+   ; Y-order would be
+   ;
+   ;     [x1,y1] [x1,y2]...[x1,yn] [x2,y1]...
+   ;
+   ; To use the TableEditor, you must define two lists and a table, and
+   ; the lengths of the lists must correspond to the shape of the table.
+   ;
+   ; Bit Fields
+   ; ----------
+   ; Bits are numbered 0-7, the rightmost being bit zero.  The basic
+   ; data word that stores bit fields must be unsigned.
+   ;
+   ; You need NOT supply the correct number of labels matching the
+   ; number of bits you've specified (one bit requires 2 values, two
+   ; bits requires 4 values and so on).  If you neglect to supply enough
+   ; labels, they will be synthesized using the sequence "1", "2" and so
+   ; on based upon their position in the sequence (the cltType and matType
+   ; will end up with identical lists).
+   ;
+   ; If you specify a label as "INVALID" (all upper case), then it will
+   ; not be displayed in the combo box, so you can leave out values that
+   ; make no sense.
+   ;
+   ;----------------------------------------------------------------------------
+
+   endianness          = little
+   nPages              = 10
+   burnCommand         = "B"
+   pageSize            = 288,   64,     288,    64,     288,    64,     64,    160,     192,	128
+   pageActivationDelay = 10
+   pageActivate        = "P\001",   "P\002", "P\003", "P\004", "P\005", "P\006", "P\007", "P\010", "P\011", "P\012"
+   pageReadCommand     = "V",       "V",     "V",     "V",     "V",     "V",     "V",     "V",      "V",	"V"
+   pageValueWrite      = "W%2o%v",   "W%o%v", "W%2o%v", "W%o%v", "W%2o%v", "W%o%v", "W%o%v", "W%o%v", "W%o%v",	"W%o%v"
+;  pageChunkWrite      = ""      ; No chunk write for standard MS
+
+   blockingFactor = 2048
+   tableBlockingFactor = 2048
+   delayAfterPortOpen=1000
+   ;validateArrayBounds = true 
+   blockReadTimeout = 2000
+   ;tsWriteBlocks =      off
+   ;writeBlocks = off
+   interWriteDelay = 10
+
+;Page 1 is the fuel map and axis bins only
+page = 1
+   ;  name       = bits,   type,    offset, bits
+   ;  name       = array,  type,    offset, shape, units,     scale, translate,    lo,      hi, digits
+   ;  name       = scalar, type,    offset,        units,     scale, translate,    lo,      hi, digits
+      veTable    = array,  U08,       0, [16x16],"%",          1.0,      0.0,   0.0,   255.0,      0
+      rpmBins    = array,  U08,     256, [  16], "RPM",      100.0,      0.0,   100.0, 25500.0,      0
+   #if SPEED_DENSITY
+      ;mapBins    = array,  U08,     272, [  16], "kPa",        1.0,      0.0,   0.0,   255.0,      0
+      mapBins    = array,  U08,     272, [  16], "kPa",        2.0,      0.0,   0.0,   511.0,      0
+   #elif ALPHA_N
+      tpsBins    = array,  U08,     272, [  16], "TPS",        2.0,      0.0,   0.0,   100.0,      0
+   #elif AIR_FLOW_METER
+      #error "Speeduino does not support MAF"
+      ;#exit
+   #endif
+   
+
+;--------------------------------------------------
+;Start Page 2
+;Page 2 is all general settings (Previously part of page 1)
+;--------------------------------------------------
+page = 2
+      unused2-1  = scalar, U08,       0,         "ms",       0.1,       0.0,   0.0,    25.5,      1
+      unused2-2  = scalar, U08,       1,         "ms",       0.1,       0.0,   0.0,    25.5,      1
+      asePct     = scalar, U08,       2,         "%",        1.0,       0.0,   0.0,    95.0,      0
+      aseCount   = scalar, U08,       3,         "s",        1.0,       0.0,   0.0,    255,       0
+      wueRates   = array,  U08,       4, [10],   "%",        1.0,       0.0,   0.0,    255,      0
+      crankingPct= scalar, U08,      14,         "%",        1.0,       0.0,   0.0,    255,       0
+      pinLayout  = bits,   U08,      15, [0:7],  "Speeduino v0.1", "Speeduino v0.2", "Speeduino v0.3", "Speeduino v0.4", "INVALID", "INVALID", "INVALID", "INVALID", "INVALID", "NA6 MX5 PNP", "Turtana PCB", "INVALID", "INVALID", "INVALID", "INVALID", "INVALID", "INVALID", "INVALID", "INVALID", "INVALID", "Plazomat I/O 0.1", "INVALID", "INVALID", "INVALID", "INVALID", "INVALID", "INVALID", "INVALID", "INVALID", "INVALID", "Daz V6 Shield 0.1", "INVALID", "INVALID", "INVALID", "INVALID", "INVALID", "INVALID", "INVALID", "INVALID", "INVALID", "INVALID", "INVALID", "INVALID", "INVALID", "INVALID", "INVALID", "INVALID", "INVALID", "INVALID", "INVALID", "INVALID", "INVALID", "INVALID", "INVALID", "INVALID", "INVALID", "INVALID", "INVALID", "INVALID", "INVALID", "INVALID", "INVALID", "INVALID", "INVALID", "INVALID", "INVALID", "INVALID", "INVALID", "INVALID", "INVALID", "INVALID", "INVALID", "INVALID", "INVALID", "INVALID", "INVALID", "INVALID", "INVALID", "INVALID", "INVALID", "INVALID", "INVALID", "INVALID", "INVALID", "INVALID", "INVALID", "INVALID", "INVALID", "INVALID", "INVALID", "INVALID", "INVALID", "INVALID", "INVALID", "INVALID", "INVALID", "INVALID", "INVALID", "INVALID", "INVALID", "INVALID", "INVALID", "INVALID", "INVALID", "INVALID", "INVALID", "INVALID", "INVALID", "INVALID", "INVALID", "INVALID", "INVALID", "INVALID", "INVALID", "INVALID", "INVALID", "INVALID", "INVALID", "INVALID", "INVALID", "INVALID", "INVALID", "INVALID", "INVALID", "INVALID", "INVALID", "INVALID", "INVALID", "INVALID", "INVALID", "INVALID", "INVALID" 
+      tachoPin   = bits,   U08,      16, [0:5],  "Board Default", "1", "2", "3", "4", "5", "6", "7", "8", "9", "10", "11", "12", "13", "14", "15", "16", "17", "18", "19", "20", "21", "22", "23", "24", "25", "26", "27", "28", "29", "30", "31", "32", "33", "34", "35", "36", "37", "38", "39", "40", "41", "42", "43", "44", "45", "46", "47", "48", "49", "50", "51", "52", "53", "54", "INVALID", "INVALID", "INVALID", "INVALID", "INVALID", "INVALID", "INVALID", "INVALID", "INVALID"
+      tachoDiv   = bits,   U08,      16, [6:7],  "Normal", "Half", "INVALID", "INVALID"
+      tdePct     = scalar, U08,      17,         "ms",       0.1,       0.0,   0.0,    25.5,      1
+      taeColdA   = scalar, U08,      18,         "ms",       0.1,       0.0,   0.0,    25.5,      1
+      tpsThresh  = scalar, U08,      19,         "%/s",      1.0,       0.0,   0.0,    255,       0
+      taeTime    = scalar, U08,      20,         "ms",        10,       0.0,   0.0,    2550,      0
+      
+      ; Display (Options for what the display is showing)
+      display    = bits,   U08,      21, [0:2],  "Unused", "Adafruit 128x32", "Generic 128x32", "Adafruit 128x64", "Generic 128x64", "INVALID", "INVALID", "INVALID"
+      display1   = bits    U08,      21, [3:5],  "RPM", "PW", "Advance", "VE", "GammaE", "TPS", "IAT", "CLT"
+      display2   = bits    U08,      21, [6:7],  "O2", "Voltage", "CPU", "Mem"
+      
+      display3   = bits    U08,      22, [0:2],  "RPM", "PW", "Advance", "VE", "GammaE", "TPS", "IAT", "CLT"
+      display4   = bits    U08,      22, [3:4],  "O2", "Voltage", "CPU", "Mem"
+      display5   = bits    U08,      22, [5:7],  "RPM", "PW", "Advance", "VE", "GammaE", "TPS", "IAT", "CLT"
+      
+      displayB1  = bits    U08,      23, [0:3],  "RPM", "PW", "Advance", "VE", "GammaE", "TPS", "IAT", "CLT"
+      displayB2  = bits    U08,      23, [4:7],  "RPM", "PW", "Advance", "VE", "GammaE", "TPS", "IAT", "CLT"
+      
+      reqFuel    = scalar, U08,      24,        "ms",        0.1,       0.0,   0.0,    25.5,      1
+      divider    = scalar, U08,      25,        "",          1.0,       0.0
+      alternate  = bits,   U08,      26, [0:0], "Simultaneous", "Alternating"
+      multiplyMAP= bits,   U08,      26, [1:1], "No",       "Yes"
+      includeAFR = bits,   U08,      26, [2:2], "No",       "Yes"
+      unused2-26d= bits,   U08,      26, [3:3], "No",       "Yes"
+      unused2-26e= bits,   U08,      26, [4:4], "No",       "Yes"
+      unused2-26f= bits,   U08,      26, [5:5], "No",       "Yes"
+      unused2-26g= bits,   U08,      26, [6:6], "No",       "Yes"
+      indInjAng  = bits,   U08,      26, [7:7], "Disabled", "Enabled"
+      injOpen    = scalar, U08,      27,        "ms",        0.1,       0.0,   0.1,    25.5,      1
+      inj1Ang    = scalar, U16,      28,        "deg",       1.0,       0.0,   0.0,    360,       0
+      inj2Ang    = scalar, U16,      30,        "deg",       1.0,       0.0,   0.0,    360,       0
+      inj3Ang    = scalar, U16,      32,        "deg",       1.0,       0.0,   0.0,    360,       0
+      inj4Ang    = scalar, U16,      34,        "deg",       1.0,       0.0,   0.0,    360,       0
+
+      ; Config1
+      mapSample  = bits,   U08,      36, [0:1], "Instantaneous", "Cycle Average", "Cycle Minimum", "INVALID"
+      twoStroke  = bits,   U08,      36, [2:2], "Four-stroke", "Two-stroke"
+      injType    = bits,   U08,      36, [3:3], "Port", "Throttle Body"
+      nCylinders = bits,   U08,      36, [4:7], "INVALID","1","2","3","4","5","6","INVALID","8","INVALID","INVALID","INVALID","INVALID","INVALID","INVALID","INVALID"
+      
+      ; Config2
+      cltType    = bits,   U08,      37, [0:1], "GM", "Unknown1", "Unknown2", "Unknown3"
+      matType    = bits,   U08,      37, [2:3], "GM", "Unknown1", "Unknown2", "Unknown3"
+      nInjectors = bits,   U08,      37, [4:7], "INVALID","1","2","3","4","5","6","INVALID","8","INVALID","INVALID","INVALID","INVALID","INVALID","INVALID","INVALID"
+      
+      ; Config3
+      engineType = bits,   U08,      38, [0:0], "Even fire",     "Odd fire"
+      flexEnabled= bits,   U08,      38, [1:1], "Off", "On"
+      algorithm  = bits,   U08,      38, [2:2], "Speed Density", "Alpha-N"
+      baroCorr   = bits,   U08,      38, [3:3], "Off",           "On"
+      injLayout  = bits,   U08,      38, [4:5], "Paired", "Semi-Sequential", "INVALID", "Sequential"
+      canEnable  = bits,   U08,		 38, [6:6], "Disable", "Enable"
+      unused2-38h= bits,   U08,      38, [7:7], "No",       "Yes"
+	  
+      primePulse    = scalar, U08,      39,        "ms",        0.1,       0.0,   0.0,     25.5,     1
+      dutyLim       = scalar, U08,      40,        "%",         1.0,       0.0,   0.0,     100.0,    0
+      flexFreqLow   = scalar, U08,      41,        "Hz",        1.0,       0.0,   0.0,     250.0,    0
+      flexFreqHigh  = scalar, U08,      42,        "Hz",        1.0,       0.0,   0.0,     250.0,    0
+      
+      boostMaxDuty  = scalar, U08,      43,        "%",         1.0,       0.0,   0.0,     100.0,    0
+      tpsMin        = scalar, U08,      44,        "ADC",       1.0,       0.0,   0.0,     255.0,    0
+      tpsMax        = scalar, U08,      45,        "ADC",       1.0,       0.0,   0.0,     255.0,    0
+      mapMin        = scalar, U08,      46,        "kpa",       1.0,       0.0,   0.0,     255.0,    0
+      mapMax        = scalar, U16,      47,        "kpa",       1.0,       0.0,   0.0,     25500,    0
+      fpPrime       = scalar, U08,      49,        "s",         1.0,       0.0,   0.0,     255.0,    0
+      stoich        = scalar, U08,      50,        ":1",        0.1,       0.0,   0.0,     25.5,     1
+      oddfire2      = scalar, U16,      51,        "deg",       1.0,       0.0,   0.0,     720,      0 ; * (  2 byte)
+      oddfire3      = scalar, U16,      53,        "deg",       1.0,       0.0,   0.0,     720,      0 ; * (  2 byte)
+      oddfire4      = scalar, U16,      55,        "deg",       1.0,       0.0,   0.0,     720,      0 ; * (  2 byte)
+       
+      flexFuelLow   = scalar, U08,      57,        "%",         1.0,       0.0,   0.0,     250.0,    0 
+      flexFuelHigh  = scalar, U08,      58,        "%",         1.0,       0.0,   0.0,     250.0,    0 
+      flexAdvLow    = scalar, U08,      59,      "Deg",         1.0,       0.0,   0.0,     250.0,    0
+      flexAdvHigh   = scalar, U08,      60,      "Deg",         1.0,       0.0,   0.0,     250.0,    0
+      
+      iacCLminDuty  = scalar, U08,      61,        "%",         1.0,       0.0,   0.0,     100.0,    0 ; Minimum and maximum duty cycles when using closed loop idle
+      iacCLmaxDuty  = scalar, U08,      62,        "%",         1.0,       0.0,   0.0,     100.0,    0
+      boostMinDuty  = scalar, U08,      63,        "%",         1.0,       0.0,   0.0,     100.0,    0 ; Minimum and maximum duty cycles for boost control 
+      
+
+      
+;--------------------------------------------------
+;Start Ignition table (Page 3)
+;-------------------------------------------------- 
+page = 3
+      advTable1  = array,  U08,     0,[16x16],  "deg",       1.0,       0.0,   0.0,   255.0,      0
+      rpmBins2   = array,  U08,   256,[   16],  "RPM",       100.0,     0.0,   100,   25500,      0
+
+    #if SPEED_DENSITY
+      mapBins2   = array,  U08,   272, [  16], "kPa",        2.0,      0.0,   0.0,   511.0,      0
+    #elif ALPHA_N
+      tpsBins2   = array,  U08,   272, [  16],  "TPS",       2.0,      0.0,   0.0,   100.0,      0
+    #elif AIR_FLOW_METER
+      #error "Speeduino does not support MAF"
+      #exit
+    #endif
+
+;--------------------------------------------------
+;Start Page 4
+;These are primarily ignition related settings (Previously part of page 2)
+;-------------------------------------------------- 
+page = 4
+      TrigAng    = scalar, S16,      0,         "Deg",       1,        0,     -360,     360,        0
+      FixAng     = scalar, U08,      2,         "Deg",       1,        0,     0,   80,         0
+      CrankAng   = scalar, U08,      3,         "Deg",       1,        0,   -10,   80,         0
+      TrigAngMul = scalar, U08,      4,         "",          1,        0,     0,     88,        0 ; Multiplier for tooth counts that don't evenly divide into 360
+      TrigEdge   = bits,   U08,      5,[0:0],    "Leading", "Trailing"
+      TrigSpeed  = bits,   U08,      5,[1:1],    "Crank Speed", "Cam Speed"
+      IgInv      = bits,   U08,      5,[2:2],    "Going Low",        "Going High"
+      oddfire    = bits,   U08,      5,[3:3],    "No",        "Yes"
+      TrigPattern= bits,   U08,      5,[4:7],    "Missing Tooth", "Basic Distributor", "Dual Wheel", "GM 7X", "4G63 / Miata", "GM 24X", "Jeep 2000", "Audi 135", "Honda D17", "Miata 99-05", "Mazda AU", "Non-360 Dual", "Nissan 360", "INVALID", "INVALID", "INVALID"
+      TrigEdgeSec= bits,   U08,      6,[0:0],    "Leading", "Trailing"
+      fuelPumpPin= bits  , U08,      6,[1:6],    "Board Default", "INVALID", "INVALID", "3", "4", "5", "6", "7", "8", "9", "10", "11", "12", "13", "14", "15", "16", "17", "18", "19", "20", "21", "22", "23", "24", "25", "26", "27", "28", "29", "30", "31", "32", "33", "34", "35", "36", "37", "38", "39", "40", "41", "42", "43", "44", "45", "46", "47", "48", "49", "50", "51", "52", "53", "54", "INVALID", "INVALID", "INVALID", "INVALID", "INVALID", "INVALID", "INVALID", "INVALID", "INVALID"
+      useResync  = bits,   U08,      6,[7:7],    "No",        "Yes"
+      unused4-7  = scalar, U08,      7,         "ADC",       1, 0, 0, 255, 0
+      IdleAdvRPM = scalar, U08,      8,         "RPM",       100, 0, 0, 1200, 0
+    #if CELSIUS
+      IdleAdvCLT = scalar, U08,      9,         "C",         1,     -40, -40, 102, 1
+    #else
+      IdleAdvCLT = scalar, U08,      9,         "F",         1.8,     -22.23,  -40,  215, 0
+    #endif
+      IdleDelayTime = scalar, U08,  10,         "sec",       1,    0,    0,  5, 0
+      StgCycles  = scalar, U08,     11,         "cycles",    1,    0,    0,  255, 0
+      
+   ;  name       = array,  type,    offset, shape, units,     scale, translate,    lo,      hi, digits
+   ;  name       = scalar, type,    offset,      units,     scale, translate,    lo,      hi, digits
+;Dwell control
+;running dwell variable railed to 8 - who needs more than 8ms?
+      dwellcont  = bits,   U08,     12, [0:0],  "INVALID",  "Dwell control"
+      useDwellLim= bits,   U08,		12, [1:1],	"Off",		"On"
+      sparkMode  = bits,   U08,     12, [2:3],  "Wasted Spark", "Single Channel",   "Wasted COP", "Sequential"
+      dfcoEnabled= bits,   U08,		12, [4:4],	"Off",		"On"
+      TrigFilter = bits,   U08,     12, [5:6],  "Off", "Weak", "Medium", "Aggressive" 
+      ignCranklock=bits,   U08,     12, [7:7],  "Off",  "On"
+      dwellcrank = scalar, U08,     13,         "ms",       0.1,    0,    0, 25, 1
+      dwellrun   = scalar, U08,     14,         "ms",       0.1,    0,    0, 8, 1
+      numteeth   = scalar, U08,     15,         "teeth",    1.0,    0.0,  0.0,     255,       0
+      onetwo     = scalar, U08,     16,         "teeth",    1.0,    0.0,  0.0,     255,       0
+      
+      crankRPM   = scalar, U08,     17,         "rpm",      100,    0.0,  100, 1000, 0
+      tpsflood   = scalar, U08,     18,         "%",        1.0,    0.0,  0.0,   255.0,      0
+      
+;Rev Limits
+      SoftRevLim    = scalar, U08,  19,         "rpm",      100,    0.0,  100, 25500, 0
+      SoftLimRetard = scalar, U08,  20,         "deg",      1.0,    0.0,  0.0,   80,   0
+      SoftLimMax    = scalar, U08,  21,         "s",        0.1,    0.0,  0.0,  25.5,   1
+      HardRevLim    = scalar, U08,  22,         "rpm",      100,    0.0, 100, 25500,  0
+      
+;TPS based acceleration enrichment
+      taeBins    = array,  U08,     23, [ 4],   "%/s",      10.0,   0.0,  0.00,   2550.0,      0
+      taeRates   = array,  U08,     27, [ 4],   "%",        1.0,    0.0,  0.00, 255.0,      0 ; 4 bytes
+;WUE Bins (Needed somewhere to put these
+    #if CELSIUS
+      wueBins    = array,  U08,     31, [10],   "C",        1.0, -40,  -40,  102.0,      0
+    #else
+      wueBins    = array,  U08,     31, [10],   "F",        1.8,   -22.23,  -40,  215.0,      0
+    #endif
+;Dwell config options
+      dwellLim   = scalar, U08,     41,         "ms",       1,      0,        0, 32, 0
+      dwellRates = array,  U08,     42, [6],    "%",        1.0,    0.0,      0.00,   255.0,      0
+      
+;IAT (Inlet air temp) timing retard
+    #if CELSIUS
+      iatRetBins   = array,  U08,     48, [ 6],   "C",      1.0,    0.0,  0.00,   255.0,      0
+    #else
+      iatRetBins   = array,  U08,     48, [ 6],   "F",      1.8,    17.77,  0.00,   255.0,      0 ; No -40 degree offset here
+    #endif
+      iatRetRates  = array,  U08,     54, [ 6],   "deg",    1.0,    0.0,  0.00,   255.0,      0
+;Decelleration Fuel Cut Off (DFCO)
+      dfcoRPM      = scalar, U08,      60,        "RPM",      10.0,  0.0,   100,     2550,    0
+      dfcoHyster   = scalar, U08,      61,        "RPM",      1.0,  0.0,   100,     255.0,    0
+      dfcoTPSThresh= scalar, U08,      62,        "%",        1.0,  0.0,   0,     100.0,    0
+;ranking ignition bypass
+        ignBypassEnable = bits,   U08,		63, [0:0],      "Off",        "On"
+        ignBypassPin    = bits  , U08,      63, [1:6],      "INVALID", "INVALID", "INVALID", "3", "4", "5", "6", "7", "8", "9", "10", "11", "12", "13", "14", "15", "16", "17", "18", "19", "20", "21", "22", "23", "24", "25", "26", "27", "28", "29", "30", "31", "32", "33", "34", "35", "36", "37", "38", "39", "40", "41", "42", "43", "44", "45", "46", "47", "48", "49", "50", "51", "52", "53", "54", "INVALID", "INVALID", "INVALID", "INVALID", "INVALID", "INVALID", "INVALID", "INVALID", "INVALID"
+        ignBypassHiLo  = bits,   U08,		63, [7:7],      "LOW",        "HIGH"
+      
+      
+;--------------------------------------------------
+;Start AFR page
+;--------------------------------------------------
+page = 5
+        afrTable    = array,  U08,     0,[16x16],    "AFR",      0.1,       0.0,   7,   25.5,      1
+        rpmBinsAFR  = array,  U08,   256,[   16],    "RPM",   100.0,     0.0,   100,   25500,      0
+    #if SPEED_DENSITY
+        mapBinsAFR  = array,  U08,   272,[   16],    "kPa",   2.0,      0.0,   0.0,   511.0,      0
+    #elif ALPHA_N
+        tpsBinsAFR  = array,  U08,   272,[   16],    "TPS",   2.0,      0.0,   0.0,   100.0,      0
+    #elif AIR_FLOW_METER
+        #error "Speeduino does not support MAF"
+        #exit
+    #endif
+    
+;--------------------------------------------------
+;Start page 6
+; Page 6 is all settings associated with O2/AFR
+;--------------------------------------------------
+page = 6
+        egoAlgorithm= bits  , U08,       0,      [0:1], "Simple", "INVALID", "PID", "No correction" ; * (  1 byte)
+        egoType     = bits  , U08,       0,      [2:3], "Disabled", "Narrow Band", "Wide Band", "INVALID"                  ; egoOption
+        boostEnabled= bits,   U08,       0,      [4:4], "Off", "On"
+        vvtEnabled  = bits,   U08,       0,      [5:5], "Off", "On"
+		boostCutType= bits,   U08,       0,      [6:7], "Off", "Spark Only", "Fuel Only","Both"
+		
+        egoKP       = scalar, U08,       1,             "%",        1.0,   0.0,  0.0,  200.0,      0 ; * (  1 byte)
+        egoKI       = scalar, U08,       2,             "%",        1.0,   0.0,  0.0,  200.0,      0 ; * (  1 byte)
+        egoKD       = scalar, U08,       3,             "%",        1.0,   0.0,  0.0,  200.0,      0 ; * (  1 byte)
+    #if CELSIUS
+        egoTemp    = scalar, U08,        4,             "C",        1.0, -40,  -40,  102.0,      0
+    #else
+        egoTemp    = scalar, U08,        4,             "F",       1.8,   -22.23,  -40,  215.0,      0
+    #endif
+        egoCount    = scalar, U08,       5,             "",         4.0,    0.0,  4.0,  255.0,      0 ; * (  1 byte)
+        egoDelta    = scalar, U08,       6,             "%",        1.0,    0.0,  0.0,  255.0,      0 ; * (  1 byte)
+        egoLimit    = scalar, U08,       7,             "",         1,      0,    0,    16,         0
+        ego_min     = scalar, U08,       8,             "AFR",      0.1,    0.0,  7,    25,         1 
+        ego_max     = scalar, U08,       9,             "AFR",      0.1,    0.0,  7,    25,         1 
+        ego_sdelay  = scalar, U08,      10,             "sec",      1,      0,    0,    120,        0
+        egoRPM      = scalar, U08,      11,             "rpm",      100,    0.0,  100,  25500,      0
+        egoTPSMax   = scalar, U08,      12,             "%",        1,      0,    0,    120,        0
+        vvtPin      = bits  , U08,      13, [0:5],      "Board Default", "INVALID", "INVALID", "3", "4", "5", "6", "7", "8", "9", "10", "11", "12", "13", "14", "15", "16", "17", "18", "19", "20", "21", "22", "23", "24", "25", "26", "27", "28", "29", "30", "31", "32", "33", "34", "35", "36", "37", "38", "39", "40", "41", "42", "43", "44", "45", "46", "47", "48", "49", "50", "51", "52", "53", "54", "INVALID", "INVALID", "INVALID", "INVALID", "INVALID", "INVALID", "INVALID", "INVALID", "INVALID"
+        unused6-13e =   bits, U08,      13, [6:6],      "ONE", "INVALID"
+        unused6-13f =   bits, U08,      13, [7:7],      "ONE", "INVALID"
+        boostPin    =   bits, U08,      14, [0:5],      "Board Default", "INVALID", "INVALID", "3", "4", "5", "6", "7", "8", "9", "10", "11", "12", "13", "14", "15", "16", "17", "18", "19", "20", "21", "22", "23", "24", "25", "26", "27", "28", "29", "30", "31", "32", "33", "34", "35", "36", "37", "38", "39", "40", "41", "42", "43", "44", "45", "46", "47", "48", "49", "50", "51", "52", "53", "54", "INVALID", "INVALID", "INVALID", "INVALID", "INVALID", "INVALID", "INVALID", "INVALID", "INVALID"
+        unused6-14e =   bits, U08,      14, [6:6],      "ONE", "INVALID"
+        unused6-14f =   bits, U08,      14, [7:7],      "ONE", "INVALID"
+        brvBins     = array,  U08,      15, [6],        "V",        0.1,    0,    6,    24,         1 ; Bins for the battery reference voltage
+        injBatRates = array,  U08,      21, [6],        "%",        1,      0,    0,    255,        0 ;Values for injector pulsewidth vs voltage
+    #if CELSIUS
+        airDenBins  = array,  U08,      27, [9],        "C",        1.0,    -40,  -40,  215,        0 ; Bins for the air density correction curve
+    #else
+        airDenBins  = array,  U08,      27, [9],        "F",        1.8,    -22.23,  -40,  215,        0 ; Bins for the air density correction curve
+    #endif
+        airDenRates = array,  U08,      36, [9],        "%",        1.0,    0.0,  0,    255,        0 ; Values for the air density correction curve
+        
+; PWM Frequencies
+        boostFreq   = scalar, U08,      45,             "Hz",       2.0,    0.0,  10,   511,        0
+        vvtFreq     = scalar, U08,      46,             "Hz",       2.0,    0.0,  10,   511,        0
+        idleFreq    = scalar, U08,      47,             "Hz",       2.0,    0.0,  10,   511,        0
+        
+; Launch Control
+        launchPin   = bits  , U08,      48, [0:5],      "Board Default", "INVALID", "INVALID", "3", "4", "5", "6", "7", "8", "9", "10", "11", "12", "13", "14", "15", "16", "17", "18", "19", "20", "21", "22", "23", "24", "25", "26", "27", "28", "29", "30", "31", "32", "33", "34", "35", "36", "37", "38", "39", "40", "41", "42", "43", "44", "45", "46", "47", "48", "49", "50", "51", "52", "53", "54", "INVALID", "INVALID", "INVALID", "INVALID", "INVALID", "INVALID", "INVALID", "INVALID", "INVALID"
+        launchEnable= bits,   U08,		48, [6:6],      "No",        "Yes"
+        launchHiLo  = bits,   U08,		48, [7:7],      "LOW",        "HIGH"
+        
+        lnchSoftLim = scalar, U08,      49,             "rpm",      100,    0.0,    100, 25500, 0
+        lnchRetard  = scalar, S08,      50,             "deg",      1.0,    0.0,    -30,   40,   0
+        lnchHardLim = scalar, U08,      51,             "rpm",      100,    0.0,    100, 25500,  0
+        lnchFuelAdd = scalar, U08,      52,             "%",        1.0,    0.0,    0.0,   80,   0
+        
+        idleKP       = scalar, U08,     53,             "%",        1.0,   0.0,  0.0,  200.0,      0 ; * (  1 byte)
+        idleKI       = scalar, U08,     54,             "%",        1.0,   0.0,  0.0,  200.0,      0 ; * (  1 byte)
+        idleKD       = scalar, U08,     55,             "%",        1.0,   0.0,  0.0,  200.0,      0 ; * (  1 byte)
+        boostLimit   = scalar, U08,     56,             "kPa",      2.0,   0.0,  0.0,  511.0,      0
+        boostKP      = scalar, U08,     57,             "%",        1.0,   0.0,  0.0,  200.0,      0 ; * (  1 byte)
+        boostKI      = scalar, U08,     58,             "%",        1.0,   0.0,  0.0,  200.0,      0 ; * (  1 byte)
+        boostKD      = scalar, U08,     59,             "%",        1.0,   0.0,  0.0,  200.0,      0 ; * (  1 byte)
+	
+	    lnchPullRes  =   bits, U08,      60,        [0:1],      "Float"  , "Pullup", "INVALID", "INVALID"
+        fuelTrimEnabled= bits, U08,      60,        [2:2],      "No",        "Yes"
+        flatSEnable  =   bits, U08,      60,        [3:3],      "No",        "Yes"
+        unused6-60e  =   bits, U08,      60,        [4:4],      "ONE", "INVALID"
+        unused6-60f  =   bits, U08,      60,        [5:5],      "ONE", "INVALID"
+        unused6-60g  =   bits, U08,      60,        [6:6],      "ONE", "INVALID"
+        unused6-60h  =   bits, U08,      60,        [7:7],      "ONE", "INVALID"
+        
+; Flat shift
+        flatSSoftWin = scalar, U08,      61,             "rpm",      100,    0.0,  100, 25500,  0
+        flatSRetard  = scalar, U08,      62,             "deg",      1.0,    0.0,  0.0,   80,   0
+        flatSArm     = scalar, U08,      63,             "rpm",      100,    0.0,  100, 25500,  0
+      
+;--------------------------------------------------
+;Start idle and fan controls (Page 7)
+;--------------------------------------------------
+page = 7
+        iacCLValues  = array, U08,       0, [10],        "RPM",    10.0,  0.0,      0,  2550,     0
+        iacOLStepVal = array, U08,      10, [10],       "Steps",      3,    0,      0,		765,    0 
+        iacOLPWMVal  = array, U08,      20, [10],       "Duty %",   1.0,    0,      0,      100,    0
+    #if CELSIUS
+        iacBins      = array, U08,      30, [10],       "C",        1.0,    -40,    -40,    215,      0
+    #else
+        iacBins      = array, U08,      30, [10],       "F",        1.8,    -22.23,    -40,    215,      0
+    #endif
+        iacCrankSteps= array, U08,      40, [4],        "Steps",      3,    0,  	0,  	765,    0 
+        iacCrankDuty = array, U08,      44, [4],        "Duty %",   1.0,    0,  0,  100,    0
+    #if CELSIUS
+        iacCrankBins = array, U08,      48, [4],        "C",        1.0,    -40,    -40,    215,      0
+    #else
+        iacCrankBins = array, U08,      48, [4],        "F",        1.8,    -22.23,    -40,    215,      0
+    #endif
+
+        iacAlgorithm = bits , U08,      52, [0:2],      "None", "On/Off", "PWM Open loop", "PWM Closed loop", "Stepper Open Loop", "Stepper Closed Loop", "INVALID", "INVALID"
+        iacStepTime  = bits , U08,      52, [3:5],      "1", "2", "3", "4", "5", "6"
+        iacChannels  = bits,  U08,      52, [6:6],      "1", "2"
+        iacPWMdir    = bits , U08,      52, [7:7],      "Normal", "Reverse"
+        
+    #if CELSIUS        
+        iacFastTemp  = scalar, U08,     53,             "C",        1.0,    -40,    -40,    215,      0
+    #else
+        iacFastTemp  = scalar, U08,     53,             "F",        1.8,    -22.23,    -40,    215,      0
+    #endif
+    
+        iacStepHome  = scalar, U08,     54,             "Steps",     3,    0,  0,  765,    0
+        iacStepHyster= scalar, U08,     55,             "Steps",         1,  0.0,  0.0,  10,   0
+        
+        ; Begin fan control vairables
+        fanInv       = bits,   U08,     56, [0:0], "No",        "Yes"
+        fanEnable    = bits,   U08,     56, [1:1], "Off",       "On/Off"
+        fanPin       = bits  , U08,     56, [2:7], "Board Default", "INVALID", "INVALID", "3", "4", "5", "6", "7", "8", "9", "10", "11", "12", "13", "14", "15", "16", "17", "18", "19", "20", "21", "22", "23", "24", "25", "26", "27", "28", "29", "30", "31", "32", "33", "34", "35", "36", "37", "38", "39", "40", "41", "42", "43", "44", "45", "46", "47", "48", "49", "50", "51", "52", "53", "54", "INVALID", "INVALID", "INVALID", "INVALID", "INVALID", "INVALID", "INVALID", "INVALID", "INVALID"
+    #if CELSIUS
+        fanSP        = scalar, U08,     57,        "C",        1.0,       -40,     -40,     215.0,    0
+        fanHyster    = scalar, U08,     58,        "C",        1.0,       0.0,  0.0,     40,    0	
+    #else
+        fanSP        = scalar, U08,     57,        "F",        1.8,       -22.23,  -40,     215.0,    0
+        fanHyster    = scalar, U08,     58,        "F",        1.0,       0.0,  0.0,     40,    0	
+    #endif
+        fanFreq      = scalar, U08 ,    59,        "Hz",        2.0,        0.0,    10,     511,       0
+    #if CELSIUS
+        fanPWMBins = array, U08,      60, [4],        "C",        1.0,    -40,    -40,    215,      0
+    #else
+        fanPWMBins = array, U08,      60, [4],        "F",        1.8,    -22.23,    -40,    215,      0
+    #endif
+    
+;--------------------------------------------------
+;Boost and vvt maps (Page 8)
+;--------------------------------------------------
+page = 8
+;notes for boostTable in PSI~~~There are 6.895 psis to a kPa then x 2 like the kPa ver~~~div atmos. pressure in kPa by 2 and make neg so to subtract instead of add
+;    #if BOOSTPSI
+;        boostTable    = array,  U08,    0,[8x8],    "PSI",        0.29007547546041846,   -50.6625,   0,       74,      0 
+;    #else
+        boostTable    = array,  U08,    0,[8x8],    "kPa",        2.0,        0.0,   0,       511,      0        
+;    #endif
+        rpmBinsBoost  = array,  U08,    64,[  8],   "RPM",      100.0,      0.0,   100,     25500,      0
+        tpsBinsBoost  = array,  U08,    72,[  8],   "TPS",      1.0,        0.0,   0.0,     255.0,      0
+        vvtTable      = array,  U08,    80,[8x8],    "%",        1.0,        0.0,   0,       100,      0
+        rpmBinsVVT    = array,  U08,    144,[  8],   "RPM",      100.0,      0.0,   100,     25500,      0
+        tpsBinsVVT    = array,  U08,    152,[  8],   "TPS",      1.0,        0.0,   0.0,     255.0,      0
+
+;--------------------------------------------------
+;Sequential fuel trim tables (Page 9)
+;--------------------------------------------------
+page = 9
+        fuelTrim1Table      = array,  U08,     0,[6x6],     "%",    1.0,    -128,   -50,    50,        0 
+        fuelTrim1rpmBins    = array,  U08,    36,[  6],     "RPM",  100.0,  0.0,   100,     25500,      0
+#if SPEED_DENSITY
+        fuelTrim1loadBins   = array,  U08,    42,[  6],     "kPa",  2.0,    0.0,   0.0,     511.0,      0
+#elif ALPHA_N
+        fuelTrim1loadBins   = array,  U08,    42,[  6],     "TPS",  2.0,    0.0,   0.0,     100.0,      0
+#endif
+
+        fuelTrim2Table      = array,  U08,    48,[6x6],     "%",    1.0,    -128,   -50,    50,         0
+        fuelTrim2rpmBins    = array,  U08,    84,[  6],     "RPM",  100.0,  0.0,   100,     25500,      0
+#if SPEED_DENSITY
+        fuelTrim2loadBins   = array,  U08,    90,[  6],     "kPa",  2.0,    0.0,   0.0,     511.0,      0
+#elif ALPHA_N
+        fuelTrim2loadBins   = array,  U08,    90,[  6],     "TPS",  2.0,    0.0,   0.0,     100.0,      0
+#endif
+
+        fuelTrim3Table      = array,  U08,    96,[6x6],     "%",    1.0,    -128,  -50,     50,         0
+        fuelTrim3rpmBins    = array,  U08,   132,[  6],     "RPM",  100.0,  0.0,   100,     25500,      0
+#if SPEED_DENSITY
+        fuelTrim3loadBins   = array,  U08,   138,[  6],     "kPa",  2.0,    0.0,   0.0,     511.0,      0
+#elif ALPHA_N
+        fuelTrim3loadBins   = array,  U08,   138,[  6],     "TPS",  2.0,    0.0,   0.0,     100.0,      0
+#endif
+
+        fuelTrim4Table      = array,  U08,   144,[6x6],     "%",    1.0,    -128,  -50,     50,         0
+        fuelTrim4rpmBins    = array,  U08,   180,[  6],     "RPM",  100.0,  0.0,   100,     25500,      0
+#if SPEED_DENSITY
+        fuelTrim4loadBins   = array,  U08,   186,[  6],     "kPa",  2.0,    0.0,   0.0,     511.0,      0
+#elif ALPHA_N
+        fuelTrim4loadBins   = array,  U08,   186,[  6],     "TPS",  2.0,    0.0,   0.0,     100.0,      0
+#endif
+ 
+;--------------------------------------------------
+;CANBUS control (Page 10)
+;--------------------------------------------------
+page = 10
+        unused10_0 = scalar, U08,      0,         "",       1, 0, 0, 255, 0
+        unused10_1 = scalar, U08,      1,         "",       1, 0, 0, 255, 0
+        unused10_2 = scalar, U08,      2,         "",       1, 0, 0, 255, 0
+        unused10_3 = scalar, U08,      3,         "",       1, 0, 0, 255, 0
+        unused10_4 = scalar, U08,      4,         "",       1, 0, 0, 255, 0
+        unused10_5 = scalar, U08,      5,         "",       1, 0, 0, 255, 0
+        unused10_6 = scalar, U08,      6,         "",       1, 0, 0, 255, 0
+        unused10_7 = scalar, U08,      7,         "",       1, 0, 0, 255, 0
+        unused10_8 = scalar, U08,      8,         "",       1, 0, 0, 255, 0
+        unused10_9 = scalar, U08,      9,         "",       1, 0, 0, 255, 0
+        unused10_10 = scalar, U08,     10,        "",       1, 0, 0, 255, 0		
+        unused10_11 = scalar, U08,     11,        "",       1, 0, 0, 255, 0
+        unused10_12 = scalar, U08,     12,        "",       1, 0, 0, 255, 0
+        unused10_13 = scalar, U08,     13,        "",       1, 0, 0, 255, 0
+        unused10_14 = scalar, U08,     14,        "",       1, 0, 0, 255, 0
+        unused10_15 = scalar, U08,     15,        "",       1, 0, 0, 255, 0
+        unused10_16 = scalar, U08,     16,        "",       1, 0, 0, 255, 0
+        unused10_17 = scalar, U08,     17,        "",       1, 0, 0, 255, 0
+        unused10_18 = scalar, U08,     18,        "",       1, 0, 0, 255, 0
+        unused10_19 = scalar, U08,     19,        "",       1, 0, 0, 255, 0
+        unused10_20 = scalar, U08,     20,        "",       1, 0, 0, 255, 0
+        unused10_21 = scalar, U08,     21,        "",       1, 0, 0, 255, 0
+        unused10_22 = scalar, U08,     22,        "",       1, 0, 0, 255, 0
+        unused10_23 = scalar, U08,     23,        "",       1, 0, 0, 255, 0
+        unused10_24 = scalar, U08,     24,        "",       1, 0, 0, 255, 0
+        unused10_25 = scalar, U08,     25,        "",       1, 0, 0, 255, 0
+        unused10_26 = scalar, U08,     26,        "",       1, 0, 0, 255, 0
+        unused10_27 = scalar, U08,     27,        "",       1, 0, 0, 255, 0
+        unused10_28 = scalar, U08,     28,        "",       1, 0, 0, 255, 0
+        unused10_29 = scalar, U08,     29,        "",       1, 0, 0, 255, 0
+        unused10_30 = scalar, U08,     30,        "",       1, 0, 0, 255, 0
+        unused10_31 = scalar, U08,     31,        "",       1, 0, 0, 255, 0
+        unused10_32 = scalar, U08,     32,        "",       1, 0, 0, 255, 0
+        unused10_33 = scalar, U08,     33,        "",       1, 0, 0, 255, 0
+        unused10_34 = scalar, U08,     34,        "",       1, 0, 0, 255, 0
+        unused10_35 = scalar, U08,     35,        "",       1, 0, 0, 255, 0
+        unused10_36 = scalar, U08,     36,        "",       1, 0, 0, 255, 0
+        unused10_37 = scalar, U08,     37,        "",       1, 0, 0, 255, 0
+        unused10_38 = scalar, U08,     38,        "",       1, 0, 0, 255, 0
+        unused10_39 = scalar, U08,     39,        "",       1, 0, 0, 255, 0
+        unused10_40 = scalar, U08,     40,        "",       1, 0, 0, 255, 0
+        unused10_41 = scalar, U08,     41,        "",       1, 0, 0, 255, 0
+        unused10_42 = scalar, U08,     42,        "",       1, 0, 0, 255, 0
+        unused10_43 = scalar, U08,     43,        "",       1, 0, 0, 255, 0
+        unused10_44 = scalar, U08,     44,        "",       1, 0, 0, 255, 0
+        unused10_45 = scalar, U08,     45,        "",       1, 0, 0, 255, 0
+        unused10_46 = scalar, U08,     46,        "",       1, 0, 0, 255, 0
+        unused10_47 = scalar, U08,     47,        "",       1, 0, 0, 255, 0
+        unused10_48 = scalar, U08,     48,        "",       1, 0, 0, 255, 0
+        unused10_49 = scalar, U08,     49,        "",       1, 0, 0, 255, 0
+        unused10_50 = scalar, U08,     50,        "",       1, 0, 0, 255, 0
+        unused10_51 = scalar, U08,     51,        "",       1, 0, 0, 255, 0
+        unused10_52 = scalar, U08,     52,        "",       1, 0, 0, 255, 0
+        unused10_53 = scalar, U08,     53,        "",       1, 0, 0, 255, 0
+        unused10_54 = scalar, U08,     54,        "",       1, 0, 0, 255, 0
+        unused10_55 = scalar, U08,     55,        "",       1, 0, 0, 255, 0
+        unused10_56 = scalar, U08,     56,        "",       1, 0, 0, 255, 0
+        unused10_57 = scalar, U08,     57,        "",       1, 0, 0, 255, 0
+        unused10_58 = scalar, U08,     58,        "",       1, 0, 0, 255, 0
+        unused10_59 = scalar, U08,     59,        "",       1, 0, 0, 255, 0
+        unused10_60 = scalar, U08,     60,        "",       1, 0, 0, 255, 0
+        unused10_61 = scalar, U08,     61,        "",       1, 0, 0, 255, 0
+        unused10_62 = scalar, U08,     62,        "",       1, 0, 0, 255, 0
+        unused10_63 = scalar, U08,     63,        "",       1, 0, 0, 255, 0
+        unused10_64 = scalar, U08,     64,        "",       1, 0, 0, 255, 0
+        unused10_65 = scalar, U08,     65,        "",       1, 0, 0, 255, 0
+        unused10_66 = scalar, U08,     66,        "",       1, 0, 0, 255, 0
+        unused10_67 = scalar, U08,     67,        "",       1, 0, 0, 255, 0
+        unused10_68 = scalar, U08,     68,        "",       1, 0, 0, 255, 0
+        unused10_69 = scalar, U08,     69,        "",       1, 0, 0, 255, 0
+        unused10_70 = scalar, U08,     70,        "",       1, 0, 0, 255, 0
+        unused10_71 = scalar, U08,     71,        "",       1, 0, 0, 255, 0
+        unused10_72 = scalar, U08,     72,        "",       1, 0, 0, 255, 0
+        unused10_73 = scalar, U08,     73,        "",       1, 0, 0, 255, 0
+        unused10_74 = scalar, U08,     74,        "",       1, 0, 0, 255, 0
+        unused10_75 = scalar, U08,     75,        "",       1, 0, 0, 255, 0
+        unused10_76 = scalar, U08,     76,        "",       1, 0, 0, 255, 0
+        unused10_77 = scalar, U08,     77,        "",       1, 0, 0, 255, 0
+        unused10_78 = scalar, U08,     78,        "",       1, 0, 0, 255, 0
+        unused10_79 = scalar, U08,     79,        "",       1, 0, 0, 255, 0
+        unused10_80 = scalar, U08,     80,        "",       1, 0, 0, 255, 0
+        unused10_81 = scalar, U08,     81,        "",       1, 0, 0, 255, 0
+        unused10_82 = scalar, U08,     82,        "",       1, 0, 0, 255, 0
+        unused10_83 = scalar, U08,     83,        "",       1, 0, 0, 255, 0
+        unused10_84 = scalar, U08,     84,        "",       1, 0, 0, 255, 0
+        unused10_85 = scalar, U08,     85,        "",       1, 0, 0, 255, 0
+        unused10_86 = scalar, U08,     86,        "",       1, 0, 0, 255, 0
+        unused10_87 = scalar, U08,     87,        "",       1, 0, 0, 255, 0
+        unused10_88 = scalar, U08,     88,        "",       1, 0, 0, 255, 0
+        unused10_89 = scalar, U08,     89,        "",       1, 0, 0, 255, 0
+        unused10_90 = scalar, U08,     90,        "",       1, 0, 0, 255, 0
+        unused10_91 = scalar, U08,     91,        "",       1, 0, 0, 255, 0
+        unused10_92 = scalar, U08,     92,        "",       1, 0, 0, 255, 0
+        unused10_93 = scalar, U08,     93,        "",       1, 0, 0, 255, 0
+        unused10_94 = scalar, U08,     94,        "",       1, 0, 0, 255, 0
+        unused10_95 = scalar, U08,     95,        "",       1, 0, 0, 255, 0
+        unused10_96 = scalar, U08,     96,        "",       1, 0, 0, 255, 0
+        unused10_97 = scalar, U08,     97,        "",       1, 0, 0, 255, 0
+        unused10_98 = scalar, U08,     98,        "",       1, 0, 0, 255, 0
+        unused10_99 = scalar, U08,     99,        "",       1, 0, 0, 255, 0
+        unused10_100 = scalar, U08,    100,       "",       1, 0, 0, 255, 0
+        unused10_101 = scalar, U08,    101,       "",       1, 0, 0, 255, 0
+        unused10_102 = scalar, U08,    102,       "",       1, 0, 0, 255, 0
+        unused10_103 = scalar, U08,    103,       "",       1, 0, 0, 255, 0
+        unused10_104 = scalar, U08,    104,       "",       1, 0, 0, 255, 0
+        unused10_105 = scalar, U08,    105,       "",       1, 0, 0, 255, 0
+        unused10_106 = scalar, U08,    106,       "",       1, 0, 0, 255, 0
+        unused10_107 = scalar, U08,    107,       "",       1, 0, 0, 255, 0
+        unused10_108 = scalar, U08,    108,       "",       1, 0, 0, 255, 0
+        unused10_109 = scalar, U08,    109,       "",       1, 0, 0, 255, 0
+        unused10_110 = scalar, U08,    110,       "",       1, 0, 0, 255, 0
+        unused10_111 = scalar, U08,    111,       "",       1, 0, 0, 255, 0
+        unused10_112 = scalar, U08,    112,       "",       1, 0, 0, 255, 0
+        unused10_113 = scalar, U08,    113,       "",       1, 0, 0, 255, 0
+        unused10_114 = scalar, U08,    114,       "",       1, 0, 0, 255, 0
+        unused10_115 = scalar, U08,    115,       "",       1, 0, 0, 255, 0
+        unused10_116 = scalar, U08,    116,       "",       1, 0, 0, 255, 0
+        unused10_117 = scalar, U08,    117,       "",       1, 0, 0, 255, 0
+        unused10_118 = scalar, U08,    118,       "",       1, 0, 0, 255, 0
+        unused10_119 = scalar, U08,    119,       "",       1, 0, 0, 255, 0
+        unused10_120 = scalar, U08,    120,       "",       1, 0, 0, 255, 0  
+        unused10_121 = scalar, U08,    121,       "",       1, 0, 0, 255, 0
+        unused10_122 = scalar, U08,    122,       "",       1, 0, 0, 255, 0
+        unused10_123 = scalar, U08,    123,       "",       1, 0, 0, 255, 0
+        unused10_124 = scalar, U08,    124,       "",       1, 0, 0, 255, 0
+        unused10_125 = scalar, U08,    125,       "",       1, 0, 0, 255, 0
+        unused10_126 = scalar, U08,    126,       "",       1, 0, 0, 255, 0
+        unused10_127 = scalar, U08,    127,       "",       1, 0, 0, 255, 0
+	
+;-------------------------------------------------------------------------------
+
+[ConstantsExtensions]
+    requiresPowerCycle = nCylinders
+    requiresPowerCycle = pinLayout
+    requiresPowerCycle = fanPin
+    requiresPowerCycle = reqFuel
+    requiresPowerCycle = numteeth
+    requiresPowerCycle = onetwo
+    requiresPowerCycle = injOpen
+    requiresPowerCycle = IgInv
+    requiresPowerCycle = fanInv
+    requiresPowerCycle = boostEnabled
+    requiresPowerCycle = vvtEnabled
+;	requiresPowerCycle = vvtChannels
+    requiresPowerCycle = boostFreq
+    requiresPowerCycle = vvtFreq
+    requiresPowerCycle = idleFreq
+    requiresPowerCycle = sparkMode
+    requiresPowerCycle = launchPin
+    requiresPowerCycle = launchEnable
+    requiresPowerCycle = launchHiLo
+    requiresPowerCycle = flexEnabled
+    requiresPowerCycle = oddfire2
+    requiresPowerCycle = oddfire3
+    requiresPowerCycle = oddfire4
+    requiresPowerCycle = iacCLminDuty
+    requiresPowerCycle = iacCLmaxDuty
+    requiresPowerCycle = boostMinDuty
+    requiresPowerCycle = boostMaxDuty
+    
+    defaultValue = pinLayout,   1
+    defaultValue = TrigPattern, 0
+    defaultValue = useResync,   1
+    defaultValue = sparkMode,   0
+    defaultValue = indInjAng,   0
+    defaultValue = inj1Ang,     355
+    defaultValue = inj2Ang,     355
+    defaultValue = inj3Ang,     355
+    defaultValue = inj4Ang,     355
+    defaultValue = nInjectors,  4
+    defaultValue = dutyLim,     100
+    defaultValue = mapMin,      10
+    defaultValue = mapMax,      260
+    defaultValue = fpPrime,     3
+    defaultValue = TrigFilter,  0
+    defaultValue = ignCranklock,0
+    defaultValue = multiplyMAP, 0
+    defaultValue = includeAFR,  0
+    defaultValue = stoich,      14.7
+    defaultValue = flexEnabled, 0
+    defaultValue = oddfire2,    0
+    defaultValue = oddfire3,    0
+    defaultValue = oddfire4,    0
+    defaultValue = flexFreqLow, 50
+    defaultValue = flexFreqHigh,150
+    defaultValue = flexFuelLow, 100
+    defaultValue = flexFuelHigh,163
+    defaultValue = flexAdvLow,  0
+    defaultValue = flexAdvHigh, 13
+    defaultValue = fuelPumpPin, 0
+    defaultValue = fanPin,      0
+    defaultValue = iacCLminDuty,0
+    defaultValue = iacCLmaxDuty,100
+    defaultValue = boostMinDuty,0
+    defaultValue = boostMaxDuty,100
+    
+    ;Default pins
+    defaultValue = fanPin,      0
+    defaultValue = vvtPin,      0
+    defaultValue = launchPin,   0
+    defaultValue = boostPin,    0
+    defaultValue = fuelPumpPin, 0
+    defaultValue = tachoPin,    0
+[Menu]
+
+   ;----------------------------------------------------------------------------
+   ;  There are five pre-defined values that may be used to define your menus.
+   ;  The first four allow access to the "standard" dialog boxes, the last one
+   ;  merely draws a separator (horizontal line) in the menu.
+   ;
+   ;     std_constants
+   ;     std_enrichments
+   ;     std_realtime
+   ;     std_warmup
+   ;
+   ;     std_separator
+   ;
+   ;  If you use any of the std_constants, std_enrichments or std_warmup
+   ;  editors, they may be optionally suffixed with a page number (only
+   ;  useful for multi-page code variants), which causes them to edit the
+   ;  specified page.  If you leave off the page specifier, they edit logical
+   ;  page one as specified in the Constants section.
+   ; 
+   ;  There are four special menu names, which when used append to the standard
+   ;  menus of the same name instead of creating a new one.  The menu names
+   ;  are "File", "Communications", "Tools" and "Help".
+   ; 
+   ;----------------------------------------------------------------------------
+
+menuDialog = main
+
+   menu = "Settings"
+      ;subMenu = std_injection,      "&Constants"
+      subMenu = engine_constants,   "Engine Constants"
+      subMenu = injChars,           "Injector Characteristics"
+      subMenu = triggerSettings,    "&Trigger Setup"
+      ;subMenu = OLED,               "OLED Setup"
+      subMenu = airdensity_curve,   "IAT Density"
+      
+
+   menu = "&Tuning"
+      subMenu = std_realtime,       "&Realtime Display"
+      subMenu = accelEnrichments,   "&Acceleration Enrichment"
+      subMenu = egoControl,         "AFR/O2", 3
+      subMenu = RevLimiterS,        "Rev Limits",       2
+      subMenu = flexFueling,        "Flex Fuel",        2
+      subMenu = veTableDialog,         "&VE Table",       0
+      subMenu = sparkTbl,           "&Spark Table",    2
+      subMenu = afrTable1Tbl,        "A&FR Table",       5
+      subMenu = std_separator
+      subMenu = inj_trimad,         "Sequential fuel trim", 9
+
+   menu = "&Spark"
+      subMenu = sparkSettings,   "&Spark Settings"
+      subMenu = sparkTbl,        "Spark Table", 2
+      ;subMenu = IdleAdvance,     "Idle Advance settings",
+      ;subMenu = Knock,           "Kn&ock System"
+      subMenu = dwellSettings,   "Dwell settings"
+      subMenu = dwell_correction_curve, "Dwell Compensation"
+      subMenu = iat_retard_curve,        "&IAT Retard"
+      ;subMenu = wheelsim,        "Stim for wheel"
+      ;subMenu = oddwheel,     "Oddfire Wheel settings",        7, { wheelon && oddfire }
+      
+   menu = "&Starting/Idle"
+        subMenu = crankPW,            "Cranking Settings"
+        subMenu = warmup,             "Warmup Enrichment"
+        subMenu = std_separator 
+        subMenu = idleSettings,         "Idle Control"
+        subMenu = iacClosedLoop_curve,  "Idle - Closed loop targets", 7, { iacAlgorithm == 3 || iacAlgorithm == 5 }
+        subMenu = iacPwm_curve,         "Idle - PWM Duty Cycle", 7, { iacAlgorithm == 2 }
+        subMenu = iacPwmCrank_curve,    "Idle - PWM Cranking Duty Cycle", 7, { iacAlgorithm == 2 }
+        subMenu = iacStep_curve,         "Idle - Stepper Motor", 7, { iacAlgorithm == 4 }
+        subMenu = iacStepCrank_curve,    "Idle - Stepper Motor Cranking", 7, { iacAlgorithm == 4 }
+        
+    menu = "&Accessories"
+        subMenu = fanSettings,          "Thermo Fan"
+        subMenu = LaunchControl,        "Launch Control / Flat Shift"
+        subMenu = fuelpump,             "Fuel Pump"
+        subMenu = std_separator
+        subMenu = boostSettings,        "Boost Control"
+        subMenu = boostTbl,             "Boost target", 8,  { boostEnabled }
+        subMenu = std_separator
+        subMenu = vvtSettings,          "VVT Control"
+        subMenu = vvtTbl,               "VVT duty cycle", 8,  { vvtEnabled }
+        subMenu = std_separator
+        subMenu = tacho,                "Tacho Output"
+        subMenu = std_separator
+        subMenu = canIO,			"Canbus Interface"
+        
+        
+      
+  menuDialog = main
+   menu = "T&ools"
+      subMenu = mapCal,       "Calibrate MAP"
+      ;subMenu = battcalib,       "Calibrate Battery Voltage"
+      ;subMenu = std_separator    ;----------------------------------------------
+      ;subMenu = flash_unlock, "Un/Lock calibrations"
+      subMenu = std_ms2gentherm, "Calibrate Thermistor Tables", 0 ;, {flashlock}
+      subMenu = std_ms2geno2,    "Calibrate &AFR Table", 0;, {flashlock}
+      
+   menuDialog = main
+      menu = "3D &Tuning Maps"
+        subMenu = veTable1Map, "Fuel Table"
+        subMenu = sparkMap, "Spark Table", 3
+        subMenu = afrTable1Map, "AFR Target Table"
+
+#if enablehardware_test		
+   menuDialog = main
+	  menu = "Hardware Testing"
+		subMenu = outputtest1, "Test Output Hardware"
+#endif
+		
+		menu = "Help"
+        subMenu = helpGeneral,     "Speeduino Help"
+;-------------------------------------------------------------------------------
+
+[SettingContextHelp]
+; constantName = "Help Text"
+; tool tips tooltips
+;Ensure all settings are defined as some MS2/BG words shipped with TS are not applicable.
+    nCylinders  = "The number of cylinders in your engine."
+    alternate   = ""
+    engineType  = "Most engines are Even Fire. Typical odd-fire engines are V-twin, some V4, Vmax, some V6, V10." 
+     twoStroke  = "Four-Stroke (most engines), Two-stroke."
+    nInjectors  = "Number of primary injectors."
+    mapSample   = "The method used for calculating the MAP reading\nFor 1-2 Cylinder engines, Cycle Minimum is recommended.\nFor more than 2 cylinders Cycle Average is recommended"
+    stoich      = "The stoichiometric ration of the fuel being used. For flex fuel, choose the primary fuel"
+	injLayout   = "The injector layout and timing to be used. Options are: \n 1. Paired - 2 injectors per output. Outputs active is equal to half the number of cylinders. Outputs are timed over 1 crank revolution. \n 2. Semi-sequential: Same as paired except that injector channels are mirrored (1&4, 2&3) meaning the number of outputs used are equal to the number of cylinders. Only valid for 4 cylinders or less. \n 3. Banked: 2 outputs only used. \n 4. Sequential: 1 injector per output and outputs used equals the number of cylinders. Injection is timed over full cycle. "
+	
+	TrigPattern = "The type of input trigger decoder to be used."
+	useResync   = "If enabled, sync will be rechecked once every full cycle from the cam input. This is good for accuracy, however if your cam input is noisy then this can cause issues."
+    numteeth    = "Number of teeth on Primary Wheel."
+    TrigSpeed   = "Primary trigger speed."
+    onetwo      = "Number of Missing teeth on Primary Wheel."
+    TrigAng     = "The Angle ATDC when tooth No:1 on the primary wheel passes the primary sensor."
+    TrigAngMul  = "A multiplier used by non-360 degree tooth wheels (i.e. Wheels where the tooth count doesn't divide evenly into 360. Usage: (360 * <multiplier>) / tooth_count = Whole number"
+    StgCycles   = "The number of revolutions that will be skipped during cranking before the injectors and coils are fired."
+	TrigEdge    = "The Trigger edge of the primary sensor.\nLeading.\nTrailing."
+	TrigEdgeSec = "The Trigger edge of the secondary (Cam) sensor.\nLeading.\nTrailing."
+	TrigFilter  = "Tuning of the trigger filter algorithm. The more aggressive the setting, the more noise will be removed, however this increases the chance of some true readings being filtered out (False positive). Medium is safe for most setups. Only select 'Aggressive' if no other options are working"
+	
+	sparkMode   = "Wasted Spark: Ignition outputs are on the channels <= half the number of cylinders. Eg 4 cylinder outputs on IGN1 and IGN2.\nSingle Channel: All ignition pulses are output on IGN1.\nWasted COP: Ignition pulses are output on all ignition channels up to the number of cylinders. Eg 4 cylinder outputs on all ignition channels. No valid for >4 cylinders"
+	IgInv       = "Whether the spark fires when the ignition sign goes high or goes low. Most ignition systems 'Going Low' but please verify this as damage to coils can result from the incorrect selection"
+	
+	fanInv      = ""
+	fanHyster   = "The number of degrees of hysteresis to be used in controlling the fan. Recommended values are between 2 and 5"
+	
+	taeTime     = "The duration of the acceleration enrichment"
+	
+	iacChannels = "The number of output channels used for PWM valves. Select 1 for 2-wire valves or 2 for 3-wire valves."
+	iacStepTime = "Time between each stepper motor step.\nIncrease this if the motor appears to behave intermittently."
+    iacStepHome = "On startup the stepper motor moves this many steps to return to its home position. Set this value to a few more than the actual number to ensure the motor has returned to its full position."
+	iacStepHyster = "The minimum number of steps to move in any one go."    
+	iacAlgorithm = "Selects method of idle control.\nNone = no idle control valve.\nOn/Off valve.\nPWM valve (2,3 wire).\nStepper Valve (4,6,8 wire)."
+	iacPWMdir   = "Normal PWM valves increase RPM with higher duty. If RPM decreases with higher duty then select Reverse"
+	iacCLminDuty= "When using closed loop idle control, this is the minimum duty cycle that the PID loop will allow. Combined with the maximum value, this specifies the working range of your idle valve"
+	iacCLmaxDuty= "When using closed loop idle control, this is the maximum duty cycle that the PID loop will allow. Combined with the minimum value, this specifies the working range of your idle valve"
+	
+	oddfire2    = "The ATDC angle of channel 2 for oddfire engines. This is relative to the TDC angle of channel 1"
+    oddfire3    = "The ATDC angle of channel 3 for oddfire engines. This is relative to the TDC angle of channel 1 (NOT channel 2)"
+    oddfire4    = "The ATDC angle of channel 4 for oddfire engines. This is relative to the TDC angle of channel 1 (NOT channel 3)"
+	
+	dfcoRPM     = "The RPM above which DFCO will be active. Typically set a few hundred RPM above maximum idle speed"
+    dfcoHyster  = "Hysteresis for DFCO RPM. 200-300 RPM is typical for this, however a higher value may be needed if the RPM is fluctuating around the cutout speed"
+    dfcoTPSThresh= "The TPS value below which DFCO will be active. Typical value is 5%-10%, but higher may be needed if TPS signal is noisy"
+    
+    launchPin   = "The ARDUINO pin that the clutch switch is connected to. This is NOT the pin on the connector, but the pin it relates to on the arduino"
+    ignBypassPin = "The ARDUINO pin that the ignition bypass is connected to. This is NOT the pin on the connector, but the pin it relates to on the arduino"
+    ignBypassEnable = "If turned on, a ground signal will be output during cranking on the specified pin. This is used to bypass the Speeduino ignition control during cranking."
+    ignCranklock = "On certain low resolution ignition patterns, the cranking timing can be locked to occur when a pulse is recieved."
+    
+    multiplyMAP = "If enabled, the MAP reading is included directly into the pulsewidth calculation. This results in a flatter VE table that can be easier to tune in some instances. VE table must be retuned when this value is changed."
+    includeAFR  = "When enabled, the current AFR reading is incorporated directly in the pulsewidth calculation as a percentage of the current target ratio. VE table must be retuned when this value is changed. "
+    
+    flexEnabled = "Turns on readings from the Flex sensor and enables the below adjustments"
+    flexFreqLow = "The frequency of the sensor at 0% ethanol (50Hz for standard GM/Continental sensor)"
+    flexFreqHigh = "The frequency of the sensor at 100% ethanol (150Hz for standard GM/Continental sensor)"
+    flexFuelLow = "Fuel % to be used for the lowest ethanol reading (Typically 100%. ie No adjustment)"
+    flexFuelHigh = "Fuel % to be used for the highest ethanol reading (Typically 163% for 100% ethanol)"
+    flexAdvLow = "Additional advance (in degrees) at lowest ethanol reading (Typically 0)"
+    flexAdvHigh = "Additional advance (in degrees) at highest ethanol reading (Typically 10-20 degrees)"
+    
+    flatSArm    = "The RPM switch point that determines whether an eganged clutch is for launch control or flat shift. Below this figure, an engaged clutch is considered to be for launch, above this figure an active clutch input will be considered a flat shift. This should be set at least several hundred RPM above idle"
+    flatSSoftWin= "The number of RPM below the flat shift point where the softlimit will be applied (aka Soft limit window). Recommended values are 200-1000" 
+    flatSRetard = "The absolute timing (BTDC) that will be used when within the soft limit window"
+
+	cmdEnableTestMode = "Click this to enable test mode. This will not be available if the engine is running"
+	cmdStopTestMode = "Click this to disable test mode"
+	cmdtestinj150dc = "this will cycle the output at 50% Duty cycle"
+	cmdtestinj250dc = "this will cycle the output at 50% Duty cycle"
+	cmdtestinj350dc = "this will cycle the output at 50% Duty cycle"
+	cmdtestinj450dc = "this will cycle the output at 50% Duty cycle"
+	cmdtestspk150dc = "this will cycle the output at 50% Duty cycle"
+	cmdtestspk250dc = "this will cycle the output at 50% Duty cycle"
+	cmdtestspk350dc = "this will cycle the output at 50% Duty cycle"
+	cmdtestspk450dc = "this will cycle the output at 50% Duty cycle"
+	
+[UserDefined]
+
+; Enhanced TunerStudio dialogs can be defined here
+; MegaTune will over look this section
+; These dialogs will over-ride those in the UserDefined Section
+; User defined ar loaded first, then if one by the same name is defiend here,
+; it will replace the MegaTune definition
+
+; dialog = name,   Title, Layout
+;
+; valid options for layout are xAxis, yAxis, border
+; for an xAxis, each field added will be added from right to left
+; A yAxis layout will add fields from top to bottom
+; A border layout will expect an additional constraint to determine placement
+; valid border constraints are north, South, East, West, Center
+; all 5 do not need to be filled.
+
+; The field name can be either a constant reference, or a reference to another 
+; dialog which will be added.
+; dialogs can be nested and can be mixed with fields
+
+    dialog = engine_constants_southwest, "Speeduino Board"
+        field = "Stoichiometric ratio", stoich
+        field = "Injector Layout",      injLayout,           { nCylinders <= 4 }
+        field = "Board Layout",         pinLayout
+        field = "MAP Sample method",    mapSample
+
+    dialog = engine_constants_west, ""
+        panel = std_injection, North
+        panel = engine_constants_southwest
+        
+    dialog = engine_constants_northeast, "Oddfire Angles"
+        field = "Channel 2 angle", oddfire2,                { engineType == 1 }
+        field = "Channel 3 angle", oddfire3,                { engineType == 1 && nCylinders >= 3 }
+        field = "Channel 4 angle", oddfire4,                { engineType == 1 && nCylinders >= 4 }
+        
+    dialog = engine_constants_east, ""
+        panel = engine_constants_northeast, North
+        field = ""
+        
+    dialog = engine_constants, "", border
+        panel = engine_constants_west, West
+        panel = engine_constants_east, East
+        
+# Flex fuel stuff
+    dialog = flexFueling, "Flex Fuel"
+        field = "Flex sensor",          flexEnabled
+        
+    dialog = flexn, ""
+        field = "#Spark/Fuel"
+        field = "Sensor Frequency"
+        field = "Fuel Multiplier%"
+        field = "Additional advance"
+        #field = "#Temp Sense"
+        #field = "Sensor PW"
+        #field = "Fuel Temp"
+
+       dialog = flexl, ""
+        field = "Low"
+        field = "", flexFreqLow,   { flexEnabled }
+        field = "", flexFuelLow,   { flexEnabled }
+        field = "", flexAdvLow, { flexEnabled }
+        #field = "Low"
+        #field = "", ff_tpw0, { flexEnabled && (fueltemp1 == 1)}
+        #field = "", ff_temp0, { flexEnabled && (fueltemp1 == 1)}
+        
+       dialog = flexh, ""
+        field = "High"
+        field = "", flexFreqHigh,   { flexEnabled }
+        field = "", flexFuelHigh,   { flexEnabled }
+        field = "", flexAdvHigh, { flexEnabled }
+        #field = "High"
+        #field = "", ff_tpw1, { flexFuel && (fueltemp1 == 1)}
+        #field = "", ff_temp1, { flexFuel && (fueltemp1 == 1)}
+
+        dialog = ff_table, "Flex Fuel Calibration", xAxis
+        panel = flexn
+        panel = flexl
+        panel = flexh
+
+        dialog = ff_fallback, "", yAxis
+          #field = "Baseline Ethanol%", flex_baseline,   { flexFuel }
+          #field = "#Fallback For Sensor Failure"
+          #field = "Fallback Fuel Multiplier%", fuelCorr_default,    { flexFuel > 0 }
+          #field = "Fallback Timing Addition", fuelSpkDel_default, { flexFuel > 0 }
+
+       dialog = flexFuelTop, ""
+          field = "Flex Fuel Sensor",         flexEnabled
+          #field = "Sensor Port",              flexport,    { flexFuel > 0 }
+          # field = "Temperature Input",        fueltemp1
+
+       dialog = flexFueling, "Fuel Sensor Settings", yAxis
+        panel = flexFuelTop
+        panel = ff_table
+        panel = ff_fallback
+        
+    dialog = tacho, "Tacho"
+        field = "Output pin",           tachoPin 
+        field = "Output speed",         tachoDiv     
+
+    dialog = canIO, "CanBus interface"
+        field = "Enable/Disable",       canEnable
+		
+    dialog = accelEnrichments_center, ""
+      field = "TPSdot Threshold", tpsThresh
+      field = "Accel Time", taeTime
+      ; field = "Cold Accel Enrichment", taeColdA
+      ; field = "Cold Accel Mult", taeColdM
+      ;field = "Decel Fuel Amount", tdePct 
+      
+    dialog = accelEnrichments_south, "Decelleration Fuel Cutoff (DFCO)"
+      field = "Enabled", dfcoEnabled
+      field = "TPS Threshold", dfcoTPSThresh,                     { dfcoEnabled }
+      field = "Cutoff RPM", dfcoRPM,                           { dfcoEnabled }
+      field = "RPM Hysteresis", dfcoHyster,                       { dfcoEnabled }
+  
+    dialog = accelEnrichments_north_south, ""
+      liveGraph = pump_ae_Graph, "AE Graph"
+            graphLine = afr
+            graphLine = TPSdot, "%", -2000, 2000, auto, auto        
+    
+    dialog = accelEnrichments_north, "", xAxis
+      panel = time_accel_tpsdot_curve
+      ;panel = time_accel_tpsdot_tbl
+      
+    dialog = accelEnrichments, "Acceleration Enrichment"
+        panel = accelEnrichments_north, North
+        panel = accelEnrichments_north_south, Center
+        panel = accelEnrichments_center, Center
+        panel = accelEnrichments_south, South
+    
+    dialog = veTableDialog_north, ""
+        panel = veTable1Tbl
+        
+    dialog = veTableDialog_south, ""
+        field = "Multiply VE value by MAP", multiplyMAP
+        field = "Include AFR directly", includeAFR,         { egoType == 2 }
+        
+    dialog = veTableDialog, "VE Table"
+        panel = veTableDialog_north, North
+        panel = veTableDialog_south, South
+        
+   dialog = injChars, "Injector Characteristics"
+      field = "Injector Open Time",         injOpen
+      field = "Injector close angle"
+      field = "",                           inj1Ang,        { indInjAng == 0 }
+      field = "Individual channel setting", indInjAng
+      field = "Channel 1",                  inj1Ang,        { indInjAng }
+      field = "Channel 2",                  inj2Ang,        { nCylinders > 1 && indInjAng }
+      field = "Channel 3",                  inj3Ang,        { indInjAng && (nCylinders > 4 || nCylinders == 3 || ((nCylinders == 4) && (injLayout == 3))) }
+      field = "Channel 4",                  inj4Ang,        { indInjAng && (nCylinders > 6 || ((nCylinders == 4) && (injLayout == 3))) }
+      field = "Injector Duty Limit",        dutyLim
+      panel = injector_voltage_curve
+      
+    dialog = egoControl, ""
+        field = "Sensor Type",            egoType
+        field = "Algorithm",              egoAlgorithm,       { egoType }
+        field = "Ignition Events per Step",  egoCount,        { egoType && (egoAlgorithm < 3) }
+        field = "Controller Step Size",      egoDelta,        { egoType && (egoAlgorithm == 0) }
+        field = "Controller Auth +/-",    egoLimit,           { egoType && (egoAlgorithm < 3) }
+        field = "Only correct above:",    ego_min,    { egoType && (egoAlgorithm < 3) }
+        field = "and correct below:",     ego_max,    { egoType && (egoAlgorithm < 3) }
+
+        field = "Active Above Coolant", egoTemp,              { egoType && (egoAlgorithm < 3) }
+        field = "Active Above RPM",          egoRPM,          { egoType && (egoAlgorithm < 3) }
+        field = "Active Below TPS",          egoTPSMax,      { egoType && (egoAlgorithm < 3) }
+        field = "EGO delay after start",     ego_sdelay,      { (egoAlgorithm < 3) }
+        field = "PID Proportional Gain",  egoKP,              { egoType && (egoAlgorithm == 2) }
+        field = "PID Integral",           egoKI,              { egoType && (egoAlgorithm == 2) }
+        field = "PID Derivative",         egoKD,              { egoType && (egoAlgorithm == 2) }
+    
+    dialog = fanSettings,"Fan Settings",7
+        field = "Fan Mode",    		 fanEnable
+        field = "Fan output pin",   fanPin, { fanEnable }						    
+        field = "Fan Output Inverted",    fanInv	, { fanEnable }				
+        field = "Fan temperature SP",  		 fanSP, { fanEnable }
+        field = "Fan hysteresis", 		 fanHyster, { fanEnable }
+ 
+    dialog = stepper_idle, "Stepper Idle"
+        field = "Step time (ms)",       iacStepTime,            { iacAlgorithm == 4 || iacAlgorithm == 5 }
+        field = "Home steps",           iacStepHome,            { iacAlgorithm == 4 || iacAlgorithm == 5 }
+        field = "Minimum Steps",		iacStepHyster,			{ iacAlgorithm == 4 || iacAlgorithm == 5 }
+        
+    dialog = pwm_idle, "PWM Idle"
+        field = "Number of outputs",    iacChannels,            { iacAlgorithm == 2 || iacAlgorithm == 3 }
+    	field = "Idle valve frequency",	idleFreq,				{ iacAlgorithm == 2 || iacAlgorithm == 3 }
+    	field = "Idle valve direction", iacPWMdir,				{ iacAlgorithm == 2 || iacAlgorithm == 3 }
+    	
+    dialog = closedloop_idle, "Closed loop Idle"
+        field = "P",                    idleKP,                 { iacAlgorithm == 3 || iacAlgorithm == 5 }
+        field = "I",                    idleKI,                 { iacAlgorithm == 3 || iacAlgorithm == 5 }
+        field = "D",                    idleKD,                 { iacAlgorithm == 3 || iacAlgorithm == 5 }
+        field = "Minimum valve duty",   iacCLminDuty,           { iacAlgorithm == 3 }
+        field = "Maximum valve duty",   iacCLmaxDuty,           { iacAlgorithm == 3 }
+ 
+    dialog = idleSettings, "Idle Settings"
+	topicHelp = "http://speeduino.com/wiki/index.php/Idle"
+	field = "Idle control type",    iacAlgorithm
+        field = "#Fast Idle"
+        field = "Fast idle temp",       iacFastTemp,            { iacAlgorithm == 1 }
+        panel = pwm_idle
+        panel = stepper_idle
+        panel = closedloop_idle
+      
+    dialog = fuelpump, "Fuel pump"
+        field = "Fuel pump pin",                    fuelPumpPin
+   
+    dialog = crankPW, "Cranking Pulsewidths (ms)"
+        field = "Cranking RPM (Max)", crankRPM
+        field = "Flood Clear level", tpsflood
+        field = ""
+        field = "Fuel pump prime duration", fpPrime
+        field = "Priming Pulsewidth", primePulse
+        field = ""
+        field = "Cranking Enrichment %", crankingPct
+        field = ""
+        field = "Cranking bypass", ignBypassEnable
+        field = "Bypass output pin", ignBypassPin               { ignBypassEnable }
+        field = "Fix cranking timing with trigger", ignCranklock,   { TrigPattern == 1 || TrigPattern == 4 || TrigPattern == 10}
+     
+    dialog = aseSettings, "Afterstart Enrichment"
+        field = "Enrichment %", asePct
+        field = "Number of Sec to run", aseCount
+ 	
+        
+    dialog = triggerSettings,"Trigger Settings",4
+        topicHelp = "http://speeduino.com/wiki/index.php/Decoders"
+        field = "Trigger Pattern",                TrigPattern
+        field = "Primary base teeth",             numteeth,       { TrigPattern == 0 || TrigPattern == 2 || TrigPattern == 11 }
+        field = "Primary trigger speed",          TrigSpeed,      { TrigPattern == 0 }
+        field = "Missing teeth",                  onetwo,         { TrigPattern == 0 }
+        field = "Secondary teeth",                onetwo,         { TrigPattern == 2 }
+        field = "Trigger angle multiplier",       TrigAngMul,     { TrigPattern == 11 }
+        field = "Trigger Angle ",                 TrigAng
+        field = "This number represents the angle ATDC when "
+        field = "tooth #1 passes the primary sensor."
+        field = ""
+        field = "Skip Revolutions",              StgCycles
+        field = "Note: This is the number of revolutions that will be skipped during"
+        field = "cranking before the injectors and coils are fired"
+        field = "Trigger edge",                   TrigEdge
+        field = "Secondary trigger edge",         TrigEdgeSec,  { TrigPattern == 0 || TrigPattern == 2 } ;Missing tooth and dual wheel
+        field = "Trigger Filter",                 TrigFilter
+        field = "Re-sync every cycle",            useResync,    { TrigPattern == 2 || TrigPattern == 4 || TrigPattern == 7 } ;Dual wheel, 4G63 and Audi 135
+      
+    dialog = sparkSettings,"Spark Settings",4
+        field = "Spark output mode",            sparkMode
+        field = "Cranking advance Angle",       CrankAng
+        ;field = "Hold Ignition",                IgHold
+        field = "Spark Outputs triggers",        IgInv
+        field = ""
+        field = "Fixed Angle (0 = use map)",  FixAng
+        ;field = "Trim Angle",                   Trim
+      
+    dialog = dwellSettings,                 "Dwell Settings",   4
+        topicHelp = DwellHelp
+        ;field = "Dwell control",              dwellcont
+        ;field = "Or:"
+        field = "  Cranking dwell",           dwellcrank
+        field = "  Running dwell",            dwellrun
+        ;field = "Minimum discharge period",  mindischg,  { dwellcont  }
+        field = ""
+        field = "#Note"
+        field = "The above times are for 12V. Voltage correction"
+        field = "is applied. At higher voltages the time is reduced"
+        field = "and when low it is increased"
+        field = ""
+        field = "Overdwell protection"
+        field = "Use Overdwell protection",	useDwellLim
+        field = "Max dwell time",             dwellLim,	{ useDwellLim }
+        field = "Note: Set the maximum dwell time at least 3ms above"
+        field = "your desired dwell time (Including cranking)"
+      
+    dialog = RevLimiterS,                   "Rev Limiter",      4
+        topicHelp = Fhelp7
+        field = "Rev Limiter"
+        field = "Soft rev limit",             SoftRevLim
+        field = "Soft limit absolute timing", SoftLimRetard
+        field = "Soft limit max time",        SoftLimMax
+        field = "Hard Rev limit",             HardRevLim
+    
+    dialog = clutchInput,                   "Clutch input"
+        field = "Clutch Input Pin",             launchPin,      { launchEnable || flatSEnable }
+        field = "Clutch enabled when signal is",launchHiLo,     { launchEnable || flatSEnable }
+	    field = "Clutch Pullup Resistor",       lnchPullRes,    { launchEnable || flatSEnable }
+	    field = "Launch / Flat Shift switch RPM",flatSArm,      { launchEnable || flatSEnable }
+        
+    dialog = LaunchControl,                   "Launch Control / Flat shift",      6
+        topicHelp = Fhelp7
+        panel = clutchInput
+        ; Launch control
+        field = "Launch Control"
+        field = "Enable Launch",                launchEnable
+        field = "Soft rev limit",               lnchSoftLim,    { launchEnable }
+        field = "Soft limit absolute timing",   lnchRetard,     { launchEnable }
+        field = "Hard rev limit",               lnchHardLim,    { launchEnable }
+        field = "Fuel adder during launch",     lnchFuelAdd,    { launchEnable }
+        
+        ; Flat shift
+        field = "Flat Shift"
+        field = "Enable flat shift",            flatSEnable
+        field = "Soft rev window",              flatSSoftWin,   { flatSEnable }
+        field = "Soft limit absolute timing",   flatSRetard,    { flatSEnable }
+
+      
+    dialog = OLED, "OLED Display", 2
+      field = "Display Type",               display
+      field = "#Note"
+      field = "ECU must be rebooted after changing above value"
+      field = "Field 1",                    display1,   { display }
+      field = "Field 2",                    display2,   { display } 
+      field = "Field 3",                    display3,   { display } 
+      field = "Field 4",                    display4,   { display } 
+      ;field = "Bar 1",                      displayB1,  { display }
+      ;field = "Bar 2",                      displayB2,  { display > 2 }
+      
+    dialog = mapCal, "Calibrate MAP"
+          field = "#MAP Sensor"
+          settingSelector = "Common MAP Sensors"
+             settingOption = "MPX4115",  mapMin=10,   mapMax=122
+             settingOption = "MPX4250",  mapMin=10,   mapMax=260
+             settingOption = "GM 1-BAR", mapMin=10,   mapMax=105
+             settingOption = "GM 2-BAR", mapMin=9,  mapMax=208
+             settingOption = "GM 3-BAR / MPXH6300", mapMin=1,  mapMax=315
+             settingOption = "MPXH5700", mapMin=0,  mapMax=700
+             settingOption = "MPXH6400", mapMin=3,  mapMax=416
+             settingOption = "MPX4400", mapMin=0,  mapMax=400
+             settingOption = "Denso 079800", mapMin=0,  mapMax=173 ; http://speeduino.com/forum/viewtopic.php?f=18&t=510&p=7023#p7021
+             
+    dialog = boostSettings, "Boost Control"
+        field = "Boost Control Enabled",    boostEnabled
+        field = "Boost output pin",         boostPin,           { boostEnabled }
+        field = "Boost solenoid freq.",     boostFreq,          { boostEnabled }
+        field = "Boost Cut",                boostCutType,       { boostEnabled }
+        field = "Boost Limit",              boostLimit,         { boostEnabled && boostCutType }
+        field = "Closed Loop settings"
+        field = "P",                        boostKP,       { boostEnabled }
+        field = "I",                        boostKI,       { boostEnabled }
+        field = "D",                        boostKD,       { boostEnabled }
+        field = "Valve minimum duty cycle", boostMinDuty,  { boostEnabled }
+        field = "Valve maximum duty cycle", boostMaxDuty,  { boostEnabled }
+        
+    dialog = vvtSettings, "VVT Control"
+        field = "VVT Control Enabled",    vvtEnabled
+        field = "VVT output pin",         vvtPin,           { vvtEnabled }
+        field = "VVT solenoid freq.",     vvtFreq,          { vvtEnabled }
+        
+    dialog = wc_note
+        field = "For 99% of engines, warmup must have 100% in the final row. Typical maximum is 255% (cold)."
+
+    dialog = warmup, "Warmup Enrichment (WUE) - Percent Multiplier"
+        panel = warmup_curve
+        panel = wc_note
+        field = ""
+        panel = aseSettings
+    
+    ;Fuel trim composite dialog
+    dialog = inj_trim1TblTitle, "Channel #1" 
+        panel = fuelTrimTable1Tbl,      Center,      { fuelTrimEnabled }
+    dialog = inj_trim2TblTitle, "Channel #2"
+        panel = fuelTrimTable2Tbl,      { fuelTrimEnabled }
+    dialog = inj_trim3TblTitle, "Channel #3"
+        panel = fuelTrimTable3Tbl,      { fuelTrimEnabled }
+    dialog = inj_trim4TblTitle, "Channel #4"
+        panel = fuelTrimTable4Tbl,      { fuelTrimEnabled }
+
+    dialog = inj_trimadt, "", xAxis
+        panel = inj_trim1TblTitle
+        panel = inj_trim2TblTitle
+    dialog = inj_trimadb, "", xAxis
+        panel = inj_trim3TblTitle
+        panel = inj_trim4TblTitle
+
+    dialog = inj_trimad,"Injector Cyl 1-4 Trims", yAxis
+        field = "Individual fuel trim enabled",     fuelTrimEnabled,    { injLayout == 3 }
+        panel = inj_trimadt, North
+        panel = inj_trimadb, South
+
+    dialog = outputtest_warningmessage, ""
+            field = "WARNING! USE AT YOUR OWN RISK. INCORRECT USE WILL DAMAGE YOUR HARDWARE!"
+            field = "Do not attempt to use this page whilst your engine is running!"
+            field = "Forcing the Injector or Spark outputs could cause flooding of your engine or permanent damage to ignition coils!"	
+
+
+	dialog = enableoutputtestbuttons, "Enable Test Controls", xAxis
+		;commandButton = "Label Text", command, { Enabled Condition }, optionalFlags
+
+		; The rem > 0 expression is just for testing.. It works when the MS is on the Stim with rpm.
+		; a status bit there would be the expected real expression
+		commandButton = "Enable Test Mode", cmdEnableTestMode,{!testenabled & !testactive }
+
+		; if clickOnCloseIfEnabled is set, then the command assigned to this button will be run on the
+		; dialog close, but only if the enable condition is true
+		; valid click flags are:
+		; clickOnCloseIfEnabled - the command will be sent on dialog close if active condition is true
+		; clickOnCloseIfDisabled - the command will be sent on dialog close if active condition is false
+		; clickOnClose - the command will be sent on dialog close always
+		commandButton = "Stop Test Mode", cmdStopTestMode,{testactive}, clickOnCloseIfEnabled			
+			
+	dialog = outputtestinj1, "Injector CH1", yAxis
+            commandButton = "Off", cmdtestinj1off,{testactive}
+			commandButton = "50% DC", cmdtestinj150dc,{!testenabled & testactive}
+            commandButton = "On", cmdtestinj1on,{!testenabled & testactive}
+    dialog = outputtestinj2, "Injector CH2", yAxis
+            commandButton = "Off", cmdtestinj2off,{testactive}
+			commandButton = "50% DC", cmdtestinj250dc,{!testenabled &testactive}
+            commandButton = "On", cmdtestinj2on,{!testenabled & testactive}
+    dialog = outputtestinj3, "Injector CH3", yAxis
+            commandButton = "Off", cmdtestinj3off,{testactive}
+			commandButton = "50% DC", cmdtestinj350dc,{!testenabled & testactive}
+            commandButton = "On", cmdtestinj3on,{!testenabled & testactive}
+    dialog = outputtestinj4, "Injector CH4", yAxis
+            commandButton = "Off", cmdtestinj4off,{testactive}
+			commandButton = "50% DC", cmdtestinj450dc,{!testenabled & testactive}
+            commandButton = "On", cmdtestinj4on	,{!testenabled & testactive}
+			
+    dialog = outputtest_injectors, "Injector Driver Output Test", xAxis
+            panel = outputtestinj1
+            panel = outputtestinj2
+            panel = outputtestinj3
+            panel = outputtestinj4
+			
+	dialog = outputtestspk1, "Spark CH1 ", yAxis
+            commandButton = "Off", cmdtestspk1off,{testactive}
+			commandButton = "50% DC", cmdtestspk150dc,{!testenabled & testactive}
+            commandButton = "On", cmdtestspk1on,{!testenabled & testactive}
+    dialog = outputtestspk2, "Spark CH2", yAxis
+            commandButton = "Off", cmdtestspk2off,{testactive}
+			commandButton = "50% DC", cmdtestspk250dc,{!testenabled & testactive}
+            commandButton = "On", cmdtestspk2on,{!testenabled & testactive}
+    dialog = outputtestspk3, "Spark CH3", yAxis
+            commandButton = "Off", cmdtestspk3off,{testactive}
+			commandButton = "50% DC", cmdtestspk350dc,{!testenabled & testactive}
+            commandButton = "On", cmdtestspk3on,{!testenabled & testactive}
+	dialog = outputtestspk4, "Spark CH4", yAxis
+            commandButton = "Off", cmdtestspk4off,{testactive}
+			commandButton = "50% DC", cmdtestspk450dc,{!testenabled & testactive}
+            commandButton = "On", cmdtestspk4on,{!testenabled & testactive}
+			
+    dialog = outputtest_spark, "Spark Driver Output Test", xAxis
+            panel = outputtestspk1
+            panel = outputtestspk2
+            panel = outputtestspk3
+            panel = outputtestspk4		
+	
+	dialog = outputtest1,"Test Output Hardware"
+	         ;topicHelp = ""
+			panel = enableoutputtestbuttons
+            panel = outputtest_injectors
+            panel = outputtest_spark
+            ;panel = outputtest_io2
+            panel = outputtest_warningmessage
+;-------------------------------------------------------------------------------
+; General help text
+
+       help = helpGeneral, "Speeduino General Help"
+        webHelp = "http://speeduino.com/wiki/index.php/Speeduino"
+        text = "For current WIKI documentation, click the Web Help button,"
+        text = "or visit http://www.speeduino.com/."
+        text = "<br>"
+        text = "<br>why not visit our forum http://speeduino.com/forum/"
+;------------------------------------------------------------------------------
+[ControllerCommands]
+; commandName    = command1, command2, commandn...
+; command in standard ini format, a command name can be assigned to 1 to n commands that will be executed in order.
+;         This does not include any resultant protocol envelope data, only the response data itself.
+
+; WARNING!! These commands bypass TunerStudio's normal memory synchronization. If these commands
+; alter mapped settings (Constant) memory in the controller, TunerStudio will have an out of sync condition 
+; and may create error messages.
+; It is expected that these commands would not typically alter any ram mapped to a Constant.
+
+cmdStopTestMode = "E\x01\x00"
+cmdEnableTestMode = "E\x01\x01"
+
+cmdtestinj1on = "E\x02\x01"
+cmdtestinj1off = "E\x02\x02"
+cmdtestinj150dc = "E\x02\x03"
+cmdtestinj2on = "E\x02\x04"
+cmdtestinj2off = "E\x02\x05"
+cmdtestinj250dc = "E\x02\x06"
+cmdtestinj3on = "E\x02\x07"
+cmdtestinj3off = "E\x02\x08"
+cmdtestinj350dc = "E\x02\x09"
+cmdtestinj4on = "E\x02\x0A"
+cmdtestinj4off = "E\x02\x0B"
+cmdtestinj450dc = "E\x02\x0C"
+
+cmdtestspk1on = "E\x03\x01"
+cmdtestspk1off = "E\x03\x02"
+cmdtestspk150dc = "E\x03\x03"
+cmdtestspk2on = "E\x03\x04"
+cmdtestspk2off = "E\x03\x05"
+cmdtestspk250dc = "E\x03\x06"
+cmdtestspk3on = "E\x03\x07"
+cmdtestspk3off = "E\x03\x08"
+cmdtestspk350dc = "E\x03\x09"
+cmdtestspk4on = "E\x03\x0A"
+cmdtestspk4off = "E\x03\x0B"
+cmdtestspk450dc = "E\x03\x0C"
+
+; -------------------------------------------------------------
+; Help down here
+[SettingContextHelp]
+    
+
+[CurveEditor]
+
+;time-based accel enrichment
+      curve = time_accel_tpsdot_curve, "TPS based AE"
+            columnLabel = "TPSdot", "Added"
+            xAxis = 0, 1200, 6
+            yAxis = 0, 250, 4
+            xBins = taeBins, TPSdot
+            yBins = taeRates
+            ;gauge       = cltGauge
+            
+; Correction curve for dwell vs battery voltage
+        curve = dwell_correction_curve, "Dwell voltage correction"
+            columnLabel = "Voltage", "Dwell"
+            xAxis = 6, 22, 6
+            yAxis = 0, 255, 6
+            xBins = brvBins, batteryVoltage
+            yBins = dwellRates
+
+; Correction curve for injectors vs battery voltage
+        curve = injector_voltage_curve, "Injector voltage correction"
+            columnLabel = "Voltage", "Injector"
+            xAxis = 6, 22, 6
+            yAxis = 0, 255, 6
+            xBins = brvBins, batteryVoltage
+            yBins = injBatRates
+            
+            
+            
+; Correction curve for Air Density vs temperature
+        curve = airdensity_curve, "IAT density correction"
+            columnLabel = "Air Temperature", "Fuel Amount"
+            xAxis = -40, 160, 6
+            yAxis = 0, 255, 6
+            xBins = airDenBins, iat
+            yBins = airDenRates
+        
+; IAT based ignition timing retard 
+        curve = iat_retard_curve, "IAT timing retard"
+            columnLabel =   "Inlet Air Temp", "Retard"
+            xAxis = -40, 200, 5
+            yAxis = 0, 30, 5
+            xBins = iatRetBins, iat
+            yBins = iatRetRates 
+            
+; Curves for idle control
+        ; Standard duty table for PWM valves
+        curve = iacPwm_curve, "IAC PWM Duty"
+            columnLabel = "Coolant Temperature", "Valve"
+        #if CELSIUS
+            xAxis = -40, 215, 6
+        #else
+            xAxis = -40, 315, 6
+        #endif
+            yAxis = 0, 100, 4
+            xBins = iacBins, coolant
+            yBins = iacOLPWMVal
+            
+        ; Cranking duty table for PWM valves
+        curve = iacPwmCrank_curve, "IAC PWM Cranking Duty"
+            columnLabel = "Coolant Temperature", "Valve"
+            xAxis = -40, 215, 6
+            yAxis = 0, 100, 4
+            xBins = iacCrankBins, coolant
+            yBins = iacCrankDuty
+            
+        curve = iacStep_curve, "IAC Stepper Motor"
+        	columnLabel = "Coolant Temperature", "Motor"
+        #if CELSIUS
+            xAxis = -40, 215, 6
+        #else
+            xAxis = -40, 315, 6
+        #endif
+            yAxis = 0, 850, 4
+            xBins = iacBins, coolant
+            yBins = iacOLStepVal
+            
+        curve = iacStepCrank_curve, "IAC Stepper Motor Cranking"
+        	columnLabel = "Coolant Temperature", "Motor"
+            xAxis = -40, 120, 6
+            yAxis = 0, 850, 4
+            xBins = iacCrankBins, coolant
+            yBins = iacCrankSteps
+            
+        curve = iacClosedLoop_curve, "IAC Closed Loop Targets"
+            columnLabel = "Coolant Temperature", "Motor"
+            xAxis = -40, 120, 6
+            yAxis = 0, 2000, 4
+            xBins = iacBins, coolant
+            yBins = iacCLValues
+
+; Warmup enrichment curve
+        curve = warmup_curve, "Warmup Enrichment (WUE) Curve"
+            ;topicHelp = "file://$getProjectsDirPath()/docs/Megasquirt3_TunerStudio_MS_Lite_Reference-1.3.pdf#wue"
+            columnLabel = "Coolant", "WUE %"
+            xAxis       = -40, 210, 9
+            yAxis       =   0,  240, 6
+            xBins       = wueBins, coolant
+            yBins       = wueRates
+            gauge       = cltGauge
+        	
+            
+[TableEditor]
+   ;       table_id,    map3d_id,    "title",      page
+   table = veTable1Tbl,  veTable1Map,  "VE Table",   1
+   topicHelp = "http://speeduino.com/wiki/index.php/Tuning"
+   ;       constant, variable
+      xBins       = rpmBins,  rpm
+   #if SPEED_DENSITY
+      yBins       = mapBins,  map
+   #else
+      yBins       = tpsBins,  throttle
+   #endif
+      zBins       = veTable
+
+      gridHeight  = 2.0
+      gridOrient  = 250,   0, 340 ; Space 123 rotation of grid in degrees.
+      upDownLabel = "(RICHER)", "(LEANER)"
+      
+   table = sparkTbl,    sparkMap,    "Ignition Advance Table", 3
+      xBins = rpmBins2, rpm
+    #if SPEED_DENSITY
+      yBins = mapBins2, map
+    #else ALPHA_N
+        yBins = tpsBins2, throttle
+    #endif
+      zBins = advTable1
+      gridHeight  = 3.0
+      upDownLabel = "ADVANCED", "RETARDED"
+      
+    ;table = afrTbl,    afrTableMap,    "AFR Table", 5
+    table = afrTable1Tbl, afrTable1Map, "AFR Table", 5
+      xBins = rpmBinsAFR, rpm
+    #if SPEED_DENSITY
+      yBins = mapBinsAFR, map
+    #else ALPHA_N
+        yBins = tpsBinsAFR, throttle
+    #endif
+      zBins = afrTable
+      gridHeight  = 1.0
+      upDownLabel = "RICHER", "LEANER"
+      gridOrient  = 250,   0, 340
+
+    #if BOOSTPSI
+    table = boostTbl,    boostMap,    "Boost targets (PSI)", 8
+    #else
+    table = boostTbl,    boostMap,    "Boost targets (Absolute kPa)", 8
+    #endif
+      xBins = rpmBinsBoost, rpm
+      yBins = tpsBinsBoost, throttle
+      zBins = boostTable
+      gridHeight  = 3.0
+      upDownLabel = "HIGHER", "LOWER"
+      
+    table = vvtTbl,    vvtMap,    "VVT control Table", 8
+      xBins = rpmBinsVVT, rpm
+      yBins = tpsBinsVVT, throttle
+      zBins = vvtTable
+      gridHeight  = 3.0
+      upDownLabel = "HIGHER", "LOWER"
+      
+;--------- Sequential fuel trim maps -----------
+    table = fuelTrimTable1Tbl,  fuelTrimTable1Map,  "Fuel trim Table 1",   9
+    topicHelp = "http://speeduino.com/wiki/index.php/Tuning"
+        xBins       = fuelTrim1rpmBins,  rpm
+    #if SPEED_DENSITY
+        yBins       = fuelTrim1loadBins,  map
+    #else
+        yBins       = fuelTrim1loadBins,  throttle
+    #endif
+       zBins       = fuelTrim1Table
+
+       gridHeight  = 2.0
+       gridOrient  = 250,   0, 340 ; Space 123 rotation of grid in degrees.
+       upDownLabel = "(RICHER)", "(LEANER)"
+       
+    table = fuelTrimTable2Tbl,  fuelTrimTable2Map,  "Fuel trim Table 2",   9
+    topicHelp = "http://speeduino.com/wiki/index.php/Tuning"
+        xBins       = fuelTrim2rpmBins,  rpm
+    #if SPEED_DENSITY
+        yBins       = fuelTrim2loadBins,  map
+    #else
+        yBins       = fuelTrim2loadBins,  throttle
+    #endif
+       zBins       = fuelTrim2Table
+
+       gridHeight  = 2.0
+       gridOrient  = 250,   0, 340 ; Space 123 rotation of grid in degrees.
+       upDownLabel = "(RICHER)", "(LEANER)"
+       
+    table = fuelTrimTable3Tbl,  fuelTrimTable3Map,  "Fuel trim Table 3",   9
+    topicHelp = "http://speeduino.com/wiki/index.php/Tuning"
+        xBins       = fuelTrim3rpmBins,  rpm
+    #if SPEED_DENSITY
+        yBins       = fuelTrim3loadBins,  map
+    #else
+        yBins       = fuelTrim3loadBins,  throttle
+    #endif
+       zBins       = fuelTrim3Table
+
+       gridHeight  = 2.0
+       gridOrient  = 250,   0, 340 ; Space 123 rotation of grid in degrees.
+       upDownLabel = "(RICHER)", "(LEANER)"
+       
+    table = fuelTrimTable4Tbl,  fuelTrimTable4Map,  "Fuel trim Table 4",   9
+    topicHelp = "http://speeduino.com/wiki/index.php/Tuning"
+        xBins       = fuelTrim4rpmBins,  rpm
+    #if SPEED_DENSITY
+        yBins       = fuelTrim4loadBins,  map
+    #else
+        yBins       = fuelTrim4loadBins,  throttle
+    #endif
+       zBins       = fuelTrim4Table
+
+       gridHeight  = 2.0
+       gridOrient  = 250,   0, 340 ; Space 123 rotation of grid in degrees.
+       upDownLabel = "(RICHER)", "(LEANER)"
+      
+      
+;-------------------------------------------------------------------------------
+
+[GaugeConfigurations]
+
+   ;-------------------------------------------------------------------------------
+   ;  Notes on some of the gauges.
+   ;
+   ;  The accelEnrichGauge is now a composite of both acceleration enrichment
+   ;  and deceleration enleanment numbers.  See the definition of the variable
+   ;  accDecEnrich in the OutputChannels section.
+   ;
+   ;-------------------------------------------------------------------------------
+   ; Define a gauge's characteristics here, then go to a specific layout
+   ; block (Tuning or FrontPage) and use the name you've defined here to
+   ; display that gauge in a particular position.
+   ;
+   ; Name  = Case-sensitive, user-defined name for this gauge configuration.
+   ; Var   = Case-sensitive name of variable to be displayed, see the
+   ;         OutputChannels block in this file for possible values.
+   ; Title = Title displayed at the top of the gauge.
+   ; Units = Units displayed below value on gauge.
+   ; Lo    = Lower scale limit of gauge.
+   ; Hi    = Upper scale limit of gauge.
+   ; LoD   = Lower limit at which danger color is used for gauge background.
+   ; LoW   = Lower limit at which warning color is used.
+   ; HiW   = Upper limit at which warning color is used.
+   ; HiD   = Upper limit at which danger color is used.
+   ; vd    = Decimal places in displayed value
+   ; ld    = Label decimal places for display of Lo and Hi, above.
+
+   ;Name               Var            Title                 Units     Lo     Hi     LoD    LoW   HiW   HiD vd ld
+   ; baroADCGauge      = baroADC,       "Barometer ADC",      "",        0,   255,     -1,    -1,  256,  256, 0, 0
+   ; mapADCGauge       = mapADC,        "MAP ADC",            "",        0,   255,     -1,    -1,  256,  256, 0, 0
+   #matADCGauge       = matADC,        "MAT ADC",            "",        0,   255,     -1,    -1,  256,  256, 0, 0
+   #cltADCGauge       = cltADC,        "CLT ADC",            "",        0,   255,     -1,    -1,  256,  256, 0, 0
+   tpsADCGauge       = tpsADC,        "TPS ADC",            "",        0,   255,     -1,    -1,  256,  256, 0, 0
+   #batVoltGauge      = batteryVoltage,        "BAT V",              "",        0,   255,     -1,    -1,  256,  256, 0, 0
+
+   accelEnrichGauge  = accelEnrich,   "Accel Enrich",       "%",      50,   150,     -1,    -1,  999,  999, 0, 0
+   afrGauge          = afr,           "Air:Fuel Ratio",     "",        7,    25,     12,    13,   15,   16, 2, 2
+   afrGauge2         = afr2,          "Air:Fuel Ratio 2",   "",        7,    25,     12,    13,   15,   16, 2, 2
+   lambdaGauge       = lambda,        "Lambda",             "",      0.5,   1.5,    0.5,   0.7,    2,  1.1, 2, 2
+   dutyCycleGauge    = dutyCycle,     "Duty Cycle",         "%",       0,   100,     -1,    -1,   70,   80, 1, 1
+   egoCorrGauge      = egoCorrection, "EGO Correction",     "%",      50,   150,     90,    99,  101,  110, 0, 0
+
+   gammaEnrichGauge  = gammaEnrich,   "Gamma Enrichment",   "%",      50,   150,     -1,    -1,  151,  151, 0, 0
+   pulseWidthGauge   = pulseWidth,    "Pulse Width",        "mSec",    0,  25.5,    1.0,   1.2,   20,   25, 1, 1
+   tachometer        = rpm,           "Engine Speed",       "RPM",     0,  8000,    300,   600, 3000, 5000, 0, 0
+   throttleGauge     = throttle,      "Throttle Position",  "%TPS",    0,   100,     -1,     1,   90,  100, 0, 0
+   tpsGauge          = tps,           "Throttle Position2", "%TPS",    0,   100,     -1,     1,   90,  100, 0, 0
+   veBucketGauge     = veTuneValue,   "VE Value",           "%",       0,   120,     -1,    -1,  999,  999, 0, 0
+   veGauge           = veCurr,        "VE Current",         "%",       0,   120,     -1,    -1,  999,  999, 0, 0
+   voltMeter         = batteryVoltage,"Battery Voltage",    "volts",   0,    25,      8,     9,   15,   16, 2, 2
+   warmupEnrichGauge = warmupEnrich,  "Warmup Enrichment",  "%",     100,   200,    130,   140,  140,  150, 0, 0
+
+   gaugeCategory = "Sensor inputs"
+   mapGauge          = map,           "Engine MAP",             "kPa",          0,      255,    0,      20,  200,  245, 0, 0   
+   mapGauge_psi      = map_psi,       "Engine MAP (PSI)",       "PSI",          -15,    100,    0,      20,  200,  245, 0, 0   
+   mapGauge_bar      = map_bar,       "Engine MAP (BAR)",       "Bar",          -1,     3,      -1,     -1,    5,  5,  2, 2 
+   mapGauge_vacBoost = map_vacboost,  "Engine MAP (in-Hg/PSI)", "in-Hg/PSI",    -30,    30,     -30,    -30, 30, 30, 1, 1
+   
+#if CELSIUS
+   cltGauge          = coolant,       "Coolant Temp",       "TEMP", -40,   215,    -15,     0,   95,  105, 0, 0
+   iatGauge          = iat,           "Inlet Air Temp",     "TEMP", -40,   215,    -15,     0,   95,  100, 0, 0
+#else
+   cltGauge          = coolant,       "Coolant Temp",       "TEMP", -40,   215,      0,    30,  200,  220, 0, 0
+   iatGauge          = iat,           "Inlet Air Temp",     "TEMP", -40,   215,      0,    30,  200,  210, 0, 0
+#endif
+   advanceGauge      = advance,       "Spark Advance",      "deg BTDC", 50, -10,      0,     0,    35,    45, 0, 0
+   flexGauge         = flex,          "Flex sensor",        "%",       0,   100,     -1,    -1,  999,  999, 0, 0
+
+   gaugeCategory = "Other"
+   clockGauge        = secl,          "Clock",              "Seconds", 0,   255,     10,    10,  245,  245, 0, 0
+   deadGauge         = deadValue,     "---",                "",        0,     1,     -1,    -1,    2,    2, 0, 0   
+   loopGauge         = loopsPerSecond,"Main loop speed",    "Loops/S" , 0,  70000,    -1,    500,1800, 4000, 0, 0  
+   memoryGauge       = freeRAM,       "Free memory",        "bytes" ,   0,  8000,     -1,    1000,8000, 1000, 0, 0  
+;-------------------------------------------------------------------------------
+
+[FrontPage]
+
+
+   ; Gauges are numbered left to right, top to bottom.
+   ;
+   ;    1  2  3  4
+   ;    5  6  7  8
+
+   gauge1 = tachometer
+#if SPEED_DENSITY
+   gauge2 = throttleGauge
+#else
+   gauge2 = tpsGauge
+#endif
+   gauge3 = pulseWidthGauge
+   gauge4 = dutyCycleGauge
+   gauge5 = mapGauge
+   gauge6 = iatGauge
+   gauge7 = cltGauge
+   gauge8 = gammaEnrichGauge
+   
+   ;----------------------------------------------------------------------------
+   ; Indicators
+   ;             expr                   off-label       on-label,       off-bg, off-fg, on-bg,  on-fg
+
+
+   indicator = { ready              }, "Not Ready",     "Ready",        white, black, green,    black
+   indicator = { crank              }, "Not Cranking",  "Cranking",     white, black, green,    black
+   indicator = { startw             }, "ASE OFF",       "ASE",          white, black, green,    black
+   indicator = { warmup             }, "WUE OFF",       "WUE",          white, black, green,    black
+   indicator = { tpsaccaen          }, "Accel",         "Accel",        white, black, green,    black
+   indicator = { tpsaccden          }, "Decel",         "Decel",        white, black, green,    black
+   indicator = { mapaccaen          }, "MAP Accel",     "MAP Accel",    white, black, green,    black
+   indicator = { mapaccden          }, "MAP Decel",     "MAP Decel",    white, black, green,    black
+   indicator = { error              }, "No Errors",     "ERROR",        white, black, green,    black
+   indicator = { (tps > tpsflood) && (rpm < crankRPM) }, "FLOOD OFF", "FLOOD CLEAR",      white, black, red,   black
+   indicator = { DFCOOn             }, "DFCO OFF",      "DFCO On",      white, black, red,      black
+   indicator = { launchHard         }, "Launch Hard",   "Launch Hard",  white, black, green,    black
+   indicator = { launchSoft         }, "Launch Soft",   "Launch Soft",  white, black, green,    black
+   indicator = { softlimitOn        }, "Soft Limit OFF","Soft Limiter", white, black, red,      black
+   indicator = { hardLimitOn        }, "Hard Limit OFF","Hard Limiter", white, black, red,      black
+   indicator = { boostCutOut        }, "Boost Cut OFF", "Boost Cut",    white, black, red,      black
+   indicator = { sync               }, "No Sync",       "Sync",         white, black, green,    black
+   
+;-------------------------------------------------------------------------------
+
+
+[RunTime]
+   barHysteresis = 2.5 ; Seconds
+#if CELSIUS
+   coolantBar    = -40,  215
+   matBar        = -40,  215
+#else
+   coolantBar    = -40,  215
+   matBar        = -40,  215
+#endif
+
+   batteryBar    =   6,   15
+   dutyCycleBar  =   0,  100
+
+   gammaEBar     =   0,  200
+   mapBar        =   0,  255
+   pulseWidthBar =   0,   25.5
+   rpmBar        =   0, 8000
+   throttleBar   =   0,  100
+
+   egoCorrBar    =   0,  200
+   baroCorrBar   =   0,  200
+   warmupCorrBar =   0,  200
+   airdenCorrBar =   0,  200
+   veCorrBar     =   0,  200
+   accCorrBar    =   0,  100
+
+;-------------------------------------------------------------------------------
+
+[Tuning]
+
+   font            = "Courier", 14
+   spotDepth       =   2 ; 0 = no indicators, 1 = Z only, 2 = XYZ indicators.
+   cursorDepth     =   2 ; Same as spot depth.
+
+   ; The four radio buttons on the tuning screen select a "page" of six
+   ; gauges.  The gauge numbering is the same as the front page, across
+   ; then down.
+   ;             1  2
+   ;             3  4
+   ;             5  6
+   ;
+   ; gaugeColumns allows you to hide or show gauges in column 2 (i.e.,
+   ; gauges 2, 4 and 6).
+
+   gaugeColumns = 2 ; Only 1 or 2 are valid.
+
+   ;----------------------------------------------------------------------------
+   ; Notes on tuning screen gauges:
+   ;   pageButtons = Labels for radio buttons at bottom of tuning dialog.
+   ;
+   ;   Gauge 2 previously switched automatically to be tpsGauge when alpha-n
+   ;   was enabled, but you need to do it manually now.
+   ;----------------------------------------------------------------------------
+   ;              Page 1            Page 2             Page 3            Page 4
+   pageButtons  = "&EGO",           "&WUE",            "PW&1",           "PW&2"
+   gauge1       = tachometer,       tachometer,        tachometer,       tachometer
+   gauge2       = mapGauge,         mapGauge,          mapGauge,         mapGauge
+   gauge3       = egoGauge,         egoGauge,          egoGauge,         egoGauge
+   gauge4       = egoCorrGauge,     warmupEnrichGauge, pulseWidthGauge,  pulseWidthGauge
+   gauge5       = veBucketGauge,    veBucketGauge,     veBucketGauge,    veBucketGauge
+   gauge6       = accelEnrichGauge, accelEnrichGauge,  dutyCycleGauge,   dutyCycleGauge
+
+;-------------------------------------------------------------------------------
+
+[OutputChannels]
+   ; The number of bytes MegaTune or TunerStudio should expect as a result
+   ; of sending the "A" command to Speeduino is determined
+   ; by the value of ochBlockSize, so be very careful when
+   ; you change it.
+
+   deadValue        = { 0 } ; Convenient unchanging value.
+
+   ochGetCommand    = "A"
+   ochBlockSize     =  41
+
+
+   secl             = scalar, U08,  0, "sec",    1.000, 0.000
+   squirt           = scalar, U08,  1, "bits",   1.000, 0.000
+    inj1Status       = bits,    U08,    1, [0:0]
+    inj2Status       = bits,    U08,    1, [1:1]
+    inj3Status       = bits,    U08,    1, [2:2]
+    inj4Status       = bits,    U08,    1, [3:3]
+    DFCOOn           = bits,    U08,    1, [4:4]
+    boostCutFuel     = bits,    U08,    1, [5:5]
+    toothLog1Ready   = bits,    U08,    1, [6:6]
+    toothLog2Ready   = bits,    U08,    1, [7:7]
+   engine           = scalar, U08,  2, "bits",   1.000, 0.000
+    ready            = bits,    U08,    2, [0:0]
+    crank            = bits,    U08,    2, [1:1]
+    startw           = bits,    U08,    2, [2:2]
+    warmup           = bits,    U08,    2, [3:3]
+    tpsaccaen        = bits,    U08,    2, [4:4]
+    tpsaccden        = bits,    U08,    2, [5:5]
+    mapaccaen        = bits,    U08,    2, [6:6]
+    mapaccden        = bits,    U08,    2, [7:7]
+   dwell	        = scalar,   U08,    3, "ms",     0.100, 0.000
+   map              = scalar,   U08,      4, "kpa",    2.000, 0.000
+   iatRaw           = scalar,   U08,      5, "°C",    1.000, 0.000
+   coolantRaw       = scalar,   U08,      6, "°C",    1.000, 0.000
+   tpsADC           = scalar,   U08,      7, "ADC",    1.000, 0.000
+   batteryVoltage   = scalar,   U08,      8, "V",      0.100, 0.000
+   afr              = scalar,   U08,      9, "O2",     0.100, 0.000
+   egoCorrection    = scalar,   U08,      10, "%",      1.000, 0.000
+   airCorrection    = scalar,   U08,      11, "%",      1.000, 0.000
+   warmupEnrich     = scalar,   U08,      12, "%",      1.000, 0.000
+   rpm              = scalar,   U16,      13, "rpm",    1.000, 0.000
+   accelEnrich      = scalar,   U08,      15, "%",      1.000, 0.000
+   baro             = scalar,   U08,      16, "%",      1.000, 0.000
+   gammaEnrich      = scalar,   U08,      17, "%",      1.000, 0.000
+   veCurr           = scalar,   U08,      18, "%",      1.000, 0.000
+   afrTarget        = scalar,   U08,      19, "O2",     0.100, 0.000
+   pulseWidth       = scalar,   U08,      20, "ms",     0.1,   0.000
+   TPSdot           = scalar,   U08,      21, "%/s",    10.00, 0.000
+   ;advance          = scalar,   U08,      22, "deg",    1.000, 0.000
+   advance          = scalar,   S08,      22, "deg",    1.000, 0.000
+   tps              = scalar,   U08,      23, "%",      1.000, 0.000
+   loopsPerSecond   = scalar,   U16,      24, "loops",  1.000, 0.000
+   freeRAM          = scalar,   S16,      26, "bytes",  1.000, 0.000
+   batCorrection    = scalar,   U08,      28, "%",      1.000, 0.000
+   spark            = scalar,   U08,      29, "bits",   1.000, 0.000
+    launchHard       = bits,    U08,    29, [0:0]
+    launchSoft       = bits,    U08,    29, [1:1]
+    hardLimitOn      = bits,    U08,    29, [2:2]
+    softlimitOn      = bits,    U08,    29, [3:3]
+    boostCutSpark    = bits,    U08,    29, [4:4]
+    error            = bits,    U08,    29, [5:5]
+    idle             = bits,    U08,    29, [6:6]
+    sync             = bits,    U08,    29, [7:7]
+   afr2             = scalar,   U08,    30, "O2",     0.100, 0.000
+   rpmDOT           = scalar,   S16,    31, "rpm/s",  1.000, 0.000
+   flex             = scalar,   U08,    33, "%",      1.000, 0.000
+   flexFuelCor      = scalar,   U08,    34, "%",      1.000, 0.000
+   flexIgnCor       = scalar,   U08,    35, "deg",    1.000, 0.000
+   errors           = scalar,   U08,    36, "bits",   1.000, 0.000
+    errorNum        = bits,     U08,    36, [0:1]
+    currentError    = bits,     U08,    36, [2:7]
+   boostTarget      = scalar,   U08,    37, "kPa",    2.000, 0.000
+   boostDuty        = scalar,   U08,    38, "%",      1.000, 0.000
+   idleLoad         = scalar,   U08,    39, { bitStringValue( idleUnits , iacAlgorithm  ) },    2.000, 0.000 ; This is a combined variable covering both PWM and stepper IACs. The units used depend on which idle algorithm is chosen
+   testoutputs		= scalar,   U08,    40, "bits",   1.000, 0.000	
+   testenabled		= bits,		U08,	40, [0:0]
+	testactive		= bits,		U08,	40, [1:1]
+
+   ; Computed output channels.  See "megatuneExamples.ini" for all the
+   ; pre-defined variables, search for "???" and you'll see them.
+
+   accDecEnrich     = { accelEnrich + ((engine & 0b00100000) ? tdePct : 100) }
+#if CELSIUS
+   coolant          = { coolantRaw - 40                               } ; Coolant sensor temperature in user units.
+   iat              = { iatRaw - 40                                   } ; Manifold temperature in user units.
+#else
+   coolant          = { (coolantRaw - 40) * 1.8 + 32                  } ; Coolant sensor temperature in user units.
+   iat              = { (iatRaw - 40) * 1.8 + 32                      } ; Manifold temperature in user units.
+#endif
+   time             = { timeNow                                      } ; "timeNow" is a parameterless built-in function.
+   seconds          = { secl                                          };
+
+   throttle         = { tps }, "%"
+
+   ;cycleTime        = { 60000.0 / rpm * (2.0-twoStroke)              }
+   cycleTime        = { 60000.0 / rpm                                 }
+   ;nSquirts         = { nCylinders/divider                           }
+   dutyCycle        = { 100.0*pulseWidth/cycleTime   }
+   
+   boostCutOut      = { boostCutFuel || boostCutSpark }
+   lambda           = { afr / stoich } 
+   MAPxRPM          = { rpm * map }
+   
+   ;Manifold pressure in weirdo units
+   map_bar      = { (map - baro) / 101.33 }
+   map_psi      = { (map - baro) * 0.145038 }
+   map_inhg     = { (baro - map) * 0.2953007 } ;in-Hg
+   map_vacboost = { map < baro ? -map_inhg : map_psi }
+   
+#if EXPANDED_CLT_TEMP
+    clt_exp = { 1 }
+#else
+    clt_exp = { 0 }
+#endif
+
+#if CELSIUS
+    cltlowlim   = { clt_exp ? -40 : -40 }
+    clthighlim  = { clt_exp ? 230 : 120 }
+    cltlowdang  = { clt_exp ? 65 : 10 }
+    cltlowwarn  = { clt_exp ? 93 : 65 }
+    clthighwarn = { clt_exp ? 162 : 93 }
+    clthighdang = { clt_exp ? 176 : 104 }
+    mathigh = { 110 }
+#else ; fahrenheit
+    cltlowlim   = { clt_exp ? -40 : -40 }
+    clthighlim  = { clt_exp ? 450 : 250 }
+    cltlowdang  = { clt_exp ? 150 : 50 }
+    cltlowwarn  = { clt_exp ? 200 : 150 }
+    clthighwarn = { clt_exp ? 325 : 200 }
+    clthighdang = { clt_exp ? 350 : 220 }
+    mathigh = { 215 }
+#endif
+
+;-------------------------------------------------------------------------------
+
+[Datalog]
+   ; Full datalog.
+   ;
+   ; Default user-defined log emulates the full datalog.
+   ;
+   ; The entries are saved in the datalog file in the order in
+   ; which they appear in the list below.
+   ;
+   ;   Channel - Case sensitive name of output channel to be logged.
+   ;   Label   - String written to header line of log.  Be careful
+   ;             about changing these, as programs like MSLVV and
+   ;             MSTweak key off specific column names.
+   ;   Type    - Data type of output, converted before writing.
+   ;   Format  - C-style output format of data.
+   ;
+   ;       Channel          Label          Type    Format
+   ;       --------------   ----------     -----   ------
+   entry = time,            "Time",        float,  "%.3f"
+   entry = secl,            "SecL",        int,    "%d"
+   entry = rpm,             "RPM",         int,    "%d"
+   entry = map,             "MAP",         int,    "%d"
+   entry = MAPxRPM,         "MAPxRPM",     int,    "%d"
+   entry = tpsADC,          "tpsADC",      int,    "%d"
+   entry = tps,             "TPS",         int,    "%d"
+   entry = afr,             "O2",          float,  "%.3f"
+   entry = lambda,          "%",           float,  "%.3f"
+   entry = iat,             "IAT",         int,    "%d"
+   entry = coolant,         "CLT",         int,    "%d"
+   entry = engine,          "Engine",      int,    "%d"
+   entry = squirt,          "Squirt",      int,    "%d"
+   entry = spark,           "Spark",       int,    "%d"
+   entry = egoCorrection,   "Gego",        int,    "%d"
+   entry = airCorrection,   "Gair",        int,    "%d"
+   entry = batCorrection,   "Gbattery",   int,    "%d"
+   entry = warmupEnrich,    "Gwarm",       int,    "%d"
+   ;entry = baroCorrection,  "Gbaro",       int,    "%d"
+   entry = gammaEnrich,     "Gammae",      int,     "%d"
+   entry = accelEnrich,     "TPSacc",      int,     "%d"
+   entry = veCurr,          "VE",          int,     "%d"
+   entry = pulseWidth,      "PW",          float,   "%.1f"
+   entry = afrTarget,       "AFR Target",  float,   "%.3f"
+   entry = pulseWidth,      "PW2",         float,   "%.1f"
+   entry = dutyCycle,       "DutyCycle1",  float,   "%.1f"
+   entry = dutyCycle,       "DutyCycle2",  float,   "%.1f"
+   entry = TPSdot,          "TPS DOT",     int,     "%d"
+   entry = advance,         "Advance",     int,     "%d"
+   entry = dwell,           "Dwell",       int,     "%d"
+   entry = batteryVoltage,  "Battery V",   float,   "%.1f"
+   entry = rpmDOT,          "rpm/s",       int,     "%d"
+   entry = flex,            "Eth %",       int,     "%d",       { flexEnabled }
+   entry = errorNum,        "Error #",     int,     "%d"
+   entry = currentError,    "Error ID",    int,     "%d"
+   entry = boostTarget,     "Boost Target",int,     "%d",       { boostEnabled }
+   entry = boostDuty,       "Boost Duty",  int,     "%d",       { boostEnabled }
+   entry = boostCutOut ,    "Boost cut",   int,     "%d"
+   entry = idleLoad,        "IAC value",   int,     "%d"
+   
+   ; Indicators
+   
+[LoggerDefinition]
+    ; valid logger types: composite, tooth, trigger, csv
+    
+    ;loggerDef = uniqueName, Display Name, type
+    loggerDef = tooth, "Tooth Logger", tooth
+       ;dataReadCommand = "r\\x00\\xf4\\x00\\x00\\x04\\x00" ; standard TS command format
+       dataReadCommand = "T" ; Basic TS command format
+       dataReadTimeout = 15000 ; time in ms
+       dataReadyCondition = { toothLog1Ready }
+       dataLength = 256 ; in bytes, including headers, footers and data (not used)
+       
+       ;recordDef = headerLen. footerLen, recordLen
+       recordDef =   0,   0,   2; in bytes, the recordLen is for each record, currently limited to 4 bytes
+       
+       ;recordField = Name,          HeaderName,      startBit,   bitCount,   scale,  units, updateCondition
+       recordField = toothGap,         "ToothTime",     0,          16,       1.0,    "uS"
+       
+
+[Tools]
+	;addTool = toolName, PanelName
+	addTool = veTableGenerator, "VE Table Generator", veTable1Tbl
+	addTool = afrTableGenerator, "AFR Table Generator", afrTable1Tbl
+
+
+[VeAnalyze]
+	         ;    tableName,  lambdaTargetTableName, lambdaChannel, egoCorrectionChannel, activeCondition
+     veAnalyzeMap = veTable1Tbl, afrTable1Tbl, afr, egoCorrection
+     lambdaTargetTables = afrTable1Tbl, afrTSCustom,
+         filter = std_xAxisMin ; Auto build with appropriate axis channels
+         ;filter = minRPMFilter, "Minimum RPM", rpm,           <       , 500,      , true
+         filter = std_xAxisMax ; Auto build with appropriate axis channels
+         filter = std_yAxisMin ; Auto build with appropriate axis channels
+         filter = std_yAxisMax ; Auto build with appropriate axis channels
+         filter = std_DeadLambda ; Auto build
+
+#if CELSIUS          
+         filter = minCltFilter, "Minimum CLT", coolant,       <       , 71,       , true
+#else
+         filter = minCltFilter, "Minimum CLT", coolant,       <       , 160,      , true
+#endif
+         filter = accelFilter, "Accel Flag" , engine,         &       , 16,       , false
+         filter = aseFilter,   "ASE Flag"   , engine,         &       , 4,        , false
+         filter = overrunFilter, "Overrun"    , pulseWidth,  =       , 0,        , false
+         filter = std_Custom ; Standard Custom Expression Filter.
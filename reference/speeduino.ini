--- conflicted
+++ resolved
@@ -4671,7 +4671,6 @@
    ;   Type    - Data type of output, converted before writing.
    ;   Format  - C-style output format of data.
    ;
-<<<<<<< HEAD
    ;       Channel          Label               Type    Format
    ;       --------------   ----------          -----   ------
    entry = time,            "Time",             float,  "%.3f"
@@ -4708,6 +4707,9 @@
    entry = batteryVoltage,  "Battery V",        float,  "%.1f"
    entry = rpmDOT,          "rpm/s",            int,    "%d"
    entry = flex,            "Eth %",            int,    "%d",       { flexEnabled }
+   entry = flexFuelCor,     "GflexFuel",        int,     "%d",      { flexEnabled }
+   entry = fuelTemp,        "Fuel Temp",        int,     "%d",      { flexEnabled }
+   entry = fuelTempCor,     "GfuelTemp",        int,     "%d",      { flexEnabled }
    entry = errorNum,        "Error #",          int,    "%d",       { errorNum }
    entry = currentError,    "Error ID",         int,    "%d",       { errorNum }
    entry = map_psi,         "Boost PSI",        float,  "%.1f"
@@ -4734,72 +4736,6 @@
    entry = vvt2Angle,        "VVT Angle",       int,    "%d",          { vvtMode == 2 } ;;Only show when using close loop vvt
    entry = vvt2Target,       "VVT Target Angle",int,    "%d",          { vvtMode == 2 } ;;Only show when using close loop vvt
    entry = vvt2Duty,         "VVT Duty",        int,    "%d",          { vvtEnabled > 0 }
-=======
-   ;       Channel          Label           Type    Format
-   ;       --------------   ----------      -----   ------
-   entry = time,            "Time",         float,  "%.3f"
-   entry = secl,            "SecL",         int,    "%d"
-   entry = rpm,             "RPM",          int,    "%d"
-   entry = map,             "MAP",          int,    "%d"
-   entry = MAPxRPM,         "MAPxRPM",      int,    "%d"
-   entry = tps,             "TPS",          int,    "%d"
-   entry = afr,             "AFR",          float,  "%.3f"
-   entry = lambda,          "Lambda",       float,  "%.3f"
-   entry = iat,             "IAT",          int,    "%d"
-   entry = coolant,         "CLT",          int,    "%d"
-   entry = engine,          "Engine",       int,    "%d"
-   entry = DFCOOn,          "DFCO",         int,    "%d"
-   entry = egoCorrection,   "Gego",         int,    "%d"
-   entry = airCorrection,   "Gair",         int,    "%d"
-   entry = bat_correction,  "Gbattery",     int,    "%d"
-   entry = warmupEnrich,    "Gwarm",        int,    "%d"
-   entry = baroCorrection,  "Gbaro",        int,    "%d"
-   entry = gammaEnrich,     "Gammae",       int,     "%d"
-   entry = accelEnrich,     "Accel Enrich", int,     "%d"
-   entry = veCurr,          "Current VE",   int,     "%d"
-   entry = VE1,             "VE1",          int,     "%d"
-   entry = VE2,             "VE2",          int,     "%d"
-   entry = pulseWidth,      "PW",           float,   "%.3f"
-   entry = afrTarget,       "AFR Target",   float,   "%.3f"
-   entry = lambdaTarget,    "Lambda Target",float,   "%.3f"
-   entry = pulseWidth,      "PW2",          float,   "%.3f"
-   entry = dutyCycle,       "DutyCycle1",   float,   "%.1f"
-   entry = dutyCycle,       "DutyCycle2",   float,   "%.1f"
-   entry = TPSdot,          "TPS DOT",      int,     "%d"
-   entry = advance,         "Advance",      int,     "%d"
-   entry = dwell,           "Dwell",        float,   "%.1f"
-   entry = batteryVoltage,  "Battery V",    float,   "%.1f"
-   entry = rpmDOT,          "rpm/s",        int,     "%d"
-   entry = flex,            "Eth %",        int,     "%d",       { flexEnabled }
-   entry = flexFuelCor,     "GflexFuel",    int,     "%d",       { flexEnabled }
-   entry = fuelTemp,        "Fuel Temp",    int,     "%d",       { flexEnabled }
-   entry = fuelTempCor,     "GfuelTemp",    int,     "%d",       { flexEnabled }
-   entry = errorNum,        "Error #",      int,     "%d",       { errorNum }
-   entry = currentError,    "Error ID",     int,     "%d",       { errorNum }
-   entry = map_psi,         "Boost PSI",    float,   "%.1f"
-   entry = boostTarget,     "Boost Target", int,     "%d",       { boostEnabled }
-   entry = boostDuty,       "Boost Duty",   int,     "%d",       { boostEnabled }
-   entry = boostCutOut ,    "Boost cut",    int,     "%d"
-   entry = launchHard ,     "Hard Launch",  int,     "%d"
-   entry = hardLimitOn ,    "Hard Limiter", int,     "%d"
-   entry = idleControlOn,   "Idle Control", int,     "%d"
-   entry = idleLoad,        "IAC value",    int,     "%d"
-   entry = CLIdleTarget,    "Idle Target RPM", int,  "%%d",     { iacAlgorithm == 3 || iacAlgorithm == 5 || idleAdvEnabled >= 1 } ;Only show for closed loop idle modes and if idle advance is enabled
-   entry = CLIdleDelta,     "Idle RPM Delta", int,   "%d",      { iacAlgorithm == 3 || iacAlgorithm == 5 || idleAdvEnabled >= 1 } ;Only show for closed loop idle modes and if idle advance is enabled
-   entry = baro,            "Baro Pressure",int,     "%d"
-   entry = nitrousOn,       "Nitrous",      int,     "%d",      { n2o_enable > 0 }
-   entry = syncLossCounter, "Sync Loss #",  int,     "%d"
-   entry = vvt1Angle,        "VVT Angle",    int,     "%d",          { vvtMode == 2 } ;;Only show when using close loop vvt
-   entry = vvt1Target,       "VVT Target Angle", int, "%d",          { vvtMode == 2 } ;;Only show when using close loop vvt
-   entry = vvt1Duty,         "VVT Duty",     int,     "%d",          { vvtEnabled > 0 }
-   entry = vss,             "VSS (Speed)",  int,     "%d",          { vssMode > 1 }   
-   entry = gear,            "Gear",         int,     "%d",          { vssMode > 1 }  
-   entry = fuelPressure,    "Fuel Pressure",int,     "%d",          { fuelPressureEnable > 0 }   
-   entry = oilPressure,     "Oil Pressure", int,     "%d",          { oilPressureEnable > 0 }  
-   entry = vvt2Angle,        "VVT Angle",    int,     "%d",          { vvtMode == 2 } ;;Only show when using close loop vvt
-   entry = vvt2Target,       "VVT Target Angle", int, "%d",          { vvtMode == 2 } ;;Only show when using close loop vvt
-   entry = vvt2Duty,         "VVT Duty",     int,     "%d",          { vvtEnabled > 0 }
->>>>>>> c2558fa4
 
    entry = auxin_gauge0, { stringValue(AUXin00Alias)},    int,     "%d", {(caninput_sel0b != 0)}
    entry = auxin_gauge1, { stringValue(AUXin01Alias)},    int,     "%d", { (caninput_sel1b != 0)}

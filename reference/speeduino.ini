;-------------------------------------------------------------------------------
#unset CAN_COMMANDS
#unset enablehardware_test
#set NEW_COMMS

[MegaTune]
   MTversion      = 2.25

   queryCommand   = "Q"
   signature      = "speeduino 202210-dev"
   versionInfo    = "S" ;This info is what is displayed to user

[TunerStudio]
   iniSpecVersion = 3.64

;-------------------------------------------------------------------------------

[SettingGroups]
   ; the referenceName will over-ride previous, so if you are creating a
   ; settingGroup with a reference name of lambdaSensor, it will replace the
   ; setting group defined in the settingGroups.xml of the TunerStudio config
   ; folder. If is is an undefined referenceName, it will be added.
   ; keyword    =  referenceName,  DisplayName

    ;settingGroup = boostUnits, "Boost table units"
    ;settingOption = DEFAULT, "kPa"
    ;settingOption = BOOSTPSI, "PSI"
   

    settingGroup = pressure_units, "Pressure Display"
    settingOption = DEFAULT, "PSI"
    settingOption = pressure_bar, "BAR"

    settingGroup = enablehardware_test, "Enable Hardware Test Page"

    settingGroup = resetcontrol_group, "Reset Control Features"
    settingOption = resetcontrol_standard, "Basic Options Only"
    settingOption = resetcontrol_adv, "Advanced Features (16u2 Firmware Update Required)"

    settingGroup  = mcu, "Controller in use"
    settingOption = DEFAULT, "Arduino Mega 2560"
    settingOption = mcu_teensy, "Teensy"
    settingOption = mcu_stm32, "STM32"

    settingGroup = NEW_COMMS, "Use new comms protocol"

    settingGroup = COMMS_COMPAT_GROUP, "Serial Mode"
    settingOption = COMMS_COMPAT, "Compatibility Mode"
    settingOption = DEFAULT, "Normal"

[PcVariables]
   ; valid types: boolean, double, int, list
   ;
   ; no offset as they are local variables.
   ; entry format the same as Constants, except there is no offset.
   ; arrays are not yet supported.
   ; name = class,  type,    shape,  units,       scale, translate,    lo,      hi, digits
   ; name = type, min, max;
   ;
   ; type List: value will be index.
    tsCanId          = bits,     U08,   [0:3], "CAN ID 0", "CAN ID 1", "CAN ID 2", "CAN ID 3", "CAN ID 4", "CAN ID 5", "CAN ID 6", "CAN ID 7", "CAN ID 8", "CAN ID 9", "CAN ID 10","CAN ID 11","CAN ID 12","CAN ID 13","CAN ID 14","INVALID"
    rpmhigh = scalar,   U16,    "rpm", 1, 0, 0, 30000, 0
    rpmwarn = scalar,   U16,    "rpm", 1, 0, 0, 30000, 0
    rpmdang = scalar,   U16,    "rpm", 1, 0, 0, 30000, 0
    maphigh = scalar,   U16,    "kPa", 1, 0, 0, 30000, 0
    mapwarn = scalar,   U16,    "kPa", 1, 0, 0, 30000, 0
    mapdang = scalar,   U16,    "kPa", 1, 0, 0, 30000, 0
    batlow  = scalar,   U08,    "Volts",  .1, 0, 0, 25.5,   1
    bathigh = scalar,   U08,    "Volts",  .1, 0, 0, 25.5,   1

#if LAMBDA
    wueAFR = array, S16,  [10], "Lambda", { 0.1 / stoich }, 0.000, -0.300, 0.300, 3
#else
    wueAFR = array, S16,  [10], "AFR", 0.1,   0.0, -4.0, 4.0, 1
#endif
    wueRecommended = array, U08,  [10], "%", 1.0,  0.0, 100, 255.0, 0

    idleUnits = bits,   U08,    [0:2], "None", "On/Off", "Duty Cycle", "Duty Cycle", "Steps", "Steps"

    boardFuelOutputs  = array,   U08,   [128],   " ", 1.0, 0, 0, 255, 0, noMsqSave
    boardIgnOutputs   = array,   U08,   [128],   " ", 1.0, 0, 0, 255, 0, noMsqSave
    boardHasRTC       = array,   U08,   [128],   " ", 1.0, 0, 0, 255, 0, noMsqSave

    ;These are used for padding out bits variables
    #define invalid_x8      = "INVALID", "INVALID", "INVALID", "INVALID", "INVALID", "INVALID", "INVALID", "INVALID"
    #define invalid_x16     = $invalid_x8,  $invalid_x8
    #define invalid_x24     = $invalid_x16, $invalid_x8
    #define invalid_x32     = $invalid_x16, $invalid_x16
    #define invalid_x64     = $invalid_x32, $invalid_x32
    #define invalid_x128    = $invalid_x64, $invalid_x64

    #define loadSourceNames = "MAP", "TPS", "IMAP/EMAP", "INVALID",   "INVALID", "INVALID", "INVALID", "INVALID"
    #define loadSourceUnits = "kPa",           "% TPS",   "%",         "INVALID", "INVALID", "INVALID", "INVALID", "INVALID"
    algorithmNames = bits,    U08,   [0:2], $loadSourceNames
    ;algorithmUnits = bits,    U08,   [0:2], $loadSourceUnits
    algorithmUnits = bits,    U08,   [0:2], "kPa",           "% TPS",   "%",         "% TPS", "INVALID", "INVALID", "INVALID", "INVALID"
    algorithmLimits= array,   U16,   [8],   "", 1.0, 0, 0, 511, 0, noMsqSave
    fuel2SwitchUnits = bits,    U08,   [0:2], "rpm", "kPa",          "% TPS",   "%",         "% TPS", "INVALID", "INVALID", "INVALID"
    #define all_IO_Pins     = "Board Default", "INVALID", "INVALID", "3", "4", "5", "6", "7", "8", "9", "10", "11", "12", "13", "14", "15", "16", "17", "18", "19", "20", "21", "22", "23", "24", "25", "26", "27", "28", "29", "30", "31", "32", "33", "34", "35", "36", "37", "38", "39", "40", "41", "42", "43", "44", "45", "46", "47", "48", "49", "50", "51", "52", "53", "INVALID", "A8", "A9", "A10", "A11", "A12", "A13", "A14", "A15", "INVALID"
    #define IO_Pins_no_def  = "INVALID", "INVALID", "INVALID", "3", "4", "5", "6", "7", "8", "9", "10", "11", "12", "13", "14", "15", "16", "17", "18", "19", "20", "21", "22", "23", "24", "25", "26", "27", "28", "29", "30", "31", "32", "33", "34", "35", "36", "37", "38", "39", "40", "41", "42", "43", "44", "45", "46", "47", "48", "49", "50", "51", "52", "53", "INVALID", "A8", "A9", "A10", "A11", "A12", "A13", "A14", "A15", "INVALID"
    #define bitwise_def     = "Disabled",  "AND",  "OR",  "XOR"
    #define comparator_def  = "== (equal)",  "!= (different)",  "> (greater)",  ">= (greater/equal)",  "< (smaller)",  "<= (smaller/equal)",  "& (and)",  "^ (xor)"
    #define comp_IO_Pins_0  = "Disabled", "INVALID", "INVALID", "3", "4", "5", "6", "7", "8", "9", "10", "11", "12", "13", "14", "15", "16", "17", "18", "19", "20", "21", "22", "23", "24", "25", "26", "27", "28", "29", "30", "31", "32", "33", "34", "35", "36", "37", "38", "39", "40", "41", "42", "43", "44", "45", "46", "47", "48", "49", "50", "51", "52", "53", "INVALID", "A8", "A9", "A10", "A11", "A12", "A13", "A14", "A15", "INVALID"
    #define comp_IO_Pins_1  = "INVALID", "INVALID", "INVALID", "INVALID", "INVALID", "INVALID", "INVALID", "INVALID", "INVALID", "INVALID", "INVALID", "INVALID", "INVALID", "INVALID", "INVALID", "INVALID", "INVALID", "INVALID", "INVALID", "INVALID", "INVALID", "INVALID", "INVALID", "INVALID", "INVALID", "INVALID", "INVALID", "INVALID", "INVALID", "INVALID", "INVALID", "INVALID"
    #define comp_IO_Pins_2  = "INVALID", "INVALID", "INVALID", "INVALID", "INVALID", "INVALID", "INVALID", "INVALID", "INVALID", "INVALID", "INVALID", "INVALID", "INVALID", "INVALID", "INVALID", "INVALID", "INVALID", "INVALID", "INVALID", "INVALID", "INVALID", "INVALID", "INVALID", "INVALID", "INVALID", "INVALID", "INVALID", "INVALID", "INVALID", "INVALID", "INVALID", "INVALID"
    #define comp_IO_Pins_3  = "Virtual", "INVALID", "INVALID", "INVALID", "INVALID", "INVALID", "INVALID", "INVALID", $invalid_x64, $invalid_x32, $invalid_x16, $invalid_x8
    #define comp_IO_Pins    = $comp_IO_Pins_0, $comp_IO_Pins_1, $comp_IO_Pins_2, $comp_IO_Pins_3

    ;All definitions of split fullStatus should keep 32 options
    #define fullStatus_def_1= "seconds", "status bits", "Engine status", "syncLossCounter", "MAP (Kpa)", "INVALID", "IAT / MAT", "coolant",  "batCorrection", "battery voltage x10", "O2", "egoCorrection", "iatCorrection", "wueCorrection", "RPM", "INVALID", "AEamount/2", "GammaE", "INVALID", "VE1", "VE2", "AFR Target", "TPS DOT", "INVALID", "Advance", "TPS", "loopsPerSecond", "INVALID", "free RAM", "INVALID", "boostTarget/2", "Boost duty"
    #define fullStatus_def_2= "spark bits", "RPM DOT", "INVALID", "ethanolPct", "flexCorrection", "flexIgnCorrection", "idle Load", "testOutputs", "O2_2", "baro", "Aux in 0", "INVALID", "Aux in 1", "INVALID", "Aux in 2", "INVALID", "Aux in 3", "INVALID", "Aux in 4", "INVALID", "Aux in 5", "INVALID", "Aux in 6", "INVALID", "Aux in 7", "INVALID", "Aux in 8", "INVALID", "Aux in 9", "INVALID", "Aux in 10", "INVALID"
    #define fullStatus_def_3= "Aux in 11", "INVALID", "Aux in 12", "INVALID", "Aux in 13", "INVALID", "Aux in 14", "INVALID", "Aux in 15", "INVALID", "TPS ADC", "Error code", "Pulsewidth 1", "INVALID", "Pulsewidth 2", "INVALID", "Pulsewidth 3", "INVALID", "Pulsewidth 4", "INVALID", "status bits 3", "engineProtectStatus", "Fuel load", "INVALID", "Ignition load", "INVALID", "dwell", "INVALID", "idle C.L. target", "MAP DOT", "INVALID", "VVT1 Angle"
    #define fullStatus_def_4= "INVALID", "VVT1 Target", "VVT1 duty", "flexBoostCorrection", "INVALID", "baro correction", "Current VE", "ASE Value", "vss", "INVALID", "Gear", "Fuel Pressure", "Oil Pressure", "WMI duty", "WMI empty", "VVT2 angle", "INVALID", "VVT2 target", "VVT2 duty", "outputs status", "Fuel temp", "Fuel temp correction", "Advance 1", "Advance 2", "SD status", "EMAP", "INVALID", "Fan duty", "airConStatus", "INVALID", "INVALID"
    #define fullStatus_def_5= "INVALID", "INVALID", "INVALID", "INVALID", "INVALID", "INVALID", "INVALID", "INVALID", "INVALID", "INVALID", "INVALID", "INVALID", "INVALID", "INVALID", "INVALID", "INVALID", "INVALID", "INVALID", "INVALID", "INVALID", "INVALID", "INVALID", "INVALID", "INVALID", "INVALID", "INVALID", "INVALID", "INVALID", "INVALID", "INVALID", "INVALID", "INVALID"
    #define fullStatus_def_6= "INVALID", "INVALID", "INVALID", "INVALID", "INVALID", "INVALID", "INVALID", "INVALID", "INVALID", "INVALID", "INVALID", "INVALID", "INVALID", "INVALID", "INVALID", "INVALID", "INVALID", "INVALID", "INVALID", "INVALID", "INVALID", "INVALID", "INVALID", "INVALID", "INVALID", "INVALID", "INVALID", "INVALID", "INVALID", "INVALID", "INVALID", "INVALID"
    #define fullStatus_def_7= "INVALID", "INVALID", "INVALID", "INVALID", "INVALID", "INVALID", "INVALID", "INVALID", "INVALID", "INVALID", "INVALID", "INVALID", "INVALID", "INVALID", "INVALID", "INVALID", "INVALID", "INVALID", "INVALID", "INVALID", "INVALID", "INVALID", "INVALID", "INVALID", "INVALID", "INVALID", "INVALID", "INVALID", "INVALID", "INVALID", "INVALID", "INVALID"
    ;Rules start at index 240
    #define fullStatus_def_8= "INVALID", "INVALID", "INVALID", "INVALID", "INVALID", "INVALID", "INVALID", "INVALID", "INVALID", "INVALID", "INVALID", "INVALID", "INVALID", "INVALID", "INVALID", "INVALID", "running seconds x10", "Rule 1", "Rule 2", "Rule 3", "Rule 4", "Rule 5", "Rule 6", "Rule 7", "Rule 8", "INVALID", "INVALID", "INVALID", "INVALID", "INVALID", "INVALID", "INVALID", "INVALID"
    #define fullStatus_def  = $fullStatus_def_1, $fullStatus_def_2, $fullStatus_def_3, $fullStatus_def_4, $fullStatus_def_5, $fullStatus_def_6, $fullStatus_def_7, $fullStatus_def_8

    #define pinLayouts      = "INVALID", "Speeduino v0.2", "Speeduino v0.3", "Speeduino v0.4", "INVALID", "INVALID", "01-05 MX5 PNP", "INVALID", "96-97 MX5 PNP", "NA6 MX5 PNP", "Turtana PCB", "INVALID", "INVALID", "INVALID", "INVALID", "INVALID", "INVALID", "INVALID", "INVALID", "INVALID", "Plazomat I/O 0.1", "INVALID", "INVALID", "INVALID", "INVALID", "INVALID", "INVALID", "INVALID", "INVALID", "INVALID", "Daz V6 Shield 0.1", "BMW PnP", "INVALID", "INVALID", "INVALID", "INVALID", "INVALID", "INVALID", "INVALID", "INVALID", "NO2C", "UA4C", "INVALID", "INVALID", "INVALID", "DIY-EFI CORE4 v1.0", "INVALID", "INVALID", "INVALID", "INVALID", "dvjcodec Teensy RevA", "dvjcodec Teensy RevB", "INVALID", "JUICEBOX", "INVALID", "Drop Bear", "INVALID", "INVALID", "INVALID", "INVALID", "Black STM32F407VET6 V0.1", "INVALID", "INVALID", "INVALID", $invalid_x128, $invalid_x64

    boostTableLabels    = bits,    U08,   [0:1], "Duty Cycle %", "kPa"
    boostByGearLabels   = bits,    U08,   [0:1], "", "%", "Limit", ""
    prgm_out_selection  = bits,    U08,   [0:2], "1", "2", "3", "4", "5", "6", "7", "8"

    fuelLoadMax     = scalar, U08, "", 1, 0, 0, 511, 0
    ignLoadMax      = scalar, U08, "", 1, 0, 0, 511, 0
    fuel2LoadMax    = scalar, U08, "", 1, 0, 0, 511, 0
    ign2LoadMax     = scalar, U08, "", 1, 0, 0, 511, 0
    AUXin00Alias    = string, ASCII, 20
    AUXin01Alias    = string, ASCII, 20 
    AUXin02Alias    = string, ASCII, 20 
    AUXin03Alias    = string, ASCII, 20 
    AUXin04Alias    = string, ASCII, 20 
    AUXin05Alias    = string, ASCII, 20 
    AUXin06Alias    = string, ASCII, 20 
    AUXin07Alias    = string, ASCII, 20 
    AUXin08Alias    = string, ASCII, 20 
    AUXin09Alias    = string, ASCII, 20 
    AUXin10Alias    = string, ASCII, 20 
    AUXin11Alias    = string, ASCII, 20 
    AUXin12Alias    = string, ASCII, 20 
    AUXin13Alias    = string, ASCII, 20 
    AUXin14Alias    = string, ASCII, 20 
    AUXin15Alias    = string, ASCII, 20

    prgm_out00Alias  = string, ASCII, 20
    prgm_out01Alias  = string, ASCII, 20 
    prgm_out02Alias  = string, ASCII, 20 
    prgm_out03Alias  = string, ASCII, 20 
    prgm_out04Alias  = string, ASCII, 20 
    prgm_out05Alias  = string, ASCII, 20 
    prgm_out06Alias  = string, ASCII, 20 
    prgm_out07Alias  = string, ASCII, 20 

    ;Define aliases for all the triggers. Naming pattern matches that used in decoders.ino
    #define trigger_missingTooth        = 0
    #define trigger_BasicDistributor    = 1
    #define trigger_DualWheel           = 2
    #define trigger_GM7X                = 3
    #define trigger_4G63                = 4
    #define trigger_24X                 = 5
    #define trigger_Jeep2000            = 6
    #define trigger_Audi135             = 7
    #define trigger_HondaD17            = 8
    #define trigger_Miata9905           = 9
    #define trigger_MazdaAU             = 10
    #define trigger_non360              = 11
    #define trigger_Nissan360           = 12
    #define trigger_Subaru67            = 13
    #define trigger_Daihatsu            = 14
    #define trigger_Harley              = 15
    #define trigger_ThirtySixMinus222   = 16
    #define trigger_ThirtySixMinus21    = 17
    #define trigger_420a                = 18
    #define trigger_Webber              = 19
    #define trigger_FordST170           = 20
    #define trigger_DRZ400              = 21
    #define trigger_NGC                 = 22
    #define trigger_VMAX                = 23

[Constants]

   ;----------------------------------------------------------------------------
   ; Constants Definition
   ; --------------------
   ;
   ; Scalar Values
   ; -------------
   ; The scaling and translation values are used as follows:
   ;    msValue   = userValue / scale - translate
   ;    userValue = (msValue + translate) * scale
   ;
   ;
   ; Temperatures are fine, check out the Fielding IAC example (fastIdleT).
   ;
   ; Array Values
   ; ------------
   ; Arrays are specified just like scalars, except that they have a "shape"
   ; entry in the fourth parameter.  The shape allows you to define lists or
   ; tables, for example [8] defines a list with eight values and [2x4] defines
   ; a table with eight values (two rows and four columns).  Tables may be
   ; stored in either "X-" or "Y-order."  X-order means that memory is laid
   ; out like.
   ;
   ;     [x1,y1] [x2,y1]...[xn,y1] [x1,y2]...
   ;
   ; Y-order would be
   ;
   ;     [x1,y1] [x1,y2]...[x1,yn] [x2,y1]...
   ;
   ; To use the TableEditor, you must define two lists and a table, and
   ; the lengths of the lists must correspond to the shape of the table.
   ;
   ; Bit Fields
   ; ----------
   ; Bits are numbered 0-7, the rightmost being bit zero.  The basic
   ; data word that stores bit fields must be unsigned.
   ;
   ; You need NOT supply the correct number of labels matching the
   ; number of bits you've specified (one bit requires 2 values, two
   ; bits requires 4 values and so on).  If you neglect to supply enough
   ; labels, they will be synthesised using the sequence "1", "2" and so
   ; on based upon their position in the sequence (the cltType and matType
   ; will end up with identical lists).
   ;
   ; If you specify a label as "INVALID" (all upper case), then it will
   ; not be displayed in the combo box, so you can leave out values that
   ; make no sense.
   ;
   ;----------------------------------------------------------------------------

    endianness          = little
    nPages              = 15
    pageSize            = 128,   288,     288,    128,     288,    128,    240,     384,    192,    192,    288,    192,    128,    288,    256

    ; New commands
    pageIdentifier      = "\$tsCanId\x01", "\$tsCanId\x02", "\$tsCanId\x03", "\$tsCanId\x04", "\$tsCanId\x05", "\$tsCanId\x06", "\$tsCanId\x07", "\$tsCanId\x08", "\$tsCanId\x09", "\$tsCanId\x0A", "\$tsCanId\x0B", "\$tsCanId\x0C", "\$tsCanId\x0D", "\$tsCanId\x0E", "\$tsCanId\x0F"
    pageReadCommand     = "p%2i%2o%2c", "p%2i%2o%2c", "p%2i%2o%2c", "p%2i%2o%2c", "p%2i%2o%2c", "p%2i%2o%2c", "p%2i%2o%2c", "p%2i%2o%2c", "p%2i%2o%2c", "p%2i%2o%2c", "p%2i%2o%2c", "p%2i%2o%2c", "p%2i%2o%2c", "p%2i%2o%2c", "p%2i%2o%2c"
    pageValueWrite      = "M%2i%2o%2c%v", "M%2i%2o%2c%v", "M%2i%2o%2c%v", "M%2i%2o%2c%v", "M%2i%2o%2c%v", "M%2i%2o%2c%v", "M%2i%2o%2c%v", "M%2i%2o%2c%v", "M%2i%2o%2c%v", "M%2i%2o%2c%v", "M%2i%2o%2c%v", "M%2i%2o%2c%v", "M%2i%2o%2c%v", "M%2i%2o%2c%v", "M%2i%2o%2c%v"
    pageChunkWrite      = "M%2i%2o%2c%v", "M%2i%2o%2c%v", "M%2i%2o%2c%v", "M%2i%2o%2c%v", "M%2i%2o%2c%v", "M%2i%2o%2c%v", "M%2i%2o%2c%v", "M%2i%2o%2c%v", "M%2i%2o%2c%v", "M%2i%2o%2c%v", "M%2i%2o%2c%v", "M%2i%2o%2c%v", "M%2i%2o%2c%v", "M%2i%2o%2c%v", "M%2i%2o%2c%v"
    crc32CheckCommand   = "d%2i", "d%2i", "d%2i", "d%2i", "d%2i", "d%2i", "d%2i", "d%2i", "d%2i", "d%2i", "d%2i", "d%2i", "d%2i", "d%2i", "d%2i"
#if COMMS_COMPAT
    ;Comms compat mode uses a different burn command in order to slow down the EEPROM burn rate
    burnCommand         = "B%2i", "B%2i", "B%2i", "B%2i", "B%2i", "B%2i", "B%2i", "B%2i", "B%2i", "B%2i", "B%2i", "B%2i", "B%2i", "B%2i", "B%2i"
#else
    burnCommand         = "b%2i", "b%2i", "b%2i", "b%2i", "b%2i", "b%2i", "b%2i", "b%2i", "b%2i", "b%2i", "b%2i", "b%2i", "b%2i", "b%2i", "b%2i"
#endif


#if mcu_stm32
    blockingFactor = 121
#else
    blockingFactor = 251 ; Serial buffer is 257 bytes and there are 6 bytes of overhead (2 for the size and 4 for the CRC). Total payload is therefore 257-6=251.
#endif
#if COMMS_COMPAT
    blockingFactor = 121
#endif
    tableBlockingFactor = 244 ; Serial buffer is 257 bytes. There are 7 bytes overhead for the M command + 2 bytes for the size + 4 bytes for the CRC. 257 - 7 - 2 - 4 = 244 bytes.
    delayAfterPortOpen=1000
    ;validateArrayBounds = true
    blockReadTimeout = 2000
    tsWriteBlocks = on
    interWriteDelay = 10 ;Ignored when tsWriteBlocks is on
    pageActivationDelay = 10
    restrictSquirtRelationship = false ;This requires TS 3.1 or above
#if NEW_COMMS
    messageEnvelopeFormat = msEnvelope_1.0 ;New and testing only
    tableCrcCommand     = "k\$tsCanId%2i%2o%2c" ;TS can only use this command in new mode
#endif
    readSdCompressed = false

    ;New for TS 3.0.08ish upwards, define lists of standard I/O options

    #define PIN_OUT10inv = "INVALID", "INVALID", "INVALID", "INVALID", "INVALID", "INVALID", "INVALID", "INVALID", "INVALID", "INVALID"
    #define PIN_OUT16inv = "INVALID", "INVALID", "INVALID", "INVALID", "INVALID", "INVALID", "INVALID", "INVALID", "INVALID", "INVALID", "INVALID", "INVALID", "INVALID", "INVALID", "INVALID", "INVALID"
    #define PIN_16inv = "INVALID", "INVALID", "INVALID", "INVALID", "INVALID", "INVALID", "INVALID", "INVALID", "INVALID", "INVALID", "INVALID", "INVALID", "INVALID", "INVALID", "INVALID", "INVALID"
  
    #define ANALOG_PIN = "A0", "A1", "A2", "A3", "A4", "A5", "A6", "A7", "A8", "A9", "A10", "A11", "A12", "A13", "A14", "A15", $PIN_16inv, $PIN_16inv, $PIN_16inv
    #define DIGITAL_PIN = "1", "2", "3", "4", "5", "6", "7", "8", "9", "10", "11", "12", "13", "14", "15", "16", "17", "18", "19", "20", "21", "22", "23", "24", "25", "26", "27", "28", "29", "30", "31", "32", "33", "34", "35", "36", "37", "38", "39", "40", "41", "42", "43", "44", "45", "46", "47", "48", "49", "50", "51", "52", "53", "INVALID", "INVALID", "INVALID", "INVALID", "INVALID", "INVALID", "INVALID", "INVALID", "INVALID", "INVALID", "INVALID"
    #define ANALOG_DIG_PIN_LIST = $DIGITAL_PIN, $ANALOG_PIN
    #define tsCanId_list          = "CAN ID 0", "CAN ID 1", "CAN ID 2", "CAN ID 3", "CAN ID 4", "CAN ID 5", "CAN ID 6", "CAN ID 7", "CAN ID 8", "CAN ID 9", "CAN ID 10","CAN ID 11","CAN ID 12","CAN ID 13","CAN ID 14","INVALID"
    #define CAN_ADDRESS_HEX_inv255 = $PIN_OUT16inv, $PIN_OUT16inv, $PIN_OUT16inv, $PIN_OUT16inv, $PIN_OUT16inv, $PIN_OUT16inv, $PIN_OUT16inv, $PIN_OUT16inv, $PIN_OUT16inv, $PIN_OUT16inv, $PIN_OUT16inv, $PIN_OUT16inv, $PIN_OUT16inv, $PIN_OUT16inv, $PIN_OUT16inv, $PIN_OUT10inv, "INVALID", "INVALID", "INVALID", "INVALID", "INVALID", "INVALID"
    #define CAN_ADDRESS_HEX_00XX = "INVALID", "0x001", "0x002", "0x003", "0x004", "0x005", "0x006", "0x007", "0x008", "0x009", "0x00A", "0x00B", "0x00C", "0x00D", "0x00E", "0x00F", "0x010", "0x011", "0x012", "0x013", "0x014", "0x015", "0x016", "0x017", "0x018", "0x019", "0x01A", "0x01B", "0x01C", "0x01D", "0x01E", "0x01F", "0x020", "0x021", "0x022", "0x023", "0x024", "0x025", "0x026", "0x027", "0x028", "0x029", "0x02A", "0x02B", "0x02C", "0x02D", "0x02E", "0x02F", "0x030", "0x031", "0x032", "0x033", "0x034", "0x035", "0x036", "0x037", "0x038", "0x039", "0x03A", "0x03B", "0x03C", "0x03D", "0x03E", "0x03F", "0x040", "0x041", "0x042", "0x043", "0x044", "0x045", "0x046", "0x047", "0x048", "0x049", "0x04A", "0x04B", "0x04C", "0x04D", "0x04E", "0x04F", "0x050", "0x051", "0x052", "0x053", "0x054", "0x055", "0x056", "0x057", "0x058", "0x059", "0x05A", "0x05B", "0x05C", "0x05D", "0x05E", "0x05F" ,"0x060", "0x061", "0x062", "0x063", "0x064", "0x065", "0x066", "0x067", "0x068", "0x069", "0x06A", "0x06B", "0x06C", "0x06D", "0x06E", "0x06F", "0x070", "0x071", "0x072", "0x073", "0x074", "0x075", "0x076", "0x077", "0x078", "0x079", "0x07A", "0x07B", "0x07C", "0x07D", "0x07E", "0x07F", "0x080", "0x081", "0x082", "0x083", "0x084", "0x085", "0x086", "0x087", "0x088", "0x089", "0x08A", "0x08B", "0x08C", "0x08D", "0x08E", "0x08F" ,"0x090", "0x091", "0x092", "0x093", "0x094", "0x095", "0x096", "0x097", "0x098", "0x099", "0x09A", "0x09B", "0x09C", "0x09D", "0x09E", "0x09F", "0x0A0", "0x0A1", "0x0A2", "0x0A3", "0x0A4", "0x0A5", "0x0A6", "0x0A7", "0x0A8", "0x0A9", "0x0AA", "0x0AB", "0x0AC", "0x0AD", "0x0AE", "0x0AF", "0x0B0", "0x0B1", "0x0B2", "0x0B3", "0x0B4", "0x0B5", "0x0B6", "0x0B7", "0x0B8", "0x0B9", "0x0BA", "0x0BB", "0x0BC", "0x0BD", "0x0BE", "0x0BF" ,"0x0C0", "0x0C1", "0x0C2", "0x0C3", "0x0C4", "0x0C5", "0x0C6", "0x0C7", "0x0C8", "0x0C9", "0x0CA", "0x0CB", "0x0CC", "0x0CD", "0x0CE", "0x0CF", "0x0D0", "0x0D1", "0x0D2", "0x0D3", "0x0D4", "0x0D5", "0x0D6", "0x0D7", "0x0D8", "0x0D9", "0x0DA", "0x0DB", "0x0DC", "0x0DD", "0x0DE", "0x0DF", "0x0E0", "0x0E1", "0x0E2", "0x0E3", "0x0E4", "0x0E5", "0x0E6", "0x0E7", "0x0E8", "0x0E9", "0x0EA", "0x0EB", "0x0EC", "0x0ED", "0x0EE", "0x0EF" ,"0x0F0", "0x0F1", "0x0F2", "0x0F3", "0x0F4", "0x0F5", "0x0F6", "0x0F7", "0x0F8", "0x0F9", "0x0FA", "0x0FB", "0x0FC", "0x0FD", "0x0FE", "0x0FF"
    #define CAN_ADDRESS_HEX_01XX = "0x100", "0x101", "0x102", "0x103", "0x104", "0x105", "0x106", "0x107", "0x108", "0x109", "0x10A", "0x10B", "0x10C", "0x10D", "0x10E", "0x10F", "0x110", "0x111", "0x112", "0x113", "0x114", "0x115", "0x116", "0x117", "0x118", "0x119", "0x11A", "0x11B", "0x11C", "0x11D", "0x11E", "0x11F", "0x120", "0x121", "0x122", "0x123", "0x124", "0x125", "0x126", "0x127", "0x128", "0x129", "0x12A", "0x12B", "0x12C", "0x12D", "0x12E", "0x12F", "0x130", "0x131", "0x132", "0x133", "0x134", "0x135", "0x136", "0x137", "0x138", "0x139", "0x13A", "0x13B", "0x13C", "0x13D", "0x13E", "0x13F", "0x140", "0x141", "0x142", "0x143", "0x144", "0x145", "0x146", "0x147", "0x148", "0x149", "0x14A", "0x14B", "0x14C", "0x14D", "0x14E", "0x14F", "0x150", "0x151", "0x152", "0x153", "0x154", "0x155", "0x156", "0x157", "0x158", "0x159", "0x15A", "0x15B", "0x15C", "0x15D", "0x15E", "0x15F" ,"0x160", "0x161", "0x162", "0x163", "0x164", "0x165", "0x166", "0x167", "0x168", "0x169", "0x16A", "0x16B", "0x16C", "0x16D", "0x16E", "0x16F", "0x170", "0x171", "0x172", "0x173", "0x174", "0x175", "0x176", "0x177", "0x178", "0x179", "0x17A", "0x17B", "0x17C", "0x17D", "0x17E", "0x17F", "0x180", "0x181", "0x182", "0x183", "0x184", "0x185", "0x186", "0x187", "0x188", "0x189", "0x18A", "0x18B", "0x18C", "0x18D", "0x18E", "0x18F" ,"0x190", "0x191", "0x192", "0x193", "0x194", "0x195", "0x196", "0x197", "0x198", "0x199", "0x19A", "0x19B", "0x19C", "0x19D", "0x19E", "0x19F", "0x1A0", "0x1A1", "0x1A2", "0x1A3", "0x1A4", "0x1A5", "0x1A6", "0x1A7", "0x1A8", "0x1A9", "0x1AA", "0x1AB", "0x1AC", "0x1AD", "0x1AE", "0x1AF", "0x1B0", "0x1B1", "0x1B2", "0x1B3", "0x1B4", "0x1B5", "0x1B6", "0x1B7", "0x1B8", "0x1B9", "0x1BA", "0x1BB", "0x1BC", "0x1BD", "0x1BE", "0x1BF" ,"0x1C0", "0x1C1", "0x1C2", "0x1C3", "0x1C4", "0x1C5", "0x1C6", "0x1C7", "0x1C8", "0x1C9", "0x1CA", "0x1CB", "0x1CC", "0x1CD", "0x1CE", "0x1CF", "0x1D0", "0x1D1", "0x1D2", "0x1D3", "0x1D4", "0x1D5", "0x1D6", "0x1D7", "0x1D8", "0x1D9", "0x1DA", "0x1DB", "0x1DC", "0x1DD", "0x1DE", "0x1DF", "0x1E0", "0x1E1", "0x1E2", "0x1E3", "0x1E4", "0x1E5", "0x1E6", "0x1E7", "0x1E8", "0x1E9", "0x1EA", "0x1EB", "0x1EC", "0x1ED", "0x1EE", "0x1EF" ,"0x1F0", "0x1F1", "0x1F2", "0x1F3", "0x1F4", "0x1F5", "0x1F6", "0x1F7", "0x1F8", "0x1F9", "0x1FA", "0x1FB", "0x1FC", "0x1FD", "0x1FE", "0x1FF"
    #define CAN_ADDRESS_HEX_02XX = "0x200", "0x201", "0x202", "0x203", "0x204", "0x205", "0x206", "0x207", "0x208", "0x209", "0x20A", "0x20B", "0x20C", "0x20D", "0x20E", "0x20F", "0x210", "0x211", "0x212", "0x213", "0x214", "0x215", "0x216", "0x217", "0x218", "0x219", "0x21A", "0x21B", "0x21C", "0x21D", "0x21E", "0x21F", "0x220", "0x221", "0x222", "0x223", "0x224", "0x225", "0x226", "0x227", "0x228", "0x229", "0x22A", "0x22B", "0x22C", "0x22D", "0x22E", "0x22F", "0x230", "0x231", "0x232", "0x233", "0x234", "0x235", "0x236", "0x237", "0x238", "0x239", "0x23A", "0x23B", "0x23C", "0x23D", "0x23E", "0x23F", "0x240", "0x241", "0x242", "0x243", "0x244", "0x245", "0x246", "0x247", "0x248", "0x249", "0x24A", "0x24B", "0x24C", "0x24D", "0x24E", "0x24F", "0x250", "0x251", "0x252", "0x253", "0x254", "0x255", "0x256", "0x257", "0x258", "0x259", "0x25A", "0x25B", "0x25C", "0x25D", "0x25E", "0x25F" ,"0x260", "0x261", "0x262", "0x263", "0x264", "0x265", "0x266", "0x267", "0x268", "0x269", "0x26A", "0x26B", "0x26C", "0x26D", "0x26E", "0x26F", "0x270", "0x271", "0x272", "0x273", "0x274", "0x275", "0x276", "0x277", "0x278", "0x279", "0x27A", "0x27B", "0x27C", "0x27D", "0x27E", "0x27F", "0x280", "0x281", "0x282", "0x283", "0x284", "0x285", "0x286", "0x287", "0x288", "0x289", "0x28A", "0x28B", "0x28C", "0x28D", "0x28E", "0x28F" ,"0x290", "0x291", "0x292", "0x293", "0x294", "0x295", "0x296", "0x297", "0x298", "0x299", "0x29A", "0x29B", "0x29C", "0x29D", "0x29E", "0x29F", "0x2A0", "0x2A1", "0x2A2", "0x2A3", "0x2A4", "0x2A5", "0x2A6", "0x2A7", "0x2A8", "0x2A9", "0x2AA", "0x2AB", "0x2AC", "0x2AD", "0x2AE", "0x2AF", "0x2B0", "0x2B1", "0x2B2", "0x2B3", "0x2B4", "0x2B5", "0x2B6", "0x2B7", "0x2B8", "0x2B9", "0x2BA", "0x2BB", "0x2BC", "0x2BD", "0x2BE", "0x2BF" ,"0x2C0", "0x2C1", "0x2C2", "0x2C3", "0x2C4", "0x2C5", "0x2C6", "0x2C7", "0x2C8", "0x2C9", "0x2CA", "0x2CB", "0x2CC", "0x2CD", "0x2CE", "0x2CF", "0x2D0", "0x2D1", "0x2D2", "0x2D3", "0x2D4", "0x2D5", "0x2D6", "0x2D7", "0x2D8", "0x2D9", "0x2DA", "0x2DB", "0x2DC", "0x2DD", "0x2DE", "0x2DF", "0x2E0", "0x2E1", "0x2E2", "0x2E3", "0x2E4", "0x2E5", "0x2E6", "0x2E7", "0x2E8", "0x2E9", "0x2EA", "0x2EB", "0x2EC", "0x2ED", "0x2EE", "0x2EF" ,"0x2F0", "0x2F1", "0x2F2", "0x2F3", "0x2F4", "0x2F5", "0x2F6", "0x2F7", "0x2F8", "0x2F9", "0x2FA", "0x2FB", "0x2FC", "0x2FD", "0x2FE", "0x2FF"
    #define CAN_ADDRESS_HEX_03XX = "0x300", "0x301", "0x302", "0x303", "0x304", "0x305", "0x306", "0x307", "0x308", "0x309", "0x30A", "0x30B", "0x30C", "0x30D", "0x30E", "0x30F", "0x310", "0x311", "0x312", "0x313", "0x314", "0x315", "0x316", "0x317", "0x318", "0x319", "0x31A", "0x31B", "0x31C", "0x31D", "0x31E", "0x31F", "0x320", "0x321", "0x322", "0x323", "0x324", "0x325", "0x326", "0x327", "0x328", "0x329", "0x32A", "0x32B", "0x32C", "0x32D", "0x32E", "0x32F", "0x330", "0x331", "0x332", "0x333", "0x334", "0x335", "0x336", "0x337", "0x338", "0x339", "0x33A", "0x33B", "0x33C", "0x33D", "0x33E", "0x33F", "0x340", "0x341", "0x342", "0x343", "0x344", "0x345", "0x346", "0x347", "0x348", "0x349", "0x34A", "0x34B", "0x34C", "0x34D", "0x34E", "0x34F", "0x350", "0x351", "0x352", "0x353", "0x354", "0x355", "0x356", "0x357", "0x358", "0x359", "0x35A", "0x35B", "0x35C", "0x35D", "0x35E", "0x35F" ,"0x360", "0x361", "0x362", "0x363", "0x364", "0x365", "0x366", "0x367", "0x368", "0x369", "0x36A", "0x36B", "0x36C", "0x36D", "0x36E", "0x36F", "0x370", "0x371", "0x372", "0x373", "0x374", "0x375", "0x376", "0x377", "0x378", "0x379", "0x37A", "0x37B", "0x37C", "0x37D", "0x37E", "0x37F", "0x380", "0x381", "0x382", "0x383", "0x384", "0x385", "0x386", "0x387", "0x388", "0x389", "0x38A", "0x38B", "0x38C", "0x38D", "0x38E", "0x38F" ,"0x390", "0x391", "0x392", "0x393", "0x394", "0x395", "0x396", "0x397", "0x398", "0x399", "0x39A", "0x39B", "0x39C", "0x39D", "0x39E", "0x39F", "0x3A0", "0x3A1", "0x3A2", "0x3A3", "0x3A4", "0x3A5", "0x3A6", "0x3A7", "0x3A8", "0x3A9", "0x3AA", "0x3AB", "0x3AC", "0x3AD", "0x3AE", "0x3AF", "0x3B0", "0x3B1", "0x3B2", "0x3B3", "0x3B4", "0x3B5", "0x3B6", "0x3B7", "0x3B8", "0x3B9", "0x3BA", "0x3BB", "0x3BC", "0x3BD", "0x3BE", "0x3BF" ,"0x3C0", "0x3C1", "0x3C2", "0x3C3", "0x3C4", "0x3C5", "0x3C6", "0x3C7", "0x3C8", "0x3C9", "0x3CA", "0x3CB", "0x3CC", "0x3CD", "0x3CE", "0x3CF", "0x3D0", "0x3D1", "0x3D2", "0x3D3", "0x3D4", "0x3D5", "0x3D6", "0x3D7", "0x3D8", "0x3D9", "0x3DA", "0x3DB", "0x3DC", "0x3DD", "0x3DE", "0x3DF", "0x3E0", "0x3E1", "0x3E2", "0x3E3", "0x3E4", "0x3E5", "0x3E6", "0x3E7", "0x3E8", "0x3E9", "0x3EA", "0x3EB", "0x3EC", "0x3ED", "0x3EE", "0x3EF" ,"0x3F0", "0x3F1", "0x3F2", "0x3F3", "0x3F4", "0x3F5", "0x3F6", "0x3F7", "0x3F8", "0x3F9", "0x3FA", "0x3FB", "0x3FC", "0x3FD", "0x3FE", "0x3FF"
    #define CAN_ADDRESS_HEX_04XX = "0x400", "0x401", "0x402", "0x403", "0x404", "0x405", "0x406", "0x407", "0x408", "0x409", "0x40A", "0x40B", "0x40C", "0x40D", "0x40E", "0x40F", "0x410", "0x411", "0x412", "0x413", "0x414", "0x415", "0x416", "0x417", "0x418", "0x419", "0x41A", "0x41B", "0x41C", "0x41D", "0x41E", "0x41F", "0x420", "0x421", "0x422", "0x423", "0x424", "0x425", "0x426", "0x427", "0x428", "0x429", "0x42A", "0x42B", "0x42C", "0x42D", "0x42E", "0x42F", "0x430", "0x431", "0x432", "0x433", "0x434", "0x435", "0x436", "0x437", "0x438", "0x439", "0x43A", "0x43B", "0x43C", "0x43D", "0x43E", "0x43F", "0x440", "0x441", "0x442", "0x443", "0x444", "0x445", "0x446", "0x447", "0x448", "0x449", "0x44A", "0x44B", "0x44C", "0x44D", "0x44E", "0x44F", "0x450", "0x451", "0x452", "0x453", "0x454", "0x455", "0x456", "0x457", "0x458", "0x459", "0x45A", "0x45B", "0x45C", "0x45D", "0x45E", "0x45F" ,"0x460", "0x461", "0x462", "0x463", "0x464", "0x465", "0x466", "0x467", "0x468", "0x469", "0x46A", "0x46B", "0x46C", "0x46D", "0x46E", "0x46F", "0x470", "0x471", "0x472", "0x473", "0x474", "0x475", "0x476", "0x477", "0x478", "0x479", "0x47A", "0x47B", "0x47C", "0x47D", "0x47E", "0x47F", "0x480", "0x481", "0x482", "0x483", "0x484", "0x485", "0x486", "0x487", "0x488", "0x489", "0x48A", "0x48B", "0x48C", "0x48D", "0x48E", "0x48F" ,"0x490", "0x491", "0x492", "0x493", "0x494", "0x495", "0x496", "0x497", "0x498", "0x499", "0x49A", "0x49B", "0x49C", "0x49D", "0x49E", "0x49F", "0x4A0", "0x4A1", "0x4A2", "0x4A3", "0x4A4", "0x4A5", "0x4A6", "0x4A7", "0x4A8", "0x4A9", "0x4AA", "0x4AB", "0x4AC", "0x4AD", "0x4AE", "0x4AF", "0x4B0", "0x4B1", "0x4B2", "0x4B3", "0x4B4", "0x4B5", "0x4B6", "0x4B7", "0x4B8", "0x4B9", "0x4BA", "0x4BB", "0x4BC", "0x4BD", "0x4BE", "0x4BF" ,"0x4C0", "0x4C1", "0x4C2", "0x4C3", "0x4C4", "0x4C5", "0x4C6", "0x4C7", "0x4C8", "0x4C9", "0x4CA", "0x4CB", "0x4CC", "0x4CD", "0x4CE", "0x4CF", "0x4D0", "0x4D1", "0x4D2", "0x4D3", "0x4D4", "0x4D5", "0x4D6", "0x4D7", "0x4D8", "0x4D9", "0x4DA", "0x4DB", "0x4DC", "0x4DD", "0x4DE", "0x4DF", "0x4E0", "0x4E1", "0x4E2", "0x4E3", "0x4E4", "0x4E5", "0x4E6", "0x4E7", "0x4E8", "0x4E9", "0x4EA", "0x4EB", "0x4EC", "0x4ED", "0x4EE", "0x4EF" ,"0x4F0", "0x4F1", "0x4F2", "0x4F3", "0x4F4", "0x4F5", "0x4F6", "0x4F7", "0x4F8", "0x4F9", "0x4FA", "0x4FB", "0x4FC", "0x4FD", "0x4FE", "0x4FF"
    #define CAN_ADDRESS_HEX_05XX = "0x500", "0x501", "0x502", "0x503", "0x504", "0x505", "0x506", "0x507", "0x508", "0x509", "0x50A", "0x50B", "0x50C", "0x50D", "0x50E", "0x50F", "0x510", "0x511", "0x512", "0x513", "0x514", "0x515", "0x516", "0x517", "0x518", "0x519", "0x51A", "0x51B", "0x51C", "0x51D", "0x51E", "0x51F", "0x520", "0x521", "0x522", "0x523", "0x524", "0x525", "0x526", "0x527", "0x528", "0x529", "0x52A", "0x52B", "0x52C", "0x52D", "0x52E", "0x52F", "0x530", "0x531", "0x532", "0x533", "0x534", "0x535", "0x536", "0x537", "0x538", "0x539", "0x53A", "0x53B", "0x53C", "0x53D", "0x53E", "0x53F", "0x540", "0x541", "0x542", "0x543", "0x544", "0x545", "0x546", "0x547", "0x548", "0x549", "0x54A", "0x54B", "0x54C", "0x54D", "0x54E", "0x54F", "0x550", "0x551", "0x552", "0x553", "0x554", "0x555", "0x556", "0x557", "0x558", "0x559", "0x55A", "0x55B", "0x55C", "0x55D", "0x55E", "0x55F" ,"0x560", "0x561", "0x562", "0x563", "0x564", "0x565", "0x566", "0x567", "0x568", "0x569", "0x56A", "0x56B", "0x56C", "0x56D", "0x56E", "0x56F", "0x570", "0x571", "0x572", "0x573", "0x574", "0x575", "0x576", "0x577", "0x578", "0x579", "0x57A", "0x57B", "0x57C", "0x57D", "0x57E", "0x57F", "0x580", "0x581", "0x582", "0x583", "0x584", "0x585", "0x586", "0x587", "0x588", "0x589", "0x58A", "0x58B", "0x58C", "0x58D", "0x58E", "0x58F" ,"0x590", "0x591", "0x592", "0x593", "0x594", "0x595", "0x596", "0x597", "0x598", "0x599", "0x59A", "0x59B", "0x59C", "0x59D", "0x59E", "0x59F", "0x5A0", "0x5A1", "0x5A2", "0x5A3", "0x5A4", "0x5A5", "0x5A6", "0x5A7", "0x5A8", "0x5A9", "0x5AA", "0x5AB", "0x5AC", "0x5AD", "0x5AE", "0x5AF", "0x5B0", "0x5B1", "0x5B2", "0x5B3", "0x5B4", "0x5B5", "0x5B6", "0x5B7", "0x5B8", "0x5B9", "0x5BA", "0x5BB", "0x5BC", "0x5BD", "0x5BE", "0x5BF" ,"0x5C0", "0x5C1", "0x5C2", "0x5C3", "0x5C4", "0x5C5", "0x5C6", "0x5C7", "0x5C8", "0x5C9", "0x5CA", "0x5CB", "0x5CC", "0x5CD", "0x5CE", "0x5CF", "0x5D0", "0x5D1", "0x5D2", "0x5D3", "0x5D4", "0x5D5", "0x5D6", "0x5D7", "0x5D8", "0x5D9", "0x5DA", "0x5DB", "0x5DC", "0x5DD", "0x5DE", "0x5DF", "0x5E0", "0x5E1", "0x5E2", "0x5E3", "0x5E4", "0x5E5", "0x5E6", "0x5E7", "0x5E8", "0x5E9", "0x5EA", "0x5EB", "0x5EC", "0x5ED", "0x5EE", "0x5EF" ,"0x5F0", "0x5F1", "0x5F2", "0x5F3", "0x5F4", "0x5F5", "0x5F6", "0x5F7", "0x5F8", "0x5F9", "0x5FA", "0x5FB", "0x5FC", "0x5FD", "0x5FE", "0x5FF"
    #define CAN_ADDRESS_HEX_06XX = "0x600", "0x601", "0x602", "0x603", "0x604", "0x605", "0x606", "0x607", "0x608", "0x609", "0x60A", "0x60B", "0x60C", "0x60D", "0x60E", "0x60F", "0x610", "0x611", "0x612", "0x613", "0x614", "0x615", "0x616", "0x617", "0x618", "0x619", "0x61A", "0x61B", "0x61C", "0x61D", "0x61E", "0x61F", "0x620", "0x621", "0x622", "0x623", "0x624", "0x625", "0x626", "0x627", "0x628", "0x629", "0x62A", "0x62B", "0x62C", "0x62D", "0x62E", "0x62F", "0x630", "0x631", "0x632", "0x633", "0x634", "0x635", "0x636", "0x637", "0x638", "0x639", "0x63A", "0x63B", "0x63C", "0x63D", "0x63E", "0x63F", "0x640", "0x641", "0x642", "0x643", "0x644", "0x645", "0x646", "0x647", "0x648", "0x649", "0x64A", "0x64B", "0x64C", "0x64D", "0x64E", "0x64F", "0x650", "0x651", "0x652", "0x653", "0x654", "0x655", "0x656", "0x657", "0x658", "0x659", "0x65A", "0x65B", "0x65C", "0x65D", "0x65E", "0x65F" ,"0x660", "0x661", "0x662", "0x663", "0x664", "0x665", "0x666", "0x667", "0x668", "0x669", "0x66A", "0x66B", "0x66C", "0x66D", "0x66E", "0x66F", "0x670", "0x671", "0x672", "0x673", "0x674", "0x675", "0x676", "0x677", "0x678", "0x679", "0x67A", "0x67B", "0x67C", "0x67D", "0x67E", "0x67F", "0x680", "0x681", "0x682", "0x683", "0x684", "0x685", "0x686", "0x687", "0x688", "0x689", "0x68A", "0x68B", "0x68C", "0x68D", "0x68E", "0x68F" ,"0x690", "0x691", "0x692", "0x693", "0x694", "0x695", "0x696", "0x697", "0x698", "0x699", "0x69A", "0x69B", "0x69C", "0x69D", "0x69E", "0x69F", "0x6A0", "0x6A1", "0x6A2", "0x6A3", "0x6A4", "0x6A5", "0x6A6", "0x6A7", "0x6A8", "0x6A9", "0x6AA", "0x6AB", "0x6AC", "0x6AD", "0x6AE", "0x6AF", "0x6B0", "0x6B1", "0x6B2", "0x6B3", "0x6B4", "0x6B5", "0x6B6", "0x6B7", "0x6B8", "0x6B9", "0x6BA", "0x6BB", "0x6BC", "0x6BD", "0x6BE", "0x6BF" ,"0x6C0", "0x6C1", "0x6C2", "0x6C3", "0x6C4", "0x6C5", "0x6C6", "0x6C7", "0x6C8", "0x6C9", "0x6CA", "0x6CB", "0x6CC", "0x6CD", "0x6CE", "0x6CF", "0x6D0", "0x6D1", "0x6D2", "0x6D3", "0x6D4", "0x6D5", "0x6D6", "0x6D7", "0x6D8", "0x6D9", "0x6DA", "0x6DB", "0x6DC", "0x6DD", "0x6DE", "0x6DF", "0x6E0", "0x6E1", "0x6E2", "0x6E3", "0x6E4", "0x6E5", "0x6E6", "0x6E7", "0x6E8", "0x6E9", "0x6EA", "0x6EB", "0x6EC", "0x6ED", "0x6EE", "0x6EF" ,"0x6F0", "0x6F1", "0x6F2", "0x6F3", "0x6F4", "0x6F5", "0x6F6", "0x6F7", "0x6F8", "0x6F9", "0x6FA", "0x6FB", "0x6FC", "0x6FD", "0x6FE", "0x6FF"
    #define CAN_ADDRESS_HEX_07XX = "0x700", "0x701", "0x702", "0x703", "0x704", "0x705", "0x706", "0x707", "0x708", "0x709", "0x70A", "0x70B", "0x70C", "0x70D", "0x70E", "0x70F", "0x710", "0x711", "0x712", "0x713", "0x714", "0x715", "0x716", "0x717", "0x718", "0x719", "0x71A", "0x71B", "0x71C", "0x71D", "0x71E", "0x71F", "0x720", "0x721", "0x722", "0x723", "0x724", "0x725", "0x726", "0x727", "0x728", "0x729", "0x72A", "0x72B", "0x72C", "0x72D", "0x72E", "0x72F", "0x730", "0x731", "0x732", "0x733", "0x734", "0x735", "0x736", "0x737", "0x738", "0x739", "0x73A", "0x73B", "0x73C", "0x73D", "0x73E", "0x73F", "0x740", "0x741", "0x742", "0x743", "0x744", "0x745", "0x746", "0x747", "0x748", "0x749", "0x74A", "0x74B", "0x74C", "0x74D", "0x74E", "0x74F", "0x750", "0x751", "0x752", "0x753", "0x754", "0x755", "0x756", "0x757", "0x758", "0x759", "0x75A", "0x75B", "0x75C", "0x75D", "0x75E", "0x75F" ,"0x760", "0x761", "0x762", "0x763", "0x764", "0x765", "0x766", "0x767", "0x768", "0x769", "0x76A", "0x76B", "0x76C", "0x76D", "0x76E", "0x76F", "0x770", "0x771", "0x772", "0x773", "0x774", "0x775", "0x776", "0x777", "0x778", "0x779", "0x77A", "0x77B", "0x77C", "0x77D", "0x77E", "0x77F", "0x780", "0x781", "0x782", "0x783", "0x784", "0x785", "0x786", "0x787", "0x788", "0x789", "0x78A", "0x78B", "0x78C", "0x78D", "0x78E", "0x78F" ,"0x790", "0x791", "0x792", "0x793", "0x794", "0x795", "0x796", "0x797", "0x798", "0x799", "0x79A", "0x79B", "0x79C", "0x79D", "0x79E", "0x79F", "0x7A0", "0x7A1", "0x7A2", "0x7A3", "0x7A4", "0x7A5", "0x7A6", "0x7A7", "0x7A8", "0x7A9", "0x7AA", "0x7AB", "0x7AC", "0x7AD", "0x7AE", "0x7AF", "0x7B0", "0x7B1", "0x7B2", "0x7B3", "0x7B4", "0x7B5", "0x7B6", "0x7B7", "0x7B8", "0x7B9", "0x7BA", "0x7BB", "0x7BC", "0x7BD", "0x7BE", "0x7BF" ,"0x7C0", "0x7C1", "0x7C2", "0x7C3", "0x7C4", "0x7C5", "0x7C6", "0x7C7", "0x7C8", "0x7C9", "0x7CA", "0x7CB", "0x7CC", "0x7CD", "0x7CE", "0x7CF", "0x7D0", "0x7D1", "0x7D2", "0x7D3", "0x7D4", "0x7D5", "0x7D6", "0x7D7", "0x7D8", "0x7D9", "0x7DA", "0x7DB", "0x7DC", "0x7DD", "0x7DE", "0x7DF", "0x7E0", "0x7E1", "0x7E2", "0x7E3", "0x7E4", "0x7E5", "0x7E6", "0x7E7", "0x7E8", "0x7E9", "0x7EA", "0x7EB", "0x7EC", "0x7ED", "0x7EE", "0x7EF" ,"0x7F0", "0x7F1", "0x7F2", "0x7F3", "0x7F4", "0x7F5", "0x7F6", "0x7F7", "0x7F8", "0x7F9", "0x7FA", "0x7FB", "0x7FC", "0x7FD", "0x7FE", "0x7FF"
    #define CAN_ADDRESS_HEX =  $CAN_ADDRESS_HEX_01XX, $CAN_ADDRESS_HEX_02XX, $CAN_ADDRESS_HEX_03XX, $CAN_ADDRESS_HEX_04XX, $CAN_ADDRESS_HEX_05XX, $CAN_ADDRESS_HEX_06XX, $CAN_ADDRESS_HEX_07XX, $CAN_ADDRESS_HEX_inv255

;--------------------------------------------------
;Start Page 1
;Page 1 is all general settings. Note that some of these (algorithm and ignAlgorithm) MUST come before their use in the bitStringValue() calls in the fuel and ignition tables
;--------------------------------------------------
page = 1
      aseTaperTime  = scalar, U08,       0,         "S",        0.1,       0.0,   0.0,    25.5,      1
      aeColdPct     = scalar, U08,       1,         "%",      1.0,       0,   100,    255,       0 ;AE cold adjustment %
#if CELSIUS
      aeColdTaperMin= scalar, U08,       2,       "C", 1.0,       -40,    -40,    215,      0     ;AE cold adjustment, taper start clt (full adjustment)
#else
      aeColdTaperMin= scalar, U08,       2,       "F", 1.8,    -22.23,    -40,    419,      0     ;AE cold adjustment, taper start clt (full adjustment)
#endif
    
      aeMode        = bits,   U08,       3, [0:1],  "TPS", "MAP", "INVALID", "INVALID"
      battVCorMode  = bits,   U08,       3, [2:2],  "Whole PW", "Open Time only"
      SoftLimitMode = bits,   U08,       3, [3:3],  "Fixed", "Relative "
      useTachoSweep = bits,   U08,       3, [4:4],  "Off", "On"
      aeApplyMode   = bits,   U08,       3, [5:5],  "PW Multiplier", "PW Adder"
      multiplyMAP   = bits,   U08,       3, [6:7],  "Off", "Baro", "Fixed", "INVALID"
      wueRates      = array,  U08,       4, [10],   "%",        1.0,       0.0,   0.0,    255,       0
      crankingPct   = scalar, U08,      14,         "%",        1.0,       0.0,   0.0,    255,       0
      pinLayout     = bits,   U08,      15, [0:7],  $pinLayouts
      tachoPin      = bits,   U08,      16, [0:5],  "Board Default", "1", "2", "3", "4", "5", "6", "7", "8", "9", "10", "11", "12", "13", "14", "15", "16", "17", "18", "19", "20", "21", "22", "23", "24", "25", "26", "27", "28", "29", "30", "31", "32", "33", "34", "35", "36", "37", "38", "39", "40", "41", "42", "43", "44", "45", "46", "47", "48", "49", "50", "51", "52", "53", "INVALID", "INVALID", "INVALID", "INVALID", "INVALID", "INVALID", "INVALID", "INVALID", "INVALID", "INVALID"
      tachoDiv      = bits,   U08,      16, [6:7],  "Normal", "Half", "INVALID", "INVALID"
      tachoDuration = scalar, U08,      17,         "ms",       1.0,       0.0,   1.0,    6.0,       0
      maeThresh     = scalar, U08,      18,         "kPa/s",    1.0,       0.0,   0.0,    255,       0 ;MAP threshold for triggering AE
      taeThresh     = scalar, U08,      19,         "%/s",      1.0,       0.0,   0.0,    255,       0 ;TPS threshold for triggering AE
      aeTime        = scalar, U08,      20,         "ms",        10,       0.0,   0.0,    2550,      0
      taeMinChange  = scalar, U08,      21,         "%",        0.5,         0,     0,    5.0,       1
      maeMinChange  = scalar, U08,      22,         "kPa",      1.0,         0,     0,    10.0,      0

      ; Display (Options for what the display is showing)
      displayB1     = bits,   U08,      23, [0:3],  "RPM", "PW", "Advance", "VE", "GammaE", "TPS", "IAT", "CLT"
      displayB2     = bits,   U08,      23, [4:7],  "RPM", "PW", "Advance", "VE", "GammaE", "TPS", "IAT", "CLT"

      reqFuel       = scalar, U08,      24,        "ms",        0.1,       0.0,   0.0,    25.5,      1
      divider       = scalar, U08,      25,        "",          1.0,       0.0
      alternate     = bits,   U08,      26, [0:0], "Simultaneous", "Alternating"
      multiplyMAP1  = bits,   U08,      26, [1:1], "No",       "Yes"
      includeAFR    = bits,   U08,      26, [2:2], "No",       "Yes"
      hardCutType   = bits,   U08,      26, [3:3], "Full",      "Rolling"
      ignAlgorithm  = bits,   U08,      26, [4:6], $loadSourceNames
      indInjAng     = bits,   U08,      26, [7:7], "Disabled", "Enabled"
      injOpen       = scalar, U08,      27,        "ms",        0.1,       0.0,   0.1,    25.5,      1
      injAng        = array,  U16,      28, [4],   "deg",       1.0,       0.0,   0.0,    720,       0

      ; Config1
      mapSample     = bits,   U08,      36, [0:1], "Instantaneous", "Cycle Average", "Cycle Minimum", "Event Average"
      twoStroke     = bits,   U08,      36, [2:2], "Four-stroke", "Two-stroke"
      injType       = bits,   U08,      36, [3:3], "Port", "Throttle Body"
      nCylinders    = bits,   U08,      36, [4:7], "INVALID","1","2","3","4","5","6","INVALID","8","INVALID","INVALID","INVALID","INVALID","INVALID","INVALID","INVALID"

      ; Config2
      algorithm     = bits,   U08,      37, [0:2], $loadSourceNames ;Has to be called algorithm for the req fuel calculator to work :(
      fixAngEnable  = bits,   U08,      37, [3:3], "Off", "On"
      nInjectors    = bits,   U08,      37, [4:7], "INVALID","1","2","3","4","5","6","INVALID","8","INVALID","INVALID","INVALID","INVALID","INVALID","INVALID","INVALID"

      ; Config3
      engineType    = bits,   U08,      38, [0:0], "Even fire",     "Odd fire"
      flexEnabled   = bits,   U08,      38, [1:1], "Off", "On"
      legacyMAP     = bits,   U08,      38, [2:2], "No", "Yes" ;Whether to use the older legacy MAP reading that had the pullup enabled
      baroCorr      = bits,   U08,      38, [3:3], "Off",           "On"
      injLayout     = bits,   U08,      38, [4:5], "Paired", "Semi-Sequential", "INVALID", "Sequential"
      perToothIgn   = bits,   U08,      38, [6:6], "No", "Yes"
      dfcoEnabled   = bits,   U08,      38, [7:7], "Off",       "On"

#if CELSIUS
      aeColdTaperMax = scalar, U08,       39,       "C", 1.0,       -40,    -40,    215,      0     ;AE cold adjustment, taper start clt (full adjustment)
#else
      aeColdTaperMax = scalar, U08,       39,       "F", 1.8,    -22.23,    -40,    419,      0     ;AE cold adjustment, taper end clt (no adjustment)
#endif

      dutyLim       = scalar, U08,      40,        "%",         1.0,       0.0,   0.0,     95.0,     0
      flexFreqLow   = scalar, U08,      41,        "Hz",        1.0,       0.0,   0.0,     250.0,    0
      flexFreqHigh  = scalar, U08,      42,        "Hz",        1.0,       0.0,   0.0,     250.0,    0

      boostMaxDuty  = scalar, U08,      43,        "%",         1.0,       0.0,   0.0,     100.0,    0
      tpsMin        = scalar, U08,      44,        "ADC",       1.0,       0.0,   0.0,     255.0,    0
      tpsMax        = scalar, U08,      45,        "ADC",       1.0,       0.0,   0.0,     255.0,    0
      mapMin        = scalar, S08,      46,        "kpa",       1.0,       0.0,  -100,     127.0,    0
      mapMax        = scalar, U16,      47,        "kpa",       1.0,       0.0,   0.0,     25500,    0
      fpPrime       = scalar, U08,      49,        "s",         1.0,       0.0,   0.0,     255.0,    0
      stoich        = scalar, U08,      50,        ":1",        0.1,       0.0,   0.0,     25.5,     1
      oddfire2      = scalar, U16,      51,        "deg",       1.0,       0.0,   0.0,     720,      0 ; * (  2 byte)
      oddfire3      = scalar, U16,      53,        "deg",       1.0,       0.0,   0.0,     720,      0 ; * (  2 byte)
      oddfire4      = scalar, U16,      55,        "deg",       1.0,       0.0,   0.0,     720,      0 ; * (  2 byte)

      idleUpPin     = bits,   U08,      57, [0:5], "Board Default", "INVALID", "INVALID", "3", "4", "5", "6", "7", "8", "9", "10", "11", "12", "13", "14", "15", "16", "17", "18", "19", "20", "21", "22", "23", "24", "25", "26", "27", "28", "29", "30", "31", "32", "33", "34", "35", "36", "37", "38", "39", "40", "41", "42", "43", "44", "45", "46", "47", "48", "49", "50", "51", "52", "53", "INVALID", "A8", "A9", "A10", "A11", "A12", "A13", "A14", "A15", "INVALID"
      idleUpPolarity= bits,   U08,      57, [6:6], "Normal", "Inverted"
      idleUpEnabled = bits,   U08,      57, [7:7], "Off", "On"
      idleUpAdder   = scalar, U08,      58,        "% / Steps",  1.0,       0.0,   0.0,     250.0,    0
      aeTaperMin    = scalar, U08,      59,        "RPM",       100,       0.0,   1000,    10000,    0
      aeTaperMax    = scalar, U08,      60,        "RPM",       100,       0.0,   2000,    10000,    0

      iacCLminValue = scalar, U08,      61,       "% / Steps", idleRes,   0.0,   0.0, idleResMax,    0 ; Minimum and maximum duty cycles when using closed loop idle
      iacCLmaxValue = scalar, U08,      62,       "% / Steps", idleRes,   0.0,   0.0, idleResMax,    0
      boostMinDuty  = scalar, U08,      63,        "%",         1.0,       0.0,   0.0,     100.0,    0 ; Minimum and maximum duty cycles for boost control

      baroMin       = scalar, S08,      64,        "kpa",       1.0,       0.0,  -100,     127.0,    0
      baroMax       = scalar, U16,      65,        "kpa",       1.0,       0.0,   0.0,     25500,    0
      EMAPMin       = scalar, S08,      67,        "kpa",       1.0,       0.0,  -100,     127.0,    0
      EMAPMax       = scalar, U16,      68,        "kpa",       1.0,       0.0,   0.0,     25500,    0

      fanWhenOff      = bits,   U08,    70, [0:0], "No",        "Yes" 
      fanWhenCranking = bits,   U08,    70, [1:1], "No",        "Yes" 
      useDwellMap     = bits,   U08,    70, [2:2], "No",        "Yes" 
      fanEnable       = bits,   U08,    70, [3:4], "Off",       "On/Off",  "PWM",  "INVALID"
      rtc_mode        = bits,   U08,    70, [5:6], "Off", "On-board", "INVALID", "INVALID"
      incorporateAFR  = bits,   U08,    70, [7:7], "No",        "Yes"

      asePct        = array,  U08,       71, [4],    "%",        1.0,       0.0,     0,    155,       0
      aseCount      = array,  U08,       75, [4],    "s",     1.0,       0.0,     0.0,     255,    0 ; Values for the afterstart enrichment curve
#if CELSIUS
      aseBins       = array,  U08,       79, [4],  "C", 1.0,       -40,    -40,    215,      0
#else
      aseBins       = array,  U08,       79, [4],  "F", 1.8,    -22.23,    -40,    419,      0
#endif
      primePulse    = array,  U08,       83, [4],  "ms",        0.5,       0.0,   0.0,     127.5,     1
#if CELSIUS
      primeBins     = array,  U08,       87, [4],  "C", 1.0,       -40,    -40,    215,      0
#else
      primeBins     = array,  U08,       87, [4],  "F", 1.8,    -22.23,    -40,    419,      0
#endif
      CTPSPin       = bits,  U08,  91, [0:5], "Board Default", "INVALID", "INVALID", "3", "4", "5", "6", "7", "8", "9", "10", "11", "12", "13", "14", "15", "16", "17", "18", "19", "20", "21", "22", "23", "24", "25", "26", "27", "28", "29", "30", "31", "32", "33", "34", "35", "36", "37", "38", "39", "40", "41", "42", "43", "44", "45", "46", "47", "48", "49", "50", "51", "52", "53", "INVALID", "A8", "A9", "A10", "A11", "A12", "A13", "A14", "A15", "INVALID"
      CTPSPolarity  = bits,  U08,  91, [6:6], "Normal", "Inverted"
      CTPSEnabled   = bits,  U08,  91, [7:7], "Off", "On"
      idleAdvEnabled      = bits,  U08,  92, [0:1], "Off", "Added", "Switched", "INVALID"
      idleAdvAlgorithm    = bits,  U08,  92, [2:2], "TPS", "CTPS"
      ;idleAdvDelay        = bits,  U08,  92, [3:7], "0", "1", "2", "3", "4", "5", "6", "7", "8", "9", "10", "11", "12", "13", "14", "15", "16", "17", "18", "19", "20", "21", "22", "23", "24", "25", "26", "27", "28", "29", "INVALID", "INVALID"
      idleAdvDelay        = bits,  U08,  92, [3:7], "0.0", "0.5", "1.0", "1.5", "2.0", "2.5", "3.0", "3.5", "4.0", "4.5", "5.0", "5.5", "6.0", "6.5", "7.0", "7.5", "8.0", "8.5", "9.0", "9.5", "10.0", "10.5", "11.0", "11.5", "12.0", "12.5", "13.0", "13.5", "14.0", "14.5", "INVALID", "INVALID"
      idleAdvRPM   = scalar,  U08,      93,       "rpm",        100,       0.0,   100,   25500,      0
      idleAdvTPS   = scalar,  U08,      94,         "%",        0.5,         0,     0,   100.0,      1

      injAngRPM     = array,  U08,      95, [4],   "RPM",        100,       0.0,   100,    10000,    0
      idleTaperTime = scalar, U08,      99,    "S",         0.1,       0.0,   0.0,    25.5,      1
      dfcoDelay     = scalar, U08,      100,   "S",         0.1,       0.0,   0.0,    25.5,      1 ;Remainder of DFCO settings are in page 4
#if CELSIUS
      dfcoMinCLT    = scalar,  U08,      101,    "C", 1.0,       -40,    -40,    215,      0
#else
      dfcoMinCLT    = scalar,  U08,      101,    "F", 1.8,    -22.23,    -40,    419,      0
#endif

      ;VSS settings
      vssMode     = bits,  U08,         102, [0:1], "Off", "INVALID", "Pulses per KM", "Pulses per mile" ;INVALID value will be CAN
      ;vssPullup     = bits,  U08,       102, [1:1], "Off", "On"
      vssPin        = bits,  U08,       102, [2:7], "Board Default", "INVALID", "INVALID", "3", "4", "5", "6", "7", "8", "9", "10", "11", "12", "13", "14", "15", "16", "17", "18", "19", "20", "21", "22", "23", "24", "25", "26", "27", "28", "29", "30", "31", "32", "33", "34", "35", "36", "37", "38", "39", "40", "41", "42", "43", "44", "45", "46", "47", "48", "49", "50", "51", "52", "53", "INVALID", "A8", "A9", "A10", "A11", "A12", "A13", "A14", "A15", "INVALID"
      vssPulsesPerKm= scalar, U16,      103,        "pulses",     1.0,       0.0,   0.0,     25500,    0
      vssSmoothing  = scalar, U08,      105,         "%",        1.0,         0,     0,     255,      0
      vssRatio1     = scalar, U16,      106, "km/h per 1000rpm", 0.1,         0,     0,     99.9,     1
      vssRatio2     = scalar, U16,      108, "km/h per 1000rpm", 0.1,         0,     0,     99.9,     1
      vssRatio3     = scalar, U16,      110, "km/h per 1000rpm", 0.1,         0,     0,     99.9,     1
      vssRatio4     = scalar, U16,      112, "km/h per 1000rpm", 0.1,         0,     0,     99.9,     1
      vssRatio5     = scalar, U16,      114, "km/h per 1000rpm", 0.1,         0,     0,     99.9,     1
      vssRatio6     = scalar, U16,      116, "km/h per 1000rpm", 0.1,         0,     0,     99.9,     1
	  
      ;Idle up output (AC Fan) settings
      idleUpOutputEnabled   = bits,   U08,      118, [0:0], "Off", "On"
      idleUpOutputInv       = bits,   U08,      118, [1:1], "No", "Yes"
      idleUpOutputPin       = bits,   U08,      118, [2:7], "Board Default", "INVALID", "INVALID", "3", "4", "5", "6", "7", "8", "9", "10", "11", "12", "13", "14", "15", "16", "17", "18", "19", "20", "21", "22", "23", "24", "25", "26", "27", "28", "29", "30", "31", "32", "33", "34", "35", "36", "37", "38", "39", "40", "41", "42", "43", "44", "45", "46", "47", "48", "49", "50", "51", "52", "53", "INVALID", "A8", "A9", "A10", "A11", "A12", "A13", "A14", "A15", "INVALID"
      
      tachoSweepMaxRPM  = scalar,   U08,        119,        "RPM", 100,       0.0,   100,    10000,    0
      primingDelay      = scalar,   U08,        120,        "S",   0.1,       0.0,   0.0,     25.5,      1
      
      iacTPSlimit               = scalar, U08,  121,        "%",  0.5,         0,     0,    100.0,     1
      iacRPMlimitHysteresis     = scalar, U08,  122,      "RPM",   10,         0,    10,     2500,     0

      rtc_trim        = scalar,  S08,    123,               "ppm",      1, 0, -127, +127, 0
      idleAdvVss      = scalar, U08,      124,        "km/h",       1,       0.0,   0.0,     255,      0 
      mapSwitchPoint  = scalar, U08,      125,        "RPM",      100,       0.0,   0.0,     16320,    0

      canBMWCluster             = bits,   U08,  126, [0:0], "Off", "On"
      canVAGCluster             = bits,   U08,  126, [1:1], "Off", "On"
      ;These are reserved for future use, in case of more CAN broadcasting features are added
      enable1Cluster            = bits,   U08,  126, [2:2], "Off", "On"
      enable2Cluster            = bits,   U08,  126, [3:3], "Off", "On"
      unusedClusterBits         = bits,   U08,  126, [4:7], "Off","INVALID","INVALID","INVALID","INVALID","INVALID","INVALID","INVALID","INVALID","INVALID","INVALID","INVALID","INVALID","INVALID","INVALID","INVALID"

      decelAmount               = scalar, U08,  127,        "%",  1.0,       0.0,   0.0,     150.0,    0

;Page 2 is the fuel map and axis bins only
page = 2
   ;  name       = bits,   type,    offset, bits
   ;  name       = array,  type,    offset, shape, units,     scale, translate,    lo,      hi, digits
   ;  name       = scalar, type,    offset,        units,     scale, translate,    lo,      hi, digits
      veTable    = array,  U08,       0, [16x16],"%",          1.0,      0.0,   0.0,   255.0,      0
      rpmBins    = array,  U08,     256, [  16], "RPM",      100.0,      0.0,   100.0, 25500.0,      0
      fuelLoadBins = array,  U08,   272, [  16], { bitStringValue(algorithmUnits ,  algorithm) },       fuelLoadRes,      0.0,   0.0,   {fuelLoadMax},      fuelDecimalRes
      ;fuelLoadBins = array,  U08,   272, [  16], { bitStringValue(algorithmUnits ,  algorithm) },        2.0,      0.0,   0.0,   { arrayValue(rpmBins , algorithm) },      0

;--------------------------------------------------
;Start Ignition table (Page 3)
;--------------------------------------------------
page = 3
      advTable1   = array,  U08,     0,[16x16],  "deg",       1.0,       -40,   -40,   70.0,      0
      rpmBins2    = array,  U08,   256,[   16],  "RPM",       100.0,     0.0,   100,   25500,      0
      mapBins1    = array,  U08,   272, [  16], { bitStringValue(algorithmUnits ,  ignAlgorithm) },     ignLoadRes,      0.0,   0.0,   {ignLoadMax},      ignDecimalRes ; This name has to be used in order for the table to show up in MLVs table. I can't find the regexs that make this work :(

;--------------------------------------------------
;Start Page 4
;These are primarily ignition related settings (Previously part of page 2)
;--------------------------------------------------
page = 4
      TrigAng    = scalar, S16,      0,         "Deg",       1,        0,     -360,     360,        0
      FixAng     = scalar, S08,      2,         "Deg",       1,        0,     -64,      64,         0 ; Allow negative values here
      CrankAng   = scalar, S08,      3,         "Deg",       1,        0,     -10,      80,         0
      TrigAngMul = scalar, U08,      4,         "",          1,        0,     0,        88,         0 ; Multiplier for tooth counts that don't evenly divide into 360
      TrigEdge   = bits,   U08,      5,[0:0],    "RISING", "FALLING"
      TrigSpeed  = bits,   U08,      5,[1:1],    "Crank Speed", "Cam Speed"
      IgInv      = bits,   U08,      5,[2:2],    "Going Low",        "Going High"
      TrigPattern= bits,   U08,      5,[3:7],    "Missing Tooth", "Basic Distributor", "Dual Wheel", "GM 7X", "4G63 / Miata / 3000GT", "GM 24X", "Jeep 2000", "Audi 135", "Honda D17", "Miata 99-05", "Mazda AU", "Non-360 Dual", "Nissan 360", "Subaru 6/7", "Daihatsu +1", "Harley EVO", "36-2-2-2", "36-2-1", "DSM 420a", "Weber-Marelli", "Ford ST170", "DRZ400", "Chrysler NGC", "Yamaha Vmax 1990+", "INVALID", "INVALID", "INVALID", "INVALID", "INVALID", "INVALID", "INVALID", "INVALID"
      TrigEdgeSec= bits,   U08,      6,[0:0],    "RISING", "FALLING"
      fuelPumpPin= bits  , U08,      6,[1:6],    "Board Default", "INVALID", "INVALID", "3", "4", "5", "6", "7", "8", "9", "10", "11", "12", "13", "14", "15", "16", "17", "18", "19", "20", "21", "22", "23", "24", "25", "26", "27", "28", "29", "30", "31", "32", "33", "34", "35", "36", "37", "38", "39", "40", "41", "42", "43", "44", "45", "46", "47", "48", "49", "50", "51", "52", "53", "INVALID", "A8", "A9", "A10", "A11", "A12", "A13", "A14", "A15", "INVALID"
      useResync  = bits,   U08,      6,[7:7],    "No",        "Yes"
      sparkDur   = scalar, U08,      7,          "ms",        0.1, 0, 0, 25.5, 1 ; Spark duration
      trigPatternSec = bits,U08,     8,[0:6],    "Single tooth cam", "4-1 cam", "Poll level", "INVALID", "INVALID", "INVALID", "INVALID", "INVALID", "INVALID", "INVALID", "INVALID", "INVALID", "INVALID", "INVALID", "INVALID", "INVALID", "INVALID", "INVALID", "INVALID", "INVALID", "INVALID", "INVALID", "INVALID", "INVALID", "INVALID", "INVALID", "INVALID", "INVALID", "INVALID", "INVALID", "INVALID", "INVALID", "INVALID", "INVALID", "INVALID", "INVALID", "INVALID", "INVALID", "INVALID", "INVALID", "INVALID", "INVALID", "INVALID", "INVALID", "INVALID", "INVALID", "INVALID", "INVALID", "INVALID", "INVALID", "INVALID", "INVALID", "INVALID", "INVALID", "INVALID", "INVALID", "INVALID", "INVALID", "INVALID", "INVALID", "INVALID", "INVALID", "INVALID", "INVALID", "INVALID", "INVALID", "INVALID", "INVALID", "INVALID", "INVALID", "INVALID", "INVALID", "INVALID", "INVALID", "INVALID", "INVALID", "INVALID", "INVALID", "INVALID", "INVALID", "INVALID", "INVALID", "INVALID", "INVALID", "INVALID", "INVALID", "INVALID", "INVALID", "INVALID", "INVALID", "INVALID", "INVALID", "INVALID", "INVALID", "INVALID", "INVALID", "INVALID", "INVALID", "INVALID", "INVALID", "INVALID", "INVALID", "INVALID", "INVALID", "INVALID", "INVALID", "INVALID", "INVALID", "INVALID", "INVALID", "INVALID", "INVALID", "INVALID", "INVALID", "INVALID", "INVALID", "INVALID", "INVALID", "INVALID", "INVALID", "INVALID", "INVALID", "INVALID", "INVALID", "INVALID", "INVALID", "INVALID", "INVALID"
      PollLevelPol = bits, U08,      8,[7:7],    "Low", "High"

;Reset Control
      bootloaderCaps  = scalar, U08, 9,        "level",    1, 0, 0, 255, 0
#if resetcontrol_adv
      resetControl =    bits,   U08, 10,[0:1], "Disabled", "Prevent When Running", "Prevent Always", "Serial Command"
#else
      resetControl =    bits,   U08, 10,[0:1], "Disabled", "INVALID", "INVALID", "Serial Command"
#endif
      resetControlPin = bits,   U08, 10,[2:7],  "Board Default", "INVALID", "INVALID", "3", "4", "5", "6", "7", "8", "9", "10", "11", "12", "13", "14", "15", "16", "17", "18", "19", "20", "21", "22", "23", "24", "25", "26", "27", "28", "29", "30", "31", "32", "33", "34", "35", "36", "37", "38", "39", "40", "41", "42", "43", "44", "45", "46", "47", "48", "49", "50", "51", "52", "53", "INVALID", "A8", "A9", "A10", "A11", "A12", "A13", "A14", "A15", "INVALID"

      SkipCycles  = scalar, U08,     11,         "cycles",    1,    0,    0,  255, 0

   ;  name       = array,  type,    offset, shape, units,     scale, translate,    lo,      hi, digits
   ;  name       = scalar, type,    offset,      units,     scale, translate,    lo,      hi, digits
;Dwell control
      boostType     = bits,   U08,     12, [0:0],  "Open Loop",  "Closed Loop"
      useDwellLim   = bits,   U08,     12, [1:1],   "Off",    "On"
      sparkMode     = bits,   U08,     12, [2:4],  "Wasted Spark", "Single Channel",   "Wasted COP", "Sequential", "Rotary", "INVALID", "INVALID", "INVALID"
      TrigFilter    = bits,   U08,     12, [5:6],  "Off", "Weak", "Medium", "Aggressive"
      ignCranklock  = bits,   U08,     12, [7:7],  "Off",  "On"
      dwellcrank    = scalar, U08,     13,         "ms",       0.1,    0,    0, 25, 1
      dwellrun      = scalar, U08,     14,         "ms",       0.1,    0,    0, 8, 1 ;running dwell variable railed to 8 - who needs more than 8ms?
      numTeeth      = scalar, U08,     15,         "teeth",    1.0,    0.0,  0.0,     255,       0
      missingTeeth  = scalar, U08,     16,         "teeth",    1.0,    0.0,  0.0,     255,       0

      crankRPM      = scalar, U08,     17,         "rpm",      10,    0.0,  100, 1000, 0
      tpsflood      = scalar, U08,     18,         "%",        0.5,    0.0,  0.0,   100.0,      1

;Rev Limits
      SoftRevLim    = scalar, U08,  19,         "rpm",      100,    0.0,  100, 25500, 0
      SoftLimRetard = scalar, U08,  20,         "deg",      1.0,    0.0,  0.0,   80,   0
      SoftLimMax    = scalar, U08,  21,         "s",        0.1,    0.0,  0.0,  25.5,   1
      hardRevLim    = scalar, U08,  22,         "rpm",      100,    0.0, 100, 25500,  0

;TPS based acceleration enrichment
      taeBins    = array,  U08,     23, [ 4],   "%/s",      10.0,   0.0,  0.00,   2550.0,      0
      taeRates   = array,  U08,     27, [ 4],   "%",        1.0,    0.0,  0.00,    255.0,      0 ; 4 bytes
;WUE Bins (Needed somewhere to put these
    #if CELSIUS
      wueBins    = array,  U08,     31, [10],   "C",        1.0, -40,  -40,  102.0,      0
    #else
      wueBins    = array,  U08,     31, [10],   "F",        1.8,   -22.23,  -40,  215.0,      0
    #endif
;Dwell config options
      dwellLim   = scalar, U08,     41,         "ms",       1,      0,        0, 32, 0
      dwellRates = array,  U08,     42, [6],    "%",        1.0,    0.0,      0.00,   255.0,      0

;IAT (Inlet air temp) timing retard
    #if CELSIUS
      iatRetBins   = array,  U08,     48, [ 6],   "C",      1.0,    0.0,  0.00,   125.0,      0
    #else
      iatRetBins   = array,  U08,     48, [ 6],   "F",      1.8,    17.77,  32.00,   257.0,      0 ; No -40 degree offset here
    #endif
      iatRetRates  = array,  U08,     54, [ 6],   "deg",    1.0,    0.0,  0.00,   30.0,      0
;Deceleration Fuel Cut Off (DFCO)
      dfcoRPM      = scalar, U08,      60,        "RPM",      10.0,  0.0,   100,     2550,    0
      dfcoHyster   = scalar, U08,      61,        "RPM",      1.0,  0.0,   100,     255.0,    0
      dfcoTPSThresh= scalar, U08,      62,        "%",        0.5,  0.0,     0,     100.0,    1
;Cranking ignition bypass
      ignBypassEnable = bits,   U08,  63, [0:0],      "Off",        "On"
      ignBypassPin    = bits,   U08,  63, [1:6],      "INVALID", "INVALID", "INVALID", "3", "4", "5", "6", "7", "8", "9", "10", "11", "12", "13", "14", "15", "16", "17", "18", "19", "20", "21", "22", "23", "24", "25", "26", "27", "28", "29", "30", "31", "32", "33", "34", "35", "36", "37", "38", "39", "40", "41", "42", "43", "44", "45", "46", "47", "48", "49", "50", "51", "52", "53", "INVALID", "INVALID", "INVALID", "INVALID", "INVALID", "INVALID", "INVALID", "INVALID", "INVALID", "INVALID"
      ignBypassHiLo   = bits,   U08,  63, [7:7],      "LOW",        "HIGH"
;Analog input filter levels (Note max values are 240 so that default values of 255 can be overwritten on bootup)
      ADCFILTER_TPS   = scalar, U08,      64, "%",          1.0,  0.0,   0,     240,    0
      ADCFILTER_CLT   = scalar, U08,      65, "%",          1.0,  0.0,   0,     240,    0
      ADCFILTER_IAT   = scalar, U08,      66, "%",          1.0,  0.0,   0,     240,    0
      ADCFILTER_O2    = scalar, U08,      67, "%",          1.0,  0.0,   0,     240,    0
      ADCFILTER_BAT   = scalar, U08,      68, "%",          1.0,  0.0,   0,     240,    0
      ADCFILTER_MAP   = scalar, U08,      69, "%",          1.0,  0.0,   0,     240,    0
      ADCFILTER_BARO  = scalar, U08,      70, "%",          1.0,  0.0,   0,     240,    0

;CLT (Coolant temp) timing Advance/Retard
    #if CELSIUS
      cltAdvBins   = array,  U08,     71, [ 6],   "C",      1.0,    -40,  -40,   102.0,      0
    #else
      cltAdvBins   = array,  U08,     71, [ 6],   "F",      1.8,    -22.23,  -40,   215.0,      0 ; No -40 degree offset here
    #endif
      cltAdvValues    = array,  S08,     77, [ 6],   "deg",    1.0,     -15,  -15,   15,      0

;MAP based acceleration enrichment
      maeBins         = array,  U08,      83, [ 4],   "kpa/s",    10.0,   0.0,  0.00,   2550.0,      0
      maeRates        = array,  U08,      87, [ 4],   "%",        1.0,    0.0,  0.00, 255.0,      0 ; 4 bytes

      batVoltCorrect  = scalar, S08,      91, "v",          0.1,  0.0,    -2,     2,        1 ;Battery reading calibration value. Note: Signed value

;Baro fuel correction
      baroFuelBins    = array,  U08,      92, [8],    "kPa",  1.0,    0,  70, 120,        0 ; Bins for the Baro correction curve
      baroFuelValues  = array,  U08,     100, [8],     "%",   1.0,    0,  0,  255,        0 ; % Values for same

;Idle timing advance
      idleAdvBins     = array,  U08,      108, [6],    "RPM",    10.0,      -50,       -500,     500,         0
      idleAdvValues   = array,  U08,      114, [6],    "deg",     1.0,      -15,        -15,      50,         0

      engineProtectMaxRPM   = scalar, U08,  120,         "rpm",      100,    0.0, 100, 25500,  0

      vvt2CL0DutyAng  = scalar, S16,      121,         "deg",    1.0,   0.0,  -360.0,  360.0,      0 ; * (  2 bytes)
      vvt2PWMdir      = bits,   U08,      123, [0:0],  "Advance", "Retard"
<<<<<<< HEAD
      antiLagEnable   = bits,   U08,      123, [1:1],       "No", "Yes"
      antiLagPin      = bits,   U08,      123, [2:7],      "Board Default", "INVALID", "INVALID", "3", "4", "5", "6", "7", "8", "9", "10", "11", "12", "13", "14", "15", "16", "17", "18", "19", "20", "21", "22", "23", "24", "25", "26", "27", "28", "29", "30", "31", "32", "33", "34", "35", "36", "37", "38", "39", "40", "41", "42", "43", "44", "45", "46", "47", "48", "49", "50", "51", "52", "53", "INVALID", "INVALID", "INVALID", "INVALID", "INVALID", "INVALID", "INVALID", "INVALID", "INVALID", "INVALID"
=======
      inj4CylPairing  = bits,   U08,      123, [1:2],  "1+3 & 2+4", "1+4 & 2+3", "INVALID", "INVALID" 
      unusedBits4_123 = bits,   U08,      123, [3:7]
>>>>>>> 90530f65
      ANGLEFILTER_VVT = scalar, U08,      124, "%",          1.0,  0.0,   0,     100,    0
      FILTER_FLEX     = scalar, U08,      125, "%",          1.0,  0.0,   0,     240,    0

      #if CELSIUS
      vvtMinClt       = scalar,  U08,      126, "C",        1.0,    -40,    -40,    215,      0     
      #else
      vvtMinClt       = scalar,  U08,      126, "F",        1.8,    -22.23,    -40,    419,      0
      #endif
      vvtDelay        = scalar,  U08,      127, "S",        5.0,  0.0,   0,     1275,    0

;--------------------------------------------------

;Start AFR page
;--------------------------------------------------
page = 5
      lambdaTable = array,  U08,              0, [16x16], "Lambda",  { 0.1 / stoich },   0.0000,  0.00,    2.00,      3
      afrTable    = array,  U08,     lastOffset, [16x16],    "AFR",               0.1,      0.0,     7,    25.5,      1

      rpmBinsAFR  = array,  U08,   256,[   16],    "RPM",   100.0,     0.0,   100,   25500,      0
      loadBinsAFR  = array,  U08,   272,[   16],    { bitStringValue(algorithmUnits ,  algorithm) },   fuelLoadRes,      0.0,   0.0,   {fuelLoadMax},      fuelDecimalRes

;--------------------------------------------------
;Start page 6
; Page 6 is all settings associated with O2/AFR
;--------------------------------------------------
page = 6
      egoAlgorithm            = bits  , U08,       0,      [0:1], "Simple", "INVALID", "PID", "No correction" ; * (  1 byte)
      egoType                 = bits  , U08,       0,      [2:3], "Disabled", "Narrow Band", "Wide Band", "INVALID"                  ; egoOption
      boostEnabled            = bits,   U08,       0,      [4:4], "Off", "On"
      vvtEnabled              = bits,   U08,       0,      [5:5], "Off", "On"
      engineProtectType       = bits,   U08,       0,      [6:7], "Off", "Spark Only", "Fuel Only","Both"

      egoKP                   = scalar, U08,       1,             "%",        1.0,   0.0,  0.0,  200.0,      0 ; * (  1 byte)
      egoKI                   = scalar, U08,       2,             "%",        1.0,   0.0,  0.0,  200.0,      0 ; * (  1 byte)
      egoKD                   = scalar, U08,       3,             "%",        1.0,   0.0,  0.0,  200.0,      0 ; * (  1 byte)
  #if CELSIUS
      egoTemp                 = scalar, U08,        4,             "C",        1.0, -40,  -40,  102.0,      0
  #else
      egoTemp                 = scalar, U08,        4,             "F",       1.8,   -22.23,  -40,  419.0,      0
  #endif
      egoCount                = scalar, U08,       5,             "",         4.0,    0.0,  4.0,  255.0,      0 ; * (  1 byte)
      vvtMode                 = bits,   U08,       6, [0:1],      "On/Off", "Open Loop", "Closed loop", "INVALID"
      vvtLoadSource           = bits,   U08,       6, [2:3],      "MAP", "TPS", "INVALID", "INVALID"
      vvtPWMdir               = bits,   U08,       6, [4:4],      "Advance", "Retard"
      vvtCLUseHold            = bits,   U08,       6, [5:5],      "No", "Yes"
      vvtCLAlterFuelTiming    = bits,   U08,       6, [6:6],      "No", "Yes"
      boostCutEnabled         = bits,   U08,       6, [7:7],      "Off", "On"
      egoLimit                = scalar, U08,       7,             "",         1,      0,    0,    16,         0
      
      ego_min_afr    = scalar, U08,          8,    "AFR",  0.1          , 0,  7          ,  25          , 1
      ego_min_lambda = scalar, U08, lastOffset, "Lambda", {0.1 / stoich}, 0, {7 / stoich}, {25 / stoich}, 3
      ego_max_afr    = scalar, U08,          9,    "AFR",  0.1          , 0,  7          ,  25          , 1
      ego_max_lambda = scalar, U08, lastOffset, "Lambda", {0.1 / stoich}, 0, {7 / stoich}, {25 / stoich}, 3

      ego_sdelay  = scalar, U08,      10,             "sec",      1,      0,    0,    120,        0
      egoRPM      = scalar, U08,      11,             "rpm",      100,    0.0,  100,  25500,      0
      egoTPSMax   = scalar, U08,      12,             "%",        0.5,      0,    0,  100.0,      1
      vvt1Pin      = bits  , U08,      13, [0:5],      "Board Default", "INVALID", "INVALID", "3", "4", "5", "6", "7", "8", "9", "10", "11", "12", "13", "14", "15", "16", "17", "18", "19", "20", "21", "22", "23", "24", "25", "26", "27", "28", "29", "30", "31", "32", "33", "34", "35", "36", "37", "38", "39", "40", "41", "42", "43", "44", "45", "46", "47", "48", "49", "50", "51", "52", "53", "INVALID", "INVALID", "INVALID", "INVALID", "INVALID", "INVALID", "INVALID", "INVALID", "INVALID", "INVALID"
      useExtBaro  =   bits, U08,      13, [6:6],      "No", "Yes"
      boostMode   =   bits, U08,      13, [7:7],      "Simple", "Full"
      boostPin    =   bits, U08,      14, [0:5],      "Board Default", "INVALID", "INVALID", "3", "4", "5", "6", "7", "8", "9", "10", "11", "12", "13", "14", "15", "16", "17", "18", "19", "20", "21", "22", "23", "24", "25", "26", "27", "28", "29", "30", "31", "32", "33", "34", "35", "36", "37", "38", "39", "40", "41", "42", "43", "44", "45", "46", "47", "48", "49", "50", "51", "52", "53", "INVALID", "INVALID", "INVALID", "INVALID", "INVALID", "INVALID", "INVALID", "INVALID", "INVALID", "INVALID"
      tachoMode   =   bits, U08,      14, [6:6],      "Fixed Duration", "Match Dwell"
      useEMAP     =   bits, U08,      14, [7:7],      "No", "Yes"
      brvBins     = array,  U08,      15, [6],        "V",        0.1,    0,    6,    24,         1 ; Bins for the battery reference voltage
      injBatRates = array,  U08,      21, [6],        "%",        1,      0,    0,    255,        0 ;Values for injector pulsewidth vs voltage
  #if CELSIUS
      airDenBins  = array,  U08,      27, [9],        "C",        1.0,    -40,  -40,  215,        0 ; Bins for the air density correction curve
  #else
      airDenBins  = array,  U08,      27, [9],        "F",        1.8,    -22.23,  -40,  419,        0 ; Bins for the air density correction curve
  #endif
      airDenRates = array,  U08,      36, [9],        "%",        1.0,    0.0,  0,    255,        0 ; Values for the air density correction curve

; PWM Frequencies
      boostFreq   = scalar, U08,      45,             "Hz",       2.0,    0.0,  10,   511,        0
      vvtFreq     = scalar, U08,      46,             "Hz",       2.0,    0.0,  10,   511,        0
      idleFreq    = scalar, U08,      47,             "Hz",       2.0,    0.0,  10,   511,        0

; Launch Control
      launchPin   = bits  , U08,      48, [0:5],      "Board Default", "INVALID", "INVALID", "3", "4", "5", "6", "7", "8", "9", "10", "11", "12", "13", "14", "15", "16", "17", "18", "19", "20", "21", "22", "23", "24", "25", "26", "27", "28", "29", "30", "31", "32", "33", "34", "35", "36", "37", "38", "39", "40", "41", "42", "43", "44", "45", "46", "47", "48", "49", "50", "51", "52", "53", "INVALID", "INVALID", "INVALID", "INVALID", "INVALID", "INVALID", "INVALID", "INVALID", "INVALID", "INVALID"
      launchEnable= bits,   U08,      48, [6:6],      "No",        "Yes"
      launchHiLo  = bits,   U08,      48, [7:7],    "LOW",        "HIGH"

      lnchSoftLim = scalar, U08,      49,             "rpm",      100,    0.0,    100, 25500, 0
      lnchRetard  = scalar, S08,      50,             "deg",      1.0,    0.0,    -30,   40,   0
      lnchHardLim = scalar, U08,      51,             "rpm",      100,    0.0,    100, 25500,  0
      lnchFuelAdd = scalar, U08,      52,             "%",        1.0,    0.0,    0.0,   80,   0

      idleKP       = scalar, U08,     53,             "%",        0.03125,   0.0,  0.0,  7.96,      2 ; * (  1 byte)
      idleKI       = scalar, U08,     54,             "%",        0.03125,   0.0,  0.0,  7.96,      2 ; * (  1 byte)
      idleKD       = scalar, U08,     55,             "%",        0.00781,   0.0,  0.0,  1.99,      3 ; * (  1 byte)
      boostLimit   = scalar, U08,     56,             "kPa",      2.0,   0.0,  0.0,  511.0,      0
      boostKP      = scalar, U08,     57,             "%",        1.0,   0.0,  0.0,  200.0,      0 ; * (  1 byte)
      boostKI      = scalar, U08,     58,             "%",        1.0,   0.0,  0.0,  200.0,      0 ; * (  1 byte)
      boostKD      = scalar, U08,     59,             "%",        1.0,   0.0,  0.0,  200.0,      0 ; * (  1 byte)

      lnchPullRes  =   bits, U08,      60,        [0:0],      "Float"  , "Pullup"
      iacPWMrun    =   bits, U08,      60,        [1:1],      "No",        "Yes"
      fuelTrimEnabled= bits, U08,      60,        [2:2],      "No",        "Yes"
      flatSEnable  =   bits, U08,      60,        [3:3],      "No",        "Yes"
; Baro Sensor pin
      baroPin      =   bits, U08,      60,        [4:7],      "A0", "A1", "A2", "A3", "A4", "A5", "A6", "A7", "A8", "A9", "A10", "A11", "A12", "A13", "A14", "A15"

; Flat shift
      flatSSoftWin = scalar, U08,      61,             "rpm",      100,    0.0,  100, 25500,  0
      flatSRetard  = scalar, S08,      62,             "deg",      1.0,    0.0,-30.0,   80,   0
      flatSArm     = scalar, U08,      63,             "rpm",      100,    0.0,  100, 25500,  0

      iacCLValues  = array, U08,       64, [10],        "RPM",    10.0,  0.0,      0,  2550,     0
      iacOLStepVal = array, U08,       74, [10],       "Steps",      3,    0,      0,    765,    0
      iacOLPWMVal  = array, U08,       84, [10],       "Duty %",   1.0,    0,      0,      100,    0
  #if CELSIUS
      iacBins      = array, U08,       94, [10],       "C",        1.0,    -40,    -40,    215,      0
  #else
      iacBins      = array, U08,       94, [10],       "F",        1.8,    -22.23,    -40,    419,      0
  #endif
      iacCrankSteps= array, U08,      104, [4],        "Steps",      3,    0,    0,    765,    0
      iacCrankDuty = array, U08,      108, [4],        "Duty %",   1.0,    0,  0,  100,    0
  #if CELSIUS
      iacCrankBins = array, U08,      112, [4],        "C",        1.0,    -40,    -40,    215,      0
  #else
      iacCrankBins = array, U08,      112, [4],        "F",        1.8,    -22.23,    -40,    419,      0
  #endif

      iacAlgorithm = bits , U08,      116, [0:2],      "None", "On/Off", "PWM Open loop", "PWM Closed loop", "Stepper Open Loop", "Stepper Closed Loop", "PWM Closed+Open loop", "Stepper Closed+Open loop"
      iacStepTime  = bits , U08,      116, [3:5],      "INVALID","1", "2", "3", "4", "5", "6","INVALID"
      iacChannels  = bits,  U08,      116, [6:6],      "1", "2"
      iacPWMdir    = bits , U08,      116, [7:7],      "Normal", "Reverse"

  #if CELSIUS
      iacFastTemp  = scalar, U08,     117,             "C",        1.0,    -40,    -40,    215,      0
  #else
      iacFastTemp  = scalar, U08,     117,             "F",        1.8,    -22.23,    -40,    419,      0
  #endif

      iacStepHome  = scalar, U08,     118,             "Steps",         3,    0,    0, 765,   0
      iacStepHyster= scalar, U08,     119,             "Steps",         1,  0,  1.0,  10,   0

      ; Begin fan control variables
      fanInv       = bits,   U08,     120, [0:0], "No",        "Yes"
      fanUnused    = bits,   U08,     120, [1:1], "Off",       "On/Off"
      fanPin       = bits,   U08,     120, [2:7], "Board Default", "INVALID", "INVALID", "3", "4", "5", "6", "7", "8", "9", "10", "11", "12", "13", "14", "15", "16", "17", "18", "19", "20", "21", "22", "23", "24", "25", "26", "27", "28", "29", "30", "31", "32", "33", "34", "35", "36", "37", "38", "39", "40", "41", "42", "43", "44", "45", "46", "47", "48", "49", "50", "51", "52", "53", "INVALID", "A8", "A9", "A10", "A11", "A12", "A13", "A14", "A15", "INVALID"
  #if CELSIUS
      fanSP        = scalar, U08,     121,        "C",        1.0,       -40,     -40,     215.0,    0
      fanHyster    = scalar, U08,     122,        "C",        1.0,       0.0,  0.0,     40,    0
  #else
      fanSP        = scalar, U08,     121,        "F",        1.8,       -22.23,  -40,     419.0,    0
      fanHyster    = scalar, U08,     122,        "F",        1.0,       0.0,  0.0,     40,    0
  #endif
      fanFreq      = scalar, U08 ,    123,        "Hz",        2.0,        0.0,    10,     511,       0
  #if CELSIUS
      fanPWMBins = array, U08,      124, [4],        "C",        1.0,    -40,    -40,    215,      0
  #else
      fanPWMBins = array, U08,      124, [4],        "F",        1.8,    -22.23,    -40,    419,      0
  #endif

;--------------------------------------------------
;Boost and vvt maps (Page 7)
;--------------------------------------------------
page = 7
      boostTable    = array,  U08,    0,[8x8],    { bitStringValue( boostTableLabels, boostType ) },        2.0,        0.0,   0,       {boostTableLimit},      0
      rpmBinsBoost  = array,  U08,    64,[  8],   "RPM",      100.0,      0.0,   100,     25500,      0
      tpsBinsBoost  = array,  U08,    72,[  8],   "TPS",      0.5,        0.0,   0.0,     127.0,      1
      vvtTable      = array,  U08,    80,[8x8],    "%",        0.5,        0.0,   0,       100,      1
      rpmBinsVVT    = array,  U08,    144,[  8],   "RPM",      100.0,      0.0,   100,     25500,      0
      loadBinsVVT   = array,  U08,    152,[  8],   { bitStringValue(algorithmUnits ,  vvtLoadSource) },  vvtLoadRes,        0.0,   0.0,     {vvtLoadMax},      vvtDecimalRes
;Fuel staging Table
      stagingTable  = array,  U08,    160, [8x8], "%",          1.0,      0.0,   0.0,   100.0,      0
      rpmBinsStaging= array,  U08,    224, [  8], "RPM",      100.0,      0.0,   100.0, 25500.0,      0
      loadBinsStaging= array,  U08,    232, [  8], { bitStringValue(algorithmUnits ,  algorithm) },   fuelLoadRes,      0.0,   0.0,   {fuelLoadMax},      fuelDecimalRes

;--------------------------------------------------
;Sequential fuel trim tables (Page 8)
;--------------------------------------------------
page = 8
      fuelTrim1Table      = array,  U08,     0,[6x6],     "%",    1.0,    -128,   -50,    50,        0
      fuelTrim1rpmBins    = array,  U08,    36,[  6],     "RPM",  100.0,  0.0,   0,     25500,      0
      fuelTrim1loadBins   = array,  U08,    42,[  6],     { bitStringValue(algorithmUnits ,  algorithm) }, fuelLoadRes,      0.0,   0.0,   {fuelLoadMax},      fuelDecimalRes

      fuelTrim2Table      = array,  U08,    48,[6x6],     "%",    1.0,    -128,   -50,    50,         0
      fuelTrim2rpmBins    = array,  U08,    84,[  6],     "RPM",  100.0,  0.0,   0,     25500,      0
      fuelTrim2loadBins   = array,  U08,    90,[  6],     { bitStringValue(algorithmUnits ,  algorithm) }, fuelLoadRes,      0.0,   0.0,   {fuelLoadMax},      fuelDecimalRes

      fuelTrim3Table      = array,  U08,    96,[6x6],     "%",    1.0,    -128,  -50,     50,         0
      fuelTrim3rpmBins    = array,  U08,   132,[  6],     "RPM",  100.0,  0.0,   0,     25500,      0
      fuelTrim3loadBins   = array,  U08,   138,[  6],     { bitStringValue(algorithmUnits ,  algorithm) }, fuelLoadRes,      0.0,   0.0,   {fuelLoadMax},      fuelDecimalRes

      fuelTrim4Table      = array,  U08,   144,[6x6],     "%",    1.0,    -128,  -50,     50,         0
      fuelTrim4rpmBins    = array,  U08,   180,[  6],     "RPM",  100.0,  0.0,   0,     25500,      0
      fuelTrim4loadBins   = array,  U08,   186,[  6],     { bitStringValue(algorithmUnits ,  algorithm) }, fuelLoadRes,      0.0,   0.0,   {fuelLoadMax},      fuelDecimalRes

      fuelTrim5Table      = array,  U08,   192,[6x6],     "%",    1.0,    -128,   -50,    50,        0
      fuelTrim5rpmBins    = array,  U08,   228,[  6],     "RPM",  100.0,  0.0,   0,     25500,      0
      fuelTrim5loadBins   = array,  U08,   234,[  6],     { bitStringValue(algorithmUnits ,  algorithm) }, fuelLoadRes,      0.0,   0.0,   {fuelLoadMax},      fuelDecimalRes

      fuelTrim6Table      = array,  U08,   240,[6x6],     "%",    1.0,    -128,   -50,    50,         0
      fuelTrim6rpmBins    = array,  U08,   276,[  6],     "RPM",  100.0,  0.0,   0,     25500,      0
      fuelTrim6loadBins   = array,  U08,   282,[  6],     { bitStringValue(algorithmUnits ,  algorithm) }, fuelLoadRes,      0.0,   0.0,   {fuelLoadMax},      fuelDecimalRes

      fuelTrim7Table      = array,  U08,   288,[6x6],     "%",    1.0,    -128,  -50,     50,         0
      fuelTrim7rpmBins    = array,  U08,   324,[  6],     "RPM",  100.0,  0.0,   0,     25500,      0
      fuelTrim7loadBins   = array,  U08,   330,[  6],     { bitStringValue(algorithmUnits ,  algorithm) }, fuelLoadRes,      0.0,   0.0,   {fuelLoadMax},      fuelDecimalRes

      fuelTrim8Table      = array,  U08,   336,[6x6],     "%",    1.0,    -128,  -50,     50,         0
      fuelTrim8rpmBins    = array,  U08,   372,[  6],     "RPM",  100.0,  0.0,   0,     25500,      0
      fuelTrim8loadBins   = array,  U08,   378,[  6],     { bitStringValue(algorithmUnits ,  algorithm) }, fuelLoadRes,      0.0,   0.0,   {fuelLoadMax},      fuelDecimalRes

;--------------------------------------------------
;CANBUS control and Axillary IO(Page 9)
;--------------------------------------------------
page = 9
      enable_secondarySerial    = bits,   U08,     0, [0:0], "Disable", "Enable"
      intcan_available          = bits,   U08,     0, [1:1], "Disable", "Enable"
      enable_intcan             = bits,   U08,     0, [2:2], "Disable", "Enable"
    
      caninput_sel0a            = bits,   U08,     1, [0:1], "Off", "INVALID", "Analog_local", "Digital_local"
      caninput_sel0b            = bits,   U08,     1, [2:3], "Off", "External Source", "Analog_local", "Digital_local"
      caninput_sel0extsourcea   = bits,   U08,     1, [5:5], "Via Secondary Serial", "INVALID"
      caninput_sel0extsourceb   = bits,   U08,     1, [6:6], "Via Secondary Serial", "Via Internal CAN"        
      caninput_sel0extsourcec   = bits,   U08,     1, [7:7], "INVALID", "Via Internal CAN"

      caninput_sel1a            = bits,   U08,     2, [0:1], "Off", "INVALID", "Analog_local", "Digital_local"
      caninput_sel1b            = bits,   U08,     2, [2:3], "Off", "External Source", "Analog_local", "Digital_local"
      caninput_sel1extsourcea   = bits,   U08,     2, [5:5], "Via Secondary Serial", "INVALID"
      caninput_sel1extsourceb   = bits,   U08,     2, [6:6], "Via Secondary Serial", "Via Internal CAN"       
      caninput_sel1extsourcec   = bits,   U08,     2, [7:7], "INVALID", "Via Internal CAN"    

      caninput_sel2a            = bits,   U08,     3, [0:1], "Off", "INVALID", "Analog_local", "Digital_local"
      caninput_sel2b            = bits,   U08,     3, [2:3], "Off", "External Source", "Analog_local", "Digital_local"
      caninput_sel2extsourcea   = bits,   U08,     3, [5:5], "Via Secondary Serial", "INVALID"
      caninput_sel2extsourceb   = bits,   U08,     3, [6:6], "Via Secondary Serial", "Via Internal CAN"
      caninput_sel2extsourcec   = bits,   U08,     3, [7:7], "INVALID", "Via Internal CAN"    

      caninput_sel3a            = bits,   U08,     4, [0:1], "Off", "INVALID", "Analog_local", "Digital_local"
      caninput_sel3b            = bits,   U08,     4, [2:3], "Off", "External Source", "Analog_local", "Digital_local"
      caninput_sel3extsourcea   = bits,   U08,     4, [5:5], "Via Secondary Serial", "INVALID"
      caninput_sel3extsourceb   = bits,   U08,     4, [6:6], "Via Secondary Serial", "Via Internal CAN"
      caninput_sel3extsourcec   = bits,   U08,     4, [7:7], "INVALID", "Via Internal CAN"    

      caninput_sel4a            = bits,   U08,     5, [0:1], "Off", "INVALID", "Analog_local", "Digital_local"
      caninput_sel4b            = bits,   U08,     5, [2:3], "Off", "External Source", "Analog_local", "Digital_local"
      caninput_sel4extsourcea   = bits,   U08,     5, [5:5], "Via Secondary Serial", "INVALID"
      caninput_sel4extsourceb   = bits,   U08,     5, [6:6], "Via Secondary Serial", "Via Internal CAN"
      caninput_sel4extsourcec   = bits,   U08,     5, [7:7], "INVALID", "Via Internal CAN"    

      caninput_sel5a            = bits,   U08,     6, [0:1], "Off", "INVALID", "Analog_local", "Digital_local"
      caninput_sel5b            = bits,   U08,     6, [2:3], "Off", "External Source", "Analog_local", "Digital_local"
      caninput_sel5extsourcea   = bits,   U08,     6, [5:5], "Via Secondary Serial", "INVALID"
      caninput_sel5extsourceb   = bits,   U08,     6, [6:6], "Via Secondary Serial", "Via Internal CAN"
      caninput_sel5extsourcec   = bits,   U08,     6, [7:7], "INVALID", "Via Internal CAN"        

      caninput_sel6a            = bits,   U08,     7, [0:1], "Off", "INVALID", "Analog_local", "Digital_local"
      caninput_sel6b            = bits,   U08,     7, [2:3], "Off", "External Source", "Analog_local", "Digital_local"
      caninput_sel6extsourcea   = bits,   U08,     7, [5:5], "Via Secondary Serial", "INVALID"
      caninput_sel6extsourceb   = bits,   U08,     7, [6:6], "Via Secondary Serial", "Via Internal CAN"
      caninput_sel6extsourcec   = bits,   U08,     7, [7:7], "INVALID", "Via Internal CAN"    

      caninput_sel7a            = bits,   U08,     8, [0:1], "Off", "INVALID", "Analog_local", "Digital_local"
      caninput_sel7b            = bits,   U08,     8, [2:3], "Off", "External Source", "Analog_local", "Digital_local"
      caninput_sel7extsourcea   = bits,   U08,     8, [5:5], "Via Secondary Serial", "INVALID"
      caninput_sel7extsourceb   = bits,   U08,     8, [6:6], "Via Secondary Serial", "Via Internal CAN"
      caninput_sel7extsourcec   = bits,   U08,     8, [7:7], "INVALID", "Via Internal CAN"    

      caninput_sel8a            = bits,   U08,     9, [0:1], "Off", "INVALID", "Analog_local", "Digital_local"
      caninput_sel8b            = bits,   U08,     9, [2:3], "Off", "External Source", "Analog_local", "Digital_local"
      caninput_sel8extsourcea   = bits,   U08,     9, [5:5], "Via Secondary Serial", "INVALID"
      caninput_sel8extsourceb   = bits,   U08,     9, [6:6], "Via Secondary Serial", "Via Internal CAN"
      caninput_sel8extsourcec   = bits,   U08,     9, [7:7], "INVALID", "Via Internal CAN"    

      caninput_sel9a            = bits,   U08,     10, [0:1], "Off", "INVALID", "Analog_local", "Digital_local"
      caninput_sel9b            = bits,   U08,     10, [2:3], "Off", "External Source", "Analog_local", "Digital_local"
      caninput_sel9extsourcea   = bits,   U08,     10, [5:5], "Via Secondary Serial", "INVALID"
      caninput_sel9extsourceb   = bits,   U08,     10, [6:6], "Via Secondary Serial", "Via Internal CAN"
      caninput_sel9extsourcec   = bits,   U08,     10, [7:7], "INVALID", "Via Internal CAN"    
  
      caninput_sel10a           = bits,   U08,     11, [0:1], "Off", "INVALID", "Analog_local", "Digital_local"
      caninput_sel10b           = bits,   U08,     11, [2:3], "Off", "External Source", "Analog_local", "Digital_local"
      caninput_sel10extsourcea  = bits,   U08,     11, [5:5], "Via Secondary Serial", "INVALID"
      caninput_sel10extsourceb  = bits,   U08,     11, [6:6], "Via Secondary Serial", "Via Internal CAN"
      caninput_sel10extsourcec  = bits,   U08,     11, [7:7], "INVALID", "Via Internal CAN"    

      caninput_sel11a           = bits,   U08,     12, [0:1], "Off", "INVALID", "Analog_local", "Digital_local"
      caninput_sel11b           = bits,   U08,     12, [2:3], "Off", "External Source", "Analog_local", "Digital_local"
      caninput_sel11extsourcea  = bits,   U08,     12, [5:5], "Via Secondary Serial", "INVALID"
      caninput_sel11extsourceb  = bits,   U08,     12, [6:6], "Via Secondary Serial", "Via Internal CAN"
      caninput_sel11extsourcec  = bits,   U08,     12, [7:7], "INVALID", "Via Internal CAN"    

      caninput_sel12a           = bits,   U08,     13, [0:1], "Off", "INVALID", "Analog_local", "Digital_local"
      caninput_sel12b           = bits,   U08,     13, [2:3], "Off", "External Source", "Analog_local", "Digital_local"
      caninput_sel12extsourcea  = bits,   U08,     13, [5:5], "Via Secondary Serial", "INVALID"
      caninput_sel12extsourceb  = bits,   U08,     13, [6:6], "Via Secondary Serial", "Via Internal CAN"
      caninput_sel12extsourcec  = bits,   U08,     13, [7:7], "INVALID", "Via Internal CAN"    

      caninput_sel13a           = bits,   U08,     14, [0:1], "Off", "INVALID", "Analog_local", "Digital_local"
      caninput_sel13b           = bits,   U08,     14, [2:3], "Off", "External Source", "Analog_local", "Digital_local"
      caninput_sel13extsourcea  = bits,   U08,     14, [5:5], "Via Secondary Serial", "INVALID"
      caninput_sel13extsourceb  = bits,   U08,     14, [6:6], "Via Secondary Serial", "Via Internal CAN"
      caninput_sel13extsourcec  = bits,   U08,     14, [7:7], "INVALID", "Via Internal CAN"    

      caninput_sel14a           = bits,   U08,     15, [0:1], "Off", "INVALID", "Analog_local", "Digital_local"
      caninput_sel14b           = bits,   U08,     15, [2:3], "Off", "External Source", "Analog_local", "Digital_local"
      caninput_sel14extsourcea  = bits,   U08,     15, [5:5], "Via Secondary Serial", "INVALID"
      caninput_sel14extsourceb  = bits,   U08,     15, [6:6], "Via Secondary Serial", "Via Internal CAN"
      caninput_sel14extsourcec  = bits,   U08,     15, [7:7], "INVALID", "Via Internal CAN"    

      caninput_sel15a           = bits,   U08,     16, [0:1], "Off", "INVALID", "Analog_local", "Digital_local"
      caninput_sel15b           = bits,   U08,     16, [2:3], "Off", "External Source", "Analog_local", "Digital_local"
      caninput_sel15extsourcea  = bits,   U08,     16, [5:5], "Via Secondary Serial", "INVALID"
      caninput_sel15extsourceb  = bits,   U08,     16, [6:6], "Via Secondary Serial", "Via Internal CAN"
      caninput_sel15extsourcec  = bits,   U08,     16, [7:7], "INVALID", "Via Internal CAN"    
          
      caninput_source_can_address0 = bits,   U16,     17,         [0:10], $CAN_ADDRESS_HEX
      caninput_source_can_address1 = bits,   U16,     19,         [0:10], $CAN_ADDRESS_HEX
      caninput_source_can_address2 = bits,   U16,     21,         [0:10], $CAN_ADDRESS_HEX
      caninput_source_can_address3 = bits,   U16,     23,         [0:10], $CAN_ADDRESS_HEX
      caninput_source_can_address4 = bits,   U16,     25,         [0:10], $CAN_ADDRESS_HEX
      caninput_source_can_address5 = bits,   U16,     27,         [0:10], $CAN_ADDRESS_HEX
      caninput_source_can_address6 = bits,   U16,     29,         [0:10], $CAN_ADDRESS_HEX
      caninput_source_can_address7 = bits,   U16,     31,         [0:10], $CAN_ADDRESS_HEX
      caninput_source_can_address8 = bits,   U16,     33,         [0:10], $CAN_ADDRESS_HEX
      caninput_source_can_address9 = bits,   U16,     35,         [0:10], $CAN_ADDRESS_HEX
      caninput_source_can_address10 = bits,  U16,     37,         [0:10], $CAN_ADDRESS_HEX
      caninput_source_can_address11 = bits,  U16,     39,         [0:10], $CAN_ADDRESS_HEX
      caninput_source_can_address12 = bits,  U16,     41,         [0:10], $CAN_ADDRESS_HEX
      caninput_source_can_address13 = bits,  U16,     43,         [0:10], $CAN_ADDRESS_HEX
      caninput_source_can_address14 = bits,  U16,     45,         [0:10], $CAN_ADDRESS_HEX
      caninput_source_can_address15 = bits,  U16,     47,         [0:10], $CAN_ADDRESS_HEX

      caninput_source_start_byte0 = bits,   U08,     49, [0:2], "0", "1", "2", "3", "4", "5", "6", "7"
      caninput_source_start_byte1 = bits,   U08,     50, [0:2], "0", "1", "2", "3", "4", "5", "6", "7"
      caninput_source_start_byte2 = bits,   U08,     51, [0:2], "0", "1", "2", "3", "4", "5", "6", "7"
      caninput_source_start_byte3 = bits,   U08,     52, [0:2], "0", "1", "2", "3", "4", "5", "6", "7"
      caninput_source_start_byte4 = bits,   U08,     53, [0:2], "0", "1", "2", "3", "4", "5", "6", "7"
      caninput_source_start_byte5 = bits,   U08,     54, [0:2], "0", "1", "2", "3", "4", "5", "6", "7"
      caninput_source_start_byte6 = bits,   U08,     55, [0:2], "0", "1", "2", "3", "4", "5", "6", "7"
      caninput_source_start_byte7 = bits,   U08,     56, [0:2], "0", "1", "2", "3", "4", "5", "6", "7"
      caninput_source_start_byte8 = bits,   U08,     57, [0:2], "0", "1", "2", "3", "4", "5", "6", "7"
      caninput_source_start_byte9 = bits,   U08,     58, [0:2], "0", "1", "2", "3", "4", "5", "6", "7"
      caninput_source_start_byte10 = bits,   U08,     59, [0:2], "0", "1", "2", "3", "4", "5", "6", "7"
      caninput_source_start_byte11 = bits,   U08,     60, [0:2], "0", "1", "2", "3", "4", "5", "6", "7"
      caninput_source_start_byte12 = bits,   U08,     61, [0:2], "0", "1", "2", "3", "4", "5", "6", "7"
      caninput_source_start_byte13 = bits,   U08,     62, [0:2], "0", "1", "2", "3", "4", "5", "6", "7"
      caninput_source_start_byte14 = bits,   U08,     63, [0:2], "0", "1", "2", "3", "4", "5", "6", "7"
      caninput_source_start_byte15 = bits,   U08,     64, [0:2], "0", "1", "2", "3", "4", "5", "6", "7"

      caninput_source_num_bytes0 = bits,    U16,     65, [0:0], "1", "2"
      caninput_source_num_bytes1 = bits,    U16,     65, [1:1], "1", "2"
      caninput_source_num_bytes2 = bits,    U16,     65, [2:2], "1", "2"
      caninput_source_num_bytes3 = bits,    U16,     65, [3:3], "1", "2"
      caninput_source_num_bytes4 = bits,    U16,     65, [4:4], "1", "2"
      caninput_source_num_bytes5 = bits,    U16,     65, [5:5], "1", "2"
      caninput_source_num_bytes6 = bits,    U16,     65, [6:6], "1", "2"
      caninput_source_num_bytes7 = bits,    U16,     65, [7:7], "1", "2"
      caninput_source_num_bytes8 = bits,    U16,     65, [8:8], "1", "2"
      caninput_source_num_bytes9 = bits,    U16,     65, [9:9], "1", "2"
      caninput_source_num_bytes10 = bits,   U16,     65, [10:10], "1", "2"
      caninput_source_num_bytes11 = bits,   U16,     65, [11:11], "1", "2"
      caninput_source_num_bytes12 = bits,   U16,     65, [12:12], "1", "2"
      caninput_source_num_bytes13 = bits,   U16,     65, [13:13], "1", "2"
      caninput_source_num_bytes14 = bits,   U16,     65, [14:14], "1", "2"
      caninput_source_num_bytes15 = bits,   U16,     65, [15:15], "1", "2"

      unused10_67         = scalar, U08,     67,        "",       1, 0, 0, 255, 0
      unused10_68         = scalar, U08,     68,        "",       1, 0, 0, 255, 0
  
      enable_intcandata_out  = bits,   U08,     69, [0:0], "Off", "On"
      canoutput_sel0       = bits,   U08,    70, [0:0], "Off", "On"
      canoutput_sel1       = bits,   U08,    71, [0:0], "Off", "On"
      canoutput_sel2       = bits,   U08,    72, [0:0], "Off", "On"
      canoutput_sel3       = bits,   U08,    73, [0:0], "Off", "On"
      canoutput_sel4       = bits,   U08,    74, [0:0], "Off", "On"
      canoutput_sel5       = bits,   U08,    75, [0:0], "Off", "On"
      canoutput_sel6       = bits,   U08,    76, [0:0], "Off", "On"
      canoutput_sel7       = bits,   U08,    77, [0:0], "Off", "On"
      canoutput_param_group  = array ,  U16,   78,      [  8],  "",    1, 0, 0, 65535, 0
      canoutput_param_start_byte0 = bits,   U08,     94, [0:2], "0", "1", "2", "3", "4", "5", "6", "7"
      canoutput_param_start_byte1 = bits,   U08,     95, [0:2], "0", "1", "2", "3", "4", "5", "6", "7"
      canoutput_param_start_byte2 = bits,   U08,     96, [0:2], "0", "1", "2", "3", "4", "5", "6", "7"
      canoutput_param_start_byte3 = bits,   U08,     97, [0:2], "0", "1", "2", "3", "4", "5", "6", "7"
      canoutput_param_start_byte4 = bits,   U08,     98, [0:2], "0", "1", "2", "3", "4", "5", "6", "7"
      canoutput_param_start_byte5 = bits,   U08,     99, [0:2], "0", "1", "2", "3", "4", "5", "6", "7"
      canoutput_param_start_byte6 = bits,   U08,     100, [0:2], "0", "1", "2", "3", "4", "5", "6", "7"
      canoutput_param_start_byte7 = bits,   U08,     101, [0:2], "0", "1", "2", "3", "4", "5", "6", "7"
      canoutput_param_num_bytes0 = bits,   U08,     102, [0:1], "INVALID", "1", "2", "INVALID"
      canoutput_param_num_bytes1 = bits,   U08,     103, [0:1], "INVALID", "1", "2", "INVALID"
      canoutput_param_num_bytes2 = bits,   U08,     104, [0:1], "INVALID", "1", "2", "INVALID"
      canoutput_param_num_bytes3 = bits,   U08,     105, [0:1], "INVALID", "1", "2", "INVALID"
      canoutput_param_num_bytes4 = bits,   U08,     106, [0:1], "INVALID", "1", "2", "INVALID"
      canoutput_param_num_bytes5 = bits,   U08,     107, [0:1], "INVALID", "1", "2", "INVALID"
      canoutput_param_num_bytes6 = bits,   U08,     108, [0:1], "INVALID", "1", "2", "INVALID"
      canoutput_param_num_bytes7 = bits,   U08,     109, [0:1], "INVALID", "1", "2", "INVALID"

      unused10_110         = scalar, U08,     110,        "",       1, 0, 0, 255, 0
      unused10_111         = scalar, U08,     111,        "",       1, 0, 0, 255, 0
      unused10_112         = scalar, U08,     112,        "",       1, 0, 0, 255, 0
      unused10_113         = scalar, U08,     113,        "",       1, 0, 0, 255, 0

      speeduino_tsCanId     = bits,   U08,    114,     [0:3],  $tsCanId_list
      true_address           = bits,   U16,     115,     [0:10], $CAN_ADDRESS_HEX
      realtime_base_address  = bits,   U16,     117,     [0:10], $CAN_ADDRESS_HEX
      obd_address            = bits,   U16,     119,       [0:10], $CAN_ADDRESS_HEX

      Auxin0pina        = bits,   U08,    121,     [0:5],  $ANALOG_PIN
      Auxin1pina        = bits,   U08,    122,     [0:5],  $ANALOG_PIN
      Auxin2pina        = bits,   U08,    123,     [0:5],  $ANALOG_PIN
      Auxin3pina        = bits,   U08,    124,     [0:5],  $ANALOG_PIN
      Auxin4pina        = bits,   U08,    125,     [0:5],  $ANALOG_PIN
      Auxin5pina        = bits,   U08,    126,     [0:5],  $ANALOG_PIN
      Auxin6pina        = bits,   U08,    127,     [0:5],  $ANALOG_PIN
      Auxin7pina        = bits,   U08,    128,     [0:5],  $ANALOG_PIN
      Auxin8pina        = bits,   U08,    129,     [0:5],  $ANALOG_PIN
      Auxin9pina        = bits,   U08,    130,     [0:5],  $ANALOG_PIN
      Auxin10pina       = bits,   U08,    131,     [0:5],  $ANALOG_PIN
      Auxin11pina       = bits,   U08,    132,     [0:5],  $ANALOG_PIN
      Auxin12pina       = bits,   U08,    133,     [0:5],  $ANALOG_PIN
      Auxin13pina       = bits,   U08,    134,     [0:5],  $ANALOG_PIN
      Auxin14pina       = bits,   U08,    135,     [0:5],  $ANALOG_PIN
      Auxin15pina       = bits,   U08,    136,     [0:5],  $ANALOG_PIN
  
      Auxin0pinb        = bits,   U08,    137,     [0:5],  $DIGITAL_PIN
      Auxin1pinb        = bits,   U08,    138,     [0:5],  $DIGITAL_PIN
      Auxin2pinb        = bits,   U08,    139,     [0:5],  $DIGITAL_PIN
      Auxin3pinb        = bits,   U08,    140,     [0:5],  $DIGITAL_PIN
      Auxin4pinb        = bits,   U08,    141,     [0:5],  $DIGITAL_PIN
      Auxin5pinb        = bits,   U08,    142,     [0:5],  $DIGITAL_PIN
      Auxin6pinb        = bits,   U08,    143,     [0:5],  $DIGITAL_PIN
      Auxin7pinb        = bits,   U08,    144,     [0:5],  $DIGITAL_PIN
      Auxin8pinb        = bits,   U08,    145,     [0:5],  $DIGITAL_PIN
      Auxin9pinb        = bits,   U08,    146,     [0:5],  $DIGITAL_PIN
      Auxin10pinb       = bits,   U08,    147,     [0:5],  $DIGITAL_PIN
      Auxin11pinb       = bits,   U08,    148,     [0:5],  $DIGITAL_PIN
      Auxin12pinb       = bits,   U08,    149,     [0:5],  $DIGITAL_PIN
      Auxin13pinb       = bits,   U08,    150,     [0:5],  $DIGITAL_PIN
      Auxin14pinb       = bits,   U08,    151,     [0:5],  $DIGITAL_PIN
      Auxin15pinb       = bits,   U08,    152,     [0:5],  $DIGITAL_PIN

      iacStepperInv       = bits,   U08,   153, [0:0], "No",        "Yes"
      iacCoolTime         = bits,   U08,   153, [1:3], "0", "1", "2", "3", "4", "5", "6","INVALID"

      boostByGearEnabled  = bits,   U08,   153, [4:5],      "Off", "Multiplied %", "Constant limit", "INVALID"

      blankfield          = bits,   U08,   153, [6:6], "",""
      unused9_153         = bits,   U08,   153, [7:7], "Off", "On"
      
      iacMaxSteps         = scalar, U08,     154,     "Steps",     3,    0,  0,  {iacStepHome-3},    0
      idleAdvStartDelay   = scalar, U08,     155,         "S",   0.1,  0.0,   0.0,    25.5,          1

      boostByGear1               = scalar, U08,     156, { bitStringValue(boostByGearLabels ,  boostByGearEnabled) },   2.0,   0.0,  0.0,  {boostTableLimit},      0
      boostByGear2               = scalar, U08,     157, { bitStringValue(boostByGearLabels ,  boostByGearEnabled) },   2.0,   0.0,  0.0,  {boostTableLimit},      0
      boostByGear3               = scalar, U08,     158, { bitStringValue(boostByGearLabels ,  boostByGearEnabled) },   2.0,   0.0,  0.0,  {boostTableLimit},      0
      boostByGear4               = scalar, U08,     159, { bitStringValue(boostByGearLabels ,  boostByGearEnabled) },   2.0,   0.0,  0.0,  {boostTableLimit},      0
      boostByGear5               = scalar, U08,     160, { bitStringValue(boostByGearLabels ,  boostByGearEnabled) },   2.0,   0.0,  0.0,  {boostTableLimit},      0
      boostByGear6               = scalar, U08,     161, { bitStringValue(boostByGearLabels ,  boostByGearEnabled) },   2.0,   0.0,  0.0,  {boostTableLimit},      0

      PWMFanDuty                 = array,  U08,     162, [4],       "%", 0.5,    0,    0,    100,      1

      hardRevMode       = bits,   U08,     166, [0:1], "Off", "Fixed", "Coolant based", "INVALID"      
      coolantProtRPM    = array,  U08,     167, [6], "RPM",     100.0,       0.0,   100.0, 25500,    0           
      #if CELSIUS
      coolantProtTemp   = array,  U08,      173, [6],    "C",    1.0,    -40,    -40,    215,      0
      #else
      coolantProtTemp   = array,  U08,      173, [6],    "F",    1.8, -22.23,    -40,    419,      0
      #endif

      unused179_184               = array,  U08,     179, [6],       "",       1, 0, 0, 255, 0

      ; AFR engine protection
      afrProtectEnabled         = bits, U08, 185, [0:1], "Off", "Fixed mode", "Table mode", "INVALID"
      afrProtectMAP             = scalar, U08, 186, "kPa", 2.0, 0.0, 0.0, 511.0, 0      ; 8 bit value, 1 byte
      afrProtectRPM             = scalar, U08, 187, "RPM", 100, 0.0, 100, 25500, 0      ; 8 bit value, 1 byte
      afrProtectTPS             = scalar, U08, 188, "%", 0.5, 0.0, 0.0, 100.0, 1     ; 8 bit value, 1 byte
      afrProtectDeviationLambda = scalar, U08, 189, "Lambda", {0.1 / stoich}, 0.0, 0.00, 25.5, 3    ; 8 bit value, 1 byte
      afrProtectDeviation       = scalar, U08, lastOffset, "AFR", 0.1, 0.0, 0.0, 25.5, 1       ; 8 bit value, 1 byte
      afrProtectCutTime         = scalar, U08, 190, "seconds", 0.1, 0.0, 0.0, 2.5, 1        ; 8 bit value, 1 byte
      afrProtectReactivationTPS = scalar, U08, 191, "%", 0.5, 0.0, 0.0, 100.0, 1     ; 8 bit value, 1 byte
    
page = 10
#if CELSIUS
      crankingEnrichBins  = array,  U08,       0, [4],  "C",        1.0,    -40,    -40,    215,      0
#else
      crankingEnrichBins  = array,  U08,       0, [4],  "F",        1.8,    -22.23,    -40,    419,      0
#endif
      crankingEnrichValues= array,  U08,       4, [4],  "%",        5.0,    0.0,  0,    1275,        0 ; Values for the cranking enrichment curve

      rotaryType          = bits ,  U08,       8, [0:1],           "FC", "FD", "RX8", "INVALID"
      stagingEnabled      = bits ,  U08,       8, [2:2],           "Off","On"
      stagingMode         = bits ,  U08,       8, [3:3],           "Table","Automatic"
      EMAPPin             = bits,   U08,       8, [4:7],      "A0", "A1", "A2", "A3", "A4", "A5", "A6", "A7", "A8", "A9", "A10", "A11", "A12", "A13", "A14", "A15"

      rotarySplitValues   = array,  U08,       9, [8],   "degrees", 1.0,    0.0,   0.0,     40,         0
      rotarySplitBins     = array,  U08,      17, [8],     { bitStringValue(algorithmUnits ,  ignAlgorithm) },     ignLoadRes,      0.0,   0.0,   {ignLoadMax},      ignDecimalRes

      boostSens           = scalar, U16,      25,      "",       1, 0, 0, 5000, 0
      boostIntv           = scalar, U08,      27,      "ms",     1, 0,  0,  250, 0
      stagedInjSizePri    = scalar, U16,      28,      "cc/min",       1, 0, 0, 1500, 0
      stagedInjSizeSec    = scalar, U16,      30,      "cc/min",       1, 0, 0, 1500, 0
      lnchCtrlTPS         = scalar, U08,      32,      "%TPS",       0.5, 0, 0, 100.0, 1

      flexBoostBins       = array,  U08,      33, [6], "%",    1.0,       0.0,   0.0,     250.0,    0
      ; The boost range is obviously arbitrary since int16_t has ~32k in both directions
      flexBoostAdj        = array,  S16,      39, [6], "kPa",  1.0,       0.0,   -500.0,  500.0,    0
      flexFuelBins        = array,  U08,      51, [6], "%",    1.0,       0.0,   0.0,     250.0,    0
      flexFuelAdj         = array,  U08,      57, [6], "%",    1.0,       0.0,   0.0,     250.0,    0
      flexAdvBins         = array,  U08,      63, [6], "%",    1.0,       0.0,   0.0,     250.0,    0
      flexAdvAdj          = array,  U08,      69, [6], "Deg",  1.0,       -40,   -40,     215.0,    0

      n2o_enable          = bits ,  U08,      75, [0:1],           "Off","1 Stage","2 stage", "INVALID"
      n2o_arming_pin      = bits ,  U08,      75, [2:7],           $IO_Pins_no_def
#if CELSIUS
      n2o_minCLT          = scalar, U08,      76,      "C",        1.0,    -40,    -40,    215,      0
#else
      n2o_minCLT          = scalar, U08,      76,      "F",        1.8,    -22.23,    -40,    419,      0
#endif
      n2o_maxMAP          = scalar, U08,      77,      "kPa",      2.0,   0.0,  0.0,  511.0,      0
      n2o_minTPS          = scalar, U08,      78,      "%TPS",     0.5,   0.0,  0.0,  100.0,      1

      n2o_maxAFR          = scalar, U08,         79,    "AFR",     0.1          , 0, 0,  25.5          , 1
      n2o_maxLambda       = scalar, U08, lastOffset, "Lambda",    {0.1 / stoich}, 0, 0, {25.5 / stoich}, 3

      n2o_stage1_pin      = bits ,  U08,      80, [0:5],           $IO_Pins_no_def
      n2o_pin_polarity    = bits ,  U08,      80, [6:6],           "HIGH", "LOW"
      n2o_unused          = bits ,  U08,      80, [7:7],           "No", "Yes"
      n2o_stage1_minRPM   = scalar, U08,      81,      "RPM",       100,       0.0,   1000,    10000,    0
      n2o_stage1_maxRPM   = scalar, U08,      82,      "RPM",       100,       0.0,   1000,    10000,    0
      n2o_stage1_adderMin = scalar, U08,      83,      "ms",        0.1,       0,        0,     25.5,    1
      n2o_stage1_adderMax = scalar, U08,      84,      "ms",        0.1,       0,        0,     25.5,    1
      n2o_stage1_retard   = scalar, U08,      85,      "Deg",       1.0,       0.0,   0.0,     40.0,    0

      n2o_stage2_pin      = bits ,  U08,      86, [0:5],           $IO_Pins_no_def
      n2o_stage2_unused   = bits ,  U08,      86, [6:7],           "No", "Yes", "INVALID", "INVALID"
      n2o_stage2_minRPM   = scalar, U08,      87,      "RPM",       100,       0.0,   1000,    10000,    0
      n2o_stage2_maxRPM   = scalar, U08,      88,      "RPM",       100,       0.0,   1000,    10000,    0
      n2o_stage2_adderMin = scalar, U08,      89,      "ms",        0.1,       0,        0,       32,    1
      n2o_stage2_adderMax = scalar, U08,      90,      "ms",        0.1,       0,        0,       32,    1
      n2o_stage2_retard   = scalar, U08,      91,      "Deg",       1.0,       0.0,   0.0,     40.0,    0
      
      ; Knock settings
      knock_mode          = bits ,  U08,      92, [0:1],           "Off","Digital","Analog", "INVALID"
      knock_pin           = bits ,  U08,      92, [2:7],           "INVALID", "INVALID", "2", "3", "INVALID", "INVALID", "INVALID", "INVALID", "INVALID", "INVALID", "INVALID", "INVALID", "INVALID", "INVALID", "INVALID", "INVALID", "INVALID", "INVALID", "18", "19", "20", "21", "INVALID", "INVALID", "INVALID", "INVALID", "INVALID", "INVALID", "INVALID", "INVALID", "INVALID", "INVALID", "INVALID", "INVALID", "INVALID", "INVALID", "INVALID", "INVALID", "INVALID", "INVALID", "INVALID", "INVALID", "INVALID", "INVALID", "INVALID", "INVALID", "INVALID", "INVALID", "INVALID", "INVALID", "INVALID", "INVALID", "INVALID", "INVALID", "INVALID", "A8", "A9", "A10", "A11", "A12", "A13", "A14", "A15", "INVALID"

      knock_trigger       = bits ,  U08,      93, [0:0],           "HIGH", "LOW"
      knock_pullup        = bits ,  U08,      93, [1:1],           "Off", "Internal pullup"
      knock_limiterDisable= bits ,  U08,      93, [2:2],           "No", "Yes"
      knock_unused        = bits ,  U08,      93, [3:4],           "INVALID", "1", "2", "3"

      ;Knock detection / filters
      knock_count         = bits ,  U08,      93, [5:7],           "INVALID", "1", "2", "3", "4", "5", "6", "7"
      knock_threshold     = scalar, U08,      94,      "Volts",    0.1,    0.0,  0.0,  5.0,          1
      knock_maxMAP        = scalar, U08,      95,      "kPa",      2.0,    0.0,  0.0,  511.0,        0
      knock_maxRPM        = scalar, U08,      96,      "RPM",      100.0,  0.0,   0,     10000,      0
      knock_window_rpms   = array,  U08,      97, [6], "RPM",      100.0,  0.0,   0,     10000,      0
      knock_window_angle  = array,  U08,     103, [6], "deg",      1.0,    -50,   -50,     100,      0
      knock_window_dur    = array,  U08,     109, [6], "deg",      1.0,    0.0,   0,       100,      0 ;Knock window duration

      ;Retard and recovery
      knock_maxRetard     = scalar, U08,     115,      "Deg",      1.0,       0.0,   0.0,     50,    0
      knock_firstStep     = scalar, U08,     116,      "Deg",      1.0,       0.0,   0.0,     50,    0
      knock_stepSize      = scalar, U08,     117,      "Deg",      1.0,       0.0,   0.0,     50,    0
      knock_stepTime      = scalar, U08,     118,      "Sec",      0.1,       0.0,   0.0,     2.5,   1
      
      knock_duration      = scalar, U08,     119,      "Sec",      0.1,       0.0,   0.0,     2.5,   1 ;//Time after knock retard starts that it should start recovering
      knock_recoveryStepTime  = scalar, U08, 120,      "Sec",      0.1,       0.0,   0.0,     2.5,   1
      knock_recoveryStep  = scalar, U08,     121,      "Deg",      1.0,       0.0,   0.0,     50,    0

      ;Things for the 2nd fuel table
      fuel2Algorithm      = bits,   U08,     122, [0:2], $loadSourceNames
      fuel2Mode           = bits,   U08,     122, [3:5], "Off", "Multiplied %", "Added", "Switched - Conditional", "Switched - Input based","INVALID","INVALID","INVALID"
      fuel2SwitchVariable = bits,   U08,     122, [6:7], "RPM", "MAP", "TPS", "ETH%"
      fuel2SwitchValue    = scalar, U16,     123, { bitStringValue(fuel2SwitchUnits,  fuel2SwitchVariable) },    {(fuel2SwitchVariable == 2) ? 0.5 : 1.0},       0.0,   0.0,     9000,    {(fuel2SwitchVariable == 2) ? 1 : 0}
      fuel2InputPin       = bits ,  U08,     125, [0:5],           $IO_Pins_no_def
      fuel2InputPolarity  = bits ,  U08,     125, [6:6],           "LOW", "HIGH"
      fuel2InputPullup    = bits ,  U08,     125, [7:7],           "No", "Yes"

      ;All related to the closed loop VVT control
      vvtCLholdDuty       = scalar, U08,     126,      "%",        0.5,     0.0,    0.0,  100.0,      1
      vvtCLKP             = scalar, U08,     127,      "%",        0.03125, 0.0,    0.0,   7.96,      2 ; * (  1 byte)
      vvtCLKI             = scalar, U08,     128,      "%",        0.03125, 0.0,    0.0,   7.96,      2 ; * (  1 byte)
      vvtCLKD             = scalar, U08,     129,      "%",        0.00781, 0.0,    0.0,   1.99,      3 ; * (  1 byte)
      vvtCL0DutyAng       = scalar, S16,     130,    "deg",        1.0,     0.0, -360.0,  360.0,      0 ; * (  2 bytes)
      vvtCLMinAng         = scalar, U08,     132,    "deg",        0.5,     0.0,    0.0,  100.0,      0 ; * (  1 byte)
      vvtCLMaxAng         = scalar, U08,     133,    "deg",        0.5,     0.0,    0.0,  100.0,      0 ; * (  1 byte)

      crankingEnrichTaper = scalar,  U08,    134,  "s",  0.1,      0.0,  0.0,     25.5,    1

      ;Pressure transducers
      fuelPressureEnable  = bits,   U08,     135, [0:0], "Off", "On"
      oilPressureEnable   = bits,   U08,     135, [1:1], "Off", "On"
      oilPressureProtEnbl = bits,   U08,     135, [2:2], "Off", "On"
      oilPressurePin      = bits,   U08,     135, [3:7], "A0", "A1", "A2", "A3", "A4", "A5", "A6", "A7", "A8", "A9", "A10", "A11", "A12", "A13", "A14", "A15", "A16", "A17", "A18", "A19", "A20", "A21", "A22", INVALID, INVALID, INVALID, INVALID, INVALID, INVALID, INVALID, INVALID, INVALID

      fuelPressurePin     = bits,   U08,     136, [0:4], "A0", "A1", "A2", "A3", "A4", "A5", "A6", "A7", "A8", "A9", "A10", "A11", "A12", "A13", "A14", "A15", "A16", "A17", "A18", "A19", "A20", "A21", "A22", INVALID, INVALID, INVALID, INVALID, INVALID, INVALID, INVALID, INVALID, INVALID
      
    #if pressure_bar
      fuelPressureMin     = scalar, S08,     137,        "BAR",       0.0698,    0.0,  -7.0,     8.9,    2 ;Note signed int
      fuelPressureMax     = scalar, U08,     138,        "BAR",       0.0698,    0.0,   0.0,     17.8,   2
      oilPressureMin      = scalar, S08,     139,        "BAR",       0.0698,    0.0,  -7.0,     8.9,    2 ;Note signed int
      oilPressureMax      = scalar, U08,     140,        "BAR",       0.0698,    0.0,   0.0,     17.8,   2
      oilPressureProtMins = array,  U08,     145, [  4], "BAR",       0.0698,    0.0,   0.0,     17.8,   2
    #else
      fuelPressureMin     = scalar, S08,     137,        "psi",       1.0,       0.0,  -100,     127,    0 ;Note signed int
      fuelPressureMax     = scalar, U08,     138,        "psi",       1.0,       0.0,   0.0,     255,    0
      oilPressureMin      = scalar, S08,     139,        "psi",       1.0,       0.0,  -100,     127,    0 ;Note signed int
      oilPressureMax      = scalar, U08,     140,        "psi",       1.0,       0.0,   0.0,     255,    0
      oilPressureProtMins = array,  U08,     145, [  4], "psi",       1.0,       0.0,   0.0,     255,    0
    #endif
      oilPressureProtRPM  = array,  U08,     141, [  4], "RPM",     100.0,       0.0,   100.0, 25500,    0
      
      wmiEnabled          = bits,   U08,     149, [0:0], "Off", "On"
      wmiMode             = bits,   U08,     149, [1:2], "Simple", "Proportional", "Openloop", "Closedloop"

      wmiAdvEnabled   = bits,   U08,     149, [7:7], "Off", "On" 

      wmiTPS              = scalar, U08,     150,        "%TPS",     0.5,    0.0,    0.0,   100.0,  1
      wmiRPM              = scalar, U08,     151,        "RPM",      100.0,  0.0,    0,     10000,  0
      wmiMAP              = scalar, U08,     152,        "kPa",      2.0,    0.0,    0.0,   511.0,  0
      wmiMAP2             = scalar, U08,     153,        "kPa",      2.0,    0.0,    0.0,   511.0,  0
#if CELSIUS
      wmiIAT              = scalar, U08,     154,        "C",        1.0,    -40,    -40,   215,    0
#else
      wmiIAT              = scalar, U08,     154,        "F",        1.8,    -22.23, -40,   419,    0
#endif
      wmiOffset           = scalar, S08,     155,        "ms",      1.0,    0.0,    -12.7,  12.7,    0 ;Note signed int

      wmiIndicatorEnabled  = bits,   U08,     156, [0:0], "Off", "On" 
      wmiIndicatorPin      = bits,   U08,     156, [1:6], "Board Default", $DIGITAL_PIN
      wmiIndicatorPolarity = bits ,  U08,     156, [7:7], "Normal", "Inverted"

      wmiEmptyEnabled  = bits,   U08,     157, [0:0], "Off", "On" 
      wmiEmptyPin      = bits,   U08,     157, [1:6], "Board Default", $DIGITAL_PIN
      wmiEmptyPolarity = bits ,  U08,     157, [7:7], "Normal", "Inverted"

      wmiEnabledPin   = bits,   U08,     158, [0:5], "Board Default", $DIGITAL_PIN

      wmiAdvBins      = array,  U08,      159, [6], "kPa",  2.0,       0.0,   0.0,     511.0,    0
      wmiAdvAdj       = array,  U08,      165, [6], "Deg",  1.0,       -40,   -40,     40.0,    0

      vvtCLminDuty        = scalar, U08,     171,        "%",        0.5,       0.0,   0.0,     100.0,    1 ; Minimum and maximum duty cycles when using closed loop
      vvtCLmaxDuty        = scalar, U08,     172,        "%",        0.5,       0.0,   0.0,     100.0,    1

      vvt2Pin             = bits  , U08,     173, [0:5], "Board Default", "INVALID", "INVALID", "3", "4", "5", "6", "7", "8", "9", "10", "11", "12", "13", "14", "15", "16", "17", "18", "19", "20", "21", "22", "23", "24", "25", "26", "27", "28", "29", "30", "31", "32", "33", "34", "35", "36", "37", "38", "39", "40", "41", "42", "43", "44", "45", "46", "47", "48", "49", "50", "51", "52", "53", "INVALID", "INVALID", "INVALID", "INVALID", "INVALID", "INVALID", "INVALID", "INVALID", "INVALID", "INVALID"
      vvt2Enabled         = bits,   U08,     173, [6:6], "Off", "On"
      TrigEdgeThrd        = bits,   U08,     173, [7:7], "RISING", "FALLING"

      ;Fuel temperature correction
      #if CELSIUS
      fuelTempBins        = array,  U08,      174, [6],    "C",    1.0,    -40,    -40,    215,      0
      #else
      fuelTempBins        = array,  U08,      174, [6],    "F",    1.8, -22.23,    -40,    419,      0
      #endif
      fuelTempValues      = array,  U08,      180, [6],    "%",    1.0,    0.0,      0,    255,      0

      ;Things for the 2nd spark table
      spark2Algorithm      = bits,   U08,     186, [0:2], $loadSourceNames
      spark2Mode           = bits,   U08,     186, [3:5], "Off", "Multiplied %", "Added", "Switched - Conditional", "Switched - Input based","INVALID","INVALID","INVALID"
      spark2SwitchVariable = bits,   U08,     186, [6:7], "RPM", "MAP", "TPS", "ETH%"
      spark2SwitchValue    = scalar, U16,     187, { bitStringValue(fuel2SwitchUnits,  spark2SwitchVariable) },  {(spark2SwitchVariable == 2) ? 0.5 : 1.0},       0.0,   0.0,     9000,    {(spark2SwitchVariable == 2) ? 1 : 0}
      spark2InputPin       = bits ,  U08,     189, [0:5],           $IO_Pins_no_def
      spark2InputPolarity  = bits ,  U08,     189, [6:6],           "LOW", "HIGH"
      spark2InputPullup    = bits ,  U08,     189, [7:7],           "No", "Yes"
<<<<<<< HEAD
      antiLagRPMWindow    = scalar,  U08,     190,   "RPM",   10,    0.0,    0, 2550, 0
      unused11_191    = scalar,  U08,     191,   "RPM",  100.0,      0.0,  100,     25500,    0
=======

      oilPressureProtTime   = scalar, U08,    190, "seconds", 0.1, 0.0, 0.0, 25, 1

      unused11_190_191      = array,  U08,    191,  [1], "RPM",  100.0,      0.0,  100,     25500,    0
>>>>>>> 90530f65

;Page 11 is the fuel map and axis bins only
page = 11
  ;  name       = bits,   type,    offset, bits
  ;  name       = array,  type,    offset, shape, units,     scale, translate,    lo,      hi, digits
  ;  name       = scalar, type,    offset,        units,     scale, translate,    lo,      hi, digits
      veTable2      = array,  U08,       0, [16x16],"%",          1.0,      0.0,   0.0,   255.0,      0
      fuelRPM2Bins  = array,  U08,     256, [  16], "RPM",      100.0,      0.0,   0.0, 25500.0,      0
      fuelLoad2Bins = array,  U08,     272, [  16], { bitStringValue(algorithmUnits ,  fuel2Algorithm) }, fuel2LoadRes,      0.0,   0.0,   { fuel2LoadMax },      fuel2DecimalRes


;--------------------------------------------------
;Water methanol injection and vvt2 maps (Page 12)
;--------------------------------------------------
page = 12
      wmiTable      = array,  U08,      0,[8x8],    "%",         1.0,      0.0,   0.0,  {wmiLoadMax},      0
      rpmBinsWMI    = array,  U08,     64,[  8],   "RPM",      100.0,      0.0,   100,      25500,      0
      mapBinsWMI    = array,  U08,     72,[  8],   "kPa",        2.0,      0.0,   0.0,      511.0,      0
      vvt2Table     = array,  U08,     80,[8x8],     "%",        0.5,      0.0,     0,        100,      1
      rpmBinsVVT2   = array,  U08,    144,[  8],   "RPM",      100.0,      0.0,   100,      25500,      0
      loadBinsVVT2  = array,  U08,    152,[  8],   { bitStringValue(algorithmUnits ,  vvtLoadSource) }, vvtLoadRes,        0.0,   0.0,     {vvtLoadMax},      vvtDecimalRes
      dwellTable    = array,  U08,    160,[4x4],    "ms",        0.1,      0.0,   0.1,        8.0,      1
      rpmBinsDwell  = array,  U08,    176,[  4],   "RPM",      100.0,      0.0,   100,      25500,      0
      loadBinsDwell  = array,  U08,    180,[  4],   { bitStringValue(algorithmUnits ,  ignAlgorithm) },     ignLoadRes,      0.0,   0.0,   {ignLoadMax},      ignDecimalRes

;Page 13 is the programmable outputs
page = 13
      outputInverted0 = bits,     U08,    0,  [0:0],  "Active high",  "Active low"
      outputInverted1 = bits,     U08,    0,  [1:1],  "Active high",  "Active low"
      outputInverted2 = bits,     U08,    0,  [2:2],  "Active high",  "Active low"
      outputInverted3 = bits,     U08,    0,  [3:3],  "Active high",  "Active low"
      outputInverted4 = bits,     U08,    0,  [4:4],  "Active high",  "Active low"
      outputInverted5 = bits,     U08,    0,  [5:5],  "Active high",  "Active low"
      outputInverted6 = bits,     U08,    0,  [6:6],  "Active high",  "Active low"
      outputInverted7 = bits,     U08,    0,  [7:7],  "Active high",  "Active low"
      kindOfLimiting0 = bits,     U08,    1,  [0:0],  "Minimum",  "Maximum"
      kindOfLimiting1 = bits,     U08,    1,  [1:1],  "Minimum",  "Maximum"
      kindOfLimiting2 = bits,     U08,    1,  [2:2],  "Minimum",  "Maximum"
      kindOfLimiting3 = bits,     U08,    1,  [3:3],  "Minimum",  "Maximum"
      kindOfLimiting4 = bits,     U08,    1,  [4:4],  "Minimum",  "Maximum"
      kindOfLimiting5 = bits,     U08,    1,  [5:5],  "Minimum",  "Maximum"
      kindOfLimiting6 = bits,     U08,    1,  [6:6],  "Minimum",  "Maximum"
      kindOfLimiting7 = bits,     U08,    1,  [7:7],  "Minimum",  "Maximum"
      outputPin       = array,    U08,    2,  [  8], "",        1.0,     0.0,   0.0,    255.0,      0
          outputPin0  = bits,     U08,    2,  [0:7],  $comp_IO_Pins
          outputPin1  = bits,     U08,    3,  [0:7],  $comp_IO_Pins
          outputPin2  = bits,     U08,    4,  [0:7],  $comp_IO_Pins
          outputPin3  = bits,     U08,    5,  [0:7],  $comp_IO_Pins
          outputPin4  = bits,     U08,    6,  [0:7],  $comp_IO_Pins
          outputPin5  = bits,     U08,    7,  [0:7],  $comp_IO_Pins
          outputPin6  = bits,     U08,    8,  [0:7],  $comp_IO_Pins
          outputPin7  = bits,     U08,    9,  [0:7],  $comp_IO_Pins
      outputDelay     = array,    U08,   10,  [  8], "S",       0.1,     0.0,   0.0,     25.5,      1
      firstDataIn     = array,    U08,   18,  [  8], "",        1.0,     0.0,   0.0,     255.0,      0
          firstDataIn0= bits,     U08,   18,  [0:7], $fullStatus_def
          firstDataIn1= bits,     U08,   19,  [0:7], $fullStatus_def
          firstDataIn2= bits,     U08,   20,  [0:7], $fullStatus_def
          firstDataIn3= bits,     U08,   21,  [0:7], $fullStatus_def
          firstDataIn4= bits,     U08,   22,  [0:7], $fullStatus_def
          firstDataIn5= bits,     U08,   23,  [0:7], $fullStatus_def
          firstDataIn6= bits,     U08,   24,  [0:7], $fullStatus_def
          firstDataIn7= bits,     U08,   25,  [0:7], $fullStatus_def
      secondDataIn    = array,    U08,   26,  [  8], "",        1.0,     0.0,   0.0,      255.0,      0
          secondDataIn0= bits,     U08,   26,  [0:7], $fullStatus_def
          secondDataIn1= bits,     U08,   27,  [0:7], $fullStatus_def
          secondDataIn2= bits,     U08,   28,  [0:7], $fullStatus_def
          secondDataIn3= bits,     U08,   29,  [0:7], $fullStatus_def
          secondDataIn4= bits,     U08,   30,  [0:7], $fullStatus_def
          secondDataIn5= bits,     U08,   31,  [0:7], $fullStatus_def
          secondDataIn6= bits,     U08,   32,  [0:7], $fullStatus_def
          secondDataIn7= bits,     U08,   33,  [0:7], $fullStatus_def
      outputTimeLimit = array,    U08,   34,  [  8], "S",       0.1,     0.0,   0.0,     25.5,      1
      unused13_35_49  = array,    U08,   42,  [  8], "%",        1.0,     0.0,   0.0,     100.0,     0
      firstTarget     = array,    S16,   50,  [  8], "",        1.0,     0.0, -32768.0,  32768.0,      0
      secondTarget    = array,    S16,   66,  [  8], "",        1.0,     0.0, -32768.0,  32768.0,      0
      firstCompType0  = bits,     U08,   82,  [0:2],  $comparator_def
      secondCompType0 = bits,     U08,   82,  [3:5],  $comparator_def
      bitwise0        = bits,     U08,   82,  [6:7],  $bitwise_def
      firstCompType1  = bits,     U08,   83,  [0:2],  $comparator_def
      secondCompType1 = bits,     U08,   83,  [3:5],  $comparator_def
      bitwise1        = bits,     U08,   83,  [6:7],  $bitwise_def
      firstCompType2  = bits,     U08,   84,  [0:2],  $comparator_def
      secondCompType2 = bits,     U08,   84,  [3:5],  $comparator_def
      bitwise2        = bits,     U08,   84,  [6:7],  $bitwise_def
      firstCompType3  = bits,     U08,   85,  [0:2],  $comparator_def
      secondCompType3 = bits,     U08,   85,  [3:5],  $comparator_def
      bitwise3        = bits,     U08,   85,  [6:7],  $bitwise_def
      firstCompType4  = bits,     U08,   86,  [0:2],  $comparator_def
      secondCompType4 = bits,     U08,   86,  [3:5],  $comparator_def
      bitwise4        = bits,     U08,   86,  [6:7],  $bitwise_def
      firstCompType5  = bits,     U08,   87,  [0:2],  $comparator_def
      secondCompType5 = bits,     U08,   87,  [3:5],  $comparator_def
      bitwise5        = bits,     U08,   87,  [6:7],  $bitwise_def
      firstCompType6  = bits,     U08,   88,  [0:2],  $comparator_def
      secondCompType6 = bits,     U08,   88,  [3:5],  $comparator_def
      bitwise6        = bits,     U08,   88,  [6:7],  $bitwise_def
      firstCompType7  = bits,     U08,   89,  [0:2],  $comparator_def
      secondCompType7 = bits,     U08,   89,  [3:5],  $comparator_def
      bitwise7        = bits,     U08,   89,  [6:7],  $bitwise_def
      candID          = array,    U16,   90,  [  8], "",         1.0,     0.0,   0.0,    255.0,      0
      unused12_106_115= array,    U08,  106,  [ 10],  "%",       1.0,     0.0,   0.0,      255,      0

      ;RTC and onboard logging stuff
      onboard_log_csv_separator = bits,     U08,  116, [0:1], ";", ",", "tab", "space" 
      onboard_log_file_style    = bits,     U08,  116, [2:3], "Disabled", "CSV", "INVALID", "INVALID" ;Future maybe more file types.
      onboard_log_file_rate     = bits,     U08,  116, [4:5], "1Hz", "4Hz", "10Hz", "30Hz" 
      onboard_log_filenaming    = bits,     U08,  116, [6:7], "Overwrite", "Date-time", "Sequential", "INVALID" 
      onboard_log_storage       = bits,     U08,  117, [0:1], "sd-card", "INVALID", "INVALID", "INVALID" ;In the future maybe an onboard spi flash can be used, or switch between SDIO vs SPI sd card interfaces.
      onboard_log_trigger_boot  = bits,     U08,  117, [2:2], "Disabled", "On boot"
      onboard_log_trigger_RPM   = bits,     U08,  117, [3:3], "Disabled", "Enabled"
      onboard_log_trigger_prot  = bits,     U08,  117, [4:4], "Disabled", "Enabled"
      onboard_log_trigger_Vbat  = bits,     U08,  117, [5:5], "Disabled", "Enabled"
      onboard_log_trigger_Epin  = bits,     U08,  117, [6:7], "Disabled", "Enabled", "INVALID", "INVALID" ;In future add momentary on/off option
      onboard_log_tr1_duration  = scalar,   U16,  118,        "s",        1.000,  0.0,    0,     65000,  0
      onboard_log_tr2_thr_on    = scalar,   U08,  120,        "RPM",      100.0,  0.0,    0,     10000,  0
      onboard_log_tr2_thr_off   = scalar,   U08,  121,        "RPM",      100.0,  0.0,    0,     10000,  0
      onboard_log_tr3_thr_RPM   = bits,     U08,  122, [0:0], "Disabled", "Enabled"
      onboard_log_tr3_thr_MAP   = bits,     U08,  122, [1:1], "Disabled", "Enabled"
      onboard_log_tr3_thr_Oil   = bits,     U08,  122, [2:2], "Disabled", "Enabled"
      onboard_log_tr3_thr_AFR   = bits,     U08,  122, [3:3], "Disabled", "Enabled"     
      onboard_log_tr4_thr_on    = scalar,   U08,  123,        "V",        0.1,   0.0,  0.0,  15.90,      2 ; * (  1 byte)    
      onboard_log_tr4_thr_off   = scalar,   U08,  124,        "V",        0.1,   0.0,  0.0,  14.90,      2 ; * (  1 byte)   
      onboard_log_tr5_Epin_pin  = bits ,    U08,  125, [0:5],           $IO_Pins_no_def
      unused13_125_2            = bits ,    U08,  125, [6:7], ";", ",", "tab", "space" 

      unused12_125_127          = array,    U08,  126,  [2],  "%",       1.0,     0.0,   0.0,      255,      0

;--------------------------------------------------
;Second ignition map (Page 14)
;--------------------------------------------------
page = 14
      advTable2  = array,  U08,     0,[16x16],  "deg",       1.0,       -40,  { ign2ValuesMin },   { ign2ValuesMax },      0
      rpmBins3   = array,  U08,   256,[   16],  "RPM",       100.0,     0.0,   100,   25500,      0
      mapBins2   = array,  U08,   272, [  16], { bitStringValue(algorithmUnits ,  spark2Algorithm) }, ign2LoadRes,      0.0,   0.0,   { ign2LoadMax },      ign2DecimalRes ; This name has to be used in order for the table to show up in MLVs table. I can't find the regexs that make this work :(

;-------------------------------------------------------------------------------

;--------------------------------------------------
;boost Duty lookup map (Page 15)
;--------------------------------------------------
page = 15
;boost Duty lookup table
      boostTableDutyLookup          = array,  U08,    0,    [8x8],  "Duty Cycle %",   0.5,        0.0,    0,      100,            0
      rpmBinsDutyLookup             = array,  U08,    64,   [  8],  "RPM",            100.0,      0.0,    100,    25500,          0
      loadBinsDutyLookup            = array,  U08,    72,   [  8],  "kpa",            2.0,        0.0,    0.0,    {fuelLoadMax},  0
;add variables for improved closedloop boost control
      boostControlEnable            = bits,   U08,    80,   [0:0],  "Baro",  "Fixed"
      unused15_1_1                  = bits,   U08,    80,   [1:3],  "False", "INVALID","INVALID", "INVALID","INVALID", "INVALID","INVALID", "INVALID"
      unused15_1_2                  = bits,   U08,    80,   [4:6],  "False", "INVALID","INVALID", "INVALID","INVALID", "INVALID","INVALID", "INVALID"
      unused15_1_3                  = bits,   U08,    80,   [7:7],  "False", "INVALID"
      boostDCWhenDisabled           = scalar, U08,    81,           "%",              1,          0,      0,      100,            0
      boostControlEnableThreshold   = scalar, U08,    82,           "kpa",            1,          0.0,    0.0,    255,            0 
      

; Air conditioning control
      airConEnable                  = bits,    U08,   83,  [0:0], "Off", "On"
      airConCompPol                 = bits,    U08,   83,  [1:1], "Normal", "Inverted"
      airConReqPol                  = bits,    U08,   83,  [2:2], "Normal", "Inverted"
      airConTurnsFanOn              = bits,    U08,   83,  [3:3], "No", "Yes"
      airConFanEnabled              = bits,    U08,   83,  [4:4], "Disabled", "Enabled"
      airConFanPol                  = bits,    U08,   83,  [5:5], "Normal", "Inverted"
      airConUnused1                 = bits,    U08,   83,  [6:7], "0", "1", "2", "3"
      airConCompPin                 = bits,    U08,   84,  [0:5], "Unused", "INVALID", "INVALID", "3", "4", "5", "6", "7", "8", "9", "10", "11", "12", "13", "14", "15", "16", "17", "18", "19", "20", "21", "22", "23", "24", "25", "26", "27", "28", "29", "30", "31", "32", "33", "34", "35", "36", "37", "38", "39", "40", "41", "42", "43", "44", "45", "46", "47", "48", "49", "50", "51", "52", "53", "INVALID", "A8", "A9", "A10", "A11", "A12", "A13", "A14", "A15", "INVALID"
      airConUnused2                 = bits,    U08,   84,  [6:7], "0", "1", "2", "3"
      airConReqPin                  = bits,    U08,   85,  [0:5], "Unused", "INVALID", "INVALID", "3", "4", "5", "6", "7", "8", "9", "10", "11", "12", "13", "14", "15", "16", "17", "18", "19", "20", "21", "22", "23", "24", "25", "26", "27", "28", "29", "30", "31", "32", "33", "34", "35", "36", "37", "38", "39", "40", "41", "42", "43", "44", "45", "46", "47", "48", "49", "50", "51", "52", "53", "INVALID", "A8", "A9", "A10", "A11", "A12", "A13", "A14", "A15", "INVALID"
      airConUnused3                 = bits,    U08,   85,  [6:7], "0", "1", "2", "3"
      airConTPSCut                  = scalar,  U08,   86,  "%",      0.5,        0.0,     0.0,    100.0,    1
      airConMinRPM                  = scalar,  U08,   87,  "RPM",     10,        0.0,     0.0,     2550,    0
      airConMaxRPM                  = scalar,  U08,   88,  "RPM",    100,        0.0,     0.0,    25500,    0
#if CELSIUS
      airConClTempCut               = scalar,  U08,   89,    "C",    1.0,        -40,     -40,      215,    0
#else
      airConClTempCut               = scalar,  U08,   89,    "F",    1.8,     -22.23,     -40,      419,    0
#endif
      airConIdleSteps               = scalar,  U08,   90, "%/Steps", 1.0,        0.0,     0.0,      255,    0
      airConTPSCutTime              = scalar,  U08,   91,    "s",    0.1,        0.0,     0.0,     25.5,    1
      airConCompOnDelay             = scalar,  U08,   92,    "s",    0.1,        0.0,     0.0,     25.5,    1
      airConAfterStartDelay         = scalar,  U08,   93,    "s",    0.1,        0.0,     0.0,     25.5,    1
      airConRPMCutTime              = scalar,  U08,   94,    "s",    0.1,        0.0,     0.0,     25.5,    1
      airConFanPin                  = bits,    U08,   95,  [0:5], "Unused", "INVALID", "INVALID", "3", "4", "5", "6", "7", "8", "9", "10", "11", "12", "13", "14", "15", "16", "17", "18", "19", "20", "21", "22", "23", "24", "25", "26", "27", "28", "29", "30", "31", "32", "33", "34", "35", "36", "37", "38", "39", "40", "41", "42", "43", "44", "45", "46", "47", "48", "49", "50", "51", "52", "53", "INVALID", "A8", "A9", "A10", "A11", "A12", "A13", "A14", "A15", "INVALID"
      airConUnused4                 = bits,    U08,   95,  [6:7], "0", "1", "2", "3"
      airConIdleUpRPMAdder          = scalar,  U08,   96,  "Added Target RPM", 10.0, 0.0, 0.0,    250.0,    0
      airConPwmFanMinDuty           = scalar,  U08,   97,  "%",      0.5,        0.0,     0.0,    100.0,    1
      Unused15_98_255               = array,   U08,   98,   [158],   "%", 1.0,   0.0,     0.0,      255,    0

;-------------------------------------------------------------------------------

[EventTriggers]
      triggeredPageRefresh = 1, { vssRefresh > 0 }

[ConstantsExtensions]
    requiresPowerCycle = nCylinders
    requiresPowerCycle = pinLayout
    requiresPowerCycle = injLayout
    requiresPowerCycle = inj4CylPairing
    requiresPowerCycle = twoStroke
    requiresPowerCycle = engineType
    requiresPowerCycle = alternate
    requiresPowerCycle = fanPin
    requiresPowerCycle = reqFuel
    requiresPowerCycle = numTeeth
    requiresPowerCycle = missingTeeth
    requiresPowerCycle = trigPatternSec
    requiresPowerCycle = injOpen
    requiresPowerCycle = IgInv
    requiresPowerCycle = fanInv
    requiresPowerCycle = boostEnabled
    requiresPowerCycle = vvtEnabled
;  requiresPowerCycle = vvtChannels
    requiresPowerCycle = boostFreq
    requiresPowerCycle = vvtFreq
    requiresPowerCycle = idleFreq
    requiresPowerCycle = sparkMode
    requiresPowerCycle = launchPin
    requiresPowerCycle = launchEnable
    requiresPowerCycle = launchHiLo
    requiresPowerCycle = flexEnabled
    requiresPowerCycle = vssMode
    requiresPowerCycle = oddfire2
    requiresPowerCycle = oddfire3
    requiresPowerCycle = oddfire4
    requiresPowerCycle = iacCLminValue
    requiresPowerCycle = iacCLmaxValue
    requiresPowerCycle = useExtBaro
    requiresPowerCycle = useEMAP
    requiresPowerCycle = baroPin
    requiresPowerCycle = rotaryType
    requiresPowerCycle = stagedInjSizePri
    requiresPowerCycle = stagedInjSizeSec
    requiresPowerCycle = stagingEnabled
    requiresPowerCycle = resetControl
    requiresPowerCycle = resetControlPin
    requiresPowerCycle = n2o_enable
    requiresPowerCycle = n2o_arming_pin
    requiresPowerCycle = n2o_pin_polarity
    requiresPowerCycle = knock_mode
    requiresPowerCycle = knock_pin
    requiresPowerCycle = knock_trigger
    requiresPowerCycle = knock_pullup
    requiresPowerCycle = idleUpEnabled
    requiresPowerCycle = idleUpOutputEnabled
    requiresPowerCycle = CTPSEnabled
    requiresPowerCycle = CTPSPin
    requiresPowerCycle = CTPSPolarity
    requiresPowerCycle = legacyMAP
    requiresPowerCycle = fuel2InputPin
    requiresPowerCycle = fuel2InputPolarity
    requiresPowerCycle = wmiEnabled
    requiresPowerCycle = wmiEmptyEnabled
    requiresPowerCycle = wmiEmptyPin
    requiresPowerCycle = wmiEmptyPolarity
    requiresPowerCycle = wmiIndicatorEnabled
    requiresPowerCycle = wmiIndicatorPin
    requiresPowerCycle = wmiIndicatorPolarity
    requiresPowerCycle = vvtCLminDuty
    requiresPowerCycle = vvtCLmaxDuty

    requiresPowerCycle = caninput_sel0a
    requiresPowerCycle = caninput_sel0b
    requiresPowerCycle = caninput_sel1a
    requiresPowerCycle = caninput_sel1b
    requiresPowerCycle = caninput_sel2a
    requiresPowerCycle = caninput_sel2b
    requiresPowerCycle = caninput_sel3a
    requiresPowerCycle = caninput_sel3b
    requiresPowerCycle = caninput_sel4a
    requiresPowerCycle = caninput_sel4b
    requiresPowerCycle = caninput_sel5a
    requiresPowerCycle = caninput_sel5b
    requiresPowerCycle = caninput_sel6a
    requiresPowerCycle = caninput_sel6b
    requiresPowerCycle = caninput_sel7a
    requiresPowerCycle = caninput_sel7b
    requiresPowerCycle = caninput_sel8a
    requiresPowerCycle = caninput_sel8b
    requiresPowerCycle = caninput_sel9a
    requiresPowerCycle = caninput_sel9b
    requiresPowerCycle = caninput_sel10a
    requiresPowerCycle = caninput_sel10b
    requiresPowerCycle = caninput_sel11a
    requiresPowerCycle = caninput_sel11b
    requiresPowerCycle = caninput_sel12a
    requiresPowerCycle = caninput_sel12b
    requiresPowerCycle = caninput_sel13a
    requiresPowerCycle = caninput_sel13b
    requiresPowerCycle = caninput_sel14a
    requiresPowerCycle = caninput_sel14b
    requiresPowerCycle = caninput_sel15a
    requiresPowerCycle = caninput_sel15b
    requiresPowerCycle = outputPin

    requiresPowerCycle = airConEnable
    requiresPowerCycle = airConCompPin
    requiresPowerCycle = airConReqPin
    requiresPowerCycle = airConFanPin
    requiresPowerCycle = airConReqPol
    requiresPowerCycle = airConCompPol
    requiresPowerCycle = airConFanPol
    requiresPowerCycle = airConFanEnabled

    requiresPowerCycle = fuelPressureEnable
    requiresPowerCycle = oilPressureEnable
    requiresPowerCycle = fuelPressurePin
    requiresPowerCycle = oilPressurePin

    defaultValue = pinLayout,   1
    defaultValue = TrigPattern, 0
    defaultValue = useResync,   1
    defaultValue = trigPatternSec,  0
    defaultValue = sparkMode,   0
    defaultValue = injAng,      355 355 355 355
    defaultValue = injAngRPM,   500 2000 4500 6500
    defaultValue = nInjectors,  4
    defaultValue = dutyLim,     80
    defaultValue = mapMin,      10
    defaultValue = mapMax,      260
    defaultValue = baroMin,     10
    defaultValue = baroMax,     260
    defaultValue = useEMAP,     0
    defaultValue = EMAPMin,     10
    defaultValue = EMAPMax,     260
    defaultValue = mapSwitchPoint,  0
    defaultValue = fpPrime,     3
    defaultValue = TrigFilter,  0
    defaultValue = ignCranklock,0
    defaultValue = multiplyMAP, 0
    defaultValue = includeAFR,  0
    defaultValue = incorporateAFR,  0
    defaultValue = stoich,      14.7
    defaultValue = flexEnabled, 0
    defaultValue = oddfire2,    0
    defaultValue = oddfire3,    0
    defaultValue = oddfire4,    0
    defaultValue = flexFreqLow, 50
    defaultValue = flexFreqHigh,150
    defaultValue = fuelPumpPin, 0
    defaultValue = fanPin,      0
    defaultValue = iacCLminValue,0
    defaultValue = iacCLmaxValue,100
    defaultValue = iacTPSlimit, 5
    defaultValue = iacRPMlimitHysteresis, 200
    defaultValue = boostMinDuty,0
    defaultValue = boostMaxDuty,100
    defaultValue = boostSens,   2000
    defaultValue = boostIntv,   30
    defaultValue = sparkDur,    1.0
    defaultValue = fixAngEnable,0
    defaultValue = n2o_enable,  0
    defaultValue = speeduino_tsCanId, 0
    defaultValue = true_address, 256
    defaultValue = realtime_base_address, 336
    defaultValue = stagingEnabled, 0
    defaultValue = lnchCtrlTPS, 0
    defaultValue = antiLagEnable, 0
    defaultValue = antiLagRPMWindow, 100
    defaultValue = resetControl, 0
    defaultValue = bootloaderCaps, 0
    defaultValue = aeTaperMin, 1000
    defaultValue = aeTaperMax, 5000
    defaultValue = taeMinChange, 2
    defaultValue = maeMinChange, 2
    defaultValue = aeColdPct, 100
    defaultValue = aeColdTaperMin, 0
    defaultValue = aeColdTaperMax, 60
    defaultValue = decelAmount, 100
    defaultValue = aeMode, 0 ;Set aeMode to TPS
    defaultValue = batVoltCorrect, 0
    defaultValue = aeApplyMode, 0
    defaultValue = legacyMAP, 0
    defaultValue = battVCorMode, 1
    defaultValue = idleAdvEnabled, 0 ;Idle advance control turned off
    defaultValue = aseTaperTime, 0.0
    defaultValue = dfcoDelay, 0.1
    defaultValue = idleTaperTime, 1.0
    defaultValue = dfcoDelay, 0.1
    defaultValue = dfcoMinCLT, 25
    defaultValue = crankingEnrichTaper, 0.1
    defaultValue = boostCutEnabled,     1
    defaultValue = primingDelay, 0.5
    defaultValue = vvtCLminDuty, 0
    defaultValue = vvtCLmaxDuty, 80 ;80% is a completely arbitrary amount for the max duty cycle, but seems inline with most VVT documentation
    defaultValue = vvtCL0DutyAng, 0
    defaultValue = vvt2CL0DutyAng, 0
    defaultValue = ANGLEFILTER_VVT, 0
    defaultValue = idleAdvStartDelay, 0.2 ;0.2S for a quick gear change without change the table advance
    defaultValue = boostByGearEnabled, 0
    defaultValue = airConIdleUpRPMAdder, 100
    defaultValue = airConPwmFanMinDuty, 80
    #if CELSIUS
    defaultValue = vvtMinClt, 70
    #else
    defaultValue = vvtMinClt, 160
    #endif
    defaultValue = vvtDelay, 60

    ; AFR protection default values
    defaultValue = afrProtectEnabled, 0
    defaultValue = afrProtectMAP, 180
    defaultValue = afrProtectRPM, 4000
    defaultValue = afrProtectTPS, 80
    defaultValue = afrProtectDeviationLambda, 0.10
    defaultValue = afrProtectDeviation, 1.47
    defaultValue = afrProtectCutTime, 0.8
    defaultValue = afrProtectReactivationTPS, 20

    ;Default pins
    defaultValue = fanPin,      0
    defaultValue = vvt1Pin,      0
    defaultValue = vvt2Pin,      0
    defaultValue = launchPin,   0
    defaultValue = boostPin,    0
    defaultValue = fuelPumpPin, 0
    defaultValue = tachoPin,    0
    defaultValue = tachoDuration, 2
    defaultValue = useTachoSweep, 0
    defaultValue = tachoSweepMaxRPM,  6000
    defaultValue = perToothIgn, 0
    defaultValue = resetControlPin, 0

    ;Default ADC filter values
    defaultValue = ADCFILTER_TPS,  50
    defaultValue = ADCFILTER_CLT, 180
    defaultValue = ADCFILTER_IAT, 180
    defaultValue = ADCFILTER_O2,  100
    defaultValue = ADCFILTER_BAT, 128
    defaultValue = ADCFILTER_MAP,  20 ;This is only used on Instantaneous MAP readings and is intentionally very weak to allow for faster response
    defaultValue = ADCFILTER_BARO, 64
    defaultValue = FILTER_FLEX,    75

    ; AirCon Default Values
    defaultValue = airConEnable, 0
    defaultValue = airConCompPol, 0
    defaultValue = airConReqPol, 0
    defaultValue = airConTurnsFanOn, 1
    defaultValue = airConCompPin, 0
    defaultValue = airConReqPin, 0
    defaultValue = airConFanPin, 0
    defaultValue = airConFanPol, 0
    defaultValue = airConFanEnabled, 0
    defaultValue = airConTPSCut, 65
    defaultValue = airConMinRPM, 500
    defaultValue = airConMaxRPM, 4700
    defaultValue = airConClTempCut, 120
    defaultValue = airConIdleSteps, 0
    defaultValue = airConTPSCutTime, 5.00
    defaultValue = airConCompOnDelay, 0.4
    defaultValue = airConAfterStartDelay, 5.00
    defaultValue = airConRPMCutTime, 5.00

    ;Again, force the setting from the controller for the trigger edges. This is particularly useful for the Oct 2018 update where the names of the edges changed
    controllerPriority = TrigEdge
    controllerPriority = TrigEdgeSec
    
    ;VSS Ratios and calibration need controller priority so they can be set with the command buttons
    controllerPriority = vssPulsesPerKm
    controllerPriority = vssRatio1
    controllerPriority = vssRatio2
    controllerPriority = vssRatio3
    controllerPriority = vssRatio4
    controllerPriority = vssRatio5
    controllerPriority = vssRatio6 

    ;These are the limits for each of the load algorithms (Refer to the PC Variables section)
    ;Order is:                        MAP   TPS   IMAP/EMAP ITB UNUSED  UNUSED  UNUSED  UNUSED
    defaultValue = algorithmLimits,   511   100   511       511 100     100     100     100
    defaultValue = fuelLoadMax, 511
    defaultValue = ignLoadMax, 511
    defaultValue = fuel2LoadMax, 511
    defaultValue = ign2LoadMax, 511

    ;SD / RTC related
    defaultValue = rtc_mode, 0       
    defaultValue = onboard_log_file_rate, 4      
    defaultValue = onboard_log_filenaming, 0   
    defaultValue = onboard_log_storage,   0    
    defaultValue = onboard_log_trigger_boot, 0    
    defaultValue = onboard_log_trigger_RPM, 0   
    defaultValue = onboard_log_trigger_prot, 0   
    defaultValue = onboard_log_trigger_Vbat, 0   
    defaultValue = onboard_log_trigger_Epin, 0
    defaultValue = onboard_log_tr1_duration, 60
    defaultValue = onboard_log_tr2_thr_on, 600  
    defaultValue = onboard_log_tr2_thr_off,400  
    defaultValue = onboard_log_tr3_thr_RPM, 0
    defaultValue = onboard_log_tr3_thr_MAP, 0
    defaultValue = onboard_log_tr3_thr_Oil, 0
    defaultValue = onboard_log_tr3_thr_AFR, 0
    defaultValue = onboard_log_tr4_thr_on, 12.5  
    defaultValue = onboard_log_tr4_thr_off, 7.0  
    defaultValue = onboard_log_tr5_Epin_pin, 0  
    defaultValue = onboard_log_csv_separator, 0

    ;VSS related settings
    defaultValue = vssRatio1, 10.0
    defaultValue = vssRatio2, 16.0
    defaultValue = vssRatio3, 22.0
    defaultValue = vssRatio4, 28.0
    defaultValue = vssRatio5, 34.0
    defaultValue = vssRatio6, 40.0
    controllerPriority = vssRatio1
    controllerPriority = vssRatio2
    controllerPriority = vssRatio3
    controllerPriority = vssRatio4
    controllerPriority = vssRatio5
    controllerPriority = vssRatio6
    defaultValue = vssPulsesPerKm, 3000
    defaultValue = vssSmoothing, 50

    ;pinLayout     = bits,   U08,      15, [0:7],  "Speeduino v0.1", "Speeduino v0.2", "Speeduino v0.3", "Speeduino v0.4", "INVALID", "INVALID", "01-05 MX5 PNP", "INVALID", "96-97 MX5 PNP", "NA6 MX5 PNP", "Turtana PCB", "INVALID", "INVALID", "INVALID", "INVALID", "INVALID", "INVALID", "INVALID", "INVALID", "INVALID", "Plazomat I/O 0.1", "INVALID", "INVALID", "INVALID", "INVALID", "INVALID", "INVALID", "INVALID", "INVALID", "INVALID", "Daz V6 Shield 0.1", "BMW PnP", "INVALID", "INVALID", "INVALID", "INVALID", "INVALID", "INVALID", "INVALID", "INVALID", "NO2C", "UA4C", "INVALID", "INVALID", "INVALID", "DIY-EFI CORE4 v1.0", "INVALID", "INVALID", "INVALID", "INVALID", "dvjcodec Teensy RevA", "dvjcodec Teensy RevB", "INVALID", "INVALID", "INVALID", "DropBear", "INVALID", "INVALID", "INVALID", "INVALID", "Black STM32F407VET6 V0.1", "INVALID", "INVALID", "INVALID", "INVALID", "INVALID", "INVALID", "INVALID", "INVALID", "INVALID", "INVALID", "INVALID", "INVALID", "INVALID", "INVALID", "INVALID", "INVALID", "INVALID", "INVALID", "INVALID", "INVALID", "INVALID", "INVALID", "INVALID", "INVALID", "INVALID", "INVALID", "INVALID", "INVALID", "INVALID", "INVALID", "INVALID", "INVALID", "INVALID", "INVALID", "INVALID", "INVALID", "INVALID", "INVALID", "INVALID", "INVALID", "INVALID", "INVALID", "INVALID", "INVALID", "INVALID", "INVALID", "INVALID", "INVALID", "INVALID", "INVALID", "INVALID", "INVALID", "INVALID", "INVALID", "INVALID", "INVALID", "INVALID", "INVALID", "INVALID", "INVALID", "INVALID", "INVALID", "INVALID", "INVALID", "INVALID", "INVALID", "INVALID"
    defaultValue = boardFuelOutputs,                4                 4                 4                 4                 4           4         4                 4         4                 4               4             4          4          4         4           4         4           4         4           4         4                   4           4         4           4          4          4         4           4         4           4                    6          4          4          4         4           4         4           4          4          4       4       4           4         4         4                     4           4         4           4         4                       4                       4          4          4          8          4           4           4         4         8                           4          4          4           4          4          4          4          4           4         4           4         4           4         4           4         4           4         4           4         4           4         4           4         4           4         4           4         4           4         4           4         4           4         4           4         4           4         4           4         4           4         4           4         4           4         4           4         4           4         4           4         4           4         4           4         4           4         4           4         4           4         4           4         4           4         4           4     
    defaultValue = boardIgnOutputs,                 4                 4                 4                 4                 4           4         4                 4         4                 4               4             4          4          4         4           4         4           4         4           4         4                   4           4         4           4          4          4         4           4         4           4                    6          4          4          4         4           4         4           4          4          4       4       4           4         4         4                     4           4         4           4         4                       4                       4          4          4          8          4           4           4         4         8                           4          4          4           4          4          4          4          4           4         4           4         4           4         4           4         4           4         4           4         4           4         4           4         4           4         4           4         4           4         4           4         4           4         4           4         4           4         4           4         4           4         4           4         4           4         4           4         4           4         4           4         4           4         4           4         4           4         4           4         4           4         4           4         4           4         4           4     
    defaultValue = boardHasRTC,                     0                 0                 0                 0                 0           0         0                 0         0                 0               0             0          0          0         0           0         0           0         0           0         0                   0           0         0           0          0          0         0           0         0           0                    6          0          0          0         0           0         0           0          0          0       0       0           0         0         0                     0           0         0           0         0                       0                       0          0          0          1          0           0           0         0         8                           0          0          0           0          0          0          0          0           0         0           0         0           0         0           0         0           0         0           0         0           0         0           0         0           0         0           0         0           0         0           0         0           0         0           0         0           0         0           0         0           0         0           0         0           0         0           0         0           0         0           0         0           0         0           0         0           0         0           0         0           0         0           0         0           0         0           0     

    controllerPriority = bootloaderCaps

    defaultValue = AUXin00Alias, Aux0
    defaultValue = AUXin01Alias, Aux1
    defaultValue = AUXin02Alias, Aux2
    defaultValue = AUXin03Alias, Aux3
    defaultValue = AUXin04Alias, Aux4
    defaultValue = AUXin05Alias, Aux5
    defaultValue = AUXin06Alias, Aux6
    defaultValue = AUXin07Alias, Aux7
    defaultValue = AUXin08Alias, Aux8
    defaultValue = AUXin09Alias, Aux9
    defaultValue = AUXin10Alias, Aux10
    defaultValue = AUXin11Alias, Aux11
    defaultValue = AUXin12Alias, Aux12
    defaultValue = AUXin13Alias, Aux13
    defaultValue = AUXin14Alias, Aux14
    defaultValue = AUXin15Alias, Aux15

    defaultValue = prgm_out00Alias, PrgmOut0
    defaultValue = prgm_out01Alias, PrgmOut1
    defaultValue = prgm_out02Alias, PrgmOut2
    defaultValue = prgm_out03Alias, PrgmOut3
    defaultValue = prgm_out04Alias, PrgmOut4
    defaultValue = prgm_out05Alias, PrgmOut5
    defaultValue = prgm_out06Alias, PrgmOut6
    defaultValue = prgm_out07Alias, PrgmOut7

    defaultValue = rpmwarn, 3000
    defaultValue = rpmdang, 5000
    defaultValue = rpmhigh, 8000

    defaultValue = mapwarn, 200
    defaultValue = mapdang, 245
    defaultValue = maphigh, 255

    defaultValue = batlow,  11.8
    defaultValue = bathigh, 15

#if LAMBDA
      defaultValue = wueAFR, -0.136 -0.102 -0.082 -0.068 -0.054 -0.041 -0.027 -0.014 -0.007 0.000
#else
      defaultValue = wueAFR, -2.0 -1.5 -1.2 -1.0 -0.8 -0.6 -0.4 -0.2 -0.1 0.0
#endif

[Menu]

   ;----------------------------------------------------------------------------
   ;  There are five pre-defined values that may be used to define your menus.
   ;  The first four allow access to the "standard" dialog boxes, the last one
   ;  merely draws a separator (horizontal line) in the menu.
   ;
   ;     std_constants
   ;     std_enrichments
   ;     std_realtime
   ;     std_warmup
   ;
   ;     std_separator
   ;
   ;  If you use any of the std_constants, std_enrichments or std_warmup
   ;  editors, they may be optionally suffixed with a page number (only
   ;  useful for multi-page code variants), which causes them to edit the
   ;  specified page.  If you leave off the page specifier, they edit logical
   ;  page one as specified in the Constants section.
   ;
   ;  There are four special menu names, which when used append to the standard
   ;  menus of the same name instead of creating a new one.  The menu names
   ;  are "File", "Communications", "Tools" and "Help".
   ;
   ;----------------------------------------------------------------------------

menuDialog = main

   menu = "Settings"
      subMenu = engine_constants,   "Engine Constants"
      subMenu = injChars,           "Injector Characteristics"
      subMenu = triggerSettings,    "Trigger Setup"
      ;subMenu = OLED,               "OLED Setup"
      subMenu = airdensity_curve,   "IAT Density"
      subMenu = baroFuel_curve,     "Barometric Correction"
      subMenu = reset_control,      "Reset Control"

      subMenu = std_separator
      subMenu = gaugeLimits, "Gauge Limits"

      subMenu = std_separator
      subMenu = io_summary, "I/O Summary"
      subMenu = std_separator
      subMenu = prgm_out_config,  "Programmable outputs"

   menu = "&Tuning"
      subMenu = std_realtime,       "Realtime Display"
      subMenu = accelEnrichments,   "Acceleration Enrichment"
      subMenu = egoControl,         "AFR/O2", 3
      groupMenu = "Engine Protection"
        groupChildMenu = engineProtection,          "Common Engine Protection"
        groupChildMenu = revLimiterDialog,          "Rev Limiters",             { engineProtectType }
        groupChildMenu = boostCut,                  "Boost Cut",                { engineProtectType }
        groupChildMenu = oilPressureProtection,     "Oil Pressure",             { engineProtectType }
        groupChildMenu = afrProtect,                "AFR Protection",           { engineProtectType }
      subMenu = flexFuel,           "Flex Fuel",        2
      subMenu = veTableDialog,      "VE Table",       0
      subMenu = sparkTbl,           "Spark Table",    2
      subMenu = afrTable1Tbl,       "AFR Target Table",       5
      subMenu = lambdaTable1Tbl,    "Lambda Target Table",    5
      subMenu = std_separator
      subMenu = fuelTable2Dialog,   "Second fuel Table", 11
      subMenu = sparkTable2Dialog,  "Second spark Table", 14
      subMenu = std_separator
      subMenu = inj_trimad,         "Sequential fuel trim (1-4)", 9
      subMenu = inj_trimad_B,       "Sequential fuel trim (5-8)", 9, { nFuelChannels >= 5 }
      subMenu = std_separator
      subMenu = stagingTableDialog, "Staged Injection", 10, { nCylinders <= 4 || injType == 1 } ; Can't do staging on more than 4 cylinder engines unless TBI is used
      subMenu = std_separator
      subMenu = fuelTemp_curve,     "Fuel Temp Correction", { flexEnabled }

   menu = "&Spark"
      subMenu = sparkSettings,          "Spark Settings"
      subMenu = sparkTbl,               "Spark Table", 2
      subMenu = dwellSettings,          "Dwell settings"
      subMenu = dwell_correction_curve, "Dwell Compensation"
      subMenu = dwell_map,              "Dwell Map",  { useDwellMap }
      subMenu = iat_retard_curve,       "IAT Retard"
      subMenu = clt_advance_curve,      "Cold Advance"
      ;subMenu = knockSettings,          "Knock Settings"
      subMenu = rotary_ignition,        "Rotary Ignition",    { sparkMode == 4 }

   menu = "&Startup/Idle"
        subMenu = crankPW,              "Cranking Settings"
        subMenu = primePW,              "Priming Pulsewidth"
        subMenu = warmup,               "Warmup Enrichment"
        subMenu = ASE,                  "Afterstart Enrichment (ASE)"
        subMenu = std_separator
        subMenu = idleSettings,         "Idle Control"
        subMenu = iacClosedLoop_curve,  "Idle - RPM targets", 7, { iacAlgorithm == 3 || iacAlgorithm == 5 || iacAlgorithm == 6 || iacAlgorithm == 7 || idleAdvEnabled >= 1 }
        subMenu = iacPwm_curve,         "Idle - PWM Duty Cycle", 7, { iacAlgorithm == 2 || iacAlgorithm == 6}
        subMenu = iacPwmCrank_curve,    "Idle - PWM Cranking Duty Cycle", 7, { iacAlgorithm == 2 || iacAlgorithm == 3 || iacAlgorithm == 6}
        subMenu = iacStep_curve,        "Idle - Stepper Motor", 7, { iacAlgorithm == 4 || iacAlgorithm == 7 }
        subMenu = iacStepCrank_curve,   "Idle - Stepper Motor Cranking", 7, { iacAlgorithm == 4 || iacAlgorithm == 5 || iacAlgorithm == 7 }
        subMenu = std_separator
        subMenu = idleUpSettings,       "Idle Up Settings", { iacAlgorithm == 2 || iacAlgorithm == 3 || iacAlgorithm == 4 || iacAlgorithm == 5 || iacAlgorithm == 6 || iacAlgorithm == 7 }
        subMenu = std_separator
        subMenu = idleAdvanceSettings,  "Idle Advance Settings"

    menu = "&Accessories"
        subMenu = fanSettings,          "Thermo Fan"
        subMenu = pwmFan,               "PWM Fan Curve", { fanEnable == 2 }
        subMenu = LaunchControl,        "Launch Control / Flat Shift / Anti-lag"
        subMenu = fuelpump,             "Fuel Pump"
        subMenu = NitrousControl,       "Nitrous"
        subMenu = vssSettings,          "VSS and Gear detection"
		subMenu = airCon,               "Air Conditioning Control"
        subMenu = std_separator
        subMenu = boostSettings,        "Boost Control"
        subMenu = boostLoad,             "Boost Targets/Duty", 8,  { boostEnabled }
        subMenu = std_separator
        subMenu = vvtSettings,          "VVT Control"
        subMenu = vvtTbl,               "VVT Target/Duty", 8,  { vvtEnabled }
        subMenu = vvt2Tbl,              "VVT2 Target/Duty", 8,  { vvtEnabled && vvt2Enabled }
        subMenu = std_separator
        subMenu = wmiSettings,          "WMI Control", { !vvtEnabled }
        subMenu = wmiTbl,               "WMI duty cycle", 8,  { !vvtEnabled && wmiEnabled && wmiMode > 1 }  
        subMenu = std_separator
        subMenu = tacho,                "Tacho Output"

        subMenu = std_separator

    #if CAN_COMMANDS
        subMenu = can_serial3IO,        "Canbus/Secondary Serial IO Interface"
        subMenu = CanBcast,             "CAN Broadcasting menu", { enable_intcan && intcan_available }
        subMenu = std_separator
        subMenu = Canin_config,         "External Auxillary Input Channel Configuration", {enable_secondarySerial || (enable_intcan && intcan_available)}
        subMenu = Auxin_config,         "Local Auxillary Input Channel Configuration"
        ;subMenu = std_separator
        ;subMenu = Canout_config, "Canbus Output Configuration"
    #else
        subMenu = serial3IO,            "Canbus/Secondary Serial IO Interface"
        subMenu = CanBcast,             "CAN Broadcasting menu", { enable_intcan && intcan_available }
        subMenu = std_separator
        subMenu = Canin_config,         "External Auxiliary Input Channel Configuration", {enable_secondarySerial || (enable_intcan && intcan_available)}
        subMenu = Auxin_config,         "Local Auxiliary Input Channel Configuration"
    #endif
        subMenu = pressureSensors,      "Fuel/Oil pressure"

  menuDialog = main
   menu = "Tools"
        subMenu = mapCal,           "Calibrate Pressure Sensors"
        subMenu = batCal,           "Calibrate Voltage Reading"
        subMenu = std_ms2gentherm,  "Calibrate Temperature Sensors", 0
        subMenu = std_ms2geno2,     "Calibrate AFR Sensor", { egoType > 0 }
        subMenu = sensorFilters,    "Set analog sensor filters"

    menu = "Data Logging"
      #if mcu_teensy
        subMenu = std_ms3SdConsole,   "Browse / Import SD Card"
        subMenu = rtc_settings,       "Setup realtime clock"
        subMenu = onboard_log_setup,  "Setup onboard logger / SD"
      #else
        subMenu = std_ms3SdConsole,   "Browse / Import SD Card",  { arrayValue( array.boardHasRTC, pinLayout ) > 0 }
        subMenu = rtc_settings,       "Setup realtime clock",   { arrayValue( array.boardHasRTC, pinLayout ) > 0 }
        subMenu = onboard_log_setup,  "Setup onboard logger / SD",   { arrayValue( array.boardHasRTC, pinLayout ) > 0 }
      #endif


   menuDialog = main
      menu = "3D &Tuning Maps"
        subMenu = veTable1Map,    "Fuel Table"
        subMenu = sparkMap,       "Spark Table", 3
        subMenu = afrTable1Map,   "AFR Target Table"
        subMenu = lambdaTable1Map,"Lambda Target Table"

#if enablehardware_test
   menuDialog = main
    menu = "Hardware Testing"
        subMenu = outputtest1, "Test Output Hardware"
		subMenu = stm32cmd,    "STM32 Commands"
        ;subMenu = rtc_settings,       "Setup realtime clock"
#endif

    menu = "Help"
        subMenu = helpGeneral,     "Speeduino Help"
;-------------------------------------------------------------------------------

[SettingContextHelp]
; constantName = "Help Text"
; These provide the context help in the dialog when these variables are used
  nCylinders        = "Cylinder count"
  alternate         = "Whether or not the injectors should be fired at the same time. This setting is ignored when Sequential is selected below, however it will still affect the req_fuel value."
  engineType        = "Engines with an equal number of degrees between all firings (This is most engines) should select Even fire. Some 2 and 6 cylinder engines are Odd fire however."
  twoStroke         = "Four-Stroke (most engines), Two-stroke."
  nInjectors        = "Number of primary injectors."
  mapSample         = "The method used for calculating the MAP reading\nFor 1-2 Cylinder engines, Cycle Minimum is recommended.\nFor more than 2 cylinders Cycle Average is recommended"
  mapSwitchPoint    = "Below this RPM instantaneous map sample method is used, instead of selected one.\nSet 0 RPM to disable (Default)"
  stoich            = "The stoichiometric ration of the fuel being used. For flex fuel, choose the primary fuel"
  injLayout         = "The injector layout and timing to be used. Options are: \n 1. Paired - 2 injectors per output. Outputs active is equal to half the number of cylinders. Outputs are timed over 1 crank revolution. \n 2. Semi-sequential: Same as paired except that injector channels are mirrored (1&4, 2&3) meaning the number of outputs used are equal to the number of cylinders. Only valid for 4 cylinders or less. \n 3. Banked: 2 outputs only used. \n 4. Sequential: 1 injector per output and outputs used equals the number of cylinders. Injection is timed over full cycle. "
  inj4CylPairing    = "Which outputs will be paired when semi-sequential fuel injection is used (4 cylinder engines). Pairing depends on firing order"

  TrigPattern       = "The type of input trigger decoder to be used."
  useResync         = "If enabled, sync will be rechecked once every full cycle from the cam input. This is good for accuracy, however if your cam input is noisy then this can cause issues."
  trigPatternSec    = "Cam mode/type also known as Secondary Trigger Pattern."
  PollLevelPol      = "The level of the cam trigger input will be checked at tooth #1 and this defines if the level is supposed to be High or Low at 1st phase of the engine."
  numTeeth          = "Number of teeth on Primary Wheel."
  TrigSpeed         = "Primary trigger speed."
  missingTeeth      = "Number of Missing teeth on Primary Wheel."
  TrigAng           = "The Angle ATDC when tooth No:1 on the primary wheel passes the primary sensor. The range of this field is -360 to +360 degrees."
  TrigAngMul        = "A multiplier used by non-360 degree tooth wheels (i.e. Wheels where the tooth count doesn't divide evenly into 360. Usage: (360 * <multiplier>) / tooth_count = Whole number"
  SkipCycles        = "The number of revolutions that will be skipped during cranking before the injectors and coils are fired."
  TrigEdge          = "The Trigger edge of the primary sensor.\nLeading.\nTrailing."
  TrigEdgeSec       = "The Trigger edge of the secondary (Cam) sensor.\nLeading.\nTrailing."
  TrigFilter        = "Tuning of the trigger filter algorithm. The more aggressive the setting, the more noise will be removed, however this increases the chance of some true readings being filtered out (False positive). Medium is safe for most setups. Only select 'Aggressive' if no other options are working"

  sparkMode         = "Wasted Spark: Ignition outputs are on the channels <= half the number of cylinders. Eg 4 cylinder outputs on IGN1 and IGN2.\nSingle Channel: All ignition pulses are output on IGN1.\nWasted COP: Ignition pulses are output on all ignition channels up to the number of cylinders. Eg 4 cylinder outputs on all ignition channels. Note that your board needs to have same number of igntion outputs as cylinders to be able to run this"
  IgInv             = "Whether the spark fires when the ignition signal goes high or goes low. Nearly all ignition systems use 'Going Low' but please verify this as damage to coils can result from the incorrect selection. (NOTE: THIS IS NOT MEGASQUIRT. THIS SETTING IS USUALLY THE OPPOSITE OF WHAT THEY USE!)"
  sparkDur          = "The duration of the spark at full dwell. Typically around 1ms"
  fixAngEnable      = "If enabled, timing will be locked/fixed and the ignition map will be ignored. Note that this value will be overridden by the fixed cranking value when cranking"
  FixAng            = "Timing will be locked at this value if the above is enabled"

  crankRPM          = "The cranking RPM threshold. When RPM is lower than this value (and above 0) the system will be considered to be cranking"
  tpsflood          = "Keep throttle over this value to disable the priming pulse and cranking fuel. Used to prevent flood or clear already flooded engine"

  fanInv            = ""
  fanHyster         = "The number of degrees of hysteresis to be used in controlling the fan. Recommended values are between 2 and 5"
  fanWhenCranking   = "Whether the fan should be disabled or continue running when the engine is cranking"
  fanWhenOff        = "Whether the fan will continue to run when the engine is turned off"
  fanPin            = "The Arduino pin that the fan control signal will output on. This is NOT necessarily the same as the connector pin on any particular board"
  fanSP             = "The trigger temperature for the fan. Fan will be enabled above this temp"

  airConEnable      = "Whether we are doing A/C control"
  airConCompPol     = "Normal should be used in most cases - where a logic HIGH output turns on the output power transistor, which is the ON state. Inverted makes logic LOW the ON state, in the rare case that turning off the transistor turns the compressor on, or you are using some sort of depletion mode FET".
  airConReqPol      = "Normal should be used in most cases - where the A/C button provides a ground when pressed. Inverted removes the internal pullup resistor, and makes +5V the ON signal instead of ground."
  airConTurnsFanOn  = "Whether the cooling fan turns on when the A/C compressor is running."
  airConCompPin     = "The Arduino pin that the A/C request compressor signal is output on. This is NOT necesarrily the same as the connector pin on any particlar board."
  airConReqPin      = "The Arduino pin that the A/C request control signal is input on. This is NOT necesarrily the same as the connector pin on any particlar board."
  airConFanPin      = "The Arduino pin that the A/C fan control signal is output on (if enabled). This is only needed if you have a stand-alone A/C fan, separate to the cooling fan (which can be enabled to come on with the A/C compressor). This is NOT necesarrily the same as the connector pin on any particlar board."
  airConFanPol      = "Normal should be used in most cases - where a logic HIGH output turns on the output power transistor, which is the ON state. Inverted makes logic LOW the ON state, in the rare case that turning off the transistor turns the fan on, or you are using some sort of depletion mode FET".
  airConFanEnabled  = "Enable/disable stand-alone A/C fan. This would be a separate fan that only comes on when the A/C compressor is engaged, and should not be needed if the main cooling fan comes on with the A/C."
  airConTPSCut      = "The TPS position at which the air compressor will be locked out and turn off. When TPS falls below this level (minus a 5% hysteresis), the A/C compressor will kick back in after the delay period (TPS Cut Time), provided the A/C request signal is still present."
  airConMinRPM      = "The minimum RPM at which we will allow the A/C compressor to run (this setting is in 10 RPM steps)."
  airConMaxRPM      = "The maximum RPM at which we will allow the A/C compressor to run (this setting is in 100 RPM steps)."
  airConClTempCut   = "The coolant temperature above which we will NOT allow the A/C compressor to run."
  airConIdleSteps   = "Increase the idle PWM (%) or stepper motor (steps) up by this amount when the A/C request is active. Note that some cars have a separate idle-up valve that switches on automatically in tandem with the A/C compressor. In this case, this setting might be set to zero."
  airConTPSCutTime  = "The TPS lockout time, for which the A/C compressor will not run after a high TPS condition has gone away. This prevents the compressor cutting in on gear changes if the car is being driven hard."
  airConCompOnDelay = "The delay period between a successful A/C request signal, and the compressor kicking in. This gives the idle-up time to kick in before the compressor loads the engine."
  airConAfterStartDelay = "The delay period after first starting the car, during which the A/C compressor will not run."
  airConRPMCutTime  = "The RPM lockout time, for which the A/C compressor will not run after a high or low RPM condition has gone away. This prevents the compressor cutting in on gear changes if the car is being driven hard, or cutting in to early after nearly stalling the engine."
  airConIdleUpRPMAdder = "Increase the idle RPM target (as used by Idle Advance and Closed-Loop Idle) by this amount when the A/C request is active."
  airConPwmFanMinDuty = "If you are using a PWM cooling fan, the fan duty will be clamped to this value or higher (based on the coolant temp./duty cycle table) when the A/C compressor is engaged."

  vssPulsesPerKm    = "The number of pulses on the VSS signal per KM/Mile"
  vssSmoothing      = "A smoothing factor to help reduce noise in the VSS signal. Typical values are between 0 and 50"

  aeTime            = "The duration of the acceleration enrichment"
  aseTaperTime      = "Transition time to disable ASE"
  iacChannels       = "The number of output channels used for PWM valves. Select 1 for 2-wire valves or 2 for 3-wire valves."
  iacStepTime       = "Duration of each stepping pulse. Values that are too low can cause the motor to behave erratically or not at all. See the manual for suggested step times"
  iacCoolTime       = "Cool time between each step. Set to zero if you don't want any cooling at all"

  iacStepHome       = "Homing steps to perform on startup. Must be greater than the fully open steps value"
  iacMaxSteps       = "Maximum number of steps the IAC can be moved away from the home position. Should always be less than Homing steps."
  iacStepHyster     = "The minimum number of steps to move in any one go."
  iacAlgorithm      = "Selects method of idle control.\nNone = no idle control valve.\nOn/Off valve.\nPWM valve (2,3 wire).\nStepper Valve (4,6,8 wire)."
  iacPWMdir         = "Normal PWM valves increase RPM with higher duty. If RPM decreases with higher duty then select Reverse"
  iacPWMrun         = "Determines if the idle valve runs before engine is cranked over. This can help starting the engine by letting more air in before the RPM sync is achieved."
  iacCLminValue      = "When using closed loop idle control, this is the minimum position value that the PID loop will allow. Combined with the maximum value, this specifies the working range of your idle valve"
  iacCLmaxValue      = "When using closed loop idle control, this is the maximum position value that the PID loop will allow. Combined with the minimum value, this specifies the working range of your idle valve"
  iacTPSlimit       = "When using OL+CL idle control, if the TPS is higher than this value closed loop idle resets the integral of the PID (To prevent RPM dips coming back to idle)"
  iacRPMlimitHysteresis = "When using closed loop idle control, if the closed loop Target RPM + this value is higher than the actual RPM, closed loop idle resets the integral of the PID (To prevent RPM dips coming back to idle)"
  iacFastTemp       = "Below this temperature, the idle output will be high (On). Above this temperature, it will turn off."
  idleUpPolarity    = "Normal polarity is a ground switch where an earthed signal activates the Idle Up. The internal pullup will be enabled with Normal polarity. \n Inverted may be used if a 5v signal is used to enable the Idle Up."
  CTPSPolarity      = "Normal polarity is a ground switch where an earthed signal activates the closed throttle position. The internal pullup will be enabled with Normal polarity. \n Inverted may be used if a 5v signal is used to enable the closed throttle position."
  idleUpAdder       = "The amount (In either Duty Cycle % or Steps (Depending on the idle control method in use), that the idle control will increase by when Idle Up is active"
  idleAdvEnabled    = "Added setting adds curve values to current spark table values when user defined idle is active. \n Switched setting overrides spark table values and uses curve values for idle ignition timing."
  idleAdvAlgorithm  = "Use Throttle position sensor (TPS) or closed throttle position sensor (CTPS) to detect idle state."
  idleAdvDelay      = "The number of seconds after sync is achieved before the idle advance control begins"
  idleAdvStartDelay = "The number of seconds after matching settings before the idle advance control begins"
  idleTaperTime     = "Soft time transition from crank to running PWM targets"

  oddfire2          = "The ATDC angle of channel 2 for oddfire engines. This is relative to the TDC angle of channel 1"
  oddfire3          = "The ATDC angle of channel 3 for oddfire engines. This is relative to the TDC angle of channel 1 (NOT channel 2)"
  oddfire4          = "The ATDC angle of channel 4 for oddfire engines. This is relative to the TDC angle of channel 1 (NOT channel 3)"

  aeColdPct         = "Acceleration enrichment adjustment for cold engine. Cold adjustment % is tapered between start and end temperatures.\n100% = no adjustment."
  aeColdTaperMin    = "AE cold adjustment taper start temperature. When coolant is below this value, full cold adjustment is applied."
  aeColdTaperMax    = "AE cold adjustment taper end temperature. When coolant is above this value, no cold adjustment is applied."
  maeThresh         = "The minimum speed that MAP must change at to trigger AE. Typical values are 40-100kPa/s"
  taeThresh         = "The minimum speed that TPS must change at to trigger AE. Typical values are 40-100%/s"
  taeMinChange      = "The minimum absolute change in TPS in order to engage AE. Typical values are 0-3%"
  maeMinChange      = "The minimum absolute change in MAP in order to engage AE. Typical values are 0-5%"
  dfcoRPM           = "The RPM above which DFCO will be active. Typically set a few hundred RPM above maximum idle speed"
  dfcoHyster        = "Hysteresis for DFCO RPM. 200-300 RPM is typical for this, however a higher value may be needed if the RPM is fluctuating around the cutout speed"
  dfcoTPSThresh     = "The TPS value below which DFCO will be active. Typical value is 5%-10%, but higher may be needed if TPS signal is noisy"
  dfcoDelay         = "Delay for activate DFCO."
  dfcoMinCLT        = "Minimum temperature to enable DFCO."

  launchPin         = "The ARDUINO pin that the clutch switch is connected to. This is NOT the pin on the connector, but the pin it relates to on the arduino"
  launchHiLo        = "Whether the signal is High or Low when the clutch pedal is engaged. For a ground switching input (Most clutch switches), this should be LOW"
  lnchPullRes       = "Whether the internal pullup resistor is enabled or left floating. For a ground switching input (Most clutch switches), select Pullup. For a 0v-5v input, select Floating"
  ignBypassPin      = "The ARDUINO pin that the ignition bypass is connected to. This is NOT the pin on the connector, but the pin it relates to on the arduino"
  ignBypassEnable   = "If turned on, a ground signal will be output during cranking on the specified pin. This is used to bypass the Speeduino ignition control during cranking."
<<<<<<< HEAD
  ignCranklock      = "On certain low resolution ignition patterns, the cranking timing can be locked to occur when a pulse is recieved."
  antiLagEnable     = "Enables anti-lag for rolling launches"
  antiLagPin        = "Pin used for anti-lag. Internal pull up to 5V, active when going low. Ground this pin to set soft rev limit"
  antiLagRPMWindow  = "While anti-lag is active, this is the amount of RPM above your anti-lag soft rev limit to activate hard rev limit"
=======
  ignCranklock      = "On certain low resolution ignition patterns, the cranking timing can be locked to occur when a pulse is received."
>>>>>>> 90530f65

  multiplyMAP       = "If enabled, the MAP reading is included directly into the pulsewidth calculation by multiplying the VE lookup value by the MAP:Baro ratio. This results in a flatter VE table that can be easier to tune in some instances. VE table must be retuned when this value is changed."
  legacyMAP         = "Use the legacy method of reading the MAP sensor that was used prior to the 201905 firmware. This should ONLY be enabled if you are upgrading from a firmware earlier than this"
  includeAFR        = "When enabled, the current AFR reading is incorporated directly in the pulsewidth calculation as a percentage of the current target ratio. VE table must be retuned when this value is changed. "
  incorporateAFR    = "When enabled, the AFR stoich/AFR target -ratio is incorporated directly in the pulsewidth calculation. When enabled, AFR target table affects pulsewidth even with EGO disabled. VE table must be retuned when this value is changed."
  useExtBaro        = "By Default, Speeduino will measure barometric pressure upon startup. Optionally however, a 2nd pressure sensor can be used to perform live barometric readings whilst the system is on."

  flexEnabled       = "Turns on readings from the Flex sensor and enables the below adjustments"
  flexFreqLow       = "The frequency of the sensor at 0% ethanol (50Hz for standard GM/Continental sensor)"
  flexFreqHigh      = "The frequency of the sensor at 100% ethanol (150Hz for standard GM/Continental sensor)"
  flexFuelAdj       = "Fuel % to be used for the current ethanol % (Typically 100% @ 0%, 163% @ 100%)"
  flexAdvAdj        = "Additional advance (in degrees) for the current ethanol % (Typically 0 @ 0%, 10-20 @ 100%)"
  flexBoostAdj      = "Adjustment, in kPa, to the boost target for the current ethanol %. Negative values are allowed to lower boost at lower ethanol % if necessary."

  n2o_arming_pin    = "Pin that the nitrous arming/engagement switch is on."
  n2o_pin_polarity  = "Whether Nitrous is active (Armed) when the pin is LOW or HIGH. If LOW is selected, the internal pullup will be used."

  flatSArm          = "The RPM switch point that determines whether an engaged clutch is for launch control or flat shift. Below this figure, an engaged clutch is considered to be for launch, above this figure an active clutch input will be considered a flat shift. This should be set at least several hundred RPM above idle"
  flatSSoftWin      = "The number of RPM below the flat shift point where the softlimit will be applied (aka Soft limit window). Recommended values are 200-1000"
  flatSRetard       = "The absolute timing (BTDC) that will be used when within the soft limit window"
  engineProtectType = "Whether the engine protect an rev limiter will cut the fuel, the ignition or both"
  hardCutType       = "How the cuts should be performed for rev/launch limits. Full cut will stop all fuel/ignition events, Rolling cut will step through all ignition outputs, only cutting a limited number per revolution"
  SoftLimitMode     = "Fixed: the soft limiter will retard the ignition advance to the specified value.\nRelative: current timing advance will be retarted by the specified amount"
  hardRevLim        = "A fixed hard rev limit is a single point that the fuel or ignition (or both) will be cut completely to reduce increasing RPMs"
  engineProtectMaxRPM = "The RPM point that engine protections will engage from. Below this RPM value, engine protections will NOT be active"

  ; AFR Protection Help
  afrProtectMAP     = "Minimum manifold air pressure the AFR lean protection will activate"
  afrProtectRPM     = "Minimum RPM the AFR lean protection will activate"
  afrProtectTPS     = "Minimum current throttle position for the AFR lean protection to activate"
  afrProtectDeviationLambda = "Fixed mode = A fixed maximum lambda value (e.g. 0.95)\n\nTable mode = A maximum deviation (e.g. 0.1) from current lambda using target table + specified deviation\n\nChanging this also changes Maximum AFR"
  afrProtectDeviation = "Fixed mode = A fixed maximum AFR value (e.g. 14.0)\n\nTable mode = A maximum deviation (e.g. 1.5) from current AFR using target table + specified deviation\n\nChanging this also changes Maximum Lambda"
  afrProtectCutTime = "Time delay before activating AFR protection when all conditions has been fulfilled"
  afrProtectReactivationTPS = "Going below this throttle position (%) will deactivate this protection"
  oilPressureProtTime = "Time delay before activating oil pressure protection when all conditions has been fulfilled"

  fuel2InputPin     = "The Arduino pin that is being used to trigger the second fuel table to be active"
  fuel2InputPolarity = "Whether the 2nd fuel table should be active when input is high or low. This should be LOW for a typical ground switching input"
  fuel2InputPullup  = "Whether to use the built in PULLUP for the switching input. This should be Yes for a typical ground switching input"

  enable_secondarySerial = "This Enables the secondary serial port . Secondary serial is serial3 on mega2560 processor, and Serial2 on STM32 and Teensy processor "

  cltAdvValues    = "This curve can be used to advance ignition timing when engine is warming up. This can also be used to warm up the catalytic converters in cold start by retarding timing. Or even as safety feature to retard timing when engine is too hot to prevent knock."

  wueRates        = "Final enrichment value must be 100%."

  fpPrime         = "Duration to power fuel pump on to ensure fuel line pressure."
  primingDelay    = "Delay to priming after fuel pump is on, used to wait fuel line get pressurised correctly."

  fanInv          = ""
  fanHyster       = "The number of degrees of hysteresis to be used in controlling the fan. Recommended values are between 2 and 5"

  aeTime          = "The duration of the acceleration enrichment"
  aseTaperTime    = "Transition time to disable ASE"
  iacChannels     = "The number of output channels used for PWM valves. Select 1 for 2-wire valves or 2 for 3-wire valves."
  iacStepTime     = "Duration of each stepping pulse. Values that are too low can cause the motor to behave erratically or not at all. See the manual for suggested step times"
  iacCoolTime     = "Cool time between each step. Set to zero if you don't want any cooling at all"
  iacStepHome     = "Homing steps to perform on startup. Must be greater than the fully open steps value"
  iacMaxSteps     = "Maximum number of steps the IAC can be moved away from the home position. Should always be less than Homing steps."
  iacStepHyster   = "The minimum number of steps to move in any one go."
  iacAlgorithm    = "Selects method of idle control.\nNone = no idle control valve.\nOn/Off valve.\nPWM valve (2,3 wire).\nStepper Valve (4,6,8 wire)."
  iacPWMdir       = "Normal PWM valves increase RPM with higher duty. If RPM decreases with higher duty then select Reverse"
  iacCLminValue    = "When using closed loop idle control, this is the minimum duty cycle that the PID loop will allow. Combined with the maximum value, this specifies the working range of your idle valve"
  iacCLmaxValue    = "When using closed loop idle control, this is the maximum duty cycle that the PID loop will allow. Combined with the minimum value, this specifies the working range of your idle valve"
  iacFastTemp     = "Below this temperature, the idle output will be high (On). Above this temperature, it will turn off."
  idleUpPolarity  = "Normal polarity is a ground switch where an earthed signal activates the Idle Up. The internal pullup will be enabled with Normal polarity. \n Inverted may be used if a 5v signal is used to enable the Idle Up."
  idleUpOutputEnabled = "Enable an output that is toggled by the idle up input pin. An example use is driving an AC fan relay."
  idleUpOutputInv = "No = When the idle up pin is high the output is active (grounding), when the idle up pin is low the output is inactive. Yes = When the idle up pin is high the output is inactive, when the idle up pin is low the output is active (grounding)."
  CTPSPolarity    = "Normal polarity is a ground switch where an earthed signal activates the closed throttle position. The internal pullup will be enabled with Normal polarity. \n Inverted may be used if a 5v signal is used to enable the closed throttle position."
  idleUpAdder     = "The amount (In either Duty Cycle % or Steps (Depending on the idle control method in use), that the idle control will increase by when Idle Up is active"
  idleAdvEnabled  = "Added setting adds curve values to current spark table values when user defined idle is active. \n Switched setting overrides spark table values and uses curve values for idle ignition timing."
  idleAdvAlgorithm= "Use Throttle position sensor (TPS) or closed throttle position sensor (CTPS) to detect idle state."
  idleAdvDelay    = "The number of seconds after sync is achieved before the idle advance control begins"
  idleTaperTime   = "Soft time transition from crank to running PWM targets"

  oddfire2        = "The ATDC angle of channel 2 for oddfire engines. This is relative to the TDC angle of channel 1"
  oddfire3        = "The ATDC angle of channel 3 for oddfire engines. This is relative to the TDC angle of channel 1 (NOT channel 2)"
  oddfire4        = "The ATDC angle of channel 4 for oddfire engines. This is relative to the TDC angle of channel 1 (NOT channel 3)"

  aeColdPct       = "Acceleration enrichment adjustment for cold engine. Cold adjustment % is tapered between start and end temperatures.\n100% = no adjustment."
  aeColdTaperMin  = "AE cold adjustment taper start temperature. When coolant is below this value, full cold adjustment is applied."
  aeColdTaperMax  = "AE cold adjustment taper end temperature. When coolant is above this value, no cold adjustment is applied."
  decelAmount     = "Reduces fuel compared to VE table during deceleration. 100% means no reduction in fuel amount and 0% means all fuel is cut during decel (Do not confuse this with DFCO). Recommended to use values between 100 and 70%. Default: 100%. Works with both TPS and MAP based AE."
  dfcoRPM         = "The RPM above which DFCO will be active. Typically set a few hundred RPM above maximum idle speed"
  dfcoHyster      = "Hysteresis for DFCO RPM. 200-300 RPM is typical for this, however a higher value may be needed if the RPM is fluctuating around the cutout speed"
  dfcoTPSThresh   = "The TPS value below which DFCO will be active. Typical value is 5%-10%, but higher may be needed if TPS signal is noisy"
  dfcoDelay       = "Delay for activate DFCO."
  dfcoMinCLT      = "Minimum temperature to enable DFCO."
  crankingEnrichTaper = "Taper time from cranking enrichment to ASE or run (after engine has started)."

  launchPin       = "The ARDUINO pin that the clutch switch is connected to. This is NOT the pin on the connector, but the pin it relates to on the arduino"
  launchHiLo      = "Whether the signal is High or Low when the clutch pedal is engaged. For a ground switching input (Most clutch switches), this should be LOW"
  lnchPullRes     = "Whether the internal pullup resistor is enabled or left floating. For a ground switching input (Most clutch switches), select Pullup. For a 0v-5v input, select Floating"
  lnchCtrlTPS     = "The minimum TPS percentage that launch control will engage at"
  lnchSoftLim     = "The RPM point that the launch control ignition timing adjustment will engage (When under launch conditions). Should be below the hard rev limit RPM"
  lnchRetard      = "When under launch conditions (Eg Clutch engaged) the ignition timing will be set to this when above the Soft rev limit. This will override any other ignition modifiers"
  lnchHardLim     = "The RPM point above which the fuel and/or ignition will be cut when launch is active (Eg Clutch engaged). See the Engine Protection dialog to set whether it is fuel, ignition or both that are cut."
  lnchFuelAdd     = "The additional fuel % that will be added during Soft and Hard launch conditions. Set to 0 for no fuel modifier."
  ignBypassPin    = "The ARDUINO pin that the ignition bypass is connected to. This is NOT the pin on the connector, but the pin it relates to on the arduino"
  ignBypassEnable = "If turned on, a ground signal will be output during cranking on the specified pin. This is used to bypass the Speeduino ignition control during cranking."
  ignCranklock    = "On certain low resolution ignition patterns, the cranking timing can be locked to occur when a pulse is received."

  multiplyMAP     = "If enabled, the MAP reading is included directly into the pulsewidth calculation by multiplying the VE lookup value by either the MAP:Baro ratio or MAP/100.\n This results in a flatter VE table that can be easier to tune in some instances. The MAP/100 option is generally used for compatibility with fuel tables from other ECUs. MAP:Baro ratio is recommended for new tunes. \n VE table must be retuned when this value is changed."
  legacyMAP       = "Use the legacy method of reading the MAP sensor that was used prior to the 201905 firmware. This should ONLY be enabled if you are upgrading from a firmware earlier than this"
  includeAFR      = "When enabled, the current AFR reading is incorporated directly in the pulsewidth calculation as a percentage of the current target ratio. VE table must be retuned when this value is changed. "
  useExtBaro      = "By Default, Speeduino will measure barometric pressure upon startup. Optionally however, a 2nd pressure sensor can be used to perform live barometric readings whilst the system is on."

  flexEnabled     = "Turns on readings from the Flex sensor and enables the below adjustments"
  flexFreqLow     = "The frequency of the sensor at 0% ethanol (50Hz for standard GM/Continental sensor)"
  flexFreqHigh    = "The frequency of the sensor at 100% ethanol (150Hz for standard GM/Continental sensor)"
  flexFuelAdj     = "Fuel % to be used for the current ethanol % (Typically 100% @ 0%, 163% @ 100%)"
  flexAdvAdj      = "Additional advance (in degrees) for the current ethanol % (Typically 0 @ 0%, 10-20 @ 100%)"
  flexBoostAdj    = "Adjustment, in kPa, to the boost target for the current ethanol %. Negative values are allowed to lower boost at lower ethanol % if necessary."

  n2o_arming_pin  = "Pin that the nitrous arming/engagement switch is on."
  n2o_pin_polarity= "Whether Nitrous is active (Armed) when the pin is LOW or HIGH. If LOW is selected, the internal pullup will be used."

  flatSArm        = "The RPM switch point that determines whether an engaged clutch is for launch control or flat shift. Below this figure, an engaged clutch is considered to be for launch, above this figure an active clutch input will be considered a flat shift. This should be set at least several hundred RPM above idle"
  flatSSoftWin    = "The number of RPM below the flat shift point where the softlimit will be applied (aka Soft limit window). Recommended values are 200-1000"
  flatSRetard     = "The absolute timing (BTDC) that will be used when within the soft limit window"
  hardCutType     = "How hard cuts should be performed for rev/launch limits. Full cut will stop all ignition events, Rolling cut will step through all ignition outputs, only cutting 1 per revolution"

  fuel2InputPin   = "The Arduino pin that is being used to trigger the second fuel table to be active"
  fuel2InputPolarity = "Whether the 2nd fuel table should be active when input is high or low. This should be LOW for a typical ground switching input"
  fuel2InputPullup= "Whether to use the built in PULLUP for the switching input. This should be Yes for a typical ground switching input"

  enable_secondarySerial = "This Enables the secondary serial port . Secondary serial is serial3 on mega2560 processor, and Serial2 on STM32 and Teensy processor "
  
  cltAdvValues    = "This curve can be used to advance ignition timing when engine is warming up. This can also be used to warm up the catalytic converters in cold start by retarding timing. Or even as safety feature to retard timing when engine is too hot to prevent knock."

  ;speeduino_tsCanId = "This is the TsCanId that the Speeduino ECU will respond to. This should match the main controller CAN ID in project properties if it is connected directly to TunerStudio, Otherwise the device ID if connected via CAN passthrough"
  true_address    = "This is the 11bit Can address of the Speeduino ECU "
  realtime_base_address = "This is the 11bit CAN address of the realtime data broadcast from the Speeduino ECU. This MUST be at least 0x16 greater than the true address"
  ;obd_address = "The 11bit Can address that the Speeduino ECU responds to for OBD2 diagnostic requests"
  AUXin00Alias    = "The Ascii alias assigned to Aux input channel 0"
  AUXin01Alias    = "The Ascii alias assigned to Aux input channel 1"
  AUXin02Alias    = "The Ascii alias assigned to Aux input channel 2"
  AUXin03Alias    = "The Ascii alias assigned to Aux input channel 3"
  AUXin04Alias    = "The Ascii alias assigned to Aux input channel 4"
  AUXin05Alias    = "The Ascii alias assigned to Aux input channel 5"
  AUXin06Alias    = "The Ascii alias assigned to Aux input channel 6"
  AUXin07Alias    = "The Ascii alias assigned to Aux input channel 7"
  AUXin08Alias    = "The Ascii alias assigned to Aux input channel 8"
  AUXin09Alias    = "The Ascii alias assigned to Aux input channel 9"
  AUXin10Alias    = "The Ascii alias assigned to Aux input channel 10"
  AUXin11Alias    = "The Ascii alias assigned to Aux input channel 11"
  AUXin12Alias    = "The Ascii alias assigned to Aux input channel 12"
  AUXin13Alias    = "The Ascii alias assigned to Aux input channel 13"
  AUXin14Alias    = "The Ascii alias assigned to Aux input channel 14"
  AUXin15Alias    = "The Ascii alias assigned to Aux input channel 15"
  
  caninput_sel0a  = "This Enables local analog/digital on input channel 0 "
  caninput_sel1a  = "This Enables local analog/digital on input channel 1 "
  caninput_sel2a  = "This Enables local analog/digital on input channel 2 "
  caninput_sel3a  = "This Enables local analog/digital on input channel 3 "
  caninput_sel4a  = "This Enables local analog/digital on input channel 4 "
  caninput_sel5a  = "This Enables local analog/digital on input channel 5 "
  caninput_sel6a  = "This Enables local analog/digital on input channel 6 "
  caninput_sel7a  = "This Enables local analog/digital on input channel 7 "
  caninput_sel8a  = "This Enables local analog/digital on input channel 8 "
  caninput_sel9a  = "This Enables local analog/digital on input channel 9 "
  caninput_sel10a = "This Enables local analog/digital on input channel 10 "
  caninput_sel11a = "This Enables local analog/digital on input channel 11 "
  caninput_sel12a = "This Enables local analog/digital on input channel 12 "
  caninput_sel13a = "This Enables local analog/digital on input channel 13 "
  caninput_sel14a = "This Enables local analog/digital on input channel 14 "
  caninput_sel15a = "This Enables local analog/digital on input channel 15 "
  
  caninput_sel0b  = "This Enables External CAN data via the Secondary Serial CANBUS expansion module or local analog/digital on input channel 0 "
  caninput_sel1b  = "This Enables External/CAN data via the Secondary Serial CANBUS expansion module or local analog/digital on input channel 1 "
  caninput_sel2b  = "This Enables External/CAN data via the Secondary Serial CANBUS expansion module or local analog/digital on input channel 2 "
  caninput_sel3b  = "This Enables External/CAN data via the Secondary Serial CANBUS expansion module or local analog/digital on input channel 3 "
  caninput_sel4b  = "This Enables External/CAN data via the Secondary Serial CANBUS expansion module or local analog/digital on input channel 4 "
  caninput_sel5b  = "This Enables External/CAN data via the Secondary Serial CANBUS expansion module or local analog/digital on input channel 5 "
  caninput_sel6b  = "This Enables External/CAN data via the Secondary Serial CANBUS expansion module or local analog/digital on input channel 6 "
  caninput_sel7b  = "This Enables External/CAN data via the Secondary Serial CANBUS expansion module or local analog/digital on input channel 7 "
  caninput_sel8b  = "This Enables External/CAN data via the Secondary Serial CANBUS expansion module or local analog/digital on input channel 8 "
  caninput_sel9b  = "This Enables External/CAN data via the Secondary Serial CANBUS expansion module or local analog/digital on input channel 9 "
  caninput_sel10b = "This Enables External/CAN data via the Secondary Serial CANBUS expansion module or local analog/digital on input channel 10 "
  caninput_sel11b = "This Enables External/CAN data via the Secondary Serial CANBUS expansion module or local analog/digital on input channel 11 "
  caninput_sel12b = "This Enables External/CAN data via the Secondary Serial CANBUS expansion module or local analog/digital on input channel 12 "
  caninput_sel13b = "This Enables External/CAN data via the Secondary Serial CANBUS expansion module or local analog/digital on input channel 13 "
  caninput_sel14b = "This Enables External/CAN data via the Secondary Serial CANBUS expansion module or local analog/digital on input channel 14 "
  caninput_sel15b = "This Enables External/CAN data via the Secondary Serial CANBUS expansion module or local analog/digital on input channel 15 "

  caninput_source_can_address0  = "The source 11bit CAN address of the data for channel 0"
  caninput_source_can_address1  = "The source 11bit CAN address of the data for channel 1"
  caninput_source_can_address2  = "The source 11bit CAN address of the data for channel 2"
  caninput_source_can_address3  = "The source 11bit CAN address of the data for channel 3"
  caninput_source_can_address4  = "The source 11bit CAN address of the data for channel 4"
  caninput_source_can_address5  = "The source 11bit CAN address of the data for channel 5"
  caninput_source_can_address6  = "The source 11bit CAN address of the data for channel 6"
  caninput_source_can_address7  = "The source 11bit CAN address of the data for channel 7"
  caninput_source_can_address8  = "The source 11bit CAN address of the data for channel 8 "
  caninput_source_can_address9  = "The source 11bit CAN address of the data for channel 9"
  caninput_source_can_address10 = "The source 11bit CAN address of the data for channel 10"
  caninput_source_can_address11 = "The source 11bit CAN address of the data for channel 11"
  caninput_source_can_address12 = "The source 11bit CAN address of the data for channel 12"
  caninput_source_can_address13 = "The source 11bit CAN address of the data for channel 13"
  caninput_source_can_address14 = "The source 11bit CAN address of the data for channel 14"
  caninput_source_can_address15 = "The source 11bit CAN address of the data for channel 15"
  caninput_source_start_byte0   = "The Starting byte the data begins at for channel 0"
  caninput_source_start_byte1   = "The Starting byte the data begins at for channel 1"
  caninput_source_start_byte2   = "The Starting byte the data begins at for channel 2"
  caninput_source_start_byte3   = "The Starting byte the data begins at for channel 3"
  caninput_source_start_byte4   = "The Starting byte the data begins at for channel 4"
  caninput_source_start_byte5   = "The Starting byte the data begins at for channel 5"
  caninput_source_start_byte6   = "The Starting byte the data begins at for channel 6"
  caninput_source_start_byte7   = "The Starting byte the data begins at for channel 7"
  caninput_source_start_byte8   = "The Starting byte the data begins at for channel 8"
  caninput_source_start_byte9   = "The Starting byte the data begins at for channel 9"
  caninput_source_start_byte10  = "The Starting byte the data begins at for channel 10"
  caninput_source_start_byte11  = "The Starting byte the data begins at for channel 11"
  caninput_source_start_byte12  = "The Starting byte the data begins at for channel 12"
  caninput_source_start_byte13  = "The Starting byte the data begins at for channel 13"
  caninput_source_start_byte14  = "The Starting byte the data begins at for channel 14"
  caninput_source_start_byte15  = "The Starting byte the data begins at for channel 15"
  caninput_source_num_bytes0    = "The number of bytes the data is made from starting at selected start byte number"
  caninput_source_num_bytes1    = "The number of bytes the data is made from starting at selected start byte number"
  caninput_source_num_bytes2    = "The number of bytes the data is made from starting at selected start byte number"
  caninput_source_num_bytes3    = "The number of bytes the data is made from starting at selected start byte number"
  caninput_source_num_bytes4    = "The number of bytes the data is made from starting at selected start byte number"
  caninput_source_num_bytes5    = "The number of bytes the data is made from starting at selected start byte number"
  caninput_source_num_bytes6    = "The number of bytes the data is made from starting at selected start byte number"
  caninput_source_num_bytes7    = "The number of bytes the data is made from starting at selected start byte number"
  caninput_source_num_bytes8    = "The number of bytes the data is made from starting at selected start byte number"
  caninput_source_num_bytes9    = "The number of bytes the data is made from starting at selected start byte number"
  caninput_source_num_bytes10   = "The number of bytes the data is made from starting at selected start byte number"
  caninput_source_num_bytes11   = "The number of bytes the data is made from starting at selected start byte number"
  caninput_source_num_bytes12   = "The number of bytes the data is made from starting at selected start byte number"
  caninput_source_num_bytes13   = "The number of bytes the data is made from starting at selected start byte number"
  caninput_source_num_bytes14   = "The number of bytes the data is made from starting at selected start byte number"
  caninput_source_num_bytes15   = "The number of bytes the data is made from starting at selected start byte number"

  cmdEnableTestMode = "Click this to enable test mode. This will not be available if the engine is running"
  cmdStopTestMode = "Click this to disable test mode"
  cmdtestinj150dc = "This will cycle the output at 50% Duty cycle at a 1s interval"
  cmdtestinj250dc = "This will cycle the output at 50% Duty cycle at a 1s interval"
  cmdtestinj350dc = "This will cycle the output at 50% Duty cycle at a 1s interval"
  cmdtestinj450dc = "This will cycle the output at 50% Duty cycle at a 1s interval"
  cmdtestinj550dc = "This will cycle the output at 50% Duty cycle at a 1s interval"
  cmdtestinj650dc = "This will cycle the output at 50% Duty cycle at a 1s interval"
  cmdtestinj750dc = "This will cycle the output at 50% Duty cycle at a 1s interval"
  cmdtestinj850dc = "This will cycle the output at 50% Duty cycle at a 1s interval"
  cmdtestspk150dc = "This will cycle the output at 50% Duty cycle at a 1s interval"
  cmdtestspk250dc = "This will cycle the output at 50% Duty cycle at a 1s interval"
  cmdtestspk350dc = "This will cycle the output at 50% Duty cycle at a 1s interval"
  cmdtestspk450dc = "This will cycle the output at 50% Duty cycle at a 1s interval"

  cmdFormatSD     = "Click this to format the SD card"  ;For some reason the command name cmdSDFormat appears to be a reserved word and will not work

  ADCFILTER_TPS   = "Recommended value: 50"
  ADCFILTER_CLT   = "Recommended value: 180"
  ADCFILTER_IAT   = "Recommended value: 180"
  ADCFILTER_O2    = "Recommended value: 128"
  ADCFILTER_BAT   = "Recommended value: 128"
  ADCFILTER_MAP   = "This setting is only available when using the Instantaneous MAP sampling method. Recommended value: 20"
  ADCFILTER_BARO  = "This setting is only available when using an external Baro sensor. Recommended value: 64"
  FILTER_FLEX     = "Higher values provide more filtering, but slower Eth% and fuel temp response. Recommended value: 75"

  boostIntv       = "The closed loop control interval will run every this many ms. Generally values between 50% and 100% of the valve frequency work best"
  boostByGearEnabled = "Open loop -> Constant limit in Duty cycle %\nClosed Loop -> Constant limit in kPa\nIn both cases the multiplied option simply takes a percentage of the values in the boost table"
  vvtMode         = "Selects method of VVT control.\nOn/Off = No PWM control and output is only on or off.\nOpen Loop = PWM control where duty is taken directly from VVT table.\nClosed Loop = PWM control where VVT table is Cam angle target map and output duty is PID controlled."
  vvt2Enabled     = "Secondary VVT output. Uses same frequency and control algorithm as primary VVT output."
  vvtPWMdir       = "This is used to invert VVT closed loop PID direction if needed."
  vvt2PWMdir      = "This is used to invert VVT2 closed loop PID direction if needed."
  vvtCL0DutyAng   = "This value is used to bring the VVT cam angle to 0-100 range in closed loop mode by subtracting this value from the raw cam angle reading."
  vvt2CL0DutyAng  = "This value is used to bring the VVT2 cam angle to 0-100 range in closed loop mode by subtracting this value from the raw cam angle reading."
  vvtCLMinAng     = "Safety limit for minimum expected cam angle value. If cam angle gets smaller or equal to this, it triggers VVT error state, closed loop adjustment is disabled and VVT output duty drops to 0%"
  vvtCLMaxAng     = "Safety limit for maximum expected cam angle value. If cam angle gets bigger than this, it triggers VVT error state, closed loop adjustment is disabled and VVT output duty drops to 0%"
  ANGLEFILTER_VVT = "Can be used to smooth out cam angle readings if needed. Only supported on specific decoders that have cam angle reading capability"
  vvtMinClt       = "Minimum coolant temp to activate VVT"
  vvtDelay        = "Time to wait after reaching minimum coolant temp (additional time for oil warmup)"
  wmiMode         = "Simple mode - Output is turned on when preset boost level is reached. \nProportional Mode - Output PWM is proportionally controlled between two MAP values - MAP Value 1 = PWM:0% / MAP Value 2 = PWM:100% \nOpen loop - Output PWM follows 2D map value (RPM vs MAP) Cell value contains desired PWM% [range 0-100%] \nClosed loop - Output PWM follows injector duty cycle with 2D correction map applied (RPM vs MAP). Cell value contains correction value% [nom 100%]"

  stagedInjSizePri= "Size of the primary injectors. The sum of the Pri and Sec injectors values MUST match the value used in the req_fuel calculation"
  stagedInjSizeSec= "Size of the secondary injectors. The sum of the Pri and Sec injectors values MUST match the value used in the req_fuel calculation"
  #if resetcontrol_adv
    resetControl  = "How to control the Arduino's automatic reset feature. NOTE: Some of these settings require modifying your hardware and replacing the Arduino bootloader. See the Wiki for more details.\n\nDisabled: Allow the Arduino to reset when a new serial connection is made.\n\nPrevent When Running: Hold the control pin high while the engine is running.\n\nPrevent Always: Always hold the control pin high.\n\nSerial Command: Normally hold the control pin high, but pull it low when the 'U' serial command is issued and reset upon receiving more data."
  #else
    resetControl  = "If set to Serial Command, normally hold the control pin high but pull it low when the 'U' serial command is issued and reset upon receiving more data. The control pin should be connected to the Arduino's reset pin."
  #endif
  resetControlPin       = "The Arduino pin used to control resets."

  rtc_mode                  = "Enables the real time clock for time keeping"
  onboard_log_file_style    = "Sdcard datalogger can be Disabled, CSV=Comma separated values, Binary is a Binary format equal to the A comand style current status"
  onboard_log_file_rate     = "Rate at wich data is recorded to the logger storage"
  onboard_log_filenaming    = "[Overwrite] the file is over written every time the a new log is started, [Date-time] creates a new file in the format YYMMDD-HHMMSS every datalog start, [Seqential] numbers the filenames + 1 on every datalog start"
  onboard_log_storage       = "Only [sd-card] as datastorage is implemented at the moment, A FAT16 or FAT32 formatted sd card can be used"
  onboard_log_trigger_boot  = "[On boot] the logger is started immediately on boot of the board"
  onboard_log_trigger_RPM   = "[RPM] the logger is started when RPM is above the on threshold and stopped below the off threshold"
  onboard_log_trigger_prot  = "[engine protection] the logger is started one of the corresponding bits in the engine protection is set"
  onboard_log_trigger_Vbat  = "[Battery Voltage] the logger is started when the battery voltage is above the on threshold and stopped below the off threshold"
  onboard_log_trigger_Epin  = "[Ext pin [polling]] the logger is running for as long the chosen pin is high and stopped when it is low. When set to [Ext pin [toggle]] the logger is toggled on/off with a pulse on this chosen pin number"
  onboard_log_tr1_duration  = "When logging from boot is enabled, this is the duration the log will run for"
  onboard_log_tr2_thr_on    = "When the engine RPM is above this threshold the datalogger is started"
  onboard_log_tr2_thr_off   = "When the engine RPM is below this threshold the datalogger is stopped"
  onboard_log_tr3_thr_RPM   = "When the bits of the RPM engine protection function are set the datalogger is started when no set anymore the logger is stopped"
  onboard_log_tr3_thr_MAP   = "When the bits of the MAP engine protection function are set the datalogger is started when no set anymore the logger is stopped"
  onboard_log_tr3_thr_Oil   = "When the bits of the Oil engine protection function are set the datalogger is started when no set anymore the logger is stopped"
  onboard_log_tr3_thr_AFR   = "When the bits of the AFR engine protection function are set the datalogger is started when no set anymore the logger is stopped"
  onboard_log_tr4_thr_on    = "When the measured battery voltage is above this threshold the datalogger is started" 
  onboard_log_tr4_thr_off   = "When the measured battery voltage is below this threshold the datalogger is stopped" 
  onboard_log_tr5_Epin_pin  = "The pin to trigger the datalogger start/stop"   
  onboard_log_csv_separator = "Choose what character is used for the CSV separator between fields"

  battVCorMode    = "The Battery Voltage Correction value from the table below can either be applied on the whole injection Pulse Width value, or only on the Open Time value."
  dwellTable      = "Sets the dwell time in milliseconds based on RPM/load. This can be used to reduce stress/wear on ignition system where long dwell is not needed. And other areas can use longer dwell value if needed for stronger spark. Battery voltage correction is applied for these dwell values."
  useDwellMap     = "In normal operation mode this is set to No and speeduino will use fixed running dwell value. But if different dwell values are required across engine RPM/load range, this can be set to Yes and separate Dwell table defines running dwell value."
  tachoMode       = "The output mode for the tacho pulse. Fixed timing will produce a pulse that is always of the same duration, which works better with mode modern digital tachos. Dwell based output creates a pulse that is matched to the coil/s dwell time. If enabled the tacho pulse duration and timing is same as coil dwell and the number of pulses is same as number of ignition events. This can work better on some styles of tacho but note that the pulse duration might become problem on higher cylinder number engines."
  canBMWCluster   = "Enables CAN broadcasting for BMW E46, E39 and E38 instrument clusters with message ID's 0x316, 0x329 and 0x545"
  canVAGCluster   = "Enables CAN broadcasting for VAG instrument clusters with message ID's 0x280 and 0x5A0"

  boostControlEnable          = "Set the trigger to enable/disable the closedloop boost controller. When set to: \n 'fixed': if the fuel load exceeds the threshold closedloop boost controller is enbaled.\n 'baro': if the fuel load exceeds the baro the controller is enabled (legacy)  "
  boostDCWhenDisabled         = "When the closedloop boost controller is disabled by 'enable trigger', this is the Duty cycle set on the boost selenoid. Ususally this is 99% because it keeps the waste gate firmly closed until the threshold and builds boost as fast as possible (no wastegate leak)"
  boostControlEnableThreshold = "When the 'Boost control enable trigger' is set to 'fixed', this value is used as threshold. Usually the value is set just below the wastgate pressure of the used turbo setup. For example 130kpa for a 0.3 bar wastegate actuator. Below this value the ECU has no control over the boost anyway."

[UserDefined]

; Enhanced TunerStudio dialogs can be defined here
; MegaTune will over look this section
; These dialogs will over-ride those in the UserDefined Section
; User defined ar loaded first, then if one by the same name is defined here,
; it will replace the MegaTune definition

; dialog = name,   Title, Layout
;
; valid options for layout are xAxis, yAxis, border
; for an xAxis, each field added will be added from right to left
; A yAxis layout will add fields from top to bottom
; A border layout will expect an additional constraint to determine placement
; valid border constraints are north, South, East, West, Center
; all 5 do not need to be filled.

; The field name can be either a constant reference, or a reference to another
; dialog which will be added.
; dialogs can be nested and can be mixed with fields

    dialog = engine_constants_southwest, "Speeduino Board"
        field = "!This is a critical setting!"
        field = "Outputs WILL NOT work if incorrect board is selected"
        field = "Board Layout",             pinLayout
        field = "Stoichiometric ratio",     stoich
        field = "Injector Layout",          injLayout
        field = "Injector Pairing",         inj4CylPairing, {}, { injLayout != 0 && nCylinders == 4 }
        field = "MAP Sample method",        mapSample
        field = "MAP Sample switch point",  mapSwitchPoint,      { mapSample >= 1 }

    dialog = engine_constants_west, ""
        panel = std_injection, North
        panel = engine_constants_southwest

    dialog = engine_constants_northeast, "Oddfire Angles"
        field = "Channel 2 angle", oddfire2,                { engineType == 1 }
        field = "Channel 3 angle", oddfire3,                { engineType == 1 && nCylinders >= 3 }
        field = "Channel 4 angle", oddfire4,                { engineType == 1 && nCylinders >= 4 }

    dialog = engine_constants_east, ""
        panel = engine_constants_northeast, North
        field = ""

    dialog = engine_constants_warning, ""
        field = "!Warning: The board you have selected may not have enough channels for sequential fuel!", {}, {}, { injLayout == 3 && !sequentialFuelAvailable }

    dialog = engine_constants, "", border
        topicHelp = "https://wiki.speeduino.com/en/configuration/Engine_Constants"
        panel = engine_constants_warning, North
        panel = engine_constants_west, West
        panel = engine_constants_east, East

; Flex fuel stuff
    dialog = flexFuelSettings, "", yAxis
        field = "Flex Fuel Sensor ", flexEnabled
        field = "Low (E0) ",         flexFreqLow,  { flexEnabled }
        field = "High (E100) ",      flexFreqHigh, { flexEnabled }
        slider = "Flex sensor filter", FILTER_FLEX, horizontal, { flexEnabled }

    dialog = flexFuelWest, ""
        panel = flex_fuel_curve,     { flexEnabled }
        panel = flex_adv_curve,      { flexEnabled }

    dialog = flexFuelEast, ""
        panel = flex_boost_curve,    { flexEnabled && boostEnabled }

    ;dialog = flexCurves, "", indexCard
    dialog = flexCurves, "", xAxis
        panel = flexFuelWest, West
        panel = flexFuelEast, East

    dialog = flexFuel, "Fuel Sensor Settings", border
        topicHelp = "https://wiki.speeduino.com/en/configuration/Flex_Fuel"
        ;panel = flexFuelWest, West
        panel = flexFuelSettings, North
        panel = flexCurves,   South

; Knock control settings
    dialog = knock_windows, "Knock Windows", xAxis
        panel = knock_window_angle_curve, West, { knock_mode }
        panel = knock_window_duration_curve, East, { knock_mode }

    dialog = knock_settings_west, "Settings", yAxis
        field = "Knock Mode",               knock_mode
        field = "Knock Pin",                knock_pin,          { knock_mode }
        field = "Knock active when pin is", knock_trigger,      { knock_mode == 1 }
        field = "Use pullup",               knock_pullup,       { knock_mode == 1 }

    dialog = knock_settings_east, "Detection and Response"
        field = "#Detection"
        field = "Knock count required",     knock_count,        { knock_mode == 1}
        field = "Knock threshold required", knock_threshold,    { knock_mode == 2}
        field = "Maximum MAP",              knock_maxMAP,       { knock_mode }
        field = "Maximum RPM",              knock_maxRPM,       { knock_mode }
        
        ;Retard and recovery
        field = "#Retard"
        field = "Total retard",             knock_maxRetard,    { knock_mode }
        field = "First step size",          knock_firstStep,    { knock_mode }
        field = "Other step size",          knock_stepSize,     { knock_mode }
        field = "Step time",                knock_stepTime,     { knock_mode }
        
        field = "#Recovery"
        field = "Retard duration",          knock_duration,     { knock_mode } ;Time before retard starts ending
        field = "Recovery step time",       knock_recoveryStepTime,     { knock_mode } ;Time between each recovery step
        field = "Recovery step size",       knock_recoveryStep, { knock_mode }

    dialog = knock_settings_top, "", xAxis
        panel = knock_settings_west, West
        panel = knock_settings_east, East

    dialog = knockSettings, "", border
        topicHelp = "http://speeduino.com/wiki/index.php/Knock"
        panel = knock_settings_top, North
        panel = knock_windows, South

    dialog = vss_gear_1, "", xAxis
        field = "Speed ratio 1",            vssRatio1
        commandButton = "Set Gear 1",       cmdVSSratio1, { vssMode > 1 }
    dialog = vss_gear_2, "", xAxis
        field = "Speed ratio 2",            vssRatio2
        commandButton = "Set Gear 2",       cmdVSSratio2, { vssMode > 1 }
    dialog = vss_gear_3, "", xAxis
        field = "Speed ratio 3",            vssRatio3
        commandButton = "Set Gear 3",       cmdVSSratio3, { vssMode > 1 }
    dialog = vss_gear_4, "", xAxis
        field = "Speed ratio 4",            vssRatio4
        commandButton = "Set Gear 4",       cmdVSSratio4, { vssMode > 1 }
    dialog = vss_gear_5, "", xAxis
        field = "Speed ratio 5",            vssRatio5
        commandButton = "Set Gear 5",       cmdVSSratio5, { vssMode > 1 }
    dialog = vss_gear_6, "", xAxis
        field = "Speed ratio 6",            vssRatio6
        commandButton = "Set Gear 6",       cmdVSSratio6, { vssMode > 1 }

    dialog = vss_gear_detection, "Gear Detection", yAxis
        field = "After setting 'Pulses per km/mile' above"
        field = "Drive in each gear (any speed) and press appropriate button"
        panel = vss_gear_1
        panel = vss_gear_2
        panel = vss_gear_3
        panel = vss_gear_4
        panel = vss_gear_5
        panel = vss_gear_6

    dialog = vss_calibration, "VSS Calibration"
        field = "Pulses Per KM",            vssPulsesPerKm, { vssMode > 1 }
        commandButton = "60km/h auto-calibrate",       cmdVSS60kmh, { vssMode > 1 }
        field = "Smoothing Factor",         vssSmoothing,   { vssMode > 1 }
        
    dialog = vssSettings, "", yAxis
        topicHelp = "https://wiki.speeduino.com/en/configuration/VSS"
        field = "VSS Input Mode",           vssMode
        field = "VSS Pin",                  vssPin,         { vssMode > 1 }
        ;field = "Use Pullup",               vssPullup,      { vssMode > 1 }
        
        panel = vss_calibration
        panel = vss_gear_detection

    dialog = tacho, "Tacho"
        field = "Output pin",                tachoPin
        field = "Tacho pulse mode",          tachoMode
        field = "Output speed",              tachoDiv,  { tachoMode == 0 }
        field = "Pulse duration",            tachoDuration,  { tachoMode == 0 }
        field = "Tacho sweep on boot",      useTachoSweep
        field = "Tacho sweep Max RPM",      tachoSweepMaxRPM, { useTachoSweep }

    dialog = accelEnrichments_aeSettings, ""
        field = "Enrichment mode",      aeMode
        field = "Enrichment method",    aeApplyMode
        field = "TPSdot Threshold",     taeThresh,      { aeMode == 0 }
        field = "Min. TPS change",      taeMinChange,   { aeMode == 0 }
        field = "MAPdot Threshold",     maeThresh,      { aeMode == 1 }
        field = "Min. MAP change",      maeMinChange,   { aeMode == 1 }
        field = "Accel Time",           aeTime
        field = "Taper Start RPM",      aeTaperMin
        field = "Taper End RPM",        aeTaperMax

    dialog = decelEnleanment, "Deceleration Enleanment"
        field = "Fuel Amount",         decelAmount

  dialog = accelEnrichments_coldAdj, "Acceleration Enrichment cold adjustment"
        field = "Cold adjustment",      aeColdPct
        field = "Cold adjustment taper start temperature",  aeColdTaperMin
        field = "Cold adjustment taper end temperature",  aeColdTaperMax

    dialog = accelEnrichments_south, "Deceleration Fuel Cutoff (DFCO)"
      field = "Enabled", dfcoEnabled
      field = "TPS Threshold", dfcoTPSThresh,           { dfcoEnabled }
      field = "Minimum engine temperature", dfcoMinCLT, { dfcoEnabled }
      field = "Cutoff delay", dfcoDelay,                { dfcoEnabled }
      field = "Cutoff RPM", dfcoRPM,                    { dfcoEnabled }
      field = "RPM Hysteresis", dfcoHyster,             { dfcoEnabled }

    dialog = accelEnrichments_north_south, ""
      liveGraph = pump_ae_Graph, "AE Graph"
#if LAMBDA
            graphLine = lambda
#else
            graphLine = afr
#endif
            graphLine = TPSdot, "%", -2000, 2000, auto, auto
            graphLine = MAPdot, "%", -2000, 2000, auto, auto

    dialog = accelEnrichments_north, "", xAxis
        panel = time_accel_tpsdot_curve,  { aeMode == 0 }
        panel = time_accel_mapdot_curve,  { aeMode == 1 }

    dialog = accelEnrichments_center, "Acceleration Enrichment", xAxis
        panel = accelEnrichments_aeSettings
        panel = accelEnrichments_coldAdj

    dialog = accelEnrichments, "Acceleration Enrichment"
        topicHelp = "http://speeduino.com/wiki/index.php/Acceleration_Wizard"
        panel = accelEnrichments_north, North
        panel = accelEnrichments_north_south, Center
        panel = accelEnrichments_center, Center
        panel = decelEnleanment
        panel = accelEnrichments_south, South

    dialog = veTableDialog_north, ""
        panel = veTable1Tbl

    dialog = veTableDialog_south, ""
        field = "Multiply VE value by MAP ratio", multiplyMAP
        field = "Multiply by ratio of AFR to Target AFR", includeAFR,         { egoType == 2 && !incorporateAFR  || (incorporateAFR==includeAFR) }
        field = "Multiply by ratio of stoich AFR/target AFR (incorporate AFR)", incorporateAFR,  { !includeAFR || (incorporateAFR==includeAFR) }

    dialog = veTableDialog, "VE Table"
        panel = veTableDialog_north, North
        panel = veTableDialog_south, South

    dialog = fuelTable2Dialog_switch, "Switch Conditions", xAxis 
        field = "Use secondary table when:",     fuel2SwitchVariable
        field = "is greater than:",              fuel2SwitchValue

    dialog = fuelTable2Dialog_input, "Input Options", yAxis 
        field = "Use secondary table when pin",     fuel2InputPin
        field = "Is",                               fuel2InputPolarity
        field = "Use internal pullup on pin",       fuel2InputPullup, { fuel2InputPolarity == 0 }

    dialog = fuelTable2Dialog_north, ""
        field = "Secondary fuel table mode",    fuel2Mode
        field = "Load source",                  fuel2Algorithm,     { fuel2Mode }
        panel = fuelTable2Dialog_switch,        { fuel2Mode == 3 }
        panel = fuelTable2Dialog_input,        { fuel2Mode == 4 }

    dialog = fuelTable2Dialog_south, ""
        panel = fuelTable2Tbl

    dialog = fuelTable2Dialog, "Fuel Table 2"
        panel = fuelTable2Dialog_north, North
        panel = fuelTable2Dialog_south, South,  { fuel2Mode }

    dialog = sparkTable2Dialog_switch, "Switch Conditions", xAxis 
        field = "Use secondary table when:",     spark2SwitchVariable
        field = "is greater than:",              spark2SwitchValue

    dialog = sparkTable2Dialog_input, "Input Options", yAxis 
        field = "Use secondary table when pin",     spark2InputPin
        field = "Is",                               spark2InputPolarity
        field = "Use internal pullup on pin",       spark2InputPullup, { spark2InputPolarity == 0 }

    dialog = sparkTable2Dialog_north, ""
      field = "Secondary advance table mode",       spark2Mode
      field = "Load source",                        spark2Algorithm,     { spark2Mode }
      panel = sparkTable2Dialog_switch,             { spark2Mode == 3 }
      panel = sparkTable2Dialog_input,              { spark2Mode == 4 }

    dialog = sparkTable2Dialog_south, ""
        panel = spark2Tbl

    dialog = sparkTable2Dialog, "Spark Table 2"
      panel = sparkTable2Dialog_north, North
      panel = sparkTable2Dialog_south, South,  { spark2Mode }

    dialog = injAngleDialog, "Injector close angles"
      panel = injector_timing_curve

    dialog = injOpenTimeDialog, "Injector opening time"
      field = "Injector Open Time",               injOpen
      field = "Battery Voltage Correction Mode",  battVCorMode
      panel = injector_voltage_curve

    dialog = injChars, "Injector Characteristics"
      topicHelp = "https://wiki.speeduino.com/en/configuration/Injector_Characteristics"
      field = "Injector Duty Limit",        dutyLim
      panel = injOpenTimeDialog
      panel = injAngleDialog

    dialog = egoControl, ""
      topicHelp = "https://wiki.speeduino.com/en/configuration/O2"
      field = "Sensor Type",                egoType
      field = "#Please ensure you calibrate your O2 sensor in the Tools menu", { egoType }
      field = "Algorithm",                  egoAlgorithm,       { egoType }
      field = "Ignition Events per Step",   egoCount,           { egoType && (egoAlgorithm < 3) }
      field = "Controller Auth +/-",        egoLimit,           { egoType && (egoAlgorithm < 3) }

      field = "Only correct above ",        ego_min_afr,        { egoType && (egoAlgorithm < 3) }
      field = "and correct below ",         ego_max_afr,        { egoType && (egoAlgorithm < 3) }
      field = "Only correct above ",        ego_min_lambda,     { egoType && (egoAlgorithm < 3) }
      field = "and correct below ",         ego_max_lambda,     { egoType && (egoAlgorithm < 3) }

      field = "Active Above Coolant",       egoTemp,            { egoType && (egoAlgorithm < 3) }
      field = "Active Above RPM",           egoRPM,             { egoType && (egoAlgorithm < 3) }
      field = "Active Below TPS",           egoTPSMax,          { egoType && (egoAlgorithm < 3) }
      field = "EGO delay after start",      ego_sdelay,         { (egoAlgorithm < 3) }
      field = "PID Proportional Gain",      egoKP,              { egoType && (egoAlgorithm == 2) }
      field = "PID Integral",               egoKI,              { egoType && (egoAlgorithm == 2) }
      field = "PID Derivative",             egoKD,              { egoType && (egoAlgorithm == 2) }

    dialog = fanSettings,"Fan Settings",7
      topicHelp = "https://wiki.speeduino.com/en/configuration/Thermo_fan"
      displayOnlyField = !"No PWM Fan available on MCU", blankfield, {intcan_available == 0 && fanEnable == 2},{intcan_available == 0 && fanEnable == 2}    
      field = "Fan Mode",                   fanEnable
      field = "Allow fan when off",         fanWhenOff,         { fanEnable }
      field = "Allow fan when cranking",    fanWhenCranking,    { fanEnable }
      field = "Fan output pin",             fanPin,             { fanEnable }
      field = "Fan Output Inverted",        fanInv,             { fanEnable }
      field = "Fan switching temperature",  fanSP, { fanEnable == 1 }
      field = "Fan hysteresis",             fanHyster, { fanEnable == 1 }
      field = "PWM fan frequency",          fanFreq, { intcan_available && fanEnable == 2 }

  dialog = pwmFan, "PWM Fan Curve",
        panel = pwm_fan_curve,

    dialog = airConIdleUp, "Idle Up When A/C Compressor On"
      field = "Idle-Up Amount",                   airConIdleSteps,        { airConEnable }
      field = "Idle-Up RPM Adder",                airConIdleUpRPMAdder,   { airConEnable }

    dialog = airConRPMLimit,"RPM Limiting"
      field = "Min. RPM for A/C Operation",       airConMinRPM,           { airConEnable }
      field = "Max. RPM for A/C Operation",       airConMaxRPM,           { airConEnable }
      field = "Lockout time after high/low RPM",  airConRPMCutTime,       { airConEnable }

    dialog = airConTPSLimit,"TPS Limiting"
      field = "Cut A/C at TPS Position",          airConTPSCut,           { airConEnable }
      field = "Lockout time after high TPS",      airConTPSCutTime,       { airConEnable }

    dialog = airConCoolantTempLimit,"Coolant Temp. Limiting"
      field = "Coolant A/C Cutout Temp.",         airConClTempCut,        { airConEnable }

    dialog = airConFanSettings
      field = "Run Engine Cooling Fan with A/C",  airConTurnsFanOn,       { airConEnable }
      field = "Min. Duty for PWM Cooling Fan",    airConPwmFanMinDuty,    { airConEnable }
      field = "Stand-Alone A/C Fan",              airConFanEnabled,       { airConEnable }
      field = "Stand-Alone A/C Fan Output Pin",   airConFanPin,           { airConEnable && airConFanEnabled }
      field = "Stand-Alone A/C Fan Output Polarity", airConFanPol,        {airConEnable && airConFanEnabled }

    dialog = airCon,"Air Conditioning"
      field = "Air Conditioning Enable",          airConEnable
      field = "A/C Request Input Pin",            airConReqPin,           { airConEnable }
      field = "A/C Compressor Output Pin",        airConCompPin,          { airConEnable }
      field = "A/C Request Input Polarity",       airConReqPol,           { airConEnable }
      field = "A/C Comp. Output Polarity",        airConCompPol,          { airConEnable }
      field = "A/C Comp. On Delay (During Operation)", airConCompOnDelay, { airConEnable }
      field = "A/C Initial Delay After Cranking", airConAfterStartDelay,  { airConEnable }
      panel = airConRPMLimit
      panel = airConTPSLimit
      panel = airConCoolantTempLimit
      panel = airConFanSettings
      panel = airConIdleUp

    dialog = stepper_idle, "Stepper Idle"
      field = "Step time (ms)",       iacStepTime,              { iacAlgorithm == 4 || iacAlgorithm == 5 || iacAlgorithm == 7 }
      field = "Cool time (ms)",       iacCoolTime,              { iacAlgorithm == 4 || iacAlgorithm == 5 || iacAlgorithm == 7 }
      field = "Home steps",           iacStepHome,              { iacAlgorithm == 4 || iacAlgorithm == 5 || iacAlgorithm == 7 }
      field = "Minimum Steps",        iacStepHyster,            { iacAlgorithm == 4 || iacAlgorithm == 5 || iacAlgorithm == 7 }
      field = "Don't exceed",         iacMaxSteps,              { iacAlgorithm == 4 || iacAlgorithm == 5 || iacAlgorithm == 7 }
      field = "Stepper Inverted",     iacStepperInv,            { iacAlgorithm == 4 || iacAlgorithm == 5 || iacAlgorithm == 7 }

    dialog = pwm_idle, "PWM Idle"
      field = "Number of outputs",    iacChannels,              { iacAlgorithm == 2 || iacAlgorithm == 3 || iacAlgorithm == 6 }
      field = "Idle valve frequency", idleFreq,                 { iacAlgorithm == 2 || iacAlgorithm == 3 || iacAlgorithm == 6 }
      field = "Idle valve direction", iacPWMdir,                { iacAlgorithm == 2 || iacAlgorithm == 3 || iacAlgorithm == 6 }
      field = "Run before start",     iacPWMrun,                { iacAlgorithm == 2 || iacAlgorithm == 3 || iacAlgorithm == 6 }

    dialog = closedloop_idle, "Closed loop Idle"
      displayOnlyField = "#                      !!! Please note that 1.0 means 100% !!!"
      field = "P",                    idleKP,                   { iacAlgorithm == 3 || iacAlgorithm == 5 || iacAlgorithm == 6 || iacAlgorithm == 7 }
      field = "I",                    idleKI,                   { iacAlgorithm == 3 || iacAlgorithm == 5 || iacAlgorithm == 6 || iacAlgorithm == 7 }
      field = "D",                    idleKD,                   { iacAlgorithm == 3 || iacAlgorithm == 5 || iacAlgorithm == 6 || iacAlgorithm == 7 }
      field = "Minimum valve value",  iacCLminValue,             { iacAlgorithm == 3 || iacAlgorithm == 5 || iacAlgorithm == 6 || iacAlgorithm == 7 }
      field = "Maximum valve value",  iacCLmaxValue,             { iacAlgorithm == 3 || iacAlgorithm == 5 || iacAlgorithm == 6 || iacAlgorithm == 7 }
      field = "Integral reset above TPS",     iacTPSlimit,     { iacAlgorithm == 6 || iacAlgorithm == 7 }
      field = "Integral reset RPM Hysteresis", iacRPMlimitHysteresis, { iacAlgorithm == 6 || iacAlgorithm == 7 }

    dialog = idleSettings, "Idle Settings"
      topicHelp = "https://wiki.speeduino.com/en/configuration/Idle"
      field = "Idle control type",    iacAlgorithm
        field = "Crank to run taper", idleTaperTime,            { iacAlgorithm == 2 || iacAlgorithm == 4 || iacAlgorithm == 5 || iacAlgorithm == 7 }
        field = "#Fast Idle"
        field = "Fast idle temp",     iacFastTemp,              { iacAlgorithm == 1 }
        panel = pwm_idle
        panel = stepper_idle
        panel = closedloop_idle

    dialog = idleUpInputSettingsPanel, "Idle Up Input Settings", yAxis
        field = "Idle Up Enabled",      	idleUpEnabled
        field = "Idle Up Pin",          	idleUpPin,              { idleUpEnabled }
        field = "Idle Up Pin Polarity", 	idleUpPolarity,         { idleUpEnabled }
        field = "Idle Up Amount",       	idleUpAdder,            { idleUpEnabled }

    dialog = idleUpOutputSettingsPanel, "Idle Up Output Settings", yAxis
        field = "Idle Up Output Enabled", 	idleUpOutputEnabled,    { idleUpEnabled }
        field = "Idle Up Output Inverted",  idleUpOutputInv,        { idleUpEnabled && idleUpOutputEnabled }
        field = "Idle Up Output Pin",       idleUpOutputPin,        { idleUpEnabled && idleUpOutputEnabled }

    dialog = idleUpSettings, "Idle Up Settings"
        panel = idleUpInputSettingsPanel
        panel = idleUpOutputSettingsPanel

    dialog = fuelpump, "Fuel pump"
        field = "Fuel pump pin",                    fuelPumpPin
        field = "Fuel pump prime duration",         fpPrime

    dialog = crankingEnrichDialog, "Cranking Enrichment", yAxis
        panel = cranking_enrich_curve
        field = "#Note"
        field = "Values are specified as modifiers to the normal fuelling. Eg 100% = No change."

    dialog = crankingIgnOptions, "Cranking Timing", yAxis
        field = "Cranking advance Angle",       CrankAng,       { ignCranklock == 0 }
        field = "Cranking bypass", ignBypassEnable
        field = "Bypass output pin", ignBypassPin               { ignBypassEnable }
        field = "Fix cranking timing with trigger", ignCranklock,   { TrigPattern == 1 || TrigPattern == 4 || TrigPattern == 10 || TrigPattern == 9 }

    dialog = crankingOptions, "", yAxis
        field = "Cranking RPM (Max)", crankRPM
        field = "Flood Clear level", tpsflood
        field = "Fuel pump prime duration", fpPrime
        field = "Injectors priming delay", primingDelay
    field = "Cranking enrichment taper time", crankingEnrichTaper

    dialog = primePW, "Priming Pulsewidth"
        panel = priming_pw_curve

    dialog = crankPW, "Cranking Settings", yAxis
        topicHelp = "https://wiki.speeduino.com/en/configuration/Cranking"
        panel = crankingOptions, North
        panel = crankingEnrichDialog, Center
        panel = crankingIgnOptions, South

    dialog = ASE_amount, "Enrichment amount (%)", yAxis
        field = "Defines the fuel enrichment percentage after start."
        field = "This is needed to keep engine running after start"
        field = "Common values are 5% when engine is hot to 50% when engine is cold."
        panel = afterstart_enrichment_curve

    dialog = ASE_time, "Duration (s)", yAxis
        field = "How long time the After Start Enrichment is applied in seconds."
        field = "Usually this is varies from 1-2s when engine is hot up to 20s on a cold engine."
        field = "Transition time to disable", aseTaperTime
        panel = afterstart_enrichment_time

    dialog = ASE, "Afterstart Enrichment(ASE)", yAxis
        field = "#Time and duration curves share common coolant values"
        panel = ASE_amount
        panel = ASE_time

    dialog = triggerSettings,"Trigger Settings",4
        topicHelp = "https://wiki.speeduino.com/en/decoders"
        field = "Trigger Pattern",                TrigPattern
        field = "Primary base teeth",             numTeeth,       { TrigPattern == 0 || TrigPattern == 2 || TrigPattern == 11 || TrigPattern == 18 || TrigPattern == 19  || TrigPattern == 21 }
        field = "Primary trigger speed",          TrigSpeed,      { TrigPattern == 0 || TrigPattern == 2 }
        field = "Missing teeth",                  missingTeeth,   { TrigPattern == 0 }
        field = "Trigger angle multiplier",       TrigAngMul,     { TrigPattern == 11 }
        field = "Trigger Angle ",                 TrigAng
        field = "This number represents the angle ATDC when "
        field = "tooth #1 passes the primary sensor."
        field = ""
        field = "Skip Revolutions",              SkipCycles
        field = "Note: This is the number of revolutions that will be skipped during"
        field = "cranking before the injectors and coils are fired"
        field = "Trigger edge",                   TrigEdge      { TrigPattern != 4 && TrigPattern != 22 } ;4G63 uses both edges ;NGC uses both edges
        field = "Secondary trigger edge",         TrigEdgeSec,  { (TrigPattern == 0 && TrigSpeed == 0 && trigPatternSec != 2) || TrigPattern == 2 || TrigPattern == 9 || TrigPattern == 12 || TrigPattern == 18 || TrigPattern == 19 || TrigPattern == 20 || TrigPattern == 21 } ;Missing tooth, dual wheel and Miata 9905, weber-marelli, ST170, DRZ400
        field = "Missing Tooth Secondary type",   trigPatternSec,   { (TrigPattern == 0&& TrigSpeed == 0) }
        field = "Level for 1st phase",            PollLevelPol,   { (TrigPattern == 0 && TrigSpeed == 0 && trigPatternSec == 2) }
        field = "Trigger Filter",                 TrigFilter,   { TrigPattern != 13 }
        field = "Re-sync every cycle",            useResync,    { TrigPattern == 2 || TrigPattern == 4 || TrigPattern == 7 || TrigPattern == 12 || TrigPattern == 9 || TrigPattern == 13 || TrigPattern == 18 || TrigPattern == 19  || TrigPattern == 21 } ;Dual wheel, 4G63, Audi 135, Nissan 360, Miata 99-05, weber-marelli. DRZ400

    dialog = lockSparkSettings, "Locked timing"
        field = "Enabled Fixed/Locked timing",  fixAngEnable
        field = "Fixed Angle",                  FixAng,         { fixAngEnable }
        field = "#Note: During cranking the fixed/locked timing angle is overridden by the Cranking advance angle value above"

    dialog = newIgnitionMode, "New Ignition Mode"
      field = "This option is currently will improve accuracy on most compatible triggers"
      field = "However if timing issues are encountered, please disable this"
      field = "Use new ignition mode",  perToothIgn

    dialog = sparkSettings,"Spark Settings",4
        topicHelp = "https://wiki.speeduino.com/en/configuration/Spark_Settings"
        field = "!Warning: The board you have selected may not have enough channels for sequential ignition!", {}, {}, { sparkMode == 3 && !sequentialIgnitionAvailable }
        field = "Ignition load source",         ignAlgorithm
        field = "Spark output mode",            sparkMode
        field = "Cranking advance Angle",       CrankAng
        field = "Spark Outputs triggers",        IgInv
        panel = lockSparkSettings
        panel = newIgnitionMode, {}, {TrigPattern == 0 || TrigPattern == 1 || TrigPattern == 2 || TrigPattern == 3 || TrigPattern == 4 || TrigPattern == 9 || TrigPattern == 12 || TrigPattern == 13 || TrigPattern == 16 || TrigPattern == 18 || TrigPattern == 19 || TrigPattern == 22} ;Only works for missing tooth, distributor, dual wheel, GM 7X, 4g63, Miata 99-05, nissan 360, Subaru 6/7, 420a, weber-marelli, NGC
        
    dialog = dwellSettings,                 "Dwell Settings",   4
        topicHelp = "https://wiki.speeduino.com/en/configuration/Dwell"
        field = "  Cranking dwell",           dwellcrank
        field = "  Use dwell map",            useDwellMap
        field = "  Running dwell",            dwellrun, { useDwellMap == 0 }
        field = "  Spark duration",           sparkDur
        ;field = "  Dwell scale for repeated spark",           ignRptScale,  { crankIgnOutRpt }
        field = ""
        field = "#Note"
        field = "The above times are for 12V. Voltage correction"
        field = "is applied. At higher voltages the time is reduced"
        field = "and when low it is increased"
        field = ""
        field = "Overdwell protection"
        field = "Use Overdwell protection",  useDwellLim
        field = "Max dwell time",             dwellLim,  { useDwellLim }
        field = "Note: Set the maximum dwell time at least 3ms above"
        field = "your desired dwell time (Including cranking)"
    
    dialog = idleAdvanceSettings_east
        field = "Idle advance mode",                   idleAdvEnabled
        field = "Idle detect mode",                    idleAdvAlgorithm,     { idleAdvEnabled >= 1 }
        field = "Delay before idle control starts (s)",idleAdvDelay,         { idleAdvEnabled >= 1 }
        field = "Active Below RPM",                    idleAdvRPM,           { idleAdvEnabled >= 1 }
        field = "Active Below TPS",                    idleAdvTPS,           { idleAdvEnabled >= 1 && idleAdvAlgorithm == 0 }
        field = "Active Below VSS",                    idleAdvVss,           { idleAdvEnabled >= 1 && vssMode > 0 }
        field = "Activate after",                      idleAdvStartDelay,    { idleAdvEnabled >= 1 }
        field = "Closed Throttle Sensor Enabled",      CTPSEnabled,          { idleAdvEnabled >= 1 && idleAdvAlgorithm == 1 }
        field = "Closed Throttle Sensor Pin",          CTPSPin,              { idleAdvEnabled >= 1 && idleAdvAlgorithm == 1 && CTPSEnabled == 1 }
        field = "Closed Throttle Sensor Pin Polarity", CTPSPolarity,         { idleAdvEnabled >= 1 && idleAdvAlgorithm == 1 && CTPSEnabled == 1 }

    dialog = idleAdvanceSettings,"Idle Advance Settings", xAxis
        topicHelp = "https://wiki.speeduino.com/en/configuration/IdleAdvance"
        panel = idleAdvanceSettings_east
        panel = idle_advance_curve,         { idleAdvEnabled >= 1 }
        panel = iacClosedLoop_curve,        { iacAlgorithm == 3 || iacAlgorithm == 5 || iacAlgorithm == 6 || iacAlgorithm == 7|| idleAdvEnabled >= 1 }
        

    dialog = rotary_ignition,               "Rotary Ignition",  4
        field = "Ignition Configuration",   rotaryType
        panel = rotaryTrailing_curve

    dialog = boostCut, "Boost Cut", 
        field = "Enable Boost limit",       boostCutEnabled
        field = "Boost Limit",              boostLimit,     { boostCutEnabled }
    
    dialog = boostByGear, "Boost by Gear"
        field = "Enable Boost by Gear",      boostByGearEnabled
        field = "Gear 1 ",                   boostByGear1,          { boostByGearEnabled }
        field = "Gear 2 ",                   boostByGear2,          { boostByGearEnabled }
        field = "Gear 3 ",                   boostByGear3,          { boostByGearEnabled }
        field = "Gear 4 ",                   boostByGear4,          { boostByGearEnabled }
        field = "Gear 5 ",                   boostByGear5,          { boostByGearEnabled }
        field = "Gear 6 ",                   boostByGear6,          { boostByGearEnabled }

    dialog = boostBaseDC, "Closed loop initial duty"
        field = "Base duty cycle to be used for a given boost target", {}, { boostType == 2 }
        panel = boostDCLupTbl,              { boostEnabled && boostType == 1  }
    
    dialog = boostDCTarget, "Primary Boost table"
        field = "In open loop mode, the values in this table are duty cycle %", {}, {}, { boostType == 0 }
        field = "In closed loop mode, the values in this table are boost targets in kPa", {}, {}, { boostType == 1 }
        panel = boostTbl

    dialog = boostLoad, ""
        field = "Mode",                     boostType
        panel = boostDCTarget
        panel = boostBaseDC, { boostType == 1 }

      dialog = coolantProtection, "Coolant Based Rev Limit"
        panel = coolant_prot_curve, { hardRevMode == 2 }

    dialog = revLimiterDialog, "Rev Limiter"
        field = "Rev Limiter"
        field = "!Soft limiter only available with ignition cut", {}, {}, { engineProtectType == 2 }
        field = "Soft rev limit",             SoftRevLim,     { engineProtectType == 1 || engineProtectType == 3 } ;Only available for the protection modes that include ignition. 
        field = "Soft limiter mode",          SoftLimitMode,  { engineProtectType == 1 || engineProtectType == 3 } ;Only available for the protection modes that include ignition. 
        field = "Soft limit timing",          SoftLimRetard,  { engineProtectType == 1 || engineProtectType == 3 } ;Only available for the protection modes that include ignition. 
        field = "Soft limit max time",        SoftLimMax,     { engineProtectType == 1 || engineProtectType == 3 } ;Only available for the protection modes that include ignition. 
        field = "Hard limiter mode",          hardRevMode
        field = "Fixed Rev limit",            hardRevLim,     { hardRevMode == 1 }
        panel = coolantProtection,                            { hardRevMode == 2 }
        
    dialog = oilPressureProtection, "Oil Pressure"
        field = "Oil Pressure Protection",  oilPressureProtEnbl, { oilPressureEnable }
        field = "Oil Pressure cut delay",   oilPressureProtTime, { oilPressureEnable && oilPressureProtEnbl }
        panel = oil_pressure_prot_curve, { oilPressureEnable && oilPressureProtEnbl }

    ; AFR engine protection dialog
    dialog = afrProtect, "AFR Protection", yAxis
        field = "AFR protection is used to prevent engine from running lean"
        field = "#Note: This function requires wideband sensor and proper AFR table"
        field = ""
        field = "Enable AFR protection ", afrProtectEnabled, {egoType == 2}
        field = "Minimum manifold air pressure ", afrProtectMAP, {afrProtectEnabled}
        field = "Minimum engine RPM ", afrProtectRPM, {afrProtectEnabled}
        field = "Minimum throttle position ", afrProtectTPS, {afrProtectEnabled}
        field = "Maximum lambda ", afrProtectDeviationLambda, {afrProtectEnabled}, {afrProtectEnabled == 0 || afrProtectEnabled == 1}
        field = "Maximum lambda deviation ", afrProtectDeviationLambda, {afrProtectEnabled}, {afrProtectEnabled == 2}
        field = "Maximum AFR ", afrProtectDeviation, {afrProtectEnabled}, {afrProtectEnabled == 0 || afrProtectEnabled == 1}
        field = "Maximum AFR deviation ", afrProtectDeviation, {afrProtectEnabled}, {afrProtectEnabled == 2}
        field = "Time before cut ", afrProtectCutTime, {afrProtectEnabled}
        field = ""
        field = "Reactivate below throttle ", afrProtectReactivationTPS, {afrProtectEnabled}

    indicatorPanel = protectIndicatorPanel, 1, { 1 } 
        indicator = { engineProtectStatus}, "Engine Protect OFF",   "Engine Protect ON",   green, black, red,      black
        indicator = { engineProtectRPM   }, "Rev Limiter Off",      "Rev Limiter ON",      green, black, red,      black
        indicator = { engineProtectMAP   }, "Boost Limit OFF",      "Boost Limit ON",      green, black, red,      black
        indicator = { engineProtectOil   }, "Oil Pres. Protect OFF","Oil Pres. Protect ON",green, black, red,      black
        indicator = { engineProtectAFR   }, "AFR Protect OFF",      "AFR Protect ON",      green, black, red,      black
        indicator = { engineProtectCoolant }, "Coolant Protect OFF", "Coolant Protect ON", green, black, red,      black

    dialog = engineProtectionWest, ""
        field = "Protection Cut",              engineProtectType
        field = "Engine Protection RPM min",   engineProtectMaxRPM, { engineProtectType }
        field = "Cut method",                  hardCutType,         { engineProtectType == 1 || engineProtectType == 3 } ;Only available for the protection modes that include ignition. 
        panel = protectIndicatorPanel,                              { engineProtectType }

    dialog = engineProtection,                   "Engine Protection and Limiters",      xAxis
        topicHelp = "https://wiki.speeduino.com/en/configuration/Rev_Limits"
        panel = engineProtectionWest

    dialog = clutchInput,                   "Inputs"
        field = "Clutch Input Pin",             launchPin,      { launchEnable || flatSEnable }
        field = "Clutch enabled when signal is",launchHiLo,     { launchEnable || flatSEnable }
        field = "Clutch Pullup Resistor",       lnchPullRes,    { launchEnable || flatSEnable }
        field = "Launch / Flat Shift switch RPM",flatSArm,      { launchEnable || flatSEnable }
        field = "Anti-lag Input Pin",          antiLagPin,            { antiLagEnable && launchEnable}
        
    dialog = LaunchControl,                   "Launch Control / Flat Shift / Anti-lag",      6
        topicHelp = "https://wiki.speeduino.com/en/configuration/Launch_Flatshift"
        panel = clutchInput
        ; Launch control
        field = "Launch Control / Anti-lag"
        field = "Enable Launch",                launchEnable
        field = "Enable Anti-lag",             antiLagEnable,   { launchEnable }
        field = "Anti-lag RPM Window",         antiLagRPMWindow,      { antiLagEnable && launchEnable}
        field = "TPS threshold",                lnchCtrlTPS,    { launchEnable }
        field = "Soft rev limit",               lnchSoftLim,    { launchEnable }
        field = "Soft limit absolute timing",   lnchRetard,     { launchEnable }
        field = "Hard rev limit",               lnchHardLim,    { launchEnable }
        field = "Fuel adder during launch",     lnchFuelAdd,    { launchEnable }

        ; Flat shift
        field = "Flat Shift"
        field = "Enable flat shift",            flatSEnable
        field = "Soft rev window",              flatSSoftWin,   { flatSEnable }
        field = "Soft limit absolute timing",   flatSRetard,    { flatSEnable }

    dialog = NitrousStage1,                 "Stage 1"
        field = "Nitrous Output Pin",           n2o_stage1_pin
        field = "Minimum Engage RPM",           n2o_stage1_minRPM
        field = "Maximum Engage RPM",           n2o_stage1_maxRPM
        field = "Fuel adder @ Min RPM",         n2o_stage1_adderMin
        field = "Fuel adder @ Max RPM",         n2o_stage1_adderMax
        field = "Ignition retard when active",  n2o_stage1_retard

    dialog = NitrousStage2,                 "Stage 2"
        field = "Nitrous Output Pin",           n2o_stage2_pin
        field = "Minimum Engage RPM",           n2o_stage2_minRPM
        field = "Maximum Engage RPM",           n2o_stage2_maxRPM
        field = "Fuel adder @ Min RPM",         n2o_stage2_adderMin
        field = "Fuel adder @ Max RPM",         n2o_stage2_adderMax
        field = "Ignition retard when active",  n2o_stage2_retard

    dialog = NitrousMain,                   "Settings"
        field = "Nitrous Mode",                 n2o_enable
        field = "Arming Pin",                   n2o_arming_pin, { n2o_enable > 0 }
        field = "Nitrous is armed when pin is", n2o_pin_polarity,{ n2o_enable > 0 }
        field = "Minimum CLT",                  n2o_minCLT,     { n2o_enable > 0 }
        field = "Minimum TPS",                  n2o_minTPS,     { n2o_enable > 0 }
        field = "Maximum MAP",                  n2o_maxMAP,     { n2o_enable > 0 }
        field = "Leanest AFR",                  n2o_maxAFR,     { n2o_enable > 0 }
        field = "Leanest Lambda",               n2o_maxLambda,  { n2o_enable > 0 }

    dialog = NitrousControl,                "Nitrous"
        topicHelp = "https://wiki.speeduino.com/en/configuration/Nitrous_Control"
        panel = NitrousMain,                North
        panel = NitrousStage1,              West,   { n2o_enable > 0 }
        panel = NitrousStage2,              East,   { n2o_enable > 1 }

    dialog = batCal, "Calibrate voltage reading"
        topicHelp = "https://wiki.speeduino.com/en/configuration/Sensor_Calibration"
        slider = "Battery Voltage reading offset",  batVoltCorrect, horizontal

    dialog = mapCal, "Calibrate MAP"
        topicHelp = "https://wiki.speeduino.com/en/configuration/Sensor_Calibration"
        field = "#MAP Sensor"
        settingSelector = "Common Pressure Sensors"
            settingOption = "MPX4115/MPXxx6115A/KP234",  mapMin=10,   mapMax=121 ; https://www.nxp.com/docs/en/data-sheet/MPX4115.pdf Vout = VCC * (0.009*P - 0.095)
            settingOption = "MPX4250A/MPXA4250A",  mapMin=10,   mapMax=260 ; https://www.nxp.com/docs/en/data-sheet/MPX4250A.pdf Vout = VCC x (P x 0.004 – 0.04)
            settingOption = "GM 1-BAR", mapMin=10,   mapMax=105 ; https://speeduino.com/wiki/index.php/File:GM_Table.gif
            settingOption = "GM 2-BAR", mapMin=9,  mapMax=208 ; https://speeduino.com/wiki/index.php/File:GM_Table.gif
            settingOption = "GM 3-BAR", mapMin=1,  mapMax=315 ; VOUT = VS*(.00318*P-.00353)
            settingOption = "MPXH6300A", mapMin=1,  mapMax=315 ; https://www.nxp.com/docs/en/data-sheet/MPXH6300A.pdf VOUT = VS*(.00318*P-.00353)
            settingOption = "MPX5700A", mapMin=-31,  mapMax=746 ; https://www.nxp.com/docs/en/data-sheet/MPX5700.pdf Vout = VS*(0.0012858*P+0.04)
            settingOption = "MPXH6400A", mapMin=3,  mapMax=416 ; https://www.nxp.com/docs/en/data-sheet/MPXH6400A.pdf VOUT = VS x (0.002421xP–0.00842)
            settingOption = "Denso 079800", mapMin=0,  mapMax=173 ; http://speeduino.com/forum/viewtopic.php?f=18&t=510&p=7023#p7021
            settingOption = "VW/Audi/Porsche 250kPa", mapMin=26,  mapMax=250 ; http://speeduino.com/forum/viewtopic.php?p=17502#p17502
            settingOption = "Bosch 3 Bar TMAP", mapMin=-6,  mapMax=323
            settingOption = "MPX4100A",  mapMin=14, mapMax=109 ; https://www.nxp.com/docs/en/data-sheet/MPX4100A.pdf Vout = VS (P x 0.01059 - 0.1518)

        field =    "kPa At 0.0 Volts",   mapMin
        field =    "kPa At 5.0 Volts",   mapMax
        field = "Use legacy MAP reading",legacyMAP

        field = "#Baro Sensor"
        field = "Use external Baro sensor", useExtBaro
        field = "Analog pin to use for ext. Baro sensor", baroPin,  { useExtBaro }

        settingSelector = "Common Pressure Sensors",  { useExtBaro }
            settingOption = "MPX4115/MPXxx6115A/KP234",  baroMin=10,   baroMax=121 ; https://www.nxp.com/docs/en/data-sheet/MPX4115.pdf Vout = VCC * (0.009*P - 0.095)
            settingOption = "MPX4250A/MPXA4250A",  baroMin=10,   baroMax=260 ; https://www.nxp.com/docs/en/data-sheet/MPX4250A.pdf Vout = VCC x (P x 0.004 – 0.04)
            settingOption = "GM 1-BAR", baroMin=10,   baroMax=105 ; https://speeduino.com/wiki/index.php/File:GM_Table.gif
            settingOption = "GM 2-BAR", baroMin=9,  baroMax=208 ; https://speeduino.com/wiki/index.php/File:GM_Table.gif
            settingOption = "GM 3-BAR", baroMin=1,  baroMax=315 ; VOUT = VS*(.00318*P-.00353)
            settingOption = "MPXH6300A", baroMin=1,  baroMax=315 ; https://www.nxp.com/docs/en/data-sheet/MPXH6300A.pdf VOUT = VS*(.00318*P-.00353)
            settingOption = "MPX5700A", baroMin=-31,  baroMax=746 ; https://www.nxp.com/docs/en/data-sheet/MPX5700.pdf Vout = VS*(0.0012858*P+0.04)
            settingOption = "MPXH6400A", baroMin=3,  baroMax=416 ; https://www.nxp.com/docs/en/data-sheet/MPXH6400A.pdf VOUT = VS x (0.002421xP–0.00842)
            settingOption = "Denso 079800", baroMin=0,  baroMax=173 ; http://speeduino.com/forum/viewtopic.php?f=18&t=510&p=7023#p7021
            settingOption = "VW/Audi/Porsche 250kPa", baroMin=26,  baroMax=250 ; http://speeduino.com/forum/viewtopic.php?p=17502#p17502
            settingOption = "Bosch 3 Bar TMAP", baroMin=-6,  baroMax=323
            settingOption = "MPX4100A",  baroMin=14, baroMax=109 ; https://www.nxp.com/docs/en/data-sheet/MPX4100A.pdf Vout = VS (P x 0.01059 - 0.1518)

        field =    "kPa At 0.0 Volts",   baroMin,  { useExtBaro }
        field =    "kPa At 5.0 Volts",   baroMax,  { useExtBaro }

        field = "#EMAP Sensor"
        field = "Use EMAP sensor", useEMAP
        field = "Analog pin to use", EMAPPin,  { useEMAP }

        settingSelector = "Common Pressure Sensors",  { useEMAP }
            settingOption = "MPX4115/MPXxx6115A/KP234",  EMAPMin=10,   EMAPMax=118 ; https://www.nxp.com/docs/en/data-sheet/MPX4115.pdf
            settingOption = "MPX4250A/MPXA4250A",  EMAPMin=10,   EMAPMax=260 ; https://www.nxp.com/docs/en/data-sheet/MPX4250A.pdf Vout = VCC x (P x 0.004 – 0.04)
            settingOption = "GM 1-BAR", EMAPMin=10,   EMAPMax=105 ; https://speeduino.com/wiki/index.php/File:GM_Table.gif
            settingOption = "GM 2-BAR", EMAPMin=9,  EMAPMax=208 ; https://speeduino.com/wiki/index.php/File:GM_Table.gif
            settingOption = "GM 3-BAR", EMAPMin=1,  EMAPMax=315 ; VOUT = VS*(.00318*P-.00353)
            settingOption = "MPXH6300A", EMAPMin=1,  EMAPMax=315 ; https://www.nxp.com/docs/en/data-sheet/MPXH6300A.pdf VOUT = VS*(.00318*P-.00353)
            settingOption = "MPX5700A", EMAPMin=-31,  EMAPMax=746 ; https://www.nxp.com/docs/en/data-sheet/MPX5700.pdf Vout = VS*(0.0012858*P+0.04)
            settingOption = "MPXH6400A", EMAPMin=3,  EMAPMax=416 ; https://www.nxp.com/docs/en/data-sheet/MPXH6400A.pdf VOUT = VS x (0.002421xP–0.00842)
            settingOption = "Denso 079800", EMAPMin=0,  EMAPMax=173 ; http://speeduino.com/forum/viewtopic.php?f=18&t=510&p=7023#p7021
            settingOption = "VW/Audi/Porsche 250kPa", EMAPMin=26,  EMAPMax=250 ; http://speeduino.com/forum/viewtopic.php?p=17502#p17502
            settingOption = "MPX4100A",  EMAPMin=14, EMAPMax=109 ; https://www.nxp.com/docs/en/data-sheet/MPX4100A.pdf Vout = VS (P x 0.01059 - 0.1518)

        field =    "kPa At 0.0 Volts",   EMAPMin,  { useEMAP }
        field =    "kPa At 5.0 Volts",   EMAPMax,  { useEMAP }

    dialog = sensorFilters, "Analog sensor filters"
        field = "The values here set the amount of filtering to apply to each analog input"
        field = "Higher values result in stronger filtering, but slower response times for readings"
        field = "#Most setups will NOT require changes to the default filter values"
        field = ""
        slider = "Throttle Position sensor",    ADCFILTER_TPS,  horizontal
        slider = "Coolant sensor",              ADCFILTER_CLT,  horizontal
        slider = "Inlet Air Temp sensor",       ADCFILTER_IAT,  horizontal
        slider = "O2 sensor",                   ADCFILTER_O2,   horizontal
        slider = "Battery voltage",             ADCFILTER_BAT,  horizontal
        slider = "MAP sensor",                  ADCFILTER_MAP,  horizontal
        slider = "Baro sensor",                 ADCFILTER_BARO, horizontal, { useExtBaro > 0 }

    dialog = fuelPressureSettings
        field = "Enabled",                  fuelPressureEnable
        field = "Pin",                      fuelPressurePin,    { fuelPressureEnable }
        settingSelector = "Common Sensors",                     { fuelPressureEnable }
            #if pressure_bar
            settingOption = "0-10 BAR",  fuelPressureMin=-1.25,   fuelPressureMax=11.25 ; regular sensors give 0.5V to 4.5V for 0 bar to rated bar. Formula Vout = P x 4 / P_rated + 0.5
            settingOption = "0-100 PSI",  fuelPressureMin=-0.1,   fuelPressureMax=7.1   ; these are just converted psi to bar. Kept because most off-shelf are in PSI
            settingOption = "0-150 PSI",  fuelPressureMin=-1.25,   fuelPressureMax=11.58
            #else
            settingOption = "0-100 PSI",  fuelPressureMin=-3,   fuelPressureMax=103 ; Vout = VCC x (P x .97 / 200 + 0.5)
            settingOption = "0-150 PSI",  fuelPressureMin=-18,   fuelPressureMax=168 ; Vout = VCC x (P x 0.8 / 150 + 0.1) https://aftermarketindustries.com.au/image/cache/data/aftermarket%20industries%20fuel%20pressure%20sensor%20data%202-500x500.png 
            #endif
        field = "Pressure at 0v",           fuelPressureMin,    { fuelPressureEnable }
        field = "Pressure at 5v",           fuelPressureMax,    { fuelPressureEnable }

    dialog = fuelPressureDialog, "Fuel Pressure", xAxis
        #if pressure_bar
        gauge = fuelPressureBarGauge
        #else
        gauge = fuelPressureGauge
        #endif
        panel = fuelPressureSettings

    dialog = oilPressureSettings
        field = "Enabled",                  oilPressureEnable
        field = "Pin",                      oilPressurePin,    { oilPressureEnable }
        settingSelector = "Common Sensors",                     { oilPressureEnable }
            #if pressure_bar
            settingOption = "0-10 BAR",  oilPressureMin=-1.25,   oilPressureMax=11.25 ; regular sensors give 0.5V to 4.5V for 0 bar to rated bar. Formula Vout = P x 4 / P_rated + 0.5
            settingOption = "0-100 PSI",  oilPressureMin=-0.1,   oilPressureMax=7.1   ; these are just converted psi to bar. Kept because most off-shelf are in PSI
            settingOption = "0-150 PSI",  oilPressureMin=-1.25,   oilPressureMax=11.58
            #else
            settingOption = "0-100 PSI",  oilPressureMin=-3,   oilPressureMax=103 ; Vout = VCC x (P x .97 / 200 + 0.5)
            settingOption = "0-150 PSI",  oilPressureMin=-18,   oilPressureMax=168 ; Vout = VCC x (P x 0.8 / 150 + 0.1) https://aftermarketindustries.com.au/image/cache/data/aftermarket%20industries%20fuel%20pressure%20sensor%20data%202-500x500.png 
            #endif
        field = "Pressure at 0v",           oilPressureMin,    { oilPressureEnable }
        field = "Pressure at 5v",           oilPressureMax,    { oilPressureEnable }

    dialog = oilPressureDialog, "Oil Pressure", xAxis
        #if pressure_bar
        gauge = oilPressureBarGauge
        #else
        gauge = oilPressureGauge
        #endif
        panel = oilPressureSettings

    dialog = pressureSensors, "Pressure Transducers"
        topicHelp = "https://wiki.speeduino.com/en/configuration/Sensor_Calibration"
        panel = fuelPressureDialog
        panel = oilPressureDialog

    dialog = boostSettings, "Boost Control"
        topicHelp = "https://wiki.speeduino.com/en/configuration/Boost_Control"
        field = "Boost Control Enabled",    boostEnabled
        field = "Boost control type",       boostType,          { boostEnabled }
        field = "Boost output pin",         boostPin,           { boostEnabled }
        field = "Boost solenoid freq.",     boostFreq,          { boostEnabled }

        field = "Valve minimum duty cycle", boostMinDuty,  { boostEnabled && boostType == 1 }
        field = "Valve maximum duty cycle", boostMaxDuty,  { boostEnabled && boostType == 1 }
        panel = boostCut
        panel = boostByGear,                { boostEnabled && vssMode > 1 }
        field = "Closed Loop settings"
        field = "Control mode",                     boostMode,     { boostEnabled && boostType == 1 }
        field = "Boost control enable trigger",     boostControlEnable          { boostEnabled && boostType == 1 }
        field = "Valve duty when below threshold",  boostDCWhenDisabled         { boostEnabled && boostType == 1 }
        field = "Boost control enable threshold",   boostControlEnableThreshold { boostEnabled && boostControlEnable && boostType == 1 }
        slider = "Sensitivity",                     boostSens,     horizontal,  { boostEnabled && boostType == 1 }
        field = "Control interval",                 boostIntv,     { boostEnabled && boostType == 1 }
        field = "P",                                boostKP,       { boostEnabled && boostMode && boostType == 1 }
        field = "I",                                boostKI,       { boostEnabled && boostMode && boostType == 1 }
        field = "D",                                boostKD,       { boostEnabled && boostMode && boostType == 1 }

    dialog = vvt2, "Second VVT output"
        field = "VVT2 Control Enabled",    vvt2Enabled
        field = "VVT2 output pin",         vvt2Pin,           { vvt2Enabled }
        field = "Increased duty direction",vvt2PWMdir,        { vvt2Enabled && vvtMode == 2 }
        field = "VVT2 Cam angle @ 0% duty",vvt2CL0DutyAng,    { vvt2Enabled && vvtMode == 2 }
        field = "VVT2 Trigger edge",       TrigEdgeThrd,      { vvt2Enabled && vvtMode == 2 }

    dialog = vvtClosedLoop, "Closed loop"
        field = "Increased duty direction", vvtPWMdir
        field = "Hold duty used",           vvtCLUseHold
        field = "Hold duty",                vvtCLholdDuty,  { vvtCLUseHold }
        field = "Adjust fuel timing",       vvtCLAlterFuelTiming
        field = "Cam angle @ 0% duty",      vvtCL0DutyAng
        field = "Minimum Cam angle",        vvtCLMinAng
        field = "Maximum Cam angle",        vvtCLMaxAng
        field = ""
        displayOnlyField = "#                      !!! Please note that 1.0 means 100% !!!"
        field = "Proportional Gain",        vvtCLKP
        field = "Integral Gain",            vvtCLKI
        field = "Differential Gain",        vvtCLKD
        field = "Minimum valve duty",       vvtCLminDuty,           { vvtEnabled && vvtMode == 2 }
        field = "Maximum valve duty",       vvtCLmaxDuty,           { vvtEnabled && vvtMode == 2 }


    dialog = vvtSettings, "VVT Control"
        field = "VVT Control Enabled",    vvtEnabled
        field = "VVT Minimum CLT",  vvtMinClt, { vvtEnabled }
        field = "VVT Delay",  vvtDelay, { vvtEnabled }
        field = "VVT Mode",               vvtMode,          { vvtEnabled }
        field = "#Please note that closed loop is currently experimental for Miata and missing tooth patterns ONLY"
        field = "Load source",            vvtLoadSource,    { vvtEnabled }
        field = "VVT output pin",         vvt1Pin,           { vvtEnabled }
        field = "VVT solenoid freq.",     vvtFreq,          { vvtEnabled }
        slider = "VVT angle filter ",   ANGLEFILTER_VVT,horizontal, { vvtEnabled }
        panel = vvtClosedLoop,                              { vvtEnabled && vvtMode == 2 }
        panel = vvt2,                                       { vvtEnabled }

    dialog = wmiSettings, "WMI Control"
        field = "#Experimental!"
        field = "WMI Control Enabled",    wmiEnabled
        field = "WMI Mode",               wmiMode,          { wmiEnabled }
        field = "WMI min TPS", wmiTPS,          { wmiEnabled }
        field = "WMI min RPM", wmiRPM ,          { wmiEnabled }
        field = "WMI min MAP", wmiMAP,          { wmiEnabled }
        field = "WMI max MAP", wmiMAP2,          { wmiEnabled && wmiMode == 1}
        field = "WMI min IAT",  wmiIAT,          { wmiEnabled }
        field = "WMI offset", wmiOffset,          { wmiEnabled && wmiMode == 3}
        field = ""
        field = "WMI PWM output pin",         vvt1Pin,           { wmiEnabled }
        field = "WMI PWM freq.",     vvtFreq,          { wmiEnabled }
        field = ""
        field = "WMI enabled output pin", wmiEnabledPin, { wmiEnabled }
        field = ""
        field = "WMI tank empty input", wmiEmptyEnabled, { wmiEnabled }
        field = "WMI tank empty pin", wmiEmptyPin, { wmiEnabled }
        field = "WMI tank empty polarity", wmiEmptyPolarity, { wmiEnabled }
        field = ""
        field = "WMI tank indicator output", wmiIndicatorEnabled, { wmiEnabled }
        field = "WMI tank indicator pin", wmiIndicatorPin, { wmiEnabled }
        field = "WMI tank indicator polarity", wmiIndicatorPolarity, { wmiEnabled }
        field = ""
        field = "Ignition advance correction", wmiAdvEnabled, { wmiEnabled }
        panel = wmi_adv_curve, { wmiEnabled && wmiAdvEnabled }

    dialog = warmup, "Warmup Enrichment (WUE) - Percent Multiplier"
        panel = warmup_curve

    ;Fuel trim composite dialog
    dialog = inj_trim1TblTitle, "Channel #1"
        panel = fuelTrimTable1Tbl,      { fuelTrimEnabled && nCylinders >= 2 }
    dialog = inj_trim2TblTitle, "Channel #2"
        panel = fuelTrimTable2Tbl,      { fuelTrimEnabled && nCylinders >= 2 }
    dialog = inj_trim3TblTitle, "Channel #3"
        panel = fuelTrimTable3Tbl,      { fuelTrimEnabled && nCylinders >= 3 }
    dialog = inj_trim4TblTitle, "Channel #4"
        panel = fuelTrimTable4Tbl,      { fuelTrimEnabled && nCylinders >= 4 }
    dialog = inj_trim5TblTitle, "Channel #5"
        panel = fuelTrimTable5Tbl,      { fuelTrimEnabled && nCylinders >= 5 }
    dialog = inj_trim6TblTitle, "Channel #6"
        panel = fuelTrimTable6Tbl,      { fuelTrimEnabled && nCylinders >= 6 }
    dialog = inj_trim7TblTitle, "Channel #7"
        panel = fuelTrimTable7Tbl,      { fuelTrimEnabled && nCylinders >= 7 }
    dialog = inj_trim8TblTitle, "Channel #8"
        panel = fuelTrimTable8Tbl,      { fuelTrimEnabled && nCylinders >= 8 }

    dialog = inj_trimadt, "", xAxis
        panel = inj_trim1TblTitle
        panel = inj_trim2TblTitle
    dialog = inj_trimadb, "", xAxis
        panel = inj_trim3TblTitle
        panel = inj_trim4TblTitle
    dialog = inj_trimadt_B, "", xAxis
        panel = inj_trim5TblTitle
        panel = inj_trim6TblTitle
    dialog = inj_trimadb_B, "", xAxis
        panel = inj_trim7TblTitle
        panel = inj_trim8TblTitle

    dialog = inj_trim_enable, ""
        field = "Individual fuel trim enabled",     fuelTrimEnabled,    { injLayout == 3 && nCylinders <= nFuelChannels }

    dialog = inj_trimad,"Injector Cyl 1-4 Trims", yAxis
        panel = inj_trim_enable, North
        panel = inj_trimadt, Center
        panel = inj_trimadb, South

    dialog = inj_trimad_B,"Injector Cyl 5-8 Trims", yAxis
        panel = inj_trim_enable, North
        panel = inj_trimadt_B, Center
        panel = inj_trimadb_B, South

    ;;Injector staging
    dialog = stagingTableDialog_north, ""
        field = "Staging enabled", stagingEnabled
        field = "Staging mode",   stagingMode
        field = "Size of primary injectors",    stagedInjSizePri,             { stagingEnabled }
        field = "Size of secondary injectors",  stagedInjSizeSec,             { stagingEnabled }

    dialog = stagingTableDialog_south, ""
        panel = stagingTbl,     { stagingMode == 0 }

    dialog = stagingTableDialog, "Staged injection"
        topicHelp = "https://wiki.speeduino.com/en/configuration/Staged_Injection"
        panel = stagingTableDialog_north, North
        panel = stagingTableDialog_south, South

    dialog = outputtest_warningmessage, ""
        field = "WARNING! USE AT YOUR OWN RISK. INCORRECT USE WILL DAMAGE YOUR HARDWARE!"
        field = "Do not attempt to use this page whilst your engine is running!"
        field = "Forcing the Injector or Spark outputs could cause flooding of your engine or permanent damage to ignition coils!"


  dialog = enableoutputtestbuttons, "Enable Test Controls", xAxis
    ;commandButton = "Label Text", command, { Enabled Condition }, optionalFlags

    ; The rem > 0 expression is just for testing.. It works when the arduino is on the Stim with rpm.
    ; a status bit there would be the expected real expression
    commandButton = "Enable Test Mode", cmdEnableTestMode,{!testenabled && !testactive }

    ; if clickOnCloseIfEnabled is set, then the command assigned to this button will be run on the
    ; dialog close, but only if the enable condition is true
    ; valid click flags are:
    ; clickOnCloseIfEnabled - the command will be sent on dialog close if active condition is true
    ; clickOnCloseIfDisabled - the command will be sent on dialog close if active condition is false
    ; clickOnClose - the command will be sent on dialog close always
    commandButton = "Stop Test Mode", cmdStopTestMode,{testactive}, clickOnCloseIfEnabled

  dialog = outputtestinj1, "Injector CH1", yAxis
        commandButton = "Off", cmdtestinj1off,{testactive}
        commandButton = "50% DC", cmdtestinj150dc,{!testenabled && testactive}
        commandButton = "On", cmdtestinj1on,{!testenabled && testactive}
    dialog = outputtestinj2, "Injector CH2", yAxis
        commandButton = "Off", cmdtestinj2off,{testactive && nFuelChannels >= 2 }
        commandButton = "50% DC", cmdtestinj250dc,{!testenabled && testactive && nFuelChannels >= 2 }
        commandButton = "On", cmdtestinj2on,{ !testenabled && testactive && nFuelChannels >= 2 }
    dialog = outputtestinj3, "Injector CH3", yAxis
        commandButton = "Off", cmdtestinj3off,{ testactive && nFuelChannels >= 3 }
        commandButton = "50% DC", cmdtestinj350dc,{!testenabled && testactive && nFuelChannels >= 3 }
        commandButton = "On", cmdtestinj3on,{ !testenabled && testactive && nFuelChannels >= 3 }
    dialog = outputtestinj4, "Injector CH4", yAxis
        commandButton = "Off", cmdtestinj4off,{ testactive && nFuelChannels >= 4 }
        commandButton = "50% DC", cmdtestinj450dc,{!testenabled && testactive && nFuelChannels >= 4 }
        commandButton = "On", cmdtestinj4on  ,{ !testenabled && testactive && nFuelChannels >= 4 }
    dialog = outputtestinj5, "Injector CH5", yAxis
        commandButton = "Off", cmdtestinj5off,{ testactive && nFuelChannels >= 5 }
        commandButton = "50% DC", cmdtestinj550dc,{!testenabled && testactive && nFuelChannels >= 5 }
        commandButton = "On", cmdtestinj5on,{ !testenabled && testactive && nFuelChannels >= 5 }
    dialog = outputtestinj6, "Injector CH6", yAxis
        commandButton = "Off", cmdtestinj6off,{ testactive && nFuelChannels >= 6 }
        commandButton = "50% DC", cmdtestinj650dc,{!testenabled && testactive && nFuelChannels >= 6 }
        commandButton = "On", cmdtestinj6on  ,{ !testenabled && testactive && nFuelChannels >= 6 }
    dialog = outputtestinj7, "Injector CH7", yAxis
        commandButton = "Off", cmdtestinj7off,{ testactive && nFuelChannels >= 7 }
        commandButton = "50% DC", cmdtestinj750dc,{!testenabled && testactive && nFuelChannels >= 7 }
        commandButton = "On", cmdtestinj7on,{ !testenabled && testactive && nFuelChannels >= 7 }
    dialog = outputtestinj8, "Injector CH8", yAxis
        commandButton = "Off", cmdtestinj8off,{ testactive && nFuelChannels >= 8 }
        commandButton = "50% DC", cmdtestinj850dc,{!testenabled && testactive && nFuelChannels >= 8 }
        commandButton = "On", cmdtestinj8on  ,{ !testenabled && testactive && nFuelChannels >= 8 }

    dialog = outputtest_injectors, "Injector Driver Output Test", xAxis
        panel = outputtestinj1
        panel = outputtestinj2
        panel = outputtestinj3
        panel = outputtestinj4
        panel = outputtestinj5
        panel = outputtestinj6
        panel = outputtestinj7
        panel = outputtestinj8

  dialog = outputtestspk1, "Spark CH1 ", yAxis
        commandButton = "Off", cmdtestspk1off,{testactive}
        commandButton = "50% DC", cmdtestspk150dc,{!testenabled && testactive}
        commandButton = "On", cmdtestspk1on,{!testenabled && testactive}
  dialog = outputtestspk2, "Spark CH2", yAxis
      commandButton = "Off", cmdtestspk2off,{testactive && nIgnChannels >= 2 }
      commandButton = "50% DC", cmdtestspk250dc,{!testenabled && testactive && nIgnChannels >= 2 }
      commandButton = "On", cmdtestspk2on,{ !testenabled && testactive && nIgnChannels >= 2 }
  dialog = outputtestspk3, "Spark CH3", yAxis
      commandButton = "Off", cmdtestspk3off,{testactive && nIgnChannels >= 3 }
      commandButton = "50% DC", cmdtestspk350dc,{!testenabled && testactive && nIgnChannels >= 3 }
      commandButton = "On", cmdtestspk3on,{ !testenabled && testactive && nIgnChannels >= 3 }
  dialog = outputtestspk4, "Spark CH4", yAxis
      commandButton = "Off", cmdtestspk4off,{testactive && nIgnChannels >= 4 }
      commandButton = "50% DC", cmdtestspk450dc,{!testenabled && testactive && nIgnChannels >= 4}
      commandButton = "On", cmdtestspk4on,{ !testenabled && testactive && nIgnChannels >= 4 }
  dialog = outputtestspk5, "Spark CH5", yAxis
      commandButton = "Off", cmdtestspk5off,{testactive && nIgnChannels >= 5 }
      commandButton = "50% DC", cmdtestspk550dc,{!testenabled && testactive && nIgnChannels >= 5}
      commandButton = "On", cmdtestspk5on,{ !testenabled && testactive && nIgnChannels >= 5 }
  dialog = outputtestspk6, "Spark CH6", yAxis
      commandButton = "Off", cmdtestspk6off,{testactive && nIgnChannels >= 6 }
      commandButton = "50% DC", cmdtestspk650dc,{!testenabled && testactive && nIgnChannels >= 6}
      commandButton = "On", cmdtestspk6on,{ !testenabled && testactive && nIgnChannels >= 6 }
  dialog = outputtestspk7, "Spark CH7", yAxis
      commandButton = "Off", cmdtestspk7off,{testactive && nIgnChannels >= 7 }
      commandButton = "50% DC", cmdtestspk750dc,{!testenabled && testactive && nIgnChannels >= 7}
      commandButton = "On", cmdtestspk7on,{ !testenabled && testactive && nIgnChannels >= 7 }
  dialog = outputtestspk8, "Spark CH8", yAxis
      commandButton = "Off", cmdtestspk8off,{testactive && nIgnChannels >= 8 }
      commandButton = "50% DC", cmdtestspk850dc,{!testenabled && testactive && nIgnChannels >= 8}
      commandButton = "On", cmdtestspk8on,{ !testenabled && testactive && nIgnChannels >= 8 }

    dialog = outputtest_spark, "Spark Driver Output Test", xAxis
        panel = outputtestspk1
        panel = outputtestspk2
        panel = outputtestspk3
        panel = outputtestspk4
        panel = outputtestspk5
        panel = outputtestspk6
        panel = outputtestspk7
        panel = outputtestspk8

  dialog = outputtest1,"Test Output Hardware"
        topicHelp = "https://wiki.speeduino.com/en/Hardware_testing_page"
        panel = enableoutputtestbuttons
        panel = outputtest_injectors
        panel = outputtest_spark
        ;panel = outputtest_io2
        panel = outputtest_warningmessage
    
    dialog = stm32cmd, "STM32 Commands", yAxis
      commandButton = "Reboot to system", cmdstm32reboot
      commandButton = "Reboot to bootloader", cmdstm32bootloader

    dialog = CanBcast, "CAN Broadcasting menu"
        field = "BMW Instrument Cluster Broadcast",    canBMWCluster
        field = "VAG Instrument Cluster Broadcast",    canVAGCluster

  dialog = Auxin_north  
        displayOnlyField = #"Secondary Serial ENABLED", blankfield, {enable_secondarySerial},{enable_secondarySerial}    
      displayOnlyField = !"Secondary Serial DISABLED", blankfield, {enable_secondarySerial == 0},{enable_secondarySerial == 0}    
      displayOnlyField = #"Internal CANBUS ENABLED", blankfield, {enable_intcan && intcan_available},{enable_intcan && intcan_available}    
      displayOnlyField = !"Internal CANBUS DISABLED", blankfield, {enable_intcan == 0 && intcan_available},{enable_intcan == 0 && intcan_available}    
      displayOnlyField = !"Internal CANBUS NOT AVAILABLE to MCU", blankfield, {enable_intcan == 1 && intcan_available == 0},{enable_intcan == 1 && intcan_available == 0}    
      displayOnlyField = !"Internal CANBUS NOT AVAILABLE to MCU", blankfield, {enable_intcan == 0 && intcan_available == 0},{enable_intcan == 0 && intcan_available == 0}    
        field = "   If Secondary Serial or Internal CANBUS is DISABLED then any input channel assigned to that external source will NOT function"  
    
  dialog = canAuxinput_alias, "", yAxis
        field = "Input Alias"
        field = "", AUXin00Alias , {(caninput_sel0a && (!enable_secondarySerial && (!enable_intcan || (enable_intcan && intcan_available == 0)))) || (caninput_sel0b && (enable_secondarySerial || (enable_intcan && intcan_available)))}
        field = "", AUXin01Alias , {(caninput_sel1a && (!enable_secondarySerial && (!enable_intcan || (enable_intcan && intcan_available == 0)))) || (caninput_sel1b && (enable_secondarySerial || (enable_intcan && intcan_available)))}
        field = "", AUXin02Alias , {(caninput_sel2a && (!enable_secondarySerial && (!enable_intcan || (enable_intcan && intcan_available == 0)))) || (caninput_sel2b && (enable_secondarySerial || (enable_intcan && intcan_available)))}
        field = "", AUXin03Alias , {(caninput_sel3a && (!enable_secondarySerial && (!enable_intcan || (enable_intcan && intcan_available == 0)))) || (caninput_sel3b && (enable_secondarySerial || (enable_intcan && intcan_available)))}
        field = "", AUXin04Alias , {(caninput_sel4a && (!enable_secondarySerial && (!enable_intcan || (enable_intcan && intcan_available == 0)))) || (caninput_sel4b && (enable_secondarySerial || (enable_intcan && intcan_available)))}
        field = "", AUXin05Alias , {(caninput_sel5a && (!enable_secondarySerial && (!enable_intcan || (enable_intcan && intcan_available == 0)))) || (caninput_sel5b && (enable_secondarySerial || (enable_intcan && intcan_available)))}
        field = "", AUXin06Alias , {(caninput_sel6a && (!enable_secondarySerial && (!enable_intcan || (enable_intcan && intcan_available == 0)))) || (caninput_sel6b && (enable_secondarySerial || (enable_intcan && intcan_available)))}
        field = "", AUXin07Alias , {(caninput_sel7a && (!enable_secondarySerial && (!enable_intcan || (enable_intcan && intcan_available == 0)))) || (caninput_sel7b && (enable_secondarySerial || (enable_intcan && intcan_available)))}
        field = "", AUXin08Alias , {(caninput_sel8a && (!enable_secondarySerial && (!enable_intcan || (enable_intcan && intcan_available == 0)))) || (caninput_sel8b && (enable_secondarySerial || (enable_intcan && intcan_available)))}
        field = "", AUXin09Alias , {(caninput_sel9a && (!enable_secondarySerial && (!enable_intcan || (enable_intcan && intcan_available == 0)))) || (caninput_sel9b && (enable_secondarySerial || (enable_intcan && intcan_available)))}
        field = "", AUXin10Alias , {(caninput_sel10a && (!enable_secondarySerial && (!enable_intcan || (enable_intcan && intcan_available == 0)))) || (caninput_sel10b && (enable_secondarySerial || (enable_intcan && intcan_available)))}
        field = "", AUXin11Alias , {(caninput_sel11a && (!enable_secondarySerial && (!enable_intcan || (enable_intcan && intcan_available == 0)))) || (caninput_sel11b && (enable_secondarySerial || (enable_intcan && intcan_available)))}
        field = "", AUXin12Alias , {(caninput_sel12a && (!enable_secondarySerial && (!enable_intcan || (enable_intcan && intcan_available == 0)))) || (caninput_sel12b && (enable_secondarySerial || (enable_intcan && intcan_available)))}
        field = "", AUXin13Alias , {(caninput_sel13a && (!enable_secondarySerial && (!enable_intcan || (enable_intcan && intcan_available == 0)))) || (caninput_sel13b && (enable_secondarySerial || (enable_intcan && intcan_available)))}
        field = "", AUXin14Alias , {(caninput_sel14a && (!enable_secondarySerial && (!enable_intcan || (enable_intcan && intcan_available == 0)))) || (caninput_sel14b && (enable_secondarySerial || (enable_intcan && intcan_available)))}
        field = "", AUXin15Alias , {(caninput_sel15a && (!enable_secondarySerial && (!enable_intcan || (enable_intcan && intcan_available == 0)))) || (caninput_sel15b && (enable_secondarySerial || (enable_intcan && intcan_available)))}

  dialog = caninput_sel, ""
    ;CAN inputs
        field = "               CAN Input Channel on/off"
        field = "CAN Input 0", caninput_sel0a, {}, { (!enable_secondarySerial && (!enable_intcan || (enable_intcan && intcan_available == 0))) }
        field = "CAN Input 0", caninput_sel0b, {}, { (enable_secondarySerial && enable_intcan) || (!enable_secondarySerial && (enable_intcan && intcan_available)) || (enable_secondarySerial && !enable_intcan) }
        field = "CAN Input 1", caninput_sel1a, {}, { (!enable_secondarySerial && (!enable_intcan || (enable_intcan && intcan_available == 0))) }
        field = "CAN Input 1", caninput_sel1b, {}, { (enable_secondarySerial && enable_intcan) || (!enable_secondarySerial && (enable_intcan && intcan_available)) || (enable_secondarySerial && !enable_intcan) }
        field = "CAN Input 2", caninput_sel2a, {}, { (!enable_secondarySerial && (!enable_intcan || (enable_intcan && intcan_available == 0))) }
        field = "CAN Input 2", caninput_sel2b, {}, { (enable_secondarySerial && enable_intcan) || (!enable_secondarySerial && (enable_intcan && intcan_available)) || (enable_secondarySerial && !enable_intcan) }
        field = "CAN Input 3", caninput_sel3a, {}, { (!enable_secondarySerial && (!enable_intcan || (enable_intcan && intcan_available == 0))) }
        field = "CAN Input 3", caninput_sel3b, {}, { (enable_secondarySerial && enable_intcan) || (!enable_secondarySerial && (enable_intcan && intcan_available)) || (enable_secondarySerial && !enable_intcan) }
        field = "CAN Input 4", caninput_sel4a, {}, { (!enable_secondarySerial && (!enable_intcan || (enable_intcan && intcan_available == 0))) }
        field = "CAN Input 4", caninput_sel4b, {}, { (enable_secondarySerial && enable_intcan) || (!enable_secondarySerial && (enable_intcan && intcan_available)) || (enable_secondarySerial && !enable_intcan) }
        field = "CAN Input 5", caninput_sel5a, {}, { (!enable_secondarySerial && (!enable_intcan || (enable_intcan && intcan_available == 0))) }
        field = "CAN Input 5", caninput_sel5b, {}, { (enable_secondarySerial && enable_intcan) || (!enable_secondarySerial && (enable_intcan && intcan_available)) || (enable_secondarySerial && !enable_intcan) }
        field = "CAN Input 6", caninput_sel6a, {}, { (!enable_secondarySerial && (!enable_intcan || (enable_intcan && intcan_available == 0))) }
        field = "CAN Input 6", caninput_sel6b, {}, { (enable_secondarySerial && enable_intcan) || (!enable_secondarySerial && (enable_intcan && intcan_available)) || (enable_secondarySerial && !enable_intcan) }
        field = "CAN Input 7", caninput_sel7a, {}, { (!enable_secondarySerial && (!enable_intcan || (enable_intcan && intcan_available == 0))) }
        field = "CAN Input 7", caninput_sel7b, {}, { (enable_secondarySerial && enable_intcan) || (!enable_secondarySerial && (enable_intcan && intcan_available)) || (enable_secondarySerial && !enable_intcan) }
        field = "CAN Input 8", caninput_sel8a, {}, { (!enable_secondarySerial && (!enable_intcan || (enable_intcan && intcan_available == 0))) }
        field = "CAN Input 8", caninput_sel8b, {}, { (enable_secondarySerial && enable_intcan) || (!enable_secondarySerial && (enable_intcan && intcan_available)) || (enable_secondarySerial && !enable_intcan) }
        field = "CAN Input 9", caninput_sel9a, {}, { (!enable_secondarySerial && (!enable_intcan || (enable_intcan && intcan_available == 0))) }
        field = "CAN Input 9", caninput_sel9b, {}, { (enable_secondarySerial && enable_intcan) || (!enable_secondarySerial && (enable_intcan && intcan_available)) || (enable_secondarySerial && !enable_intcan) }
        field = "CAN Input 10", caninput_sel10a, {}, { (!enable_secondarySerial && (!enable_intcan || (enable_intcan && intcan_available == 0))) }
        field = "CAN Input 10", caninput_sel10b, {}, { (enable_secondarySerial && enable_intcan) || (!enable_secondarySerial && (enable_intcan && intcan_available)) || (enable_secondarySerial && !enable_intcan) }
        field = "CAN Input 11", caninput_sel11a, {}, { (!enable_secondarySerial && (!enable_intcan || (enable_intcan && intcan_available == 0))) }
        field = "CAN Input 11", caninput_sel11b, {}, { (enable_secondarySerial && enable_intcan) || (!enable_secondarySerial && (enable_intcan && intcan_available)) || (enable_secondarySerial && !enable_intcan) }
        field = "CAN Input 12", caninput_sel12a, {}, { (!enable_secondarySerial && (!enable_intcan || (enable_intcan && intcan_available == 0))) }
        field = "CAN Input 12", caninput_sel12b, {}, { (enable_secondarySerial && enable_intcan) || (!enable_secondarySerial && (enable_intcan && intcan_available)) || (enable_secondarySerial && !enable_intcan) }
        field = "CAN Input 13", caninput_sel13a, {}, { (!enable_secondarySerial && (!enable_intcan || (enable_intcan && intcan_available == 0))) }
        field = "CAN Input 13", caninput_sel13b, {}, { (enable_secondarySerial && enable_intcan) || (!enable_secondarySerial && (enable_intcan && intcan_available)) || (enable_secondarySerial && !enable_intcan) }
        field = "CAN Input 14", caninput_sel14a, {}, { (!enable_secondarySerial && (!enable_intcan || (enable_intcan && intcan_available == 0))) }
        field = "CAN Input 14", caninput_sel14b, {}, { (enable_secondarySerial && enable_intcan) || (!enable_secondarySerial && (enable_intcan && intcan_available)) || (enable_secondarySerial && !enable_intcan) }
        field = "CAN Input 15", caninput_sel15a, {}, { (!enable_secondarySerial && (!enable_intcan || (enable_intcan && intcan_available == 0))) }
        field = "CAN Input 15", caninput_sel15b, {}, { (enable_secondarySerial && enable_intcan) || (!enable_secondarySerial && (enable_intcan && intcan_available)) || (enable_secondarySerial && !enable_intcan) }
    
    dialog = caninput_parameter_group, "", yAxis
        field = "             Source CAN Address"
        field = "", caninput_source_can_address0, { (caninput_sel0a == 1 || caninput_sel0b == 1) && (enable_secondarySerial || (enable_intcan && intcan_available)) }
        field = "", caninput_source_can_address1, { (caninput_sel1a == 1 || caninput_sel1b == 1) && (enable_secondarySerial || (enable_intcan && intcan_available)) }
        field = "", caninput_source_can_address2, { (caninput_sel2a == 1 || caninput_sel2b == 1) && (enable_secondarySerial || (enable_intcan && intcan_available)) }
        field = "", caninput_source_can_address3, { (caninput_sel3a == 1 || caninput_sel3b == 1) && (enable_secondarySerial || (enable_intcan && intcan_available)) }
        field = "", caninput_source_can_address4, { (caninput_sel4a == 1 || caninput_sel4b == 1) && (enable_secondarySerial || (enable_intcan && intcan_available)) }
        field = "", caninput_source_can_address5, { (caninput_sel5a == 1 || caninput_sel5b == 1) && (enable_secondarySerial || (enable_intcan && intcan_available)) }
        field = "", caninput_source_can_address6, { (caninput_sel6a == 1 || caninput_sel6b == 1) && (enable_secondarySerial || (enable_intcan && intcan_available)) }
        field = "", caninput_source_can_address7, { (caninput_sel7a == 1 || caninput_sel7b == 1) && (enable_secondarySerial || (enable_intcan && intcan_available)) }
        field = "", caninput_source_can_address8, { (caninput_sel8a == 1 || caninput_sel8b == 1) && (enable_secondarySerial || (enable_intcan && intcan_available)) }
        field = "", caninput_source_can_address9, { (caninput_sel9a == 1 || caninput_sel9b == 1) && (enable_secondarySerial || (enable_intcan && intcan_available)) }
        field = "", caninput_source_can_address10, { (caninput_sel10a == 1 || caninput_sel10b == 1) && (enable_secondarySerial || (enable_intcan && intcan_available)) }
        field = "", caninput_source_can_address11, { (caninput_sel11a == 1 || caninput_sel11b == 1) && (enable_secondarySerial || (enable_intcan && intcan_available)) }
        field = "", caninput_source_can_address12, { (caninput_sel12a == 1 || caninput_sel12b == 1) && (enable_secondarySerial || (enable_intcan && intcan_available)) }
        field = "", caninput_source_can_address13, { (caninput_sel13a == 1 || caninput_sel13b == 1) && (enable_secondarySerial || (enable_intcan && intcan_available)) }
        field = "", caninput_source_can_address14, { (caninput_sel14a == 1 || caninput_sel14b == 1) && (enable_secondarySerial || (enable_intcan && intcan_available)) }
        field = "", caninput_source_can_address15, { (caninput_sel15a == 1 || caninput_sel15b == 1) && (enable_secondarySerial || (enable_intcan && intcan_available)) }

  dialog = caninput_parameter_start_byte, "", yAxis
        field = "        source data start byte"
        field = "", caninput_source_start_byte0, { (caninput_sel0a == 1 || caninput_sel0b == 1) && (enable_secondarySerial || (enable_intcan && intcan_available)) }
        field = "", caninput_source_start_byte1, { (caninput_sel1a == 1 || caninput_sel1b == 1) && (enable_secondarySerial || (enable_intcan && intcan_available)) }
        field = "", caninput_source_start_byte2, { (caninput_sel2a == 1 || caninput_sel2b == 1) && (enable_secondarySerial || (enable_intcan && intcan_available)) }
        field = "", caninput_source_start_byte3, { (caninput_sel3a == 1 || caninput_sel3b == 1) && (enable_secondarySerial || (enable_intcan && intcan_available)) }
        field = "", caninput_source_start_byte4, { (caninput_sel4a == 1 || caninput_sel4b == 1) && (enable_secondarySerial || (enable_intcan && intcan_available)) }
        field = "", caninput_source_start_byte5, { (caninput_sel5a == 1 || caninput_sel5b == 1) && (enable_secondarySerial || (enable_intcan && intcan_available)) }
    field = "", caninput_source_start_byte6, { (caninput_sel6a == 1 || caninput_sel6b == 1) && (enable_secondarySerial || (enable_intcan && intcan_available)) }
        field = "", caninput_source_start_byte7, { (caninput_sel7a == 1 || caninput_sel7b == 1) && (enable_secondarySerial || (enable_intcan && intcan_available)) }
        field = "", caninput_source_start_byte8, { (caninput_sel8a == 1 || caninput_sel8b == 1) && (enable_secondarySerial || (enable_intcan && intcan_available)) }
        field = "", caninput_source_start_byte9, { (caninput_sel9a == 1 || caninput_sel9b == 1) && (enable_secondarySerial || (enable_intcan && intcan_available)) }
        field = "", caninput_source_start_byte10, { (caninput_sel10a == 1 || caninput_sel10b == 1) && (enable_secondarySerial || (enable_intcan && intcan_available)) }
        field = "", caninput_source_start_byte11, { (caninput_sel11a == 1 || caninput_sel11b == 1) && (enable_secondarySerial || (enable_intcan && intcan_available)) }
        field = "", caninput_source_start_byte12, { (caninput_sel12a == 1 || caninput_sel12b == 1) && (enable_secondarySerial || (enable_intcan && intcan_available)) }
        field = "", caninput_source_start_byte13, { (caninput_sel13a == 1 || caninput_sel13b == 1) && (enable_secondarySerial || (enable_intcan && intcan_available)) }
    field = "", caninput_source_start_byte14, { (caninput_sel14a == 1 || caninput_sel14b == 1) && (enable_secondarySerial || (enable_intcan && intcan_available)) }
        field = "", caninput_source_start_byte15, { (caninput_sel15a == 1 || caninput_sel15b == 1) && (enable_secondarySerial || (enable_intcan && intcan_available)) }

  dialog = caninput_parameter_num_byte, "", yAxis
        field = "Input Parameter Number of Bytes"
        field = "", caninput_source_num_bytes0, { (caninput_sel0a == 1 || caninput_sel0b == 1) && (enable_secondarySerial || (enable_intcan && intcan_available)) }
        field = "", caninput_source_num_bytes1, { (caninput_sel1a == 1 || caninput_sel1b == 1) && (enable_secondarySerial || (enable_intcan && intcan_available)) }
        field = "", caninput_source_num_bytes2, { (caninput_sel2a == 1 || caninput_sel2b == 1) && (enable_secondarySerial || (enable_intcan && intcan_available)) }
        field = "", caninput_source_num_bytes3, { (caninput_sel3a == 1 || caninput_sel3b == 1) && (enable_secondarySerial || (enable_intcan && intcan_available)) }
        field = "", caninput_source_num_bytes4, { (caninput_sel4a == 1 || caninput_sel4b == 1) && (enable_secondarySerial || (enable_intcan && intcan_available)) }
        field = "", caninput_source_num_bytes5, { (caninput_sel5a == 1 || caninput_sel5b == 1) && (enable_secondarySerial || (enable_intcan && intcan_available)) }
    field = "", caninput_source_num_bytes6, { (caninput_sel6a == 1 || caninput_sel6b == 1) && (enable_secondarySerial || (enable_intcan && intcan_available)) }
        field = "", caninput_source_num_bytes7, { (caninput_sel7a == 1 || caninput_sel7b == 1) && (enable_secondarySerial || (enable_intcan && intcan_available)) }
        field = "", caninput_source_num_bytes8, { (caninput_sel8a == 1 || caninput_sel8b == 1) && (enable_secondarySerial || (enable_intcan && intcan_available)) }
        field = "", caninput_source_num_bytes9, { (caninput_sel9a == 1 || caninput_sel9b == 1) && (enable_secondarySerial || (enable_intcan && intcan_available)) }
        field = "", caninput_source_num_bytes10, { (caninput_sel10a == 1 || caninput_sel10b == 1) && (enable_secondarySerial || (enable_intcan && intcan_available)) }
        field = "", caninput_source_num_bytes11, { (caninput_sel11a == 1 || caninput_sel11b == 1) && (enable_secondarySerial || (enable_intcan && intcan_available)) }
        field = "", caninput_source_num_bytes12, { (caninput_sel12a == 1 || caninput_sel12b == 1) && (enable_secondarySerial || (enable_intcan && intcan_available)) }
        field = "", caninput_source_num_bytes13, { (caninput_sel13a == 1 || caninput_sel13b == 1) && (enable_secondarySerial || (enable_intcan && intcan_available)) }
    field = "", caninput_source_num_bytes14, { (caninput_sel14a == 1 || caninput_sel14b == 1) && (enable_secondarySerial || (enable_intcan && intcan_available)) }
        field = "", caninput_source_num_bytes15, { (caninput_sel15a == 1 || caninput_sel15b == 1) && (enable_secondarySerial || (enable_intcan && intcan_available)) }

    dialog = caninput_serial_can, "", yAxis
        field = "Serial/CAN"
        field = "", caninput_sel0extsourcea, {(caninput_sel0a == 1 || caninput_sel0b == 1) }, {enable_secondarySerial && (!enable_intcan || (enable_intcan && !intcan_available))}
        field = "", caninput_sel0extsourceb, {(caninput_sel0a == 1 || caninput_sel0b == 1) }, {enable_secondarySerial && (enable_intcan && intcan_available)}
        field = "", caninput_sel0extsourcec, {(caninput_sel0a == 1 || caninput_sel0b == 1) }, {!enable_secondarySerial && (enable_intcan && intcan_available)}    
        field = "", caninput_sel1extsourcea, {(caninput_sel1a == 1 || caninput_sel1b == 1) }, {enable_secondarySerial && (!enable_intcan || (enable_intcan && !intcan_available))}
        field = "", caninput_sel1extsourceb, {(caninput_sel1a == 1 || caninput_sel1b == 1) }, {enable_secondarySerial && (enable_intcan && intcan_available)}
        field = "", caninput_sel1extsourcec, {(caninput_sel1a == 1 || caninput_sel1b == 1) }, {!enable_secondarySerial && (enable_intcan && intcan_available)}    
        field = "", caninput_sel2extsourcea, {(caninput_sel2a == 1 || caninput_sel2b == 1) }, {enable_secondarySerial && (!enable_intcan || (enable_intcan && !intcan_available))}
        field = "", caninput_sel2extsourceb, {(caninput_sel2a == 1 || caninput_sel2b == 1) }, {enable_secondarySerial && (enable_intcan && intcan_available)}
        field = "", caninput_sel2extsourcec, {(caninput_sel2a == 1 || caninput_sel2b == 1) }, {!enable_secondarySerial && (enable_intcan && intcan_available)}    
        field = "", caninput_sel3extsourcea, {(caninput_sel3a == 1 || caninput_sel3b == 1) }, {enable_secondarySerial && (!enable_intcan || (enable_intcan && !intcan_available))}
        field = "", caninput_sel3extsourceb, {(caninput_sel3a == 1 || caninput_sel3b == 1) }, {enable_secondarySerial && (enable_intcan && intcan_available)}
        field = "", caninput_sel3extsourcec, {(caninput_sel3a == 1 || caninput_sel3b == 1) }, {!enable_secondarySerial && (enable_intcan && intcan_available)}    
        field = "", caninput_sel4extsourcea, {(caninput_sel4a == 1 || caninput_sel4b == 1) }, {enable_secondarySerial && (!enable_intcan || (enable_intcan && !intcan_available))}
        field = "", caninput_sel4extsourceb, {(caninput_sel4a == 1 || caninput_sel4b == 1) }, {enable_secondarySerial && (enable_intcan && intcan_available)}
        field = "", caninput_sel4extsourcec, {(caninput_sel4a == 1 || caninput_sel4b == 1) }, {!enable_secondarySerial && (enable_intcan && intcan_available)}    
        field = "", caninput_sel5extsourcea, {(caninput_sel5a == 1 || caninput_sel5b == 1) }, {enable_secondarySerial && (!enable_intcan || (enable_intcan && !intcan_available))}
        field = "", caninput_sel5extsourceb, {(caninput_sel5a == 1 || caninput_sel5b == 1) }, {enable_secondarySerial && (enable_intcan && intcan_available)}
        field = "", caninput_sel5extsourcec, {(caninput_sel5a == 1 || caninput_sel5b == 1) }, {!enable_secondarySerial && (enable_intcan && intcan_available)}    
        field = "", caninput_sel6extsourcea, {(caninput_sel6a == 1 || caninput_sel6b == 1) }, {enable_secondarySerial && (!enable_intcan || (enable_intcan && !intcan_available))}
        field = "", caninput_sel6extsourceb, {(caninput_sel6a == 1 || caninput_sel6b == 1) }, {enable_secondarySerial && (enable_intcan && intcan_available)}
        field = "", caninput_sel6extsourcec, {(caninput_sel6a == 1 || caninput_sel6b == 1) }, {!enable_secondarySerial && (enable_intcan && intcan_available)}    
        field = "", caninput_sel7extsourcea, {(caninput_sel7a == 1 || caninput_sel7b == 1) }, {enable_secondarySerial && (!enable_intcan || (enable_intcan && !intcan_available))}
        field = "", caninput_sel7extsourceb, {(caninput_sel7a == 1 || caninput_sel7b == 1) }, {enable_secondarySerial && (enable_intcan && intcan_available)}
        field = "", caninput_sel7extsourcec, {(caninput_sel7a == 1 || caninput_sel7b == 1) }, {!enable_secondarySerial && (enable_intcan && intcan_available)}    
        field = "", caninput_sel8extsourcea, {(caninput_sel8a == 1 || caninput_sel8b == 1) }, {enable_secondarySerial && (!enable_intcan || (enable_intcan && !intcan_available))}
        field = "", caninput_sel8extsourceb, {(caninput_sel8a == 1 || caninput_sel8b == 1) }, {enable_secondarySerial && (enable_intcan && intcan_available)}
        field = "", caninput_sel8extsourcec, {(caninput_sel8a == 1 || caninput_sel8b == 1) }, {!enable_secondarySerial && (enable_intcan && intcan_available)}    
        field = "", caninput_sel9extsourcea, {(caninput_sel9a == 1 || caninput_sel9b == 1) }, {enable_secondarySerial && (!enable_intcan || (enable_intcan && !intcan_available))}
        field = "", caninput_sel9extsourceb, {(caninput_sel9a == 1 || caninput_sel9b == 1) }, {enable_secondarySerial && (enable_intcan && intcan_available)}
        field = "", caninput_sel9extsourcec, {(caninput_sel9a == 1 || caninput_sel9b == 1) }, {!enable_secondarySerial && (enable_intcan && intcan_available)}    
        field = "", caninput_sel10extsourcea, {(caninput_sel10a == 1 || caninput_sel10b == 1) }, {enable_secondarySerial && (!enable_intcan || (enable_intcan && !intcan_available))}
        field = "", caninput_sel10extsourceb, {(caninput_sel10a == 1 || caninput_sel10b == 1) }, {enable_secondarySerial && (enable_intcan && intcan_available)}
        field = "", caninput_sel10extsourcec, {(caninput_sel10a == 1 || caninput_sel10b == 1) }, {!enable_secondarySerial && (enable_intcan && intcan_available)}    
        field = "", caninput_sel11extsourcea, {(caninput_sel11a == 1 || caninput_sel11b == 1) }, {enable_secondarySerial && (!enable_intcan || (enable_intcan && !intcan_available))}
        field = "", caninput_sel11extsourceb, {(caninput_sel11a == 1 || caninput_sel11b == 1) }, {enable_secondarySerial && (enable_intcan && intcan_available)}
        field = "", caninput_sel11extsourcec, {(caninput_sel11a == 1 || caninput_sel11b == 1) }, {!enable_secondarySerial && (enable_intcan && intcan_available)}    
        field = "", caninput_sel12extsourcea, {(caninput_sel12a == 1 || caninput_sel12b == 1) }, {enable_secondarySerial && (!enable_intcan || (enable_intcan && !intcan_available))}
        field = "", caninput_sel12extsourceb, {(caninput_sel12a == 1 || caninput_sel12b == 1) }, {enable_secondarySerial && (enable_intcan && intcan_available)}
        field = "", caninput_sel12extsourcec, {(caninput_sel12a == 1 || caninput_sel12b == 1) }, {!enable_secondarySerial && (enable_intcan && intcan_available)}    
        field = "", caninput_sel13extsourcea, {(caninput_sel13a == 1 || caninput_sel13b == 1) }, {enable_secondarySerial && (!enable_intcan || (enable_intcan && !intcan_available))}
        field = "", caninput_sel13extsourceb, {(caninput_sel13a == 1 || caninput_sel13b == 1) }, {enable_secondarySerial && (enable_intcan && intcan_available)}
        field = "", caninput_sel13extsourcec, {(caninput_sel13a == 1 || caninput_sel13b == 1) }, {!enable_secondarySerial && (enable_intcan && intcan_available)}    
        field = "", caninput_sel14extsourcea, {(caninput_sel14a == 1 || caninput_sel14b == 1) }, {enable_secondarySerial && (!enable_intcan || (enable_intcan && !intcan_available))}
        field = "", caninput_sel14extsourceb, {(caninput_sel14a == 1 || caninput_sel14b == 1) }, {enable_secondarySerial && (enable_intcan && intcan_available)}
        field = "", caninput_sel14extsourcec, {(caninput_sel14a == 1 || caninput_sel14b == 1) }, {!enable_secondarySerial && (enable_intcan && intcan_available)}    
        field = "", caninput_sel15extsourcea, {(caninput_sel15a == 1 || caninput_sel15b == 1) }, {enable_secondarySerial && (!enable_intcan || (enable_intcan && !intcan_available))}
        field = "", caninput_sel15extsourceb, {(caninput_sel15a == 1 || caninput_sel15b == 1) }, {enable_secondarySerial && (enable_intcan && intcan_available)}
        field = "", caninput_sel15extsourcec, {(caninput_sel15a == 1 || caninput_sel15b == 1) }, {!enable_secondarySerial && (enable_intcan && intcan_available)}
    
    dialog = caninconfig_blank1,""
        field = ""

  dialog = Canin_config1, "", xAxis
        panel = canAuxinput_alias
        panel = caninconfig_blank1
        panel = caninput_sel
    panel = caninconfig_blank1
    panel = caninput_serial_can
        panel = caninconfig_blank1
        panel = caninput_parameter_group
        panel = caninconfig_blank1
        panel = caninput_parameter_start_byte
        panel = caninconfig_blank1
        panel = caninput_parameter_num_byte        

  ;dialog = Canin_config2, "External Data Input"
    ;    field = "Enable External data input",    enable_intcandata_in

  dialog = Canin_config, "",yAxis
  topicHelp = "http://speeduino.com/wiki/index.php/Secondary_Serial_IO_interface#Read_external_analog_data"
        panel = Auxin_north
        panel = Canin_config1
    
  dialog = canAuxoutput_alias, "", yAxis
        field = "Input Alias"
        field = "", AUXin00Alias , {canoutput_sel0}
        field = "", AUXin01Alias , {canoutput_sel1}
        field = "", AUXin02Alias , {canoutput_sel2}
        field = "", AUXin03Alias , {canoutput_sel3}
        field = "", AUXin04Alias , {canoutput_sel4}
        field = "", AUXin05Alias , {canoutput_sel5}
        field = "", AUXin06Alias , {canoutput_sel6}
        field = "", AUXin07Alias , {canoutput_sel7}
        ;field = "", AUXin08Alias , {canoutput_sel8}
        ;field = "", AUXin09Alias , {canoutput_sel9}
        ;field = "", AUXin10Alias , {canoutput_sel10}
        ;field = "", AUXin11Alias , {canoutput_sel11}
        ;field = "", AUXin12Alias , {canoutput_sel12}
        ;field = "", AUXin13Alias , {canoutput_sel13}
        ;field = "", AUXin14Alias , {canoutput_sel14}
        ;field = "", AUXin15Alias , {canoutput_sel15}
        
  dialog = canoutput_sel, "", yAxis
    ;CAN outputs
        field = "CAN Output Channel on/off"
        field = "CAN Output 0", canoutput_sel0, { enable_intcandata_out}
        field = "CAN Output 1", canoutput_sel1, { enable_intcandata_out }
        field = "CAN Output 2", canoutput_sel2, { enable_intcandata_out }
        field = "CAN Output 3", canoutput_sel3, { enable_intcandata_out }
        field = "CAN Output 4", canoutput_sel4, { enable_intcandata_out }
        field = "CAN Output 5", canoutput_sel5, { enable_intcandata_out }
        field = "CAN Output 6", canoutput_sel6, { enable_intcandata_out }
        field = "CAN Output 7", canoutput_sel7, { enable_intcandata_out }
       ; field = "CAN Output 8", canoutput_sel8, { enable_intcandata_out}
       ; field = "CAN Output 9", canoutput_sel9, { enable_intcandata_out }
       ; field = "CAN Output 10", canoutput_sel10, { enable_intcandata_out }
       ; field = "CAN Output 11", canoutput_sel11, { enable_intcandata_out }
       ; field = "CAN Output 12", canoutput_sel12, { enable_intcandata_out }
       ; field = "CAN Output 13", canoutput_sel13, { enable_intcandata_out }
  ;  field = "CAN Output 14", canoutput_sel14, { enable_intcandata_out }
     ;   field = "CAN Output 15", canoutput_sel15, { enable_intcandata_out }

    dialog = canoutput_parameter_group, "", yAxis
        field = "Output Parameter Group"
        field = "", canoutput_param_group[0], { canoutput_sel0 && enable_intcandata_out }
        field = "", canoutput_param_group[1], { canoutput_sel1 && enable_intcandata_out }
        field = "", canoutput_param_group[2], { canoutput_sel3 && enable_intcandata_out }
        field = "", canoutput_param_group[3], { canoutput_sel3 && enable_intcandata_out }
        field = "", canoutput_param_group[4], { canoutput_sel4 && enable_intcandata_out }
        field = "", canoutput_param_group[5], { canoutput_sel5 && enable_intcandata_out }
        field = "", canoutput_param_group[6], { canoutput_sel6 && enable_intcandata_out }
        field = "", canoutput_param_group[7], { canoutput_sel7 && enable_intcandata_out }
      ;  field = "", canoutput_param_group[8], { canoutput_sel9 && enable_intcandata_out }
      ;  field = "", canoutput_param_group[9], { canoutput_sel10 && enable_intcandata_out }
      ;  field = "", canoutput_param_group[10], { canoutput_sel1 && enable_intcandata_out }
      ;  field = "", canoutput_param_group[11], { canoutput_sel2 && enable_intcandata_out }
      ;  field = "", canoutput_param_group[12], { canoutput_sel3 && enable_intcandata_out }
      ;  field = "", canoutput_param_group[13], { canoutput_sel4 && enable_intcandata_out }
  ;  field = "", canoutput_param_group[14], { canoutput_sel5 && enable_intcandata_out }
    ;    field = "", canoutput_param_group[15], { canoutput_sel6 && enable_intcandata_out }

  dialog = canoutput_parameter_start_byte, "", yAxis
        field = "Output Parameter Start Byte"
        field = "", canoutput_param_start_byte0, { canoutput_sel0 && enable_intcandata_out }
        field = "", canoutput_param_start_byte1, { canoutput_sel1 && enable_intcandata_out }
        field = "", canoutput_param_start_byte2, { canoutput_sel2 && enable_intcandata_out }
        field = "", canoutput_param_start_byte3, { canoutput_sel3 && enable_intcandata_out }
        field = "", canoutput_param_start_byte4, { canoutput_sel4 && enable_intcandata_out }
        field = "", canoutput_param_start_byte5, { canoutput_sel5 && enable_intcandata_out }
        field = "", canoutput_param_start_byte6, { canoutput_sel6 && enable_intcandata_out }
        field = "", canoutput_param_start_byte7, { canoutput_sel7 && enable_intcandata_out }
    ;    field = "", canoutput_param_start_byte8, { canoutput_sel8 && enable_intcandata_out }
    ;    field = "", canoutput_param_start_byte9, { canoutput_sel9 && enable_intcandata_out }
    ;    field = "", canoutput_param_start_byte10, { canoutput_sel10 && enable_intcandata_out }
    ;    field = "", canoutput_param_start_byte11, { canoutput_sel11 && enable_intcandata_out }
    ;    field = "", canoutput_param_start_byte12, { canoutput_sel12 && enable_intcandata_out }
    ;    field = "", canoutput_param_start_byte13, { canoutput_sel13 && enable_intcandata_out }
    ;    field = "", canoutput_param_start_byte14, { canoutput_sel14 && enable_intcandata_out }
 ;       field = "", canoutput_param_start_byte15, { canoutput_sel15 && enable_intcandata_out }

  dialog = canoutput_parameter_num_byte, "", yAxis
        field = "Output Parameter Number of Bytes"
        field = "", canoutput_param_num_bytes0, { canoutput_sel0 && enable_intcandata_out }
        field = "", canoutput_param_num_bytes1, { canoutput_sel1 && enable_intcandata_out }
        field = "", canoutput_param_num_bytes2, { canoutput_sel2 && enable_intcandata_out }
        field = "", canoutput_param_num_bytes3, { canoutput_sel3 && enable_intcandata_out }
        field = "", canoutput_param_num_bytes4, { canoutput_sel4 && enable_intcandata_out }
        field = "", canoutput_param_num_bytes5, { canoutput_sel5 && enable_intcandata_out }
        field = "", canoutput_param_num_bytes6, { canoutput_sel6 && enable_intcandata_out }
        field = "", canoutput_param_num_bytes7, { canoutput_sel7 && enable_intcandata_out }
    ;    field = "", canoutput_param_num_bytes8, { canoutput_sel8 && enable_intcandata_out }
    ;    field = "", canoutput_param_num_bytes9, { canoutput_sel9 && enable_intcandata_out }
    ;    field = "", canoutput_param_num_bytes10, { canoutput_sel10 && enable_intcandata_out }
    ;    field = "", canoutput_param_num_bytes11, { canoutput_sel11 && enable_intcandata_out }
    ;    field = "", canoutput_param_num_bytes12, { canoutput_sel12 && enable_intcandata_out }
    ;    field = "", canoutput_param_num_bytes13, { canoutput_sel13 && enable_intcandata_out }
;    field = "", canoutput_param_num_bytes14, { canoutput_sel14 && enable_intcandata_out }
 ;       field = "", canoutput_param_num_bytes15, { canoutput_sel15 && enable_intcandata_out }

    dialog = canoutconfig_blank1,""
    field = ""

  dialog = Canout_config1, "", xAxis
        panel = canAuxoutput_alias
        panel = canoutconfig_blank1
        panel = canoutput_sel
        panel = canoutconfig_blank1
        panel = canoutput_parameter_group
        panel = canoutconfig_blank1
        panel = canoutput_parameter_start_byte
        panel = canoutconfig_blank1
        panel = canoutput_parameter_num_byte

  dialog = Canout_config2, "CAN Data Out"
    field = "Enable CanBus data Output",  enable_intcandata_out

  dialog = Canout_config, "", yAxis
      topicHelp = ""
      panel = Canout_config2
      panel = Canout_config1

  dialog = can_serial3IO, "CanBus/Secondary Serial IO interface"
      topicHelp = "http://speeduino.com/wiki/index.php/Secondary_Serial_IO_interface"
      field = "Enable Second Serial",       enable_secondarySerial
      field = "Enable Internal Canbus",     enable_intcan
      ;  field = "Speeduino TsCanId", speeduino_tsCanId
      field = "True Canbus Address", true_address, {enable_secondarySerial||enable_intcan}
      field = "NOTE! Realtime Data Base Address MUST be at least 0x16 GREATER than the True Address as they are reserved for future expansion"
      field = "Realtime Data Base Can Address", realtime_base_address, {enable_secondarySerial||enable_intcan}
      field = "Speeduino OBD address", obd_address

  dialog = serial3IO, "Secondary Serial IO interface"
      topicHelp = "http://speeduino.com/wiki/index.php/Serial3_IO_interface"
      field = "Enable Second Serial",       enable_secondarySerial
      field = "Enable Internal Canbus",     enable_intcan
      ;  field = "Speeduino TsCanId", speeduino_tsCanId
      field = "True Canbus Address", true_address, {enable_secondarySerial||enable_intcan}
      field = "NOTE! Realtime Data Base Address MUST be at least 0x16 GREATER than the True Address as they are reserved for future expansion"
      field = "Realtime Data Base Can Address", realtime_base_address, {enable_secondarySerial||enable_intcan}
      field = "Speeduino OBD address", obd_address
  
    dialog = reset_control, "Reset Control"
        ; Control type options for custom firmware
        field = "Control Type", resetControl
        field = "Control Pin", resetControlPin

    dialog = Auxinput_pin_selection, "", yAxis
        field = "             Source"       
        displayOnlyField = "Off 0", blankfield, {},{(caninput_sel0a == 0 && (!enable_secondarySerial && (!enable_intcan || (enable_intcan && intcan_available == 0)))) || (caninput_sel0b == 0 && (enable_secondarySerial && enable_intcan)) || (caninput_sel0b == 0 && (enable_secondarySerial && !enable_intcan)) || (caninput_sel0b == 0 && (!enable_secondarySerial && (enable_intcan && intcan_available == 1)))}
        displayOnlyField = "External Source 0 Via Secondary Serial", blankfield, {},{(caninput_sel0b == 1 && enable_secondarySerial && ((enable_intcan && intcan_available == 0) || !enable_intcan)) || (caninput_sel0b == 1 && enable_secondarySerial && (enable_intcan && intcan_available) && caninput_sel0extsourceb == 0)}
        displayOnlyField = "External Source 0 Via Internal CAN", blankfield, {},{(caninput_sel0b == 1 && enable_secondarySerial && (enable_intcan && intcan_available) && caninput_sel0extsourceb == 1) ||(caninput_sel0b == 1 && !enable_secondarySerial && (enable_intcan && intcan_available) && caninput_sel0extsourcec == 1)}
        field = "Local Analog Source 0                 Pin No:", Auxin0pina , {}, {(caninput_sel0a == 2 && (!enable_secondarySerial && (!enable_intcan || (enable_intcan && intcan_available == 0)))) || (caninput_sel0b == 2 && (enable_secondarySerial || (enable_intcan && intcan_available == 1 )))}
        field = "Local Digital Source 0                  Pin No:", Auxin0pinb , {}, {(caninput_sel0a == 3 && (!enable_secondarySerial && (!enable_intcan || (enable_intcan && intcan_available == 0)))) || (caninput_sel0b == 3 && (enable_secondarySerial || (enable_intcan && intcan_available == 1 )))}

        displayOnlyField = "Off 1", blankfield, {},{(caninput_sel1a == 0 && (!enable_secondarySerial && (!enable_intcan || (enable_intcan && intcan_available == 0)))) || (caninput_sel1b == 0 && ((enable_secondarySerial && enable_intcan) || (enable_secondarySerial && !enable_intcan) || (!enable_secondarySerial && enable_intcan)))}
        displayOnlyField = "External Source 1 Via Secondary Serial", blankfield, {},{(caninput_sel1b == 1 && enable_secondarySerial && ((enable_intcan && intcan_available == 0) || !enable_intcan)) || (caninput_sel1b == 1 && enable_secondarySerial && (enable_intcan && intcan_available) && caninput_sel1extsourceb == 0)}
        displayOnlyField = "External Source 1 Via Internal CAN", blankfield, {},{(caninput_sel1b == 1 && enable_secondarySerial && (enable_intcan && intcan_available) && caninput_sel1extsourceb == 1) ||(caninput_sel1b == 1 && !enable_secondarySerial && (enable_intcan && intcan_available) && caninput_sel1extsourcec == 1)}
        field = "Local Analog Source 1                 Pin No:", Auxin1pina , {}, {(caninput_sel1a == 2 && (!enable_secondarySerial && (!enable_intcan || (enable_intcan && intcan_available == 0)))) || (caninput_sel1b == 2 && (enable_secondarySerial || (enable_intcan && intcan_available == 1 )))}
        field = "Local Digital Source 1                  Pin No:", Auxin1pinb , {}, {(caninput_sel1a == 3 && (!enable_secondarySerial && (!enable_intcan || (enable_intcan && intcan_available == 0)))) || (caninput_sel1b == 3 && (enable_secondarySerial || (enable_intcan && intcan_available == 1 )))}
        
        displayOnlyField = "Off 2", blankfield, {},{(caninput_sel2a == 0 && (!enable_secondarySerial && !enable_intcan)) || (caninput_sel2b == 0 && (enable_secondarySerial && enable_intcan)) || (caninput_sel2b == 0 && (enable_secondarySerial && !enable_intcan)) || (caninput_sel2b == 0 && (!enable_secondarySerial && enable_intcan))}
        displayOnlyField = "External Source 2 Via Secondary Serial", blankfield, {},{(caninput_sel2b == 1 && enable_secondarySerial && ((enable_intcan && intcan_available == 0) || !enable_intcan)) || (caninput_sel2b == 1 && enable_secondarySerial && (enable_intcan && intcan_available) && caninput_sel2extsourceb == 0)}
        displayOnlyField = "External Source 2 Via Internal CAN", blankfield, {},{(caninput_sel2b == 1 && enable_secondarySerial && (enable_intcan && intcan_available) && caninput_sel2extsourceb == 1) ||(caninput_sel2b == 1 && !enable_secondarySerial && (enable_intcan && intcan_available) && caninput_sel2extsourcec == 1)}
        field = "Local Analog Source 2                 Pin No:", Auxin2pina , {}, {(caninput_sel2a == 2 && (!enable_secondarySerial && (!enable_intcan || (enable_intcan && intcan_available == 0)))) || (caninput_sel2b == 2 && (enable_secondarySerial || (enable_intcan && intcan_available == 1 )))}
        field = "Local Digital Source 2                  Pin No:", Auxin2pinb , {}, {(caninput_sel2a == 3 && (!enable_secondarySerial && (!enable_intcan || (enable_intcan && intcan_available == 0)))) || (caninput_sel2b == 3 && (enable_secondarySerial || (enable_intcan && intcan_available == 1 )))}

        displayOnlyField = "Off 3", blankfield, {},{(caninput_sel3a == 0 && (!enable_secondarySerial && !enable_intcan)) || (caninput_sel3b == 0 && (enable_secondarySerial && enable_intcan)) || (caninput_sel3b == 0 && (enable_secondarySerial && !enable_intcan)) || (caninput_sel3b == 0 && (!enable_secondarySerial && enable_intcan))}
        displayOnlyField = "External Source 3 Via Secondary Serial", blankfield, {},{(caninput_sel3b == 1 && enable_secondarySerial && ((enable_intcan && intcan_available == 0) || !enable_intcan)) || (caninput_sel3b == 1 && enable_secondarySerial && (enable_intcan && intcan_available) && caninput_sel3extsourceb == 0)}
        displayOnlyField = "External Source 3 Via Internal CAN", blankfield, {},{(caninput_sel3b == 1 && enable_secondarySerial && (enable_intcan && intcan_available) && caninput_sel3extsourceb == 1) ||(caninput_sel3b == 1 && !enable_secondarySerial && (enable_intcan && intcan_available) && caninput_sel3extsourcec == 1)}
        field = "Local Analog Source 3                 Pin No:", Auxin3pina , {}, {(caninput_sel3a == 2 && (!enable_secondarySerial && (!enable_intcan || (enable_intcan && intcan_available == 0)))) || (caninput_sel3b == 2 && (enable_secondarySerial || (enable_intcan && intcan_available == 1 )))}
        field = "Local Digital Source 3                  Pin No:", Auxin3pinb , {}, {(caninput_sel3a == 3 && (!enable_secondarySerial && (!enable_intcan || (enable_intcan && intcan_available == 0)))) || (caninput_sel3b == 3 && (enable_secondarySerial || (enable_intcan && intcan_available == 1 )))}

        displayOnlyField = "Off 4", blankfield, {},{(caninput_sel4a == 0 && (!enable_secondarySerial && !enable_intcan)) || (caninput_sel4b == 0 && (enable_secondarySerial && enable_intcan)) || (caninput_sel4b == 0 && (enable_secondarySerial && !enable_intcan)) || (caninput_sel4b == 0 && (!enable_secondarySerial && enable_intcan))}
        displayOnlyField = "External Source 4 Via Secondary Serial", blankfield, {},{(caninput_sel4b == 1 && enable_secondarySerial && ((enable_intcan && intcan_available == 0) || !enable_intcan)) || (caninput_sel4b == 1 && enable_secondarySerial && (enable_intcan && intcan_available) && caninput_sel4extsourceb == 0)}
        displayOnlyField = "External Source 4 Via Internal CAN", blankfield, {},{(caninput_sel4b == 1 && enable_secondarySerial && (enable_intcan && intcan_available) && caninput_sel4extsourceb == 1) ||(caninput_sel4b == 1 && !enable_secondarySerial && (enable_intcan && intcan_available) && caninput_sel4extsourcec == 1)}
        field = "Local Analog Source 4                 Pin No:", Auxin4pina , {}, {(caninput_sel4a == 2 && (!enable_secondarySerial && (!enable_intcan || (enable_intcan && intcan_available == 0)))) || (caninput_sel4b == 2 && (enable_secondarySerial || (enable_intcan && intcan_available == 1 )))}
        field = "Local Digital Source 4                  Pin No:", Auxin4pinb , {}, {(caninput_sel4a == 3 && (!enable_secondarySerial && (!enable_intcan || (enable_intcan && intcan_available == 0)))) || (caninput_sel4b == 3 && (enable_secondarySerial || (enable_intcan && intcan_available == 1 )))}

        displayOnlyField = "Off 5", blankfield, {},{(caninput_sel5a == 0 && (!enable_secondarySerial && !enable_intcan)) || (caninput_sel5b == 0 && (enable_secondarySerial && enable_intcan)) || (caninput_sel5b == 0 && (enable_secondarySerial && !enable_intcan)) || (caninput_sel5b == 0 && (!enable_secondarySerial && enable_intcan))}
        displayOnlyField = "External Source 5 Via Secondary Serial", blankfield, {},{(caninput_sel5b == 1 && enable_secondarySerial && ((enable_intcan && intcan_available == 0) || !enable_intcan)) || (caninput_sel5b == 1 && enable_secondarySerial && (enable_intcan && intcan_available) && caninput_sel5extsourceb == 0)}
        displayOnlyField = "External Source 5 Via Internal CAN", blankfield, {},{(caninput_sel5b == 1 && enable_secondarySerial && (enable_intcan && intcan_available) && caninput_sel5extsourceb == 1) ||(caninput_sel5b == 1 && !enable_secondarySerial && (enable_intcan && intcan_available) && caninput_sel5extsourcec == 1)}
        field = "Local Analog Source 5                 Pin No:", Auxin5pina , {}, {(caninput_sel5a == 2 && (!enable_secondarySerial && (!enable_intcan || (enable_intcan && intcan_available == 0)))) || (caninput_sel5b == 2 && (enable_secondarySerial || (enable_intcan && intcan_available == 1 )))}
        field = "Local Digital Source 5                  Pin No:", Auxin5pinb , {}, {(caninput_sel5a == 3 && (!enable_secondarySerial && (!enable_intcan || (enable_intcan && intcan_available == 0)))) || (caninput_sel5b == 3 && (enable_secondarySerial || (enable_intcan && intcan_available == 1 )))}

        displayOnlyField = "Off 6", blankfield, {},{(caninput_sel6a == 0 && (!enable_secondarySerial && !enable_intcan)) || (caninput_sel6b == 0 && (enable_secondarySerial && enable_intcan)) || (caninput_sel6b == 0 && (enable_secondarySerial && !enable_intcan)) || (caninput_sel6b == 0 && (!enable_secondarySerial && enable_intcan))}
        displayOnlyField = "External Source 6 Via Secondary Serial", blankfield, {},{(caninput_sel6b == 1 && enable_secondarySerial && ((enable_intcan && intcan_available == 0) || !enable_intcan)) || (caninput_sel6b == 1 && enable_secondarySerial && (enable_intcan && intcan_available) && caninput_sel6extsourceb == 0)}
        displayOnlyField = "External Source 6 Via Internal CAN", blankfield, {},{(caninput_sel6b == 1 && enable_secondarySerial && (enable_intcan && intcan_available) && caninput_sel6extsourceb == 1) ||(caninput_sel6b == 1 && !enable_secondarySerial && (enable_intcan && intcan_available) && caninput_sel6extsourcec == 1)}
        field = "Local Analog Source 6                 Pin No:", Auxin6pina , {}, {(caninput_sel6a == 2 && (!enable_secondarySerial && (!enable_intcan || (enable_intcan && intcan_available == 0)))) || (caninput_sel6b == 2 && (enable_secondarySerial || (enable_intcan && intcan_available == 1 )))}
        field = "Local Digital Source 6                  Pin No:", Auxin6pinb , {}, {(caninput_sel6a == 3 && (!enable_secondarySerial && (!enable_intcan || (enable_intcan && intcan_available == 0)))) || (caninput_sel6b == 3 && (enable_secondarySerial || (enable_intcan && intcan_available == 1 )))}

        displayOnlyField = "Off 7", blankfield, {},{(caninput_sel7a == 0 && (!enable_secondarySerial && !enable_intcan)) || (caninput_sel7b == 0 && (enable_secondarySerial && enable_intcan)) || (caninput_sel7b == 0 && (enable_secondarySerial && !enable_intcan)) || (caninput_sel7b == 0 && (!enable_secondarySerial && enable_intcan))}
        displayOnlyField = "External Source 7 Via Secondary Serial", blankfield, {},{(caninput_sel7b == 1 && enable_secondarySerial && ((enable_intcan && intcan_available == 0) || !enable_intcan)) || (caninput_sel7b == 1 && enable_secondarySerial && (enable_intcan && intcan_available) && caninput_sel7extsourceb == 0)}
        displayOnlyField = "External Source 7 Via Internal CAN", blankfield, {},{(caninput_sel7b == 1 && enable_secondarySerial && (enable_intcan && intcan_available) && caninput_sel7extsourceb == 1) ||(caninput_sel7b == 1 && !enable_secondarySerial && (enable_intcan && intcan_available) && caninput_sel7extsourcec == 1)}
        field = "Local Analog Source 7                 Pin No:", Auxin7pina , {}, {(caninput_sel7a == 2 && (!enable_secondarySerial && (!enable_intcan || (enable_intcan && intcan_available == 0)))) || (caninput_sel7b == 2 && (enable_secondarySerial || (enable_intcan && intcan_available == 1 )))}
        field = "Local Digital Source 7                  Pin No:", Auxin7pinb , {}, {(caninput_sel7a == 3 && (!enable_secondarySerial && (!enable_intcan || (enable_intcan && intcan_available == 0)))) || (caninput_sel7b == 3 && (enable_secondarySerial || (enable_intcan && intcan_available == 1 )))}

        displayOnlyField = "Off 8", blankfield, {},{(caninput_sel8a == 0 && (!enable_secondarySerial && !enable_intcan)) || (caninput_sel8b == 0 && (enable_secondarySerial && enable_intcan)) || (caninput_sel8b == 0 && (enable_secondarySerial && !enable_intcan)) || (caninput_sel8b == 0 && (!enable_secondarySerial && enable_intcan))}
        displayOnlyField = "External Source 8 Via Secondary Serial", blankfield, {},{(caninput_sel8b == 1 && enable_secondarySerial && ((enable_intcan && intcan_available == 0) || !enable_intcan)) || (caninput_sel8b == 1 && enable_secondarySerial && (enable_intcan && intcan_available) && caninput_sel8extsourceb == 0)}
        displayOnlyField = "External Source 8 Via Internal CAN", blankfield, {},{(caninput_sel8b == 1 && enable_secondarySerial && (enable_intcan && intcan_available) && caninput_sel8extsourceb == 1) ||(caninput_sel8b == 1 && !enable_secondarySerial && (enable_intcan && intcan_available) && caninput_sel8extsourcec == 1)}
        field = "Local Analog Source 8                 Pin No:", Auxin8pina , {}, {(caninput_sel8a == 2 && (!enable_secondarySerial && (!enable_intcan || (enable_intcan && intcan_available == 0)))) || (caninput_sel8b == 2 && (enable_secondarySerial || (enable_intcan && intcan_available == 1 )))}
        field = "Local Digital Source 8                  Pin No:", Auxin8pinb , {}, {(caninput_sel8a == 3 && (!enable_secondarySerial && (!enable_intcan || (enable_intcan && intcan_available == 0)))) || (caninput_sel8b == 3 && (enable_secondarySerial || (enable_intcan && intcan_available == 1 )))}

        displayOnlyField = "Off 9", blankfield, {},{(caninput_sel9a == 0 && (!enable_secondarySerial && !enable_intcan)) || (caninput_sel9b == 0 && (enable_secondarySerial && enable_intcan)) || (caninput_sel9b == 0 && (enable_secondarySerial && !enable_intcan)) || (caninput_sel9b == 0 && (!enable_secondarySerial && enable_intcan))}
        displayOnlyField = "External Source 9 Via Secondary Serial", blankfield, {},{(caninput_sel9b == 1 && enable_secondarySerial && ((enable_intcan && intcan_available == 0) || !enable_intcan)) || (caninput_sel9b == 1 && enable_secondarySerial && (enable_intcan && intcan_available) && caninput_sel9extsourceb == 0)}
        displayOnlyField = "External Source 9 Via Internal CAN", blankfield, {},{(caninput_sel9b == 1 && enable_secondarySerial && (enable_intcan && intcan_available) && caninput_sel9extsourceb == 1) ||(caninput_sel9b == 1 && !enable_secondarySerial && (enable_intcan && intcan_available) && caninput_sel9extsourcec == 1)}
        field = "Local Analog Source 9                 Pin No:", Auxin9pina , {}, {(caninput_sel9a == 2 && (!enable_secondarySerial && (!enable_intcan || (enable_intcan && intcan_available == 0)))) || (caninput_sel9b == 2 && (enable_secondarySerial || (enable_intcan && intcan_available == 1 )))}
        field = "Local Digital Source 9                  Pin No:", Auxin9pinb , {}, {(caninput_sel9a == 3 && (!enable_secondarySerial && (!enable_intcan || (enable_intcan && intcan_available == 0)))) || (caninput_sel9b == 3 && (enable_secondarySerial || (enable_intcan && intcan_available == 1 )))}

        displayOnlyField = "Off 10", blankfield, {},{(caninput_sel10a == 0 && (!enable_secondarySerial && !enable_intcan)) || (caninput_sel10b == 0 && (enable_secondarySerial && enable_intcan)) || (caninput_sel10b == 0 && (enable_secondarySerial && !enable_intcan)) || (caninput_sel10b == 0 && (!enable_secondarySerial && enable_intcan))}
        displayOnlyField = "External Source 10 Via Secondary Serial", blankfield, {},{(caninput_sel10b == 1 && enable_secondarySerial && ((enable_intcan && intcan_available == 0) || !enable_intcan)) || (caninput_sel10b == 1 && enable_secondarySerial && (enable_intcan && intcan_available) && caninput_sel10extsourceb == 0)}
        displayOnlyField = "External Source 10 Via Internal CAN", blankfield, {},{(caninput_sel10b == 1 && enable_secondarySerial && (enable_intcan && intcan_available) && caninput_sel10extsourceb == 1) ||(caninput_sel10b == 1 && !enable_secondarySerial && (enable_intcan && intcan_available) && caninput_sel10extsourcec == 1)}
        field = "Local Analog Source 10                 Pin No:", Auxin10pina , {}, {(caninput_sel10a == 2 && (!enable_secondarySerial && (!enable_intcan || (enable_intcan && intcan_available == 0)))) || (caninput_sel10b == 2 && (enable_secondarySerial || (enable_intcan && intcan_available == 1 )))}
        field = "Local Digital Source 10                  Pin No:", Auxin10pinb , {}, {(caninput_sel10a == 3 && (!enable_secondarySerial && (!enable_intcan || (enable_intcan && intcan_available == 0)))) || (caninput_sel10b == 3 && (enable_secondarySerial || (enable_intcan && intcan_available == 1 )))}

        displayOnlyField = "Off 11", blankfield, {},{(caninput_sel11a == 0 && (!enable_secondarySerial && !enable_intcan)) || (caninput_sel11b == 0 && (enable_secondarySerial && enable_intcan)) || (caninput_sel11b == 0 && (enable_secondarySerial && !enable_intcan)) || (caninput_sel11b == 0 && (!enable_secondarySerial && enable_intcan))}
        displayOnlyField = "External Source 11 Via Secondary Serial", blankfield, {},{(caninput_sel11b == 1 && enable_secondarySerial && ((enable_intcan && intcan_available == 0) || !enable_intcan)) || (caninput_sel11b == 1 && enable_secondarySerial && (enable_intcan && intcan_available) && caninput_sel11extsourceb == 0)}
        displayOnlyField = "External Source 11 Via Internal CAN", blankfield, {},{(caninput_sel11b == 1 && enable_secondarySerial && (enable_intcan && intcan_available) && caninput_sel11extsourceb == 1) ||(caninput_sel11b == 1 && !enable_secondarySerial && (enable_intcan && intcan_available) && caninput_sel11extsourcec == 1)}
        field = "Local Analog Source 11                 Pin No:", Auxin11pina , {}, {(caninput_sel11a == 2 && (!enable_secondarySerial && (!enable_intcan || (enable_intcan && intcan_available == 0)))) || (caninput_sel11b == 2 && (enable_secondarySerial || (enable_intcan && intcan_available == 1 )))}
        field = "Local Digital Source 11                  Pin No:", Auxin11pinb , {}, {(caninput_sel11a == 3 && (!enable_secondarySerial && (!enable_intcan || (enable_intcan && intcan_available == 0)))) || (caninput_sel11b == 3 && (enable_secondarySerial || (enable_intcan && intcan_available == 1 )))}

        displayOnlyField = "Off 12", blankfield, {},{(caninput_sel12a == 0 && (!enable_secondarySerial && !enable_intcan)) || (caninput_sel12b == 0 && (enable_secondarySerial && enable_intcan)) || (caninput_sel12b == 0 && (enable_secondarySerial && !enable_intcan)) || (caninput_sel12b == 0 && (!enable_secondarySerial && enable_intcan))}
        displayOnlyField = "External Source 12 Via Secondary Serial", blankfield, {},{(caninput_sel12b == 1 && enable_secondarySerial && ((enable_intcan && intcan_available == 0) || !enable_intcan)) || (caninput_sel12b == 1 && enable_secondarySerial && (enable_intcan && intcan_available) && caninput_sel12extsourceb == 0)}
        displayOnlyField = "External Source 12 Via Internal CAN", blankfield, {},{(caninput_sel12b == 1 && enable_secondarySerial && (enable_intcan && intcan_available) && caninput_sel12extsourceb == 1) ||(caninput_sel12b == 1 && !enable_secondarySerial && (enable_intcan && intcan_available) && caninput_sel12extsourcec == 1)}
        field = "Local Analog Source 12                 Pin No:", Auxin12pina , {}, {(caninput_sel12a == 2 && (!enable_secondarySerial && (!enable_intcan || (enable_intcan && intcan_available == 0)))) || (caninput_sel12b == 2 && (enable_secondarySerial || (enable_intcan && intcan_available == 1 )))}
        field = "Local Digital Source 12                  Pin No:", Auxin12pinb , {}, {(caninput_sel12a == 3 && (!enable_secondarySerial && (!enable_intcan || (enable_intcan && intcan_available == 0)))) || (caninput_sel12b == 3 && (enable_secondarySerial || (enable_intcan && intcan_available == 1 )))}

        displayOnlyField = "Off 13", blankfield, {},{(caninput_sel13a == 0 && (!enable_secondarySerial && !enable_intcan)) || (caninput_sel13b == 0 && (enable_secondarySerial && enable_intcan)) || (caninput_sel13b == 0 && (enable_secondarySerial && !enable_intcan)) || (caninput_sel13b == 0 && (!enable_secondarySerial && enable_intcan))}
        displayOnlyField = "External Source 13 Via Secondary Serial", blankfield, {},{(caninput_sel13b == 1 && enable_secondarySerial && ((enable_intcan && intcan_available == 0) || !enable_intcan)) || (caninput_sel13b == 1 && enable_secondarySerial && (enable_intcan && intcan_available) && caninput_sel13extsourceb == 0)}
        displayOnlyField = "External Source 13 Via Internal CAN", blankfield, {},{(caninput_sel13b == 1 && enable_secondarySerial && (enable_intcan && intcan_available) && caninput_sel13extsourceb == 1) ||(caninput_sel13b == 1 && !enable_secondarySerial && (enable_intcan && intcan_available) && caninput_sel13extsourcec == 1)}
        field = "Local Analog Source 13                 Pin No:", Auxin13pina , {}, {(caninput_sel13a == 2 && (!enable_secondarySerial && (!enable_intcan || (enable_intcan && intcan_available == 0)))) || (caninput_sel13b == 2 && (enable_secondarySerial || (enable_intcan && intcan_available == 1 )))}
        field = "Local Digital Source 13                  Pin No:", Auxin13pinb , {}, {(caninput_sel13a == 3 && (!enable_secondarySerial && (!enable_intcan || (enable_intcan && intcan_available == 0)))) || (caninput_sel13b == 3 && (enable_secondarySerial || (enable_intcan && intcan_available == 1 )))}

        displayOnlyField = "Off 14", blankfield, {},{(caninput_sel14a == 0 && (!enable_secondarySerial && !enable_intcan)) || (caninput_sel14b == 0 && (enable_secondarySerial && enable_intcan)) || (caninput_sel14b == 0 && (enable_secondarySerial && !enable_intcan)) || (caninput_sel14b == 0 && (!enable_secondarySerial && enable_intcan))}
        displayOnlyField = "External Source 14 Via Secondary Serial", blankfield, {},{(caninput_sel14b == 1 && enable_secondarySerial && ((enable_intcan && intcan_available == 0) || !enable_intcan)) || (caninput_sel14b == 1 && enable_secondarySerial && (enable_intcan && intcan_available) && caninput_sel14extsourceb == 0)}
        displayOnlyField = "External Source 14 Via Internal CAN", blankfield, {},{(caninput_sel14b == 1 && enable_secondarySerial && (enable_intcan && intcan_available) && caninput_sel14extsourceb == 1) ||(caninput_sel14b == 1 && !enable_secondarySerial && (enable_intcan && intcan_available) && caninput_sel14extsourcec == 1)}
        field = "Local Analog Source 14                 Pin No:", Auxin14pina , {}, {(caninput_sel14a == 2 && (!enable_secondarySerial && (!enable_intcan || (enable_intcan && intcan_available == 0)))) || (caninput_sel14b == 2 && (enable_secondarySerial || (enable_intcan && intcan_available == 1 )))}
        field = "Local Digital Source 14                  Pin No:", Auxin14pinb , {}, {(caninput_sel14a == 3 && (!enable_secondarySerial && (!enable_intcan || (enable_intcan && intcan_available == 0)))) || (caninput_sel14b == 3 && (enable_secondarySerial || (enable_intcan && intcan_available == 1 )))}

        displayOnlyField = "Off 15", blankfield, {},{(caninput_sel15a == 0 && (!enable_secondarySerial && !enable_intcan)) || (caninput_sel15b == 0 && (enable_secondarySerial && enable_intcan)) || (caninput_sel15b == 0 && (enable_secondarySerial && !enable_intcan)) || (caninput_sel15b == 0 && (!enable_secondarySerial && enable_intcan))}
        displayOnlyField = "External Source 15 Via Secondary Serial", blankfield, {},{(caninput_sel15b == 1 && enable_secondarySerial && ((enable_intcan && intcan_available == 0) || !enable_intcan)) || (caninput_sel15b == 1 && enable_secondarySerial && (enable_intcan && intcan_available) && caninput_sel15extsourceb == 0)}
        displayOnlyField = "External Source 15 Via Internal CAN", blankfield, {},{(caninput_sel15b == 1 && enable_secondarySerial && (enable_intcan && intcan_available) && caninput_sel15extsourceb == 1) ||(caninput_sel15b == 1 && !enable_secondarySerial && (enable_intcan && intcan_available) && caninput_sel15extsourcec == 1)}
        field = "Local Analog Source 15                 Pin No:", Auxin15pina , {}, {(caninput_sel15a == 2 && (!enable_secondarySerial && (!enable_intcan || (enable_intcan && intcan_available == 0)))) || (caninput_sel15b == 2 && (enable_secondarySerial || (enable_intcan && intcan_available == 1 )))}
        field = "Local Digital Source 15                  Pin No:", Auxin15pinb , {}, {(caninput_sel15a == 3 && (!enable_secondarySerial && (!enable_intcan || (enable_intcan && intcan_available == 0)))) || (caninput_sel15b == 3 && (enable_secondarySerial || (enable_intcan && intcan_available == 1 )))}
          
    dialog = Auxinput_alias, "", yAxis
        field = "Input Alias"
        field = "", AUXin00Alias , {(caninput_sel0a && (!enable_secondarySerial && (!enable_intcan || (enable_intcan && intcan_available == 0)))) || (caninput_sel0b && (enable_secondarySerial || (enable_intcan && intcan_available)))}
        field = "", AUXin01Alias , {(caninput_sel1a && (!enable_secondarySerial && (!enable_intcan || (enable_intcan && intcan_available == 0)))) || (caninput_sel1b && (enable_secondarySerial || (enable_intcan && intcan_available)))}
        field = "", AUXin02Alias , {(caninput_sel2a && (!enable_secondarySerial && (!enable_intcan || (enable_intcan && intcan_available == 0)))) || (caninput_sel2b && (enable_secondarySerial || (enable_intcan && intcan_available)))}
        field = "", AUXin03Alias , {(caninput_sel3a && (!enable_secondarySerial && (!enable_intcan || (enable_intcan && intcan_available == 0)))) || (caninput_sel3b && (enable_secondarySerial || (enable_intcan && intcan_available)))}
        field = "", AUXin04Alias , {(caninput_sel4a && (!enable_secondarySerial && (!enable_intcan || (enable_intcan && intcan_available == 0)))) || (caninput_sel4b && (enable_secondarySerial || (enable_intcan && intcan_available)))}
        field = "", AUXin05Alias , {(caninput_sel5a && (!enable_secondarySerial && (!enable_intcan || (enable_intcan && intcan_available == 0)))) || (caninput_sel5b && (enable_secondarySerial || (enable_intcan && intcan_available)))}
        field = "", AUXin06Alias , {(caninput_sel6a && (!enable_secondarySerial && (!enable_intcan || (enable_intcan && intcan_available == 0)))) || (caninput_sel6b && (enable_secondarySerial || (enable_intcan && intcan_available)))}
        field = "", AUXin07Alias , {(caninput_sel7a && (!enable_secondarySerial && (!enable_intcan || (enable_intcan && intcan_available == 0)))) || (caninput_sel7b && (enable_secondarySerial || (enable_intcan && intcan_available)))}
        field = "", AUXin08Alias , {(caninput_sel8a && (!enable_secondarySerial && (!enable_intcan || (enable_intcan && intcan_available == 0)))) || (caninput_sel8b && (enable_secondarySerial || (enable_intcan && intcan_available)))}
        field = "", AUXin09Alias , {(caninput_sel9a && (!enable_secondarySerial && (!enable_intcan || (enable_intcan && intcan_available == 0)))) || (caninput_sel9b && (enable_secondarySerial || (enable_intcan && intcan_available)))}
        field = "", AUXin10Alias , {(caninput_sel10a && (!enable_secondarySerial && (!enable_intcan || (enable_intcan && intcan_available == 0)))) || (caninput_sel10b && (enable_secondarySerial || (enable_intcan && intcan_available)))}
        field = "", AUXin11Alias , {(caninput_sel11a && (!enable_secondarySerial && (!enable_intcan || (enable_intcan && intcan_available == 0)))) || (caninput_sel11b && (enable_secondarySerial || (enable_intcan && intcan_available)))}
        field = "", AUXin12Alias , {(caninput_sel12a && (!enable_secondarySerial && (!enable_intcan || (enable_intcan && intcan_available == 0)))) || (caninput_sel12b && (enable_secondarySerial || (enable_intcan && intcan_available)))}
        field = "", AUXin13Alias , {(caninput_sel13a && (!enable_secondarySerial && (!enable_intcan || (enable_intcan && intcan_available == 0)))) || (caninput_sel13b && (enable_secondarySerial || (enable_intcan && intcan_available)))}
        field = "", AUXin14Alias , {(caninput_sel14a && (!enable_secondarySerial && (!enable_intcan || (enable_intcan && intcan_available == 0)))) || (caninput_sel14b && (enable_secondarySerial || (enable_intcan && intcan_available)))}
        field = "", AUXin15Alias , {(caninput_sel15a && (!enable_secondarySerial && (!enable_intcan || (enable_intcan && intcan_available == 0)))) || (caninput_sel15b && (enable_secondarySerial || (enable_intcan && intcan_available)))}
                
    dialog = Auxinput_channelenable, "", yAxis
        field = "               Aux Input Channel Enable"
        field = "AUX Input 0", caninput_sel0a, {}, { (!enable_secondarySerial && (!enable_intcan || (enable_intcan && intcan_available == 0))) }
        field = "AUX Input 0", caninput_sel0b, {}, { (enable_secondarySerial && enable_intcan) || (!enable_secondarySerial && (enable_intcan && intcan_available)) || (enable_secondarySerial && !enable_intcan) }
        field = "AUX Input 1", caninput_sel1a, {}, { (!enable_secondarySerial && (!enable_intcan || (enable_intcan && intcan_available == 0))) }
        field = "AUX Input 1", caninput_sel1b, {}, { (enable_secondarySerial && enable_intcan) || (!enable_secondarySerial && (enable_intcan && intcan_available)) || (enable_secondarySerial && !enable_intcan) }
        field = "AUX Input 2", caninput_sel2a, {}, { (!enable_secondarySerial && (!enable_intcan || (enable_intcan && intcan_available == 0))) }
        field = "AUX Input 2", caninput_sel2b, {}, { (enable_secondarySerial && enable_intcan) || (!enable_secondarySerial && (enable_intcan && intcan_available)) || (enable_secondarySerial && !enable_intcan) }
        field = "AUX Input 3", caninput_sel3a, {}, { (!enable_secondarySerial && (!enable_intcan || (enable_intcan && intcan_available == 0))) }
        field = "AUX Input 3", caninput_sel3b, {}, { (enable_secondarySerial && enable_intcan) || (!enable_secondarySerial && (enable_intcan && intcan_available)) || (enable_secondarySerial && !enable_intcan) }
        field = "AUX Input 4", caninput_sel4a, {}, { (!enable_secondarySerial && (!enable_intcan || (enable_intcan && intcan_available == 0))) }
        field = "AUX Input 4", caninput_sel4b, {}, { (enable_secondarySerial && enable_intcan) || (!enable_secondarySerial && (enable_intcan && intcan_available)) || (enable_secondarySerial && !enable_intcan) }
        field = "AUX Input 5", caninput_sel5a, {}, { (!enable_secondarySerial && (!enable_intcan || (enable_intcan && intcan_available == 0))) }
        field = "AUX Input 5", caninput_sel5b, {}, { (enable_secondarySerial && enable_intcan) || (!enable_secondarySerial && (enable_intcan && intcan_available)) || (enable_secondarySerial && !enable_intcan) }
        field = "AUX Input 6", caninput_sel6a, {}, { (!enable_secondarySerial && (!enable_intcan || (enable_intcan && intcan_available == 0))) }
        field = "AUX Input 6", caninput_sel6b, {}, { (enable_secondarySerial && enable_intcan) || (!enable_secondarySerial && (enable_intcan && intcan_available)) || (enable_secondarySerial && !enable_intcan) }
        field = "AUX Input 7", caninput_sel7a, {}, { (!enable_secondarySerial && (!enable_intcan || (enable_intcan && intcan_available == 0))) }
        field = "AUX Input 7", caninput_sel7b, {}, { (enable_secondarySerial && enable_intcan) || (!enable_secondarySerial && (enable_intcan && intcan_available)) || (enable_secondarySerial && !enable_intcan) }
        field = "AUX Input 8", caninput_sel8a, {}, { (!enable_secondarySerial && (!enable_intcan || (enable_intcan && intcan_available == 0))) }
        field = "AUX Input 8", caninput_sel8b, {}, { (enable_secondarySerial && enable_intcan) || (!enable_secondarySerial && (enable_intcan && intcan_available)) || (enable_secondarySerial && !enable_intcan) }
        field = "AUX Input 9", caninput_sel9a, {}, { (!enable_secondarySerial && (!enable_intcan || (enable_intcan && intcan_available == 0))) }
        field = "AUX Input 9", caninput_sel9b, {}, { (enable_secondarySerial && enable_intcan) || (!enable_secondarySerial && (enable_intcan && intcan_available)) || (enable_secondarySerial && !enable_intcan) }
        field = "AUX Input 10", caninput_sel10a, {}, { (!enable_secondarySerial && (!enable_intcan || (enable_intcan && intcan_available == 0))) }
        field = "AUX Input 10", caninput_sel10b, {}, { (enable_secondarySerial && enable_intcan) || (!enable_secondarySerial && (enable_intcan && intcan_available)) || (enable_secondarySerial && !enable_intcan) }
        field = "AUX Input 11", caninput_sel11a, {}, { (!enable_secondarySerial && (!enable_intcan || (enable_intcan && intcan_available == 0))) }
        field = "AUX Input 11", caninput_sel11b, {}, { (enable_secondarySerial && enable_intcan) || (!enable_secondarySerial && (enable_intcan && intcan_available)) || (enable_secondarySerial && !enable_intcan) }
        field = "AUX Input 12", caninput_sel12a, {}, { (!enable_secondarySerial && (!enable_intcan || (enable_intcan && intcan_available == 0))) }
        field = "AUX Input 12", caninput_sel12b, {}, { (enable_secondarySerial && enable_intcan) || (!enable_secondarySerial && (enable_intcan && intcan_available)) || (enable_secondarySerial && !enable_intcan) }
        field = "AUX Input 13", caninput_sel13a, {}, { (!enable_secondarySerial && (!enable_intcan || (enable_intcan && intcan_available == 0))) }
        field = "AUX Input 13", caninput_sel13b, {}, { (enable_secondarySerial && enable_intcan) || (!enable_secondarySerial && (enable_intcan && intcan_available)) || (enable_secondarySerial && !enable_intcan) }
        field = "AUX Input 14", caninput_sel14a, {}, { (!enable_secondarySerial && (!enable_intcan || (enable_intcan && intcan_available == 0))) }
        field = "AUX Input 14", caninput_sel14b, {}, { (enable_secondarySerial && enable_intcan) || (!enable_secondarySerial && (enable_intcan && intcan_available)) || (enable_secondarySerial && !enable_intcan) }
        field = "AUX Input 15", caninput_sel15a, {}, { (!enable_secondarySerial && (!enable_intcan || (enable_intcan && intcan_available == 0))) }
        field = "AUX Input 15", caninput_sel15b, {}, { (enable_secondarySerial && enable_intcan) || (!enable_secondarySerial && (enable_intcan && intcan_available)) || (enable_secondarySerial && !enable_intcan) }
  
    dialog = Auxin_south, "Auxiliary Input Configuration",xAxis
        panel = Auxinput_alias
        panel = Auxinput_channelenable
        panel = Auxinput_pin_selection 
  
    dialog = Auxin_config, "",yAxis      
      panel = Auxin_north
      panel = Auxin_south

    dialog = gaugeLimits, "Gauge Limits"
        field = "#RPM"
        field = "Warning", rpmwarn
        field = "Danger", rpmdang
        field = "High", rpmhigh
        field = "#MAP"
        field = "Warning", mapwarn
        field = "Danger", mapdang
        field = "High", maphigh
        field = "#BATTERY VOLTAGE INDICATOR"
        field = "Low", batlow
        field = "High", bathigh
        field = !"Reload project to update gauges"

    dialog = io_summary, "I/O Summary"
        displayOnlyField = "fuelPumpPin", fuelPumpPin, {fpPrime}
        displayOnlyField = "fanPin", fanPin, {fanEnable}
        displayOnlyField = "tachoPin", tachoPin, {tachoDuration}
        displayOnlyField = "idleUpPin", idleUpPin, {idleUpEnabled}
        displayOnlyField = "idleUpOutputPin", idleUpOutputPin, {idleUpEnabled && idleUpOutputEnabled}
        displayOnlyField = "launchPin", launchPin, {launchEnable}
        displayOnlyField = "vvt1Pin", vvt1Pin, {vvtEnabled}
        displayOnlyField = "vssPin", vssPin, {vssMode > 1}
        displayOnlyField = "boostPin", boostPin, {boostEnabled}
        displayOnlyField = "baroPin", baroPin,{useExtBaro}
        displayOnlyField = "EMAPPin", EMAPPin, {useEMAP}
        displayOnlyField = "n2o_arming_pin", n2o_arming_pin, {n2o_enable}
        displayOnlyField = "n2o_stage1_pin", n2o_stage1_pin, {n2o_enable}
        displayOnlyField = "n2o_stage2_pin", n2o_stage2_pin, {n2o_enable}
        ;displayOnlyField = "knock_pin", knock_pin, {knock_mode}
        displayOnlyField = "fuel2InputPin", fuel2InputPin, {fuel2Mode}
        displayOnlyField = "resetControlPin", resetControlPin, {resetControl}
        displayOnlyField = "ignBypassPin", ignBypassPin, {ignBypassEnable}
        displayOnlyField = "Programmable out 1", outputPin0, {outputPin[0]}
        displayOnlyField = "Programmable out 2", outputPin1, {outputPin[1]}
        displayOnlyField = "Programmable out 3", outputPin2, {outputPin[2]}
        displayOnlyField = "Programmable out 4", outputPin3, {outputPin[3]}
        displayOnlyField = "Programmable out 5", outputPin4, {outputPin[4]}
        displayOnlyField = "Programmable out 6", outputPin5, {outputPin[5]}
        displayOnlyField = "Programmable out 7", outputPin6, {outputPin[6]}
        displayOnlyField = "Programmable out 8", outputPin7, {outputPin[7]}
    
  ;Rule 1
  dialog = prgm_out_rules_1_condition_1, "Condition 1", xAxis
    field = "",   firstDataIn0,       {outputPin[0]}
    field = "",   firstCompType0,     {outputPin[0]}
    field = "",   firstTarget[0],     {outputPin[0]}
  dialog = prgm_out_rules_1_condition_2, "Condition 2", xAxis
    field = "",   secondDataIn0,      {outputPin[0] && bitwise0}
    field = "",   secondCompType0,    {outputPin[0] && bitwise0}
    field = "",   secondTarget[0],    {outputPin[0] && bitwise0}
  ;Rule 2
  dialog = prgm_out_rules_2_condition_1, "Condition 1", xAxis
    field = "",   firstDataIn1,       {outputPin[1]}
    field = "",   firstCompType1,     {outputPin[1]}
    field = "",   firstTarget[1],     {outputPin[1]}
  dialog = prgm_out_rules_2_condition_2, "Condition 2", xAxis
    field = "",   secondDataIn1,      {outputPin[1] && bitwise1}
    field = "",   secondCompType1,    {outputPin[1] && bitwise1}
    field = "",   secondTarget[1],    {outputPin[1] && bitwise1}
  ;Rule 3
  dialog = prgm_out_rules_3_condition_1, "Condition 1", xAxis
    field = "",   firstDataIn2,       {outputPin[2]}
    field = "",   firstCompType2,     {outputPin[2]}
    field = "",   firstTarget[2],     {outputPin[2]}
  dialog = prgm_out_rules_3_condition_2, "Condition 2", xAxis
    field = "",   secondDataIn2,      {outputPin[2] && bitwise2}
    field = "",   secondCompType2,    {outputPin[2] && bitwise2}
    field = "",   secondTarget[2],    {outputPin[2] && bitwise2}
  ;Rule 4
  dialog = prgm_out_rules_4_condition_1, "Condition 1", xAxis
    field = "",   firstDataIn3,       {outputPin[3]}
    field = "",   firstCompType3,     {outputPin[3]}
    field = "",   firstTarget[3],     {outputPin[3]}
  dialog = prgm_out_rules_4_condition_2, "Condition 2", xAxis
    field = "",   secondDataIn3,      {outputPin[3] && bitwise3}
    field = "",   secondCompType3,    {outputPin[3] && bitwise3}
    field = "",   secondTarget[3],    {outputPin[3] && bitwise3}
  ;Rule 5 
  dialog = prgm_out_rules_5_condition_1, "Condition 1", xAxis
    field = "",   firstDataIn4,       {outputPin[4]}
    field = "",   firstCompType4,     {outputPin[4]}
    field = "",   firstTarget[4],     {outputPin[4]}
  dialog = prgm_out_rules_5_condition_2, "Condition 2", xAxis
    field = "",   secondDataIn4,      {outputPin[4] && bitwise4}
    field = "",   secondCompType4,    {outputPin[4] && bitwise4}
    field = "",   secondTarget[4],    {outputPin[4] && bitwise4}
  ;Rule 6
  dialog = prgm_out_rules_6_condition_1, "Condition 1", xAxis
    field = "",   firstDataIn5,       {outputPin[5]}
    field = "",   firstCompType5,     {outputPin[5]}
    field = "",   firstTarget[5],     {outputPin[5]}
  dialog = prgm_out_rules_6_condition_2, "Condition 2", xAxis
    field = "",   secondDataIn5,      {outputPin[5] && bitwise5}
    field = "",   secondCompType5,    {outputPin[5] && bitwise5}
    field = "",   secondTarget[5],    {outputPin[5] && bitwise5}
  ;Rule 7
  dialog = prgm_out_rules_7_condition_1, "Condition 1", xAxis
    field = "",   firstDataIn6,       {outputPin[6]}
    field = "",   firstCompType6,     {outputPin[6]}
    field = "",   firstTarget[6],     {outputPin[6]}
  dialog = prgm_out_rules_7_condition_2, "Condition 2", xAxis
    field = "",   secondDataIn6,      {outputPin[6] && bitwise6}
    field = "",   secondCompType6,    {outputPin[6] && bitwise6}
    field = "",   secondTarget[6],    {outputPin[6] && bitwise6}
  ;Rule 8
  dialog = prgm_out_rules_8_condition_1, "Condition 1", xAxis
    field = "",   firstDataIn7,       {outputPin[7]}
    field = "",   firstCompType7,     {outputPin[7]}
    field = "",   firstTarget[7],     {outputPin[7]}
  dialog = prgm_out_rules_8_condition_2, "Condition 2", xAxis
    field = "",   secondDataIn7,      {outputPin[7] && bitwise7}
    field = "",   secondCompType7,    {outputPin[7] && bitwise7}
    field = "",   secondTarget[7],    {outputPin[7] && bitwise7}

  dialog = prgm_out_rules_1_output_limit_1, "", xAxis
    field = "",   kindOfLimiting0,                {outputPin[0]}
    field = "output time",  outputTimeLimit[0],   {outputPin[0]}

  dialog = prgm_out_rules_2_output_limit_1, "", xAxis
    field = "",   kindOfLimiting1,                {outputPin[1]}
    field = "output time",  outputTimeLimit[1],   {outputPin[1]}

  dialog = prgm_out_rules_3_output_limit_1, "", xAxis
    field = "",   kindOfLimiting2,                {outputPin[2]}
    field = "output time",  outputTimeLimit[2],   {outputPin[2]}

  dialog = prgm_out_rules_4_output_limit_1, "", xAxis
    field = "",   kindOfLimiting3,                {outputPin[3]}
    field = "output time",  outputTimeLimit[3],   {outputPin[3]}

  dialog = prgm_out_rules_5_output_limit_1, "", xAxis
    field = "",   kindOfLimiting4,                {outputPin[4]}
    field = "output time",  outputTimeLimit[4],   {outputPin[4]}

  dialog = prgm_out_rules_6_output_limit_1, "", xAxis
    field = "",   kindOfLimiting5,                {outputPin[5]}
    field = "output time",  outputTimeLimit[5],   {outputPin[5]}

  dialog = prgm_out_rules_7_output_limit_1, "", xAxis
    field = "",   kindOfLimiting6,                {outputPin[6]}
    field = "output time",  outputTimeLimit[6],   {outputPin[6]}

  dialog = prgm_out_rules_8_output_limit_1, "", xAxis
    field = "",   kindOfLimiting7,                {outputPin[7]}
    field = "output time",  outputTimeLimit[7],   {outputPin[7]}

  dialog = prgm_out_rules_1_output_limit, "Limit time active", yAxis
    field = "#Set 0.0 to disable the limit"
    panel = prgm_out_rules_1_output_limit_1

  dialog = prgm_out_rules_2_output_limit, "Limit time active", yAxis
    field = "#Set 0.0 to disable the limit"
    panel = prgm_out_rules_2_output_limit_1

  dialog = prgm_out_rules_3_output_limit, "Limit time active", yAxis
    field = "#Set 0.0 to disable the limit"
    panel = prgm_out_rules_3_output_limit_1

  dialog = prgm_out_rules_4_output_limit, "Limit time active", yAxis
    field = "#Set 0.0 to disable the limit"
    panel = prgm_out_rules_4_output_limit_1

  dialog = prgm_out_rules_5_output_limit, "Limit time active", yAxis
    field = "#Set 0.0 to disable the limit"
    panel = prgm_out_rules_5_output_limit_1

  dialog = prgm_out_rules_6_output_limit, "Limit time active", yAxis
    field = "#Set 0.0 to disable the limit"
    panel = prgm_out_rules_6_output_limit_1

  dialog = prgm_out_rules_7_output_limit, "Limit time active", yAxis
    field = "#Set 0.0 to disable the limit"
    panel = prgm_out_rules_7_output_limit_1

  dialog = prgm_out_rules_8_output_limit, "Limit time active", yAxis
    field = "#Set 0.0 to disable the limit"
    panel = prgm_out_rules_8_output_limit_1

  dialog = prgm_out_rules_1, "Rule 1", yAxis
    field = "Output Pin Num", outputPin0
    field = "Rule Alias",           prgm_out00Alias,    {outputPin[0]}
    field = "Output Polarity",      outputInverted0,    {outputPin[0]}
    field = "#Set 0.0 to disable the delay"
    field = "Activation Delay",     outputDelay[0],     {outputPin[0]}
    field = "2nd Condition",        bitwise0,           {outputPin[0]}
    panel = prgm_out_rules_1_condition_1
    panel = prgm_out_rules_1_condition_2
    panel = prgm_out_rules_1_output_limit

  dialog = prgm_out_rules_2, "Rule 2", yAxis
    field = "Output Pin Num", outputPin1
    field = "Rule Alias",           prgm_out01Alias,    {outputPin[1]}
    field = "Output Polarity",      outputInverted1,    {outputPin[1]}
    field = "#Set 0.0 to disable the delay"
    field = "Activation Delay",     outputDelay[1],     {outputPin[1]}
    field = "2nd Condition",        bitwise1,           {outputPin[1]}
    panel = prgm_out_rules_2_condition_1
    panel = prgm_out_rules_2_condition_2
    panel = prgm_out_rules_2_output_limit

  dialog = prgm_out_rules_3, "Rule 3", yAxis
    field = "Output Pin Num", outputPin2
    field = "Rule Alias",           prgm_out02Alias,    {outputPin[2]}
    field = "Output Polarity",      outputInverted2,    {outputPin[2]}
    field = "#Set 0.0 to disable the delay"
    field = "Activation Delay",     outputDelay[2],     {outputPin[2]}
    field = "2nd Condition",        bitwise2,           {outputPin[2]}
    panel = prgm_out_rules_3_condition_1
    panel = prgm_out_rules_3_condition_2
    panel = prgm_out_rules_3_output_limit

  dialog = prgm_out_rules_4, "Rule 4", yAxis
    field = "Output Pin Num", outputPin3
    field = "Rule Alias",           prgm_out03Alias,    {outputPin[3]}
    field = "Output Polarity",      outputInverted3,    {outputPin[3]}
    field = "#Set 0.0 to disable the delay"
    field = "Activation Delay",     outputDelay[3],     {outputPin[3]}
    field = "2nd Condition",        bitwise3,           {outputPin[3]}
    panel = prgm_out_rules_4_condition_1
    panel = prgm_out_rules_4_condition_2
    panel = prgm_out_rules_4_output_limit

  dialog = prgm_out_rules_5, "Rule 5", yAxis
    field = "Output Pin Num", outputPin4
    field = "Rule Alias",           prgm_out04Alias,    {outputPin[4]}
    field = "Output Polarity",      outputInverted4,    {outputPin[4]}
    field = "#Set 0.0 to disable the delay"
    field = "Activation Delay",     outputDelay[4],     {outputPin[4]}
    field = "2nd Condition",        bitwise4,           {outputPin[4]}
    panel = prgm_out_rules_5_condition_1
    panel = prgm_out_rules_5_condition_2
    panel = prgm_out_rules_5_output_limit

  dialog = prgm_out_rules_6, "Rule 6", yAxis
    field = "Output Pin Num", outputPin5
    field = "Rule Alias",           prgm_out05Alias,    {outputPin[5]}
    field = "Output Polarity",      outputInverted5,    {outputPin[5]}
    field = "#Set 0.0 to disable the delay"
    field = "Activation Delay",     outputDelay[5],     {outputPin[5]}
    field = "2nd Condition",        bitwise5,           {outputPin[5]}
    panel = prgm_out_rules_6_condition_1
    panel = prgm_out_rules_6_condition_2
    panel = prgm_out_rules_6_output_limit

  dialog = prgm_out_rules_7, "Rule 7", yAxis
    field = "Output Pin Num", outputPin6
    field = "Rule Alias",           prgm_out06Alias,    {outputPin[6]}
    field = "Output Polarity",      outputInverted6,    {outputPin[6]}
    field = "#Set 0.0 to disable the delay"
    field = "Activation Delay",     outputDelay[6],     {outputPin[6]}
    field = "2nd Condition",        bitwise6,           {outputPin[6]}
    panel = prgm_out_rules_7_condition_1
    panel = prgm_out_rules_7_condition_2
    panel = prgm_out_rules_7_output_limit

  dialog = prgm_out_rules_8, "Rule 8", yAxis
    field = "Output Pin Num", outputPin7
    field = "Rule Alias",           prgm_out07Alias,    {outputPin[7]}
    field = "Output Polarity",      outputInverted7,    {outputPin[7]}
    field = "#Set 0.0 to disable the delay"
    field = "Activation Delay",     outputDelay[7],     {outputPin[7]}
    field = "2nd Condition",        bitwise7,           {outputPin[7]}
    panel = prgm_out_rules_8_condition_1
    panel = prgm_out_rules_8_condition_2 
    panel = prgm_out_rules_8_output_limit

  dialog = prgm_out_rules_master, "", card
    panel = prgm_out_rules_1, Center,   { prgm_out_selection == 0 }
    panel = prgm_out_rules_2, Center,   { prgm_out_selection == 1 }
    panel = prgm_out_rules_3, Center,   { prgm_out_selection == 2 }
    panel = prgm_out_rules_4, Center,   { prgm_out_selection == 3 }
    panel = prgm_out_rules_5, Center,   { prgm_out_selection == 4 }
    panel = prgm_out_rules_6, Center,   { prgm_out_selection == 5 }
    panel = prgm_out_rules_7, Center,   { prgm_out_selection == 6 }
    panel = prgm_out_rules_8, Center,   { prgm_out_selection == 7 }
  
  dialog = prgm_out_config, "",yAxis
    ;panel = prgm_out_unique
    field = "Select Rule Number",  prgm_out_selection
    panel = prgm_out_rules_master

  dialog = rtc_setup, "Real Time Clock"
       field = "Real Time Clock mode", rtc_mode
       field = "Real Time Clock Trim +/-", rtc_trim, {rtc_mode}

  dialog = onboard_log_basic_setup, "Log Configuration"  
    field = "Logger type", onboard_log_file_style  
    ;field = "CSV separator", onboard_log_csv_separator      {onboard_log_file_style == 1}
    field = "Log rate", onboard_log_file_rate,               {onboard_log_file_style}
    field = "!Warning: Clicking the below button will erase all data from SD card"
    commandButton = "Format SD card", cmdFormatSD,          { onboard_log_file_style }
    ;commandButton = "Format SD card", cmdVSSratio1,          { onboard_log_file_style }
    ;field = "Filename", onboard_log_filenaming              {onboard_log_file_style}
    ; field = "Storage", onboard_log_storage                  {onboard_log_file_style}

  dialog = onboard_log_trigger_boot, "On boot"
    field = "On Boot",                onboard_log_trigger_boot,   {onboard_log_file_style}
    field = "On Boot log duration",   onboard_log_tr1_duration,   {onboard_log_file_style && onboard_log_trigger_boot}

  dialog = onboard_log_trigger_RPM, "RPM"
     field = "RPM", onboard_log_trigger_RPM                  {onboard_log_file_style && !onboard_log_trigger_boot}
     field = "ON (Min RPM)", onboard_log_tr2_thr_on          {onboard_log_file_style && onboard_log_trigger_RPM}
     field = "OFF (Max RPM)", onboard_log_tr2_thr_off        {onboard_log_file_style && onboard_log_trigger_RPM}

  dialog = onboard_log_trigger_prot, "Engine protection"
     field = "Engine protection", onboard_log_trigger_prot   {onboard_log_file_style && !onboard_log_trigger_boot}

  dialog = onboard_log_trigger_Epin, "External Switch"
     field = "Board pin", onboard_log_trigger_Epin           {onboard_log_file_style && !onboard_log_trigger_boot}
     field = "Pin number", onboard_log_tr5_Epin_pin          {onboard_log_file_style && onboard_log_trigger_Epin}
     
;     field = "RPM", onboard_log_tr3_thr_RPM                  {onboard_log_file_style && onboard_log_trigger_prot}
;     field = "MAP", onboard_log_tr3_thr_MAP                  {onboard_log_file_style && onboard_log_trigger_prot}
;     field = "Oil", onboard_log_tr3_thr_Oil                  {onboard_log_file_style && onboard_log_trigger_prot}
;     field = "AFR", onboard_log_tr3_thr_AFR                  {onboard_log_file_style && onboard_log_trigger_prot}   

;   dialog = onboard_log_trigger_Vbat, "Battery voltage"
;     field = "Battery voltage", onboard_log_trigger_Vbat     {onboard_log_file_style&& !onboard_log_trigger_boot}
;     field = "ON threshold", onboard_log_tr4_thr_on          {onboard_log_file_style && onboard_log_trigger_Vbat}
;     field = "OFF threshold", onboard_log_tr4_thr_off        {onboard_log_file_style && onboard_log_trigger_Vbat}


  dialog = rtc_settings, "Real Time Clock"
      field = "Mode", rtc_mode
      panel = std_ms3Rtc {rtc_mode}

  dialog = onboard_log_trigger, "Triggers"
      panel = onboard_log_trigger_boot
      ;field = "Above RPM",              onboard_log_trigger_RPM
      panel = onboard_log_trigger_RPM
      panel = onboard_log_trigger_prot
      panel = onboard_log_trigger_Epin
      ;field = "With battery",           onboard_log_trigger_Vbat

  dialog = onboard_log_setup, "On-board logger", border
      panel = onboard_log_basic_setup, North 
      panel = onboard_log_trigger, South 

;   dialog = sdcard_datalog, "SD Card Datalogging", yAxis
;     panel = sdcard_top
;     panel = dataLogFieldSelector


;-------------------------------------------------------------------------------
; General help text

       help = helpGeneral, "Speeduino Online Manual"
        webHelp = "https://wiki.speeduino.com/"
        text = "For current WIKI documentation, click the Web Help button,"
        text = "or visit http://www.speeduino.com/."
        text = "<br>"
        text = "<br>why not visit our forum http://speeduino.com/forum/"
;------------------------------------------------------------------------------
[ControllerCommands]
; commandName    = command1, command2, commandn...
; command in standard ini format, a command name can be assigned to 1 to n commands that will be executed in order.
;         This does not include any resultant protocol envelope data, only the response data itself.

; WARNING!! These commands bypass TunerStudio's normal memory synchronization. If these commands
; alter mapped settings (Constant) memory in the controller, TunerStudio will have an out of sync condition
; and may create error messages.
; It is expected that these commands would not typically alter any ram mapped to a Constant.
cmdStopTestMode =   "E\x01\x00"
cmdEnableTestMode = "E\x01\x01"

cmdtestinj1on =     "E\x02\x01"
cmdtestinj1off =    "E\x02\x02"
cmdtestinj150dc =   "E\x02\x03"
cmdtestinj2on =     "E\x02\x04"
cmdtestinj2off =    "E\x02\x05"
cmdtestinj250dc =   "E\x02\x06"
cmdtestinj3on =     "E\x02\x07"
cmdtestinj3off =    "E\x02\x08"
cmdtestinj350dc =   "E\x02\x09"
cmdtestinj4on =     "E\x02\x0A"
cmdtestinj4off =    "E\x02\x0B"
cmdtestinj450dc =   "E\x02\x0C"
cmdtestinj5on =     "E\x02\x0D"
cmdtestinj5off =    "E\x02\x0E"
cmdtestinj550dc =   "E\x02\x0F"
cmdtestinj6on =     "E\x02\x10"
cmdtestinj6off =    "E\x02\x11"
cmdtestinj650dc =   "E\x02\x12"
cmdtestinj7on =     "E\x02\x13"
cmdtestinj7off =    "E\x02\x14"
cmdtestinj750dc =   "E\x02\x15"
cmdtestinj8on =     "E\x02\x16"
cmdtestinj8off =    "E\x02\x17"
cmdtestinj850dc =   "E\x02\x18"

cmdtestspk1on =     "E\x03\x01"
cmdtestspk1off =    "E\x03\x02"
cmdtestspk150dc =   "E\x03\x03"
cmdtestspk2on =     "E\x03\x04"
cmdtestspk2off =    "E\x03\x05"
cmdtestspk250dc =   "E\x03\x06"
cmdtestspk3on =     "E\x03\x07"
cmdtestspk3off =    "E\x03\x08"
cmdtestspk350dc =   "E\x03\x09"
cmdtestspk4on =     "E\x03\x0A"
cmdtestspk4off =    "E\x03\x0B"
cmdtestspk450dc =   "E\x03\x0C"
cmdtestspk5on =     "E\x03\x0D"
cmdtestspk5off =    "E\x03\x0E"
cmdtestspk550dc =   "E\x03\x0F"
cmdtestspk6on =     "E\x03\x10"
cmdtestspk6off =    "E\x03\x11"
cmdtestspk650dc =   "E\x03\x12"
cmdtestspk7on =     "E\x03\x13"
cmdtestspk7off =    "E\x03\x14"
cmdtestspk750dc =   "E\x03\x15"
cmdtestspk8on =     "E\x03\x16"
cmdtestspk8off =    "E\x03\x17"
cmdtestspk850dc =   "E\x03\x18"

cmdstm32reboot =    "E\x32\x00"
cmdstm32bootloader ="E\x32\x01"

cmdFormatSD =       "E\x33\x01"

cmdVSS60kmh =       "E\x99\x00"
cmdVSSratio1 =      "E\x99\x01"
cmdVSSratio2 =      "E\x99\x02"
cmdVSSratio3 =      "E\x99\x03"
cmdVSSratio4 =      "E\x99\x04"
cmdVSSratio5 =      "E\x99\x05"
cmdVSSratio6 =      "E\x99\x06"

[CurveEditor]

;tps-based accel enrichment
      curve = time_accel_tpsdot_curve, "TPS based AE"
            columnLabel = "TPSdot", "Added"
            xAxis = 0, 1200, 6
            yAxis = 0, 250, 4
            xBins = taeBins, TPSdot
            yBins = taeRates

;map-based accel enrichment
      curve = time_accel_mapdot_curve, "MAP based AE"
            columnLabel = "MAPdot", "Added"
            xAxis = 0, 1200, 6
            yAxis = 0, 250, 4
            xBins = maeBins, MAPdot
            yBins = maeRates

; Correction curve for dwell vs battery voltage
        curve = dwell_correction_curve, "Dwell voltage correction"
            columnLabel = "Voltage", "Dwell"
            xAxis = 6, 22, 6
            yAxis = 0, 255, 6
            xBins = brvBins, batteryVoltage
            yBins = dwellRates

; Correction curve for injectors vs battery voltage
        curve = injector_voltage_curve, "Injector voltage correction"
            columnLabel = "Voltage", "Injector"
            xAxis = 6, 22, 6
            yAxis = 0, 255, 6
            xBins = brvBins, batteryVoltage
            yBins = injBatRates

; Curve for injector timing vs RPM
        curve = injector_timing_curve, "Injector timing"
            columnLabel = "RPM", "Injector"
            xAxis = 0, 7000, 6
            yAxis = 0, 720, 5
            xBins = injAngRPM, rpm
            yBins = injAng

; Correction curve for Air Density vs temperature
        curve = airdensity_curve, "IAT density correction"
            columnLabel = "Air Temperature", "Fuel Amount"
            xAxis = -40, 160, 6
            yAxis = 0, 255, 6
            xBins = airDenBins, iat
            yBins = airDenRates

; Correction curve for Barometric pressure fuel adjustment
        curve = baroFuel_curve, "Baro fuel correction"
            columnLabel = "Baro Pressure", "Fuel Amount"
            xAxis = 75, 112, 6
            yAxis = 0, 255, 6
            xBins = baroFuelBins, baro
            yBins = baroFuelValues

; Correction curve for fuel temperature fuel adjustment
        curve = fuelTemp_curve, "Fuel temp correction"
            columnLabel = "Fuel Temperature", "Fuel Amount"
            xAxis = -40, 125, 6
            yAxis = 0, 255, 6
            xBins = fuelTempBins, fuelTemp
            yBins = fuelTempValues

; IAT based ignition timing retard
        curve = iat_retard_curve, "IAT timing retard"
            columnLabel =   "Inlet Air Temp", "Retard"
            #if CELSIUS
            xAxis = 0, 125, 5
            #else
            xAxis = 32, 257, 5
            #endif
            yAxis = 0, 30, 5
            xBins = iatRetBins, iat
            yBins = iatRetRates

; CLT based ignition timing retard
        curve = clt_advance_curve, "Cold Advance"
            columnLabel =   "Coolant Temp", "Advance"
            xAxis = -40, 200, 5
            yAxis = -12.7, 12.7, 5
            xBins = cltAdvBins, coolant
            yBins = cltAdvValues

; Idle RPM target based ignition timing
        curve = idle_advance_curve, "Idle Advance"
            columnLabel =   "RPM Delta", "Advance"
            xAxis       = -500, 500, 5
            yAxis       =  -15,  50, 5
            xBins       = idleAdvBins, CLIdleDelta
            yBins       = idleAdvValues
            size        = 450, 200

; PWM Fan duty curve based on temp input
        curve = pwm_fan_curve, "Fan PWM Duty"
            columnLabel =   "Temp", "Duty %"
            xAxis = -40, 215, 4
            yAxis = 0, 100, 4
            xBins = fanPWMBins, coolant
            yBins = PWMFanDuty
            gauge = cltGauge
            size  = 400, 400

; Curves for idle control
        ; Standard duty table for PWM valves
        curve = iacPwm_curve, "IAC PWM Duty"
            columnLabel = "Coolant Temperature", "Valve"
        #if CELSIUS
            xAxis = -40, 215, 6
        #else
            xAxis = -40, 315, 6
        #endif
            yAxis = 0, 100, 4
            xBins = iacBins, coolant
            yBins = iacOLPWMVal

        ; Cranking duty table for PWM valves
        curve = iacPwmCrank_curve, "IAC PWM Cranking Duty"
            columnLabel = "Coolant Temperature", "Valve"
            xAxis = -40, 215, 6
            yAxis = 0, 100, 4
            xBins = iacCrankBins, coolant
            yBins = iacCrankDuty

        curve = iacStep_curve, "IAC Stepper Motor"
            columnLabel = "Coolant Temperature", "Motor"
        #if CELSIUS
            xAxis = -40, 215, 6
        #else
            xAxis = -40, 315, 6
        #endif
            yAxis = 0, 850, 4
            xBins = iacBins, coolant
            yBins = iacOLStepVal

        curve = iacStepCrank_curve, "IAC Stepper Motor Cranking"
            columnLabel = "Coolant Temperature", "Motor"
            xAxis = -40, 120, 6
            yAxis = 0, 850, 4
            xBins = iacCrankBins, coolant
            yBins = iacCrankSteps

        curve = iacClosedLoop_curve, "Idle RPM Targets"
            columnLabel = "Coolant Temperature", "Motor"
            xAxis = -40, 120, 6
            yAxis = 0, 2000, 4
            xBins = iacBins, coolant
            yBins = iacCLValues
            size  = 450, 200

        curve = rotaryTrailing_curve, "Rotary Trailing Split"
            columnLabel = "Ignition load", "SplitDegrees"
            yAxis = 0, 40, 4
            xBins = rotarySplitBins, ignLoad
            xAxis = 0, { ignLoadMax }, 5
            yBins = rotarySplitValues

; Warmup enrichment curve
        curve = warmup_curve, "Warmup Enrichment (WUE) Curve"
            columnLabel = "Coolant", "WUE %"
            xAxis       = -40, 210, 9
            yAxis       =   0,  240, 6
            xBins       = wueBins, coolant
            yBins       = wueRates
            gauge       = cltGauge

; Cranking enrichment curve
        curve = cranking_enrich_curve, "Cranking Enrichment Curve"
          columnLabel = "Coolant", "Fuel Modifier"
          xAxis       = -40, 110, 9
          yAxis       =   0,  400, 6
          xBins       = crankingEnrichBins, coolant
          yBins       = crankingEnrichValues
          ;gauge       = cltGau25

; Priming Pulsewidth curve
        curve = priming_pw_curve, "Priming Pulsewidth"
          columnLabel = "Coolant", "PW"
          xAxis       = -40, 110, 4
          yAxis       =   0,  10, 4
          xBins       = primeBins, coolant
          yBins       = primePulse
          gauge       = cltGauge

; Afterstart Enrichment curve
        curve = afterstart_enrichment_curve, "ASE - Enrichment %"
          columnLabel = "Coolant", "Enrichment"
          xAxis       = -40, 110, 4
          yAxis       =   0,  200, 4
          xBins       = aseBins, coolant
          yBins       = asePct
          gauge       = cltGauge

; Afterstart Enrichment time
        curve = afterstart_enrichment_time, "ASE - Duration"
          columnLabel = "Coolant", "Time"
          xAxis       = -40, 110, 4
          yAxis       =   0,  20, 4
          xBins       = aseBins, coolant
          yBins       = aseCount
          gauge       = cltGauge

; Flex fuel correction curves
        curve = flex_fuel_curve, "Flex Fuel Adjustments"
          columnLabel    = "Ethanol", "Fuel"
          xAxis          = 0, 100, 10
          yAxis          = 50, 250, 5
          xBins          = flexFuelBins, flex
          yBins          = flexFuelAdj
          size           = 400, 200

        curve = flex_adv_curve, "Flex Timing Advance"
          columnLabel     = "Ethanol", "Advance"
          xAxis           = 0, 100, 10
          yAxis           = 0, 50, 5
          xBins           = flexAdvBins, flex
          yBins           = flexAdvAdj
          size            = 400, 200

        curve = flex_boost_curve, "Flex Boost Adjustments"
          columnLabel     = "Ethanol", "Boost"
          xAxis           = 0, 100, 10
          yAxis           = -100, 200, 5
          xBins           = flexBoostBins, flex
          yBins           = flexBoostAdj
          size            = 400, 200

;Knock sensor windows
        curve = knock_window_angle_curve, "Knock Window"
          columnLabel     = "RPM", "Window Start"
          xAxis           = 0, 8000, 9
          yAxis           = -100, 100, 11
          xBins           = knock_window_rpms, rpm
          yBins           = knock_window_angle
          size            = 400, 200

        curve = knock_window_duration_curve, "Knock Window Duration"
          columnLabel     = "RPM", "Window Duration"
          xAxis           = 0, 8000, 9
          yAxis           = 0, 100, 10
          xBins           = knock_window_rpms, rpm
          yBins           = knock_window_dur
          size            = 400, 200

; Oil Pressure protection curve
        curve = oil_pressure_prot_curve, "Oil Pressure Protection"
          columnLabel     = "RPM", "Minimum"
          xAxis           = 0, 8000, 9
          #if pressure_bar
            yAxis           = 0, 10.0, 3
          #else
            yAxis           = 0, 150, 3
          #endif
          xBins           = oilPressureProtRPM, rpm
          yBins           = oilPressureProtMins
          size            = 400, 200

; Coolant protection curve
        curve = coolant_prot_curve, "Coolant Temperature Protection"
          columnLabel     = "Coolant", "Limit" 
          #if CELSIUS
            xAxis = -40, 140, 5
        #else
            xAxis = -40, 315, 5
        #endif
          yAxis           = 0, 8000, 3
          xBins           = coolantProtTemp, coolant
          yBins           = coolantProtRPM
          size            = 200, 200

; Warmup enrichment VEAL AFR adjustment curves
        curve = warmup_afr_curve, "Target Adjustment"
          columnLabel     = "Coolant", "Offset"
          xAxis           =  -40,   210, 9
#if LAMBDA
          yAxis           = -0.3, 0.1, 5
#else
          yAxis           =  -4,   1, 5
#endif
          xBins           = wueBins, coolant
          yBins           = wueAFR

        curve = warmup_analyzer_curve, "Warmup Enrichment"
          columnLabel     = "Coolant", "Current WUE", "Coolant", "Recommended WUE"
          xAxis           = -40, 210, 9
          yAxis           = 100, 255, 6
          xBins           = wueBins, coolant
          yBins           = wueRates
          yBins           = wueRecommended
          lineLabel       = "Current WUE"
          lineLabel       = "Recommended WUE"


        curve = wmi_adv_curve, "WMI Timing Advance"
          columnLabel     = "kPa", "Advance"
          xAxis           = 0, 511, 20
          yAxis           = 0, 50, 5
          xBins           = wmiAdvBins, map
          yBins           = wmiAdvAdj
          size            = 400, 200


[TableEditor]
   ;       table_id,    map3d_id,    "title",      page
   table = veTable1Tbl,  veTable1Map,  "VE Table",   2
   topicHelp = "http://speeduino.com/wiki/index.php/Tuning"
   ;       constant, variable
      xBins       = rpmBins,  rpm
      yBins       = fuelLoadBins, fuelLoad
      xyLabels    = "RPM", "Fuel Load: "
      zBins       = veTable

      gridHeight  = 2.0
      gridOrient  = 250,   0, 340
      upDownLabel = "(RICHER)", "(LEANER)"

    table = fuelTable2Tbl,  fuel2Map,  "Fuel Table 2",   11
        topicHelp = "http://speeduino.com/wiki/index.php/Tuning"
        xBins       = fuelRPM2Bins,  rpm
        yBins       = fuelLoad2Bins, fuelLoad2
        xyLabels    = "RPM", "Fuel Load: "
        zBins       = veTable2

        gridHeight  = 2.0
        gridOrient  = 250,   0, 340
        upDownLabel = "(RICHER)", "(LEANER)"

   table = sparkTbl,    sparkMap,    "Ignition Advance Table", 3
      xBins = rpmBins2, rpm
      ;yBins = ignLoadBins, ignLoad
      yBins = mapBins1, ignLoad
      xyLabels    = "RPM", "Ignition Load: "
      zBins = advTable1
      gridHeight  = 3.0
      upDownLabel = "ADVANCING", "RETARDING"

    table = spark2Tbl,    spark2Map,    "Second Ignition Advance Table", 14
      xBins = rpmBins3, rpm
      ;yBins = ignLoadBins, ignLoad
      yBins = mapBins2, ignLoad2
      xyLabels    = "RPM", "Ignition Load: "
      zBins = advTable2
      gridHeight  = 3.0
      upDownLabel = "ADVANCING", "RETARDING"

    ;table = afrTbl,    afrTableMap,    "AFR Table", 5
    table = afrTable1Tbl, afrTable1Map, "AFR Table", 5
      xBins = rpmBinsAFR, rpm
      yBins = loadBinsAFR, fuelLoad
      zBins = afrTable
      gridHeight  = 1.0
      upDownLabel = "RICHER", "LEANER"
      gridOrient  = 250,   0, 340

    table = lambdaTable1Tbl, lambdaTable1Map, "Lambda Table", 5
      xBins = rpmBinsAFR, rpm
      yBins = loadBinsAFR, fuelLoad
      zBins = lambdaTable
      gridHeight  = 1.0
      upDownLabel = "RICHER", "LEANER"
      gridOrient  = 250,   0, 340

      ;#if BOOSTPSI
      ;table = boostTbl,    boostMap,    "Boost targets (PSI)", 8
      ;#else
      ;table = boostTbl,    boostMap,    "Boost targets (Absolute kPa)", 8
      ;#endif
    table = boostTbl,    boostMap,  "Boost Duty / Target", 7
      xBins = rpmBinsBoost, rpm
      yBins = tpsBinsBoost, throttle
      zBins = boostTable
      gridHeight  = 3.0
      upDownLabel = "HIGHER", "LOWER"

    table = boostDCLupTbl,   boostDutyLookup,  "Base duty for closed loop", 7
      xBins = rpmBinsDutyLookup, rpm
      yBins = loadBinsDutyLookup, boostTarget
      zBins = boostTableDutyLookup
      gridHeight  = 3.0
      upDownLabel = "HIGHER", "LOWER"      


    table = vvtTbl,    vvtMap,    "VVT control Table", 7
      xBins = rpmBinsVVT, rpm
      ;yBins = tpsBinsVVT, throttle
      yBins = loadBinsVVT, vvtLoad
      zBins = vvtTable
      xyLabels    = "RPM", "VVT Load: "
      gridHeight  = 3.0
      upDownLabel = "HIGHER", "LOWER"

    table = vvt2Tbl,    vvt2Map,    "VVT2 control Table", 12
      xBins = rpmBinsVVT2, rpm
      ;yBins = tpsBinsVVT, throttle
      yBins = loadBinsVVT2, vvtLoad
      zBins = vvt2Table
      xyLabels    = "RPM", "VVT Load: "
      gridHeight  = 3.0
      upDownLabel = "HIGHER", "LOWER"

    table = wmiTbl,  wmiMapMap,    "WMI control Table", 12
      xBins = rpmBinsWMI, rpm
      yBins = mapBinsWMI, map
      zBins = wmiTable
      xyLabels    = "RPM", "WMI Load: "
      gridHeight  = 3.0
      upDownLabel = "HIGHER", "LOWER"

    table = stagingTbl,    stagingMap,    "Fuel Staging Table", 7
      xBins = rpmBinsStaging, rpm
      yBins = loadBinsStaging, fuelLoad
      zBins = stagingTable
      gridHeight  = 3.0
      upDownLabel = "HIGHER", "LOWER"

;--------- Sequential fuel trim maps -----------
    table = fuelTrimTable1Tbl,  fuelTrimTable1Map,  "Fuel trim Table 1",   8
    topicHelp = "http://speeduino.com/wiki/index.php/Tuning"
        xBins       = fuelTrim1rpmBins,  rpm
        yBins       = fuelTrim1loadBins,  fuelLoad
        zBins       = fuelTrim1Table
        gridHeight  = 2.0
        gridOrient  = 250,   0, 340
        upDownLabel = "(RICHER)", "(LEANER)"

    table = fuelTrimTable2Tbl,  fuelTrimTable2Map,  "Fuel trim Table 2",   8
    topicHelp = "http://speeduino.com/wiki/index.php/Tuning"
        xBins       = fuelTrim2rpmBins,  rpm
        yBins       = fuelTrim2loadBins,  fuelLoad
        zBins       = fuelTrim2Table
        gridHeight  = 2.0
        gridOrient  = 250,   0, 340
        upDownLabel = "(RICHER)", "(LEANER)"

    table = fuelTrimTable3Tbl,  fuelTrimTable3Map,  "Fuel trim Table 3",   8
    topicHelp = "http://speeduino.com/wiki/index.php/Tuning"
        xBins       = fuelTrim3rpmBins,  rpm
        yBins       = fuelTrim3loadBins,  fuelLoad
        zBins       = fuelTrim3Table
        gridHeight  = 2.0
        gridOrient  = 250,   0, 340
        upDownLabel = "(RICHER)", "(LEANER)"

    table = fuelTrimTable4Tbl,  fuelTrimTable4Map,  "Fuel trim Table 4",   8
    topicHelp = "http://speeduino.com/wiki/index.php/Tuning"
        xBins       = fuelTrim4rpmBins,  rpm
        yBins       = fuelTrim4loadBins,  fuelLoad
        zBins       = fuelTrim4Table
        gridHeight  = 2.0
        gridOrient  = 250,   0, 340
        upDownLabel = "(RICHER)", "(LEANER)"

    table = fuelTrimTable5Tbl,  fuelTrimTable5Map,  "Fuel trim Table 5",   8
    topicHelp = "http://speeduino.com/wiki/index.php/Tuning"
        xBins       = fuelTrim5rpmBins,  rpm
        yBins       = fuelTrim5loadBins,  fuelLoad
        zBins       = fuelTrim5Table
        gridHeight  = 2.0
        gridOrient  = 250,   0, 340
        upDownLabel = "(RICHER)", "(LEANER)"

    table = fuelTrimTable6Tbl,  fuelTrimTable6Map,  "Fuel trim Table 6",   8
    topicHelp = "http://speeduino.com/wiki/index.php/Tuning"
        xBins       = fuelTrim6rpmBins,  rpm
        yBins       = fuelTrim6loadBins,  fuelLoad
        zBins       = fuelTrim6Table
        gridHeight  = 2.0
        gridOrient  = 250,   0, 340
        upDownLabel = "(RICHER)", "(LEANER)"

    table = fuelTrimTable7Tbl,  fuelTrimTable7Map,  "Fuel trim Table 7",   8
    topicHelp = "http://speeduino.com/wiki/index.php/Tuning"
        xBins       = fuelTrim7rpmBins,  rpm
        yBins       = fuelTrim7loadBins,  fuelLoad
        zBins       = fuelTrim7Table
        gridHeight  = 2.0
        gridOrient  = 250,   0, 340
        upDownLabel = "(RICHER)", "(LEANER)"

    table = fuelTrimTable8Tbl,  fuelTrimTable8Map,  "Fuel trim Table 8",   8
    topicHelp = "http://speeduino.com/wiki/index.php/Tuning"
        xBins       = fuelTrim8rpmBins,  rpm
        yBins       = fuelTrim8loadBins,  fuelLoad
        zBins       = fuelTrim8Table
        gridHeight  = 2.0
        gridOrient  = 250,   0, 340
        upDownLabel = "(RICHER)", "(LEANER)"

    table = dwell_map, dwell_tblMap, "Dwell map", 12
      xBins = rpmBinsDwell, rpm
      yBins = loadBinsDwell, ignLoad
      zBins = dwellTable
      xyLabels    = "RPM", "Load: "
      gridHeight  = 3.0
      upDownLabel = "HIGHER", "LOWER"


;-------------------------------------------------------------------------------

[GaugeConfigurations]

   ;-------------------------------------------------------------------------------
   ; Define a gauge's characteristics here, then go to a specific layout
   ; block (Tuning or FrontPage) and use the name you've defined here to
   ; display that gauge in a particular position.
   ;
   ; Name  = Case-sensitive, user-defined name for this gauge configuration.
   ; Var   = Case-sensitive name of variable to be displayed, see the
   ;         OutputChannels block in this file for possible values.
   ; Title = Title displayed at the top of the gauge.
   ; Units = Units displayed below value on gauge.
   ; Lo    = Lower scale limit of gauge.
   ; Hi    = Upper scale limit of gauge.
   ; LoD   = Lower limit at which danger color is used for gauge background.
   ; LoW   = Lower limit at which warning color is used.
   ; HiW   = Upper limit at which warning color is used.
   ; HiD   = Upper limit at which danger color is used.
   ; vd    = Decimal places in displayed value
   ; ld    = Label decimal places for display of Lo and Hi, above.

    gaugeCategory = "Main"
    ;Name               Var            Title                 Units     Lo     Hi     LoD    LoW   HiW   HiD vd ld
    accelEnrichGauge  = accelEnrich,   "Accel Enrich",       "%",      50,   150,     -1,    -1,  999,  999, 0, 0
    injOpenGauge      = inj_open,      "Injector Open Time", "mSec",  0.0,   3.0,    0.0,   0.0,  3.0,  3.0, 3, 3
    dutyCycleGauge    = dutyCycle,     "Duty Cycle",         "%",       0,   100,     -1,    -1,   70,   80, 1, 1
    stgDutyCycleGauge = stgDutyCycle,  "Staging Duty Cycle", "%",       0,   100,     -1,    -1,   70,   80, 1, 1
    egoCorrGauge      = egoCorrection, "EGO Correction",     "%",      50,   150,     90,    99,  101,  110, 0, 0

    gammaEnrichGauge  = gammaEnrich,   "Gamma Enrichment",   "%",      50,   250,     -1,    -1,  151,  151, 0, 0
    pulseWidthGauge   = pulseWidth,    "Pulse Width",        "mSec",    0,  35.0,    1.0,   1.2,   20,   25, 3, 3
    pulseWidthGauge2  = pulseWidth2,   "Pulse Width 2",      "mSec",    0,  35.0,    1.0,   1.2,   20,   25, 3, 3
    pulseWidthGauge3  = pulseWidth3,   "Pulse Width 3",      "mSec",    0,  35.0,    1.0,   1.2,   20,   25, 3, 3
    pulseWidthGauge4  = pulseWidth4,   "Pulse Width 4",      "mSec",    0,  35.0,    1.0,   1.2,   20,   25, 3, 3
    tachometer        = rpm,           "Engine Speed",       "RPM",     0,  {rpmhigh},    300,   600, {rpmwarn}, {rpmdang}, 0, 0
    veGauge           = veCurr,        "VE (Current)",         "%",       0,   120,     -1,    -1,  999,  999, 0, 0
    ve1Gauge          = VE1,           "VE1 (Fuel Table 1)", "%",       0,   120,     -1,    -1,  999,  999, 0, 0
    ve2Gauge          = VE2,           "VE2 (Fuel Table 2)", "%",       0,   120,     -1,    -1,  999,  999, 0, 0
    warmupEnrichGauge = warmupEnrich,  "Warmup Enrichment",  "%",     100,   200,    130,   140,  140,  150, 0, 0
    aseEnrichGauge    = ase_enrich,    "Afterstart Enrichment","%",     0,   200,    130,   140,  140,  150, 0, 0
    batCorrectGauge   = bat_correction,"Voltage Correction", "%",       0,   200,    130,   140,  140,  150, 0, 0
    iatCorrectGauge   = airCorrection, "IAT Correction",     "%",       0,   200,    130,   140,  140,  150, 0, 0
    baroCorrectGauge  = baroCorrection,"Baro Correction",    "%",       0,   200,    130,   140,  140,  150, 0, 0
    flexEnrich        = flexFuelCor,   "Flex Correction",    "%",       0,   200,    130,   140,  140,  150, 0, 0
    fuelTempCorGauge  = fuelTempCor,   "Fuel Temp Correction", "%",     0,   200,    130,   140,  140,  150, 0, 0
    advanceGauge      = advance,       "Advance (Current)",     "deg",    50, -10,      0,     0,    35,   45, 0, 0
    advance1Gauge     = advance1,      "Advance1 (Spark Table 1)",  "deg",50, -10,      0,     0,    35,   45, 0, 0
    advance2Gauge     = advance2,      "Advance2 (Spark Table 2)",  "deg",50, -10,      0,     0,    35,   45, 0, 0
    dwellGauge        = dwell,         "Ign Dwell",          "mSec",    0,  35.0,    1.0,   1.2,   20,   25, 3, 3
    boostTargetGauge  = boostTarget,   "Target Boost",       "kPa",     0,   {maphigh},      0,    20,  {mapwarn},  {mapdang}, 0, 0
    boostDutyGauge    = boostDuty,     "Boost Duty Cycle",   "%",       0,   100,     -1,    -1,  101,  110, 1, 1
    afrTargetGauge    = afrTarget,     "Target AFR",         "",        7,    25,   {12 / 14.7 * stoich}, {13 / 14.7 * stoich}, {15 / 14.7 * stoich}, {16 / 14.7 * stoich}, 2, 2
    lambdaTargetGauge = lambdaTarget,  "Target Lambda",      "",        0.5, 1.5,   0.82,  0.89, 1.02, 1.09, 3, 3
    IdleTargetGauge   = CLIdleTarget,  "Idle Target RPM",    "RPM",     0,  2000,    300,   600, 1500, 1700, 0, 0
    idleLoadGauge     = idleLoad,      "IAC Load",          { bitStringValue( idleUnits , iacAlgorithm  ) }, 0,   {(iacAlgorithm == 2 || iacAlgorithm == 3 || iacAlgorithm == 6) ? 100: iacStepHome},      0,    0,  2000,  2000, 0, 0
    FANdutyCycleGauge = fanDuty,       "FAN Duty Cycle",     "%",       0,   100,     -1,    -1,  101,  110, 1, 1
    vvt1DutyCycleGauge= vvt1Duty,      "VVT Duty Cycle",     "%",       0,  100,     -1,    -1,   101, 110, 1, 1
    vvt1TargetGauge   = vvt1Target,    "VVT Target Angle",   "deg",     0,  100,     15,    25,    65,  75, 1, 1
    vvt1AngleGauge    = vvt1Angle,     "VVT Angle",          "deg",   -20,  100,      0,    -5,    70,  90, 1, 1
    vvt2DutyCycleGauge= vvt2Duty,      "VVT2 Duty Cycle",    "%",       0,  100,     -1,    -1,   101, 110, 1, 1
    vvt2TargetGauge   = vvt2Target,    "VVT2 Target Angle",  "deg",     0,  100,     15,    25,    65,  75, 1, 1
    vvt2AngleGauge    = vvt2Angle,     "VVT2 Angle",         "deg",   -20,  100,      0,    -5,    70,  90, 1, 1

    WMIdutyCycleGauge = wmiPW,         "WMI Duty Cycle",     "%",       0,   100,     -1,    -1,  101,  110, 1, 1

    gaugeCategory = "Sensor inputs"
    mapGauge          = map,           "Engine MAP",              "kPa",          0,      {maphigh},    0,      20,  {mapwarn},  {mapdang}, 0, 0
    mapGauge_psi      = map_psi,       "Engine MAP (PSI)",        "PSI",          -15,    100,    0,      20,  200,  245, 0, 0
    mapGauge_bar      = map_bar,       "Engine MAP (BAR)",        "Bar",          -1,     3,      -1,     -1,    5,  5,  2, 2
    mapGauge_vacBoost = map_vacboost,  "Engine MAP (in-Hg/PSI)",  "in-Hg/PSI",    -30,    30,     -30,    -30, 30, 30, 1, 1
    emapGauge         = emap,          "Exhaust MAP",             "kPa",          0,      {maphigh},    0,      20,  {mapwarn},  {mapdang}, 0, 0
    baroGauge         = baro,          "Baro Pressure",           "kPa",          0,      {maphigh},    0,      20,  {mapwarn},  {mapdang}, 0, 0
    batteryVoltage    = batteryVoltage,"Battery Voltage",         "volts",        0,    25,      8,     9,   15,   16, 2, 2
    vssGauge          = vss,           "Vehicle Speed (kph)",     "km/h",         0,    250,     5,    10,   180,   200, 0, 0
    vssGaugeMPH       = vssMPH,        "Vehicle Speed (mph)",     "mph",          0,    250,     5,    10,   180,   200, 0, 0

    tpsADCGauge       = tpsADC,        "TPS ADC",            "",        0,   255,     -1,    -1,  256,  256, 0, 0
    throttleGauge     = throttle,      "Throttle Position",  "%TPS",    0,   100,     -1,     1,   90,  100, 1, 1

    afrGauge          = afr,           "Air:Fuel Ratio",     "",        7,    25,   {12 / 14.7 * stoich}, {13 / 14.7 * stoich}, {15 / 14.7 * stoich}, {16 / 14.7 * stoich}, 2, 2
    afrGauge2         = afr2,          "Air:Fuel Ratio 2",   "",        7,    25,   {12 / 14.7 * stoich}, {13 / 14.7 * stoich}, {15 / 14.7 * stoich}, {16 / 14.7 * stoich}, 2, 2
    lambdaGauge       = lambda,        "Lambda",             "",        0.5,  1.5,    0.5,   0.7,    2,  1.1, 2, 2
    TPSdotGauge       = TPSdot,        "TPS DOT",            "%/s",   -1000, 1000,  -2560, -2560, 2560, 2560, 0, 0
    MAPdotGauge       = MAPdot,        "MAP DOT",            "kPa/s", -1000, 1000,  -2560, -2560, 2560, 2560, 0, 0

    #if CELSIUS
    cltGauge          = coolant,       "Coolant Temp",       "TEMP", -40,   120,    -15,     0,   95,  105, 0, 0
    iatGauge          = iat,           "Inlet Air Temp",     "TEMP", -40,   120,    -15,     0,   95,  100, 0, 0
    fuelTempGauge     = fuelTemp,      "Fuel Temp",          "TEMP", -40,   120,    -15,     0,   95,  100, 0, 0
    #else
    cltGauge          = coolant,       "Coolant Temp",       "TEMP", -40,   248,      0,    30,  200,  220, 0, 0
    iatGauge          = iat,           "Inlet Air Temp",     "TEMP", -40,   248,      0,    30,  200,  210, 0, 0
    fuelTempGauge     = fuelTemp,      "Fuel Temp",          "TEMP", -40,   248,      0,    30,  200,  210, 0, 0
    #endif
    flexGauge         = flex,          "Flex sensor",        "%",       0,   100,     -1,    -1,  999,  999, 0, 0

    fuelPressureGauge    = fuelPressure,    "Fuel Pressure (PSI)", "PSI",    -15,    100,   0,       20,   200,   245, 0, 0
    oilPressureGauge     = oilPressure,     "Oil Pressure (PSI)",  "PSI",    -15,    100,   0,       20,   200,   245, 0, 0
    fuelPressureBarGauge = fuelPressure_bar,"Fuel Pressure (BAR)", "BAR",   -1.0,    7.0,   0.5,    1.4,  14.0,  17.0, 1, 1
    oilPressureBarGauge  = oilPressure_bar, "Oil Pressure (BAR)",  "BAR",   -1.0,    7.0,   0.5,    1.4,  14.0,  17.0, 1, 1
    fuelPressurekPaGauge = fuelPressure_kpa,"Fuel Pressure (kPa)", "kPa",   -100,    700,   50,     140,  1400,  1700, 0, 0
    oilPressurekPaGauge  = oilPressure_kpa, "Oil Pressure (kPa)",  "kPa",   -100,    700,   50,     140,  1400,  1700, 0, 0


    gaugeCategory     = "Auxiliary Input Channels"
    AuxInGauge0       = auxin_gauge0,    { stringValue(AUXin00Alias) },        "",             0,    1024,  -1,    -1,  1025,    1025,  0,  0
    AuxInGauge1       = auxin_gauge1,    { stringValue(AUXin01Alias) },        "",        0,    1024,  -1,    -1,  1025,    1025,  0,  0
    AuxInGauge2       = auxin_gauge2,    { stringValue(AUXin02Alias) },        "",        0,    1024,  -1,    -1,  1025,    1025,  0,  0
    AuxInGauge3       = auxin_gauge3,    { stringValue(AUXin03Alias) },        "",        0,    1024,  -1,    -1,  1025,    1025,  0,  0
    AuxInGauge4       = auxin_gauge4,    { stringValue(AUXin04Alias) },        "",        0,    1024,  -1,    -1,  1025,    1025,  0,  0
    AuxInGauge5       = auxin_gauge5,    { stringValue(AUXin05Alias) },        "",        0,    1024,  -1,    -1,  1025,    1025,  0,  0
    AuxInGauge6       = auxin_gauge6,    { stringValue(AUXin06Alias) },        "",        0,    1024,  -1,    -1,  1025,    1025,  0,  0
    AuxInGauge7       = auxin_gauge7,    { stringValue(AUXin07Alias) },        "",        0,    1024,  -1,    -1,  1025,    1025,  0,  0
    AuxInGauge8       = auxin_gauge8,    { stringValue(AUXin08Alias) },        "",        0,    1024,  -1,    -1,  1025,    1025,  0,  0
    AuxInGauge9       = auxin_gauge9,    { stringValue(AUXin09Alias) },        "",        0,    1024,  -1,    -1,  1025,    1025,  0,  0
    AuxInGauge10      = auxin_gauge10,    { stringValue(AUXin10Alias) },        "",        0,    1024,  -1,    -1,  1025,    1025,  0,  0
    AuxInGauge11      = auxin_gauge11,    { stringValue(AUXin11Alias) },        "",        0,    1024,  -1,    -1,  1025,    1025,  0,  0
    AuxInGauge12      = auxin_gauge12,    { stringValue(AUXin12Alias) },        "",        0,    1024,  -1,    -1,  1025,    1025,  0,  0
    AuxInGauge13      = auxin_gauge13,    { stringValue(AUXin13Alias) },        "",        0,    1024,  -1,    -1,  1025,    1025,  0,  0
    AuxInGauge14      = auxin_gauge14,    { stringValue(AUXin14Alias) },        "",        0,    1024,  -1,    -1,  1025,    1025,  0,  0
    AuxInGauge15      = auxin_gauge15,    { stringValue(AUXin15Alias) },        "",        0,    1024,  -1,    -1,  1025,    1025,  0,  0

    gaugeCategory = "System Data"
    clockGauge        = secl,          "Clock",              "Seconds", 0,   255,     10,    10,  245,  245, 0, 0
    loopGauge         = loopsPerSecond,"Main loop speed",    "Loops/S" , 0,  5000,   750,  900, 100000, 100000, 0, 0
    loopsPerRevGauge  = loopsPerRev,   "Main loops per revolution", "Loops/rev", 0, 100, 10,  15, 10000, 10000, 2, 0
    memoryGauge       = freeRAM,       "Free memory",        "bytes" ,   0,  8000,     -1,    1000,8000, 1000, 0, 0
    reqFuelGauge      = req_fuel,       "Req. Fuel",          "ms",      0,  35.0,    1.0,   1.2,   20,   25, 2, 2
    mapMultiplyGauge  = map_multiply_amt, "MAP Multiply",     "%",       0,   200,    130,   140,  140,  150, 0, 0
    nSquirtsGauge     = nSquirts,       "# Squirts",          "",        0,    10,    130,   140,  140,  150, 0, 0
    syncLossGauge     = syncLossCounter, "# Sync Losses",      "",        0,    255,    -1,   -1,  10,  50, 0, 0
;-------------------------------------------------------------------------------

[FrontPage]


   ; Gauges are numbered left to right, top to bottom.
   ;
   ;    1  2  3  4
   ;    5  6  7  8

   gauge1 = tachometer
   gauge2 = throttleGauge
   gauge3 = pulseWidthGauge
   gauge4 = dutyCycleGauge
   gauge5 = mapGauge
   gauge6 = iatGauge
   gauge7 = cltGauge
   gauge8 = gammaEnrichGauge

   ;----------------------------------------------------------------------------
   ; Indicators
   ;             expr                   off-label       on-label,       off-bg, off-fg, on-bg,  on-fg
   indicator = { running            }, "Not Running",   "Running",       white, black, green,    black
   indicator = { crank              }, "Not Cranking",  "Cranking",     white, black, green,    black
   indicator = { ase                }, "ASE OFF",       "ASE ON",       white, black, green,    black
   indicator = { warmup             }, "WUE OFF",       "WUE ON",       white, black, green,    black
   indicator = { tpsaccaen          }, "Accel",         "Accel",        white, black, green,    black
   indicator = { tpsaccden          }, "Decel",         "Decel",        white, black, green,    black
   indicator = { mapaccaen          }, "MAP Accel",     "MAP Accel",    white, black, green,    black
   indicator = { mapaccden          }, "MAP Decel",     "MAP Decel",    white, black, green,    black
   indicator = { error              }, "No Errors",     "ERROR",        white, black, green,    black
   indicator = { (tps > tpsflood) && (rpm < crankRPM) }, "FLOOD OFF", "FLOOD CLEAR",      white, black, red,   black
   indicator = { DFCOOn             }, "DFCO OFF",      "DFCO On",      white, black, red,      black
   indicator = { launchHard         }, "Launch Hard",   "Launch Hard",  white, black, green,    black
   indicator = { launchSoft         }, "Launch Soft",   "Launch Soft",  white, black, green,    black
   indicator = { softlimitOn        }, "Soft Limit OFF","Soft Limiter", white, black, red,      black
   indicator = { hardLimitOn        }, "Hard Limit OFF","Hard Limiter", white, black, red,      black
   indicator = { boostCutOut        }, "Ign Cut OFF",   "Ign Cut (Boost)",    white, black, red,      black
   indicator = { sync               }, "No Sync",       "Full Sync",         white, black, green,    black
   indicator = { halfSync           }, "No or Full Sync",  "Half Sync",       white, black, yellow, black
   indicator = { resetLockOn        }, "Reset Lock OFF","Reset Lock ON",     red, black, green,    black
   indicator = { bootloaderCaps > 0 }, "Std. Boot",     "Custom Boot",  white, black, white,    black
   indicator = { nitrousOn          }, "Nitrous Off",   "Nitrous On",   white, black, red,      black
   indicator = { IOError            }, "I/O Ok",        "I/O Error!",   white, black, red,      black
   indicator = { burnPending        }, "EEPROM Burn",   "EEPROM Burn", white, black, red,      black
   ;Engine Protection status indicators
   indicator = { engineProtectStatus}, "Engine Protect OFF",   "Engine Protect ON",   white, black, red,      black
   indicator = { engineProtectRPM   }, "Rev Limiter Off",      "Rev Limiter ON",      white, black, red,      black
   indicator = { engineProtectMAP   }, "Boost Limit OFF",      "Boost Limit ON",      white, black, red,      black
   indicator = { engineProtectOil   }, "Oil Pres. Protect OFF","Oil Pres. Protect ON",white, black, red,      black
   indicator = { engineProtectAFR   }, "AFR Protect OFF",      "AFR Protect ON",      white, black, red,      black
   indicator = { engineProtectCoolant }, "Coolant Protect OFF","Coolant Protect ON",white, black, red, black
   indicator = { wmiEmptyBit        }, "WMI Tank NOT Empty",   "WMI Tank Empty",      white, black, red,      black
   indicator = { vvt1Error          }, "VVT1 Ok",              "VVT1 Error",          white, black, red,      black
   indicator = { vvt2Error          }, "VVT2 Ok",              "VVT2 Error",          white, black, red,      black
   indicator = { fanStatus          }, "Fan OFF",              "Fan ON",              white, black, red,      black
   indicator = { idleControlOn      }, "Idle OFF",             "Idle ON",             white, black, green,    black
   indicator = { (batteryVoltage < batlow) || (batteryVoltage > bathigh) }, "Battery Voltage OK", "Battery Voltage Warning", white, black, red, black
   indicator = { outputsStatus0     }, "Programmable out 1 Off", "Programmable out 1 ON", white, black, green, black
   indicator = { outputsStatus1     }, "Programmable out 2 Off", "Programmable out 2 ON", white, black, green, black
   indicator = { outputsStatus2     }, "Programmable out 3 Off", "Programmable out 3 ON", white, black, green, black
   indicator = { outputsStatus3     }, "Programmable out 4 Off", "Programmable out 4 ON", white, black, green, black
   indicator = { outputsStatus4     }, "Programmable out 5 Off", "Programmable out 5 ON", white, black, green, black
   indicator = { outputsStatus5     }, "Programmable out 6 Off", "Programmable out 6 ON", white, black, green, black
   indicator = { outputsStatus6     }, "Programmable out 7 Off", "Programmable out 7 ON", white, black, green, black
   indicator = { outputsStatus7     }, "Programmable out 8 Off", "Programmable out 8 ON", white, black, green, black

   ;AC stuff
   indicator = { airConRequest      }, "A/C Request OFF",   "A/C Request ON",       white, black, green, black
   indicator = { airConCompressor   }, "A/C Comp OFF",      "A/C Comp ON",          white, black, green, black
   indicator = { airConFanStatus    }, "A/C Fan OFF",       "A/C Fan ON",           white, black, green, black

   ;sd card indicators
   indicator = { sd_status      & 1}, "No SD Card", "SD Present",   white, black, green, black
   indicator = { sd_status      & 4}, "SD ready", "SD ready",       white, black, green, black
   indicator = { sd_status      & 8}, "SD Off", "SD Logging",       white, black, green, black
   indicator = { sd_status      & 16},"SD OK", "SD Error",          white, black, red, black

;-------------------------------------------------------------------------------

[OutputChannels]
   ; The number of bytes MegaTune or TunerStudio should expect as a result
   ; of sending the "A" command to Speeduino is determined
   ; by the value of ochBlockSize, so be very careful when
   ; you change it.

   ochGetCommand    = "r\$tsCanId\x30%2o%2c"
   ochBlockSize     =  125

   secl             = scalar, U08,  0, "sec",    1.000, 0.000
   status1          = scalar, U08,  1, "bits",   1.000, 0.000
    inj1Status       = bits,    U08,    1, [0:0]
    inj2Status       = bits,    U08,    1, [1:1]
    inj3Status       = bits,    U08,    1, [2:2]
    inj4Status       = bits,    U08,    1, [3:3]
    DFCOOn           = bits,    U08,    1, [4:4]
    boostCutFuel     = bits,    U08,    1, [5:5]
    toothLog1Ready   = bits,    U08,    1, [6:6]
    toothLog2Ready   = bits,    U08,    1, [7:7]
   engine           = scalar, U08,  2, "bits",   1.000, 0.000
    running          = bits,    U08,    2, [0:0]
    crank            = bits,    U08,    2, [1:1]
    ase              = bits,    U08,    2, [2:2]
    warmup           = bits,    U08,    2, [3:3]
    tpsaccaen        = bits,    U08,    2, [4:4]
    tpsaccden        = bits,    U08,    2, [5:5]
    mapaccaen        = bits,    U08,    2, [6:6]
    mapaccden        = bits,    U08,    2, [7:7]
   syncLossCounter  = scalar,   U08,    3, "",       1.000, 0.000
   map              = scalar,   U16,    4, "kpa",    1.000, 0.000
   iatRaw           = scalar,   U08,    6, "°C",     1.000, 0.000
   coolantRaw       = scalar,   U08,    7, "°C",     1.000, 0.000
   batCorrection    = scalar,   U08,    8, "%",      1.000, 0.000
   batteryVoltage   = scalar,   U08,    9, "V",      0.100, 0.000
   afr              = scalar,   U08,    10, "O2",     0.100, 0.000
   egoCorrection    = scalar,   U08,    11, "%",      1.000, 0.000
   airCorrection    = scalar,   U08,    12, "%",      1.000, 0.000
   warmupEnrich     = scalar,   U08,    13, "%",      1.000, 0.000
   rpm              = scalar,   U16,    14, "rpm",    1.000, 0.000
   accelEnrich      = scalar,   U08,    16, "%",      2.000, 0.000
   gammaEnrich      = scalar,   U16,    17, "%",      1.000, 0.000
   VE1              = scalar,   U08,    19, "%",      1.000, 0.000
   VE2              = scalar,   U08,    20, "%",      1.000, 0.000
   afrTarget        = scalar,   U08,    21, "O2",     0.100, 0.000
   TPSdot           = scalar,   S16,    22, "%/s",    1.000, 0.000
   advance          = scalar,   S08,    24, "deg",    1.000, 0.000
   tps              = scalar,   U08,    25, "%",      0.500, 0.000
   loopsPerSecond   = scalar,   U16,    26, "loops",  1.000, 0.000
   freeRAM          = scalar,   U16,    28, "bytes",  1.000, 0.000
   boostTarget      = scalar,   U08,    30, "kPa",    2.000, 0.000
   boostDuty        = scalar,   U08,    31, "%",      1.000, 0.000
   status2          = scalar,   U08,    32, "bits",   1.000, 0.000
    launchHard       = bits,    U08,    32, [0:0]
    launchSoft       = bits,    U08,    32, [1:1]
    hardLimitOn      = bits,    U08,    32, [2:2]
    softlimitOn      = bits,    U08,    32, [3:3]
    boostCutSpark    = bits,    U08,    32, [4:4]
    error            = bits,    U08,    32, [5:5]
    idleControlOn    = bits,    U08,    32, [6:6]
    sync             = bits,    U08,    32, [7:7]
   rpmDOT           = scalar,   S16,    33, "rpm/s",  1.000, 0.000
   flex             = scalar,   U08,    35, "%",      1.000, 0.000
   flexFuelCor      = scalar,   U08,    36, "%",      1.000, 0.000
   flexIgnCor       = scalar,   S08,    37, "deg",    1.000, 0.000
   idleLoad         = scalar,   U08,    38, { bitStringValue( idleUnits , iacAlgorithm  ) },    { (iacAlgorithm == 2 || iacAlgorithm == 3 || iacAlgorithm == 6 || iacMaxSteps <= 255) ? 1.000 : 2.000 }, 0.000 ; This is a combined variable covering both PWM and stepper IACs. The units and precision used depend on which idle algorithm is chosen
   testoutputs      = scalar,   U08,    39, "bits",   1.000, 0.000
    testenabled      = bits,    U08,    39, [0:0]
    testactive       = bits,    U08,    39, [1:1]
   afr2             = scalar,   U08,    40, "O2",     0.100, 0.000
   baro             = scalar,   U08,    41, "kpa",    1.000, 0.000
   auxin_gauge0      = scalar,   U16,    42,  "",       1.000, 0.000
   auxin_gauge1      = scalar,   U16,    44,  "",       1.000, 0.000
   auxin_gauge2      = scalar,   U16,    46,  "",       1.000, 0.000
   auxin_gauge3      = scalar,   U16,    48,  "",       1.000, 0.000
   auxin_gauge4      = scalar,   U16,    50,  "",        1.000, 0.000
   auxin_gauge5      = scalar,   U16,    52,  "",       1.000, 0.000
   auxin_gauge6      = scalar,   U16,    54,  "",       1.000, 0.000
   auxin_gauge7      = scalar,   U16,    56,  "",       1.000, 0.000
   auxin_gauge8      = scalar,   U16,    58,  "",       1.000, 0.000
   auxin_gauge9     = scalar,   U16,    60,  "",       1.000, 0.000
   auxin_gauge10    = scalar,   U16,    62,  "",        1.000, 0.000
   auxin_gauge11    = scalar,   U16,    64,  "",        1.000, 0.000
   auxin_gauge12    = scalar,   U16,    66,  "",       1.000, 0.000
   auxin_gauge13    = scalar,   U16,    68,  "",        1.000, 0.000
   auxin_gauge14    = scalar,   U16,    70,  "",        1.000, 0.000
   auxin_gauge15    = scalar,   U16,    72,  "",        1.000, 0.000
   tpsADC           = scalar,   U08,    74, "ADC",    1.000, 0.000
   errors           = scalar,   U08,    75, "bits",   1.000, 0.000
    errorNum          = bits,     U08,    75, [0:1]
    currentError      = bits,     U08,    75, [2:7]
   pulseWidth       = scalar,   U16,    76, "ms",     0.001, 0.000
   pulseWidth2      = scalar,   U16,    78, "ms",     0.001, 0.000
   pulseWidth3      = scalar,   U16,    80, "ms",     0.001, 0.000
   pulseWidth4      = scalar,   U16,    82, "ms",     0.001, 0.000
   status3          = scalar,   U08,    84, "bits", 1.000, 0.000
    resetLockOn       = bits,     U08,       84, [0:0]
    nitrousOn         = bits,     U08,       84, [1:1]
    fuel2Active       = bits,     U08,       84, [2:2]
    vssRefresh        = bits,     U08,       84, [3:3]
    halfSync          = bits,     U08,       84, [4:4]
    nSquirts          = bits,     U08,       84, [5:7]
   engineProtectStatus = scalar,   U08,    85, "bits", 1.000, 0.000
    engineProtectRPM  = bits,     U08,       85, [0:0]
    engineProtectMAP  = bits,     U08,       85, [1:1]
    engineProtectOil  = bits,     U08,       85, [2:2]
    engineProtectAFR  = bits,     U08,       85, [3:3]
    engineProtectCoolant = bits,  U08,       85, [4:4]
    engineProtectOth  = bits,     U08,       85, [5:6] ; Unused for now
    IOError           = bits,     U08,       85, [7:7]
   fuelLoad         = scalar,   S16,    86, { bitStringValue( algorithmUnits , algorithm  ) }, fuelLoadFeedBack, 0.000
   ignLoad          = scalar,   S16,    88, { bitStringValue( algorithmUnits , ignAlgorithm  ) }, ignLoadFeedBack, 0.000
   dwell            = scalar,   U16,    90, "ms",     0.001, 0.000
   CLIdleTarget     = scalar,   U08,    92, "RPM",    10.00, 0.000
   MAPdot           = scalar,   S16,    93, "kPa/s",  1.000, 0.000
   vvt1Angle        = scalar,   S16,    95, "deg",    0.50, 0.000
   vvt1Target       = scalar,   U08,    97, "deg",    0.50, 0.000
   vvt1Duty         = scalar,   U08,    98, "%",      0.50, 0.000
   flexBoostCor     = scalar,   S16,    99, "kPa",    1.000, 0.000
   baroCorrection   = scalar,   U08,   101, "%",      1.000, 0.000
   veCurr           = scalar,   U08,   102, "%",      1.000, 0.000
   ASECurr          = scalar,   U08,   103, "%",      1.000, 0.000
   vss              = scalar,   U16,   104, "km/h",   1.000, 0.000
   gear             = scalar,   U08,    106, "",      1.000, 0.000
   fuelPressure     = scalar,   U08,    107, "PSI",   1.000, 0.000
   oilPressure      = scalar,   U08,    108, "PSI",   1.000, 0.000
   wmiPW            = scalar,   U08,    109, "%",     1.000, 0.000
   status4          = scalar,   U08,    110, "bits",  1.000, 0.000
    wmiEmptyBit     = bits,     U08,    110, [0:0]
    vvt1Error       = bits,     U08,    110, [1:1]
    vvt2Error       = bits,     U08,    110, [2:2]
    fanStatus       = bits,     U08,    110, [3:3]
    burnPending     = bits,     U08,    110, [4:4]
    stagingActive   = bits,     U08,    110, [5:5]
    UnusedBits4     = bits,     U08,    110, [6:7]
   vvt2Angle        = scalar,   S16,    111, "deg",    0.50, 0.000
   vvt2Target       = scalar,   U08,    113, "deg",    0.50, 0.000
   vvt2Duty         = scalar,   U08,    114, "%",      0.50, 0.000
   outputsStatus0   = bits,     U08,    115,  [0:0]
   outputsStatus1   = bits,     U08,    115,  [1:1]
   outputsStatus2   = bits,     U08,    115,  [2:2]
   outputsStatus3   = bits,     U08,    115,  [3:3]
   outputsStatus4   = bits,     U08,    115,  [4:4]
   outputsStatus5   = bits,     U08,    115,  [5:5]
   outputsStatus6   = bits,     U08,    115,  [6:6]
   outputsStatus7   = bits,     U08,    115,  [7:7]
   fuelTempRaw      = scalar,   U08,    116, "°C",    1.000, 0.000
   fuelTempCor      = scalar,   U08,    117, "%",     1.000, 0.000
   advance1         = scalar,   S08,    118, "deg",      1.000, 0.000
   advance2         = scalar,   S08,    119, "deg",      1.000, 0.000
   sd_status        = scalar,   U08,    120, "",         1.0,   0.0
   emap             = scalar,   U16,    121, "kpa",    1.000, 0.000
   fanDuty          = scalar,   U08,    123, "%",        0.5, 0.000
   airConStatus     = scalar,   U08,    124, "bits",  1.000, 0.000
    airConRequest   = bits,     U08,    124,  [0:0]
    airConCompressor = bits,    U08,    124,  [1:1]
    airConRPMMLockout = bits,   U08,    124,  [2:2]
    airConTPSLockout = bits,    U08,    124,  [3:3]
    airConTurningOn = bits,     U08,    124,  [4:4]
    airConCLTLockout = bits,    U08,    124,  [5:5]
    airConFanStatus = bits,     U08,    124,  [6:6]
    airConUnusedBits = bits,    U08,    124,  [7:7]
   ;sd_filenum       = scalar,   U16,    125, "", 1, 0
   ;sd_error         = scalar,   U08,    127, "", 1, 0
   ;sd_phase         = scalar,   U08,    128, "", 1, 0
   

#if CELSIUS
   coolant          = { coolantRaw - 40                               } ; Temperature readings are offset by 40 to allow for negatives
   iat              = { iatRaw - 40                                   } ; Temperature readings are offset by 40 to allow for negatives
   fuelTemp         = { fuelTempRaw - 40                              } ; Temperature readings are offset by 40 to allow for negatives
#else
   coolant          = { (coolantRaw - 40) * 1.8 + 32                  } ;Convert C to F (Offset by 40)
   iat              = { (iatRaw - 40) * 1.8 + 32                      } ;Convert C to F (Offset by 40)
   fuelTemp         = { (fuelTempRaw - 40) * 1.8 + 32                 } ;Convert C to F (Offset by 40)
#endif
   time             = { timeNow                                       }
   seconds          = { secl                                          }

   fuelPressure_bar = { fuelPressure * 0.06894757                     }
   oilPressure_bar  = { oilPressure * 0.06894757                      }
   fuelPressure_kpa = { fuelPressure * 6.894757                       }
   oilPressure_kpa  = { oilPressure  * 6.894757                       }

   throttle         = { tps }, "%"

   revolutionTime   = { rpm ? ( 60000.0 / rpm) : 0                    }
   strokeMultipler  = { twoStroke == 1 ? 1 : 2                        }
   cycleTime        = { revolutionTime * strokeMultipler              }
   pulseLimit       = { cycleTime / nSquirts                          }
   
   nFuelChannels    = { arrayValue( array.boardFuelOutputs, pinLayout ) }
   nIgnChannels     = { arrayValue( array.boardIgnOutputs, pinLayout ) }
   sequentialFuelAvailable = { nCylinders <= nFuelChannels }
   sequentialIgnitionAvailable = { nCylinders <= nIgnChannels }
   
   dutyCycle        = { rpm ? ( 100.0*pulseWidth/pulseLimit ) : 0     }
   stgDutyCycle     = { rpm && stagingEnabled ? ( 100.0*pulseWidth3/pulseLimit ) : 0      }

   boostCutOut      = { boostCutFuel || boostCutSpark }
   lambda           = { afr / stoich }
   lambdaTarget     = { afrTarget / stoich }
   MAPxRPM          = { rpm * map }
   loopsPerRev      = { rpm ? loopsPerSecond / (rpm / 60) : 0 }
   req_fuel         = { reqFuel }
   bat_correction   = { battVCorMode ? 100 : batCorrection } ; If battery voltage correction mode is Whole PW, use the battery correction, otherwise 100%
   inj_open         = { battVCorMode ? ((injOpen * batCorrection) / 100) : injOpen } ; If battery voltage correction mode is Open Time Only, calculate the corrected open time
   ase_enrich       = { ASECurr } ; If ASE is active then equal the ASE + 100
   map_multiply_amt = { multiplyMAP ? map : 100 } ; If multiply MAP is enabled, use the current MAP value, otherwise 100%
   ;nSquirts         = { nCylinders / divider }

   ;Manifold pressure in weirdo units
   map_bar      = { (map - baro) / 101.33 }
   map_psi      = { (map - baro) * 0.145038 }
   map_inhg     = { (baro - map) * 0.2953007 } ;in-Hg
   map_vacboost = { map < baro ? -map_inhg : map_psi }

   vssMPH       = { vss / 1.60934 }

   ;fuelLoadMax = { arrayValue(algorithmLimits , algorithm) } ;Doesn't work, no idea why.
   fuelLoadMax  = { (algorithm == 0 || algorithm == 2) ? 511 : 100.0 }
   ignLoadMax  = { (ignAlgorithm == 0 || ignAlgorithm == 2) ? 511 : 100.0 }
   fuel2LoadMax  = { (fuel2Algorithm == 0 || fuel2Algorithm == 2) ? 511 : 100.0 }
   ign2LoadMax  = { (spark2Algorithm == 0 || spark2Algorithm == 2) ? 511 : 100.0 }
   ign2ValuesMin  = { (spark2Mode == 1) ? 0 : -40 }
   ign2ValuesMax  = { (spark2Mode == 1) ? 215 : 70 }

   fuelLoad2    = { fuel2Algorithm == 0 ? map : fuel2Algorithm == 1 ? tps : fuel2Algorithm == 2 ? 0 : 0 }
   ignLoad2     = { spark2Algorithm == 0 ? map : spark2Algorithm == 1 ? tps : spark2Algorithm == 2 ? 0 : ignLoad }
   vvtLoad      = { (vvtLoadSource == 0) ? map : tps }
   vvtLoadMax   = { (vvtLoadSource == 0) ? 511 : 100.0 }
   wmiLoadMax   = { (wmiMode == 2) ? 100.0 : 255 }

   ;Select data resolution and scale based on algorithm used
   idleRes      = { (iacAlgorithm == 5 || iacAlgorithm == 7) ? 3.0 : 1.0 }
   idleResMax   = { (iacAlgorithm == 5 || iacAlgorithm == 7) ? (iacStepHome-3) : 100.0 }

   vvtLoadRes   = { (vvtLoadSource == 0) ? 2.000 : 0.500 }

   fuelLoadRes  = { ((algorithm == 0) || (algorithm == 2)) ? 2.000 : 0.500 }
   ignLoadRes  = { ((ignAlgorithm == 0) || (ignAlgorithm == 2)) ? 2.000 : 0.500 }

   fuelLoadFeedBack  = { ((algorithm == 0) || (algorithm == 2)) ? 1.000 : 0.250 }
   ignLoadFeedBack  = { ((ignAlgorithm == 0) || (ignAlgorithm == 2)) ? 1.000 : 0.250 }

   fuel2LoadRes  = { ((fuel2Algorithm  == 0) || (fuel2Algorithm  == 2)) ? 2.000 : 0.500 }
   ign2LoadRes  = { ((spark2Algorithm == 0) || (spark2Algorithm == 2)) ? 2.000 : 0.500 }

   vvtDecimalRes= { (vvtLoadSource == 0) ? 0 : 1 }
   fuelDecimalRes= { ((algorithm == 0) || (algorithm == 2)) ? 0 : 1 }
   ignDecimalRes= { ((ignAlgorithm == 0) || (ignAlgorithm == 2)) ? 0 : 1 }
   fuel2DecimalRes= { ((fuel2Algorithm  == 0) || (fuel2Algorithm  == 2)) ? 0 : 1 }
   ign2DecimalRes= { ((spark2Algorithm == 0) || (spark2Algorithm == 2)) ? 0 : 1 }

   boostTableLimit = { boostType == 0 ? 100.0 : 511 } ;The maximum value allowed in the boost table. 100 is used for duty cycle, 511 for kpa

   CLIdleDelta      = { CLIdleTarget - rpm }
   syncStatus       = { halfSync + (sync << 1) }
;-------------------------------------------------------------------------------

[Datalog]
  ; Full datalog.
  ;
  ; Default user-defined log emulates the full datalog.
  ;
  ; The entries are saved in the datalog file in the order in
  ; which they appear in the list below.
  ;
  ;   Channel - Case sensitive name of output channel to be logged.
  ;   Label   - String written to header line of log.  Be careful
  ;             about changing these, as programs like MSLVV and
  ;             MSTweak key off specific column names.
  ;   Type    - Data type of output, converted before writing.
  ;   Format  - C-style output format of data.
  ;
  ;       Channel          Label               Type    Format
  ;       --------------   ----------          -----   ------
  entry = time,            "Time",             float,  "%.3f"
  entry = secl,            "SecL",             int,    "%d"
  entry = rpm,             "RPM",              int,    "%d"
  entry = map,             "MAP",              int,    "%d"
  entry = MAPxRPM,         "MAPxRPM",          int,    "%d"
  entry = tps,             "TPS",              float,  "%.1f"
  entry = afr,             "AFR",              float,  "%.3f"
  entry = lambda,          "Lambda",           float,  "%.3f"
  entry = iat,             "IAT",              int,    "%d"
  entry = coolant,         "CLT",              int,    "%d"
  entry = engine,          "Engine",           int,    "%d"
  entry = DFCOOn,          "DFCO",             int,    "%d"
  entry = egoCorrection,   "Gego",             int,    "%d"
  entry = airCorrection,   "Gair",             int,    "%d"
  entry = bat_correction,  "Gbattery",         int,    "%d"
  entry = warmupEnrich,    "Gwarm",            int,    "%d"
  entry = baroCorrection,  "Gbaro",            int,    "%d"
  entry = gammaEnrich,     "Gammae",           int,    "%d"
  entry = accelEnrich,     "Accel Enrich",     int,    "%d"
  entry = veCurr,          "VE (Current)",     int,    "%d"
  entry = VE1,             "VE1",              int,    "%d"
  entry = VE2,             "VE2",              int,    "%d"
  entry = pulseWidth,      "PW",               float,  "%.3f"
  entry = afrTarget,       "AFR Target",       float,  "%.3f"
  entry = lambdaTarget,    "Lambda Target",    float,  "%.3f"
  entry = pulseWidth2,     "PW2",              float,  "%.3f"
  entry = dutyCycle,       "DutyCycle1",       float,  "%.1f"
  entry = TPSdot,          "TPS DOT",          int,    "%d",        { aeMode == 0 }
  entry = advance,         "Advance (Current)",int,    "%d"
  entry = dwell,           "Dwell",            float,  "%.1f"
  entry = batteryVoltage,  "Battery V",        float,  "%.1f"
  entry = rpmDOT,          "rpm/s",            int,    "%d"
  entry = flex,            "Eth %",            int,    "%d",       { flexEnabled }
  entry = flexFuelCor,     "GflexFuel",        int,    "%d",       { flexEnabled }
  entry = fuelTemp,        "Fuel Temp",        int,    "%d",       { flexEnabled }
  entry = fuelTempCor,     "GfuelTemp",        int,    "%d",       { flexEnabled }
  entry = errorNum,        "Error #",          int,    "%d",       { errorNum }
  entry = currentError,    "Error ID",         int,    "%d",       { errorNum }
  entry = map_psi,         "Boost PSI",        float,  "%.1f"
  entry = boostTarget,     "Boost Target",     int,    "%d",       { boostEnabled }
  entry = boostDuty,       "Boost Duty",       int,    "%d",       { boostEnabled }
  entry = boostCutOut ,    "Boost cut",        int,    "%d"
  entry = launchHard ,     "Hard Launch",      int,    "%d"
  entry = hardLimitOn ,    "Hard Limiter",     int,    "%d"
  entry = idleControlOn,   "Idle Control",     int,    "%d"
  entry = idleLoad,        "IAC value",        int,    "%d"
  entry = CLIdleTarget,    "Idle Target RPM",  int,    "%d",     { iacAlgorithm == 3 || iacAlgorithm == 5 || iacAlgorithm == 6 || iacAlgorithm == 7 || idleAdvEnabled >= 1 } ;Only show for closed loop idle modes and if idle advance is enabled
  entry = CLIdleDelta,     "Idle RPM Delta",   int,    "%d",      { iacAlgorithm == 3 || iacAlgorithm == 5 || iacAlgorithm == 6 || iacAlgorithm == 7 || idleAdvEnabled >= 1 } ;Only show for closed loop idle modes and if idle advance is enabled
  entry = baro,            "Baro Pressure",    int,    "%d"
  entry = nitrousOn,       "Nitrous",          int,    "%d",      { n2o_enable > 0 }
  entry = fanStatus,       "Fan",              int,    "%d"
  entry = syncLossCounter, "Sync Loss #",      int,    "%d"
  entry = vvt1Angle,       "VVT1 Angle",       int,    "%.1f",        { vvtEnabled > 0 }
  entry = vvt1Target,      "VVT1 Target Angle",int,    "%.1f",        { vvtEnabled > 0 && vvtMode == 2 } ;;Only show when using close loop vvt
  entry = vvt1Duty,        "VVT1 Duty",        int,    "%.1f",        { vvtEnabled > 0 }
  entry = vss,             "Wheel Speed (kph)",int,    "%d",          { vssMode > 1 }   
  entry = vssMPH,          "Wheel Speed (mph)",int,    "%d",          { vssMode > 1 }   
  entry = gear,            "Gear",             int,    "%d",          { vssMode > 1 }  
  entry = fuelPressure,    "Fuel Pressure",    int,    "%d",          { fuelPressureEnable > 0 }   
  entry = oilPressure,     "Oil Pressure",     int,    "%d",          { oilPressureEnable > 0 }  
  entry = vvt2Angle,       "VVT2 Angle",       int,    "%.1f",        { vvt2Enabled > 0 }
  entry = vvt2Target,      "VVT2 Target Angle",int,    "%.1f",        { vvt2Enabled > 0 && vvtMode == 2 } ;;Only show when using close loop vvt
  entry = vvt2Duty,        "VVT2 Duty",        int,    "%.1f",        { vvt2Enabled > 0 && vvtMode == 2 }
  entry = fanDuty,         "FAN Duty",         int,    "%.1f",       { fanEnable == 2 }
  entry = loopsPerSecond,  "Loops/s",          int,    "%d"
  entry = loopsPerRev,     "Loops/rev",        int,    "%.2f"
  entry = wmiPW,           "WMI Duty Cycle",   int,    "%d",          { wmiEnabled == 1 }
  entry = MAPdot,          "MAP DOT",          int,    "%d",           { aeMode == 1 }

  entry = auxin_gauge0,  { stringValue(AUXin00Alias) },  int,     "%d", {(caninput_sel0b != 0)}
  entry = auxin_gauge1,  { stringValue(AUXin01Alias) },  int,     "%d", { (caninput_sel1b != 0)}
  entry = auxin_gauge2,  { stringValue(AUXin02Alias) },  int,     "%d", { (caninput_sel2b != 0)}
  entry = auxin_gauge3,  { stringValue(AUXin03Alias) },  int,     "%d", { (caninput_sel3b != 0)}
  entry = auxin_gauge4,  { stringValue(AUXin04Alias) },  int,     "%d", { (caninput_sel4b != 0)}
  entry = auxin_gauge5,  { stringValue(AUXin05Alias) },  int,     "%d", { (caninput_sel5b != 0)}
  entry = auxin_gauge6,  { stringValue(AUXin06Alias) },  int,     "%d", { (caninput_sel6b != 0)}
  entry = auxin_gauge7,  { stringValue(AUXin07Alias) },  int,     "%d", { (caninput_sel7b != 0)}
  entry = auxin_gauge8,  { stringValue(AUXin08Alias) },  int,     "%d", { (caninput_sel8b != 0)}
  entry = auxin_gauge9,  { stringValue(AUXin09Alias) },  int,     "%d", { (caninput_sel9b != 0)}
  entry = auxin_gauge10, { stringValue(AUXin10Alias) },  int,     "%d", { (caninput_sel10b != 0)}
  entry = auxin_gauge11, { stringValue(AUXin11Alias) },  int,     "%d", { (caninput_sel11b != 0)}
  entry = auxin_gauge12, { stringValue(AUXin12Alias) },  int,     "%d", { (caninput_sel12b != 0)}
  entry = auxin_gauge13, { stringValue(AUXin13Alias) },  int,     "%d", { (caninput_sel13b != 0)}
  entry = auxin_gauge14, { stringValue(AUXin14Alias) },  int,     "%d", { (caninput_sel14b != 0)}
  entry = auxin_gauge15, { stringValue(AUXin15Alias) },  int,     "%d", { (caninput_sel15b != 0)}
  entry = outputsStatus0, { stringValue(prgm_out00Alias)},    int,     "%d", { (outputPin[0] != 0)}
  entry = outputsStatus1, { stringValue(prgm_out01Alias)},    int,     "%d", { (outputPin[1] != 0)}
  entry = outputsStatus2, { stringValue(prgm_out02Alias)},    int,     "%d", { (outputPin[2] != 0)}
  entry = outputsStatus3, { stringValue(prgm_out03Alias)},    int,     "%d", { (outputPin[3] != 0)}
  entry = outputsStatus4, { stringValue(prgm_out04Alias)},    int,     "%d", { (outputPin[4] != 0)}
  entry = outputsStatus5, { stringValue(prgm_out05Alias)},    int,     "%d", { (outputPin[5] != 0)}
  entry = outputsStatus6, { stringValue(prgm_out06Alias)},    int,     "%d", { (outputPin[6] != 0)}
  entry = outputsStatus7, { stringValue(prgm_out07Alias)},    int,     "%d", { (outputPin[7] != 0)}

  entry = advance1,         "Advance 1",                  int,      "%d"
  entry = advance2,         "Advance 2",                  int,      "%d"
  entry = emap,             "EMAP",                       int,      "%d", { useEMAP }
  entry = fuelLoad,         "FuelLoad",                   float,    "%.1f"
  entry = ignLoad,          "IgnitionLoad",               float,    "%.1f"
  entry = syncStatus,       "Sync status",                int,      "%d"
  entry = engineProtectRPM,  "Engine Prot. RPM",          int,      "activeInactive", { engineProtectType }
  entry = engineProtectMAP,  "Engine Prot. MAP",          int,      "activeInactive", { engineProtectType && boostCutEnabled }
  entry = engineProtectOil,  "Engine Prot. Oil Pressure", int,      "activeInactive", { engineProtectType && oilPressureProtEnbl && oilPressureEnable }
  entry = engineProtectAFR,  "Engine Prot. AFR",          int,      "activeInactive", { engineProtectType && afrProtectEnabled && {egoType == 2} }
  entry = engineProtectCoolant,  "Engine Prot. CLT",      int,      "activeInactive", { engineProtectType }

[LoggerDefinition]
    ; valid logger types: composite, tooth, trigger, csv

    ;loggerDef = uniqueName, Display Name, type
    loggerDef = tooth, "Tooth Logger", tooth
       ;dataReadCommand = "r\\x00\\xf4\\x00\\x00\\x04\\x00" ; standard TS command format
       startCommand = "H"
       stopCommand = "h"
       ;dataReadCommand = "T" ; Basic TS command format
       dataReadCommand = "T\$tsCanId\x01\xFC\x00\x01\xFC" ; Basic TS command format. Note that this is shared with the composite logger. Firmware detects which log is currently running
       dataReadTimeout = 5000 ; time in ms
       continuousRead = true
       dataReadyCondition = { toothLog1Ready == 1 }
       dataLength =  508; in bytes, including headers, footers and data (not used). 4 bytes * 127 entries (TOOTH_LOG_SIZE)
       ;dataLength = 128 ; in bytes, including headers, footers and data (not used)

       ;recordDef = headerLen. footerLen, recordLen
       recordDef =   0,   0,   4; in bytes, the recordLen is for each record, currently limited to 4 bytes

       ;recordField = Name,          HeaderName,      startBit,   bitCount,   scale,  units, updateCondition
       recordField = toothTime,         "ToothTime",     0,          32,       1.0,    "uS"

    loggerDef = compositeLogger, "Composite Logger", composite
        startCommand = "J"
        stopCommand = "j"
        ;dataReadCommand = "T" ; Basic TS command format. Note that this is shared with the composite logger. Firmware detects which log is currently running
        dataReadCommand = "T\$tsCanId\x00\x00\x00\x02\x7B" ; Basic TS command format. Note that this is shared with the composite logger. Firmware detects which log is currently running
        dataReadTimeout = 50000 ; time in ms
        dataReadyCondition = { toothLog1Ready == 1 }
        continuousRead = true
        dataLength = 127 ; Number of records to show on a single screen. Should match TOOTH_LOG_SIZE in the code

        ;recordDef = headerLen. footerLen, recordLen
        recordDef =   0,   0,   5; in bytes, the recordLen is for each record, currently limited to 4 bytes

        ;recordField = Name,          HeaderName,      startBit,   bitCount,   scale,  units, updateCondition
        recordField = priLevel,          "PriLevel",     0,          1,          1.0,    "Flag"
        recordField = secLevel,          "SecLevel",     1,          1,          1.0,    "Flag"
        recordField = trigger,           "Trigger",      2,          1,          1.0,    "Flag"
        recordField = sync,              "Sync",         3,          1,          1.0,    "Flag"
        recordField = refTime,           "RefTime",      8,          32,         0.001,  "ms"

        ; hidden calcField serves as intermediate variable
        calcField = maxTime,               "MaxTime",   "ms",  { maxValue(refTime) }, hidden

        calcField = toothTime,           "ToothTime",    "ms",       { refTime - pastValue(refTime, 1) }
        ;recordField = time,                "Time",       24,         16,         1.0,    "ms"
        calcField = time,                "Time",   "ms",  { refTime }

[ReferenceTables]
#if NEW_COMMS
    tableWriteCommand     = "t\$tsCanId%2i%2o%2c%v"; "t%2i%2o%2c%v";      "t\x01\xFC\x00\x01\xFC"    "t\%2i%2o%2c%v"
  #if mcu_stm32
    tableBlockingFactor   = 64
  #else
    tableBlockingFactor   = 256
  #endif
  #if COMMS_COMPAT
    tableBlockingFactor   = 64
  #endif
#endif
    referenceTable = std_ms2gentherm, "Calibrate Thermistor Tables."
      topicHelp = "https://wiki.speeduino.com/en/configuration/Sensor_Calibration"
      tableIdentifier = 000, "Coolant Temperature Sensor", 001, "Air Temperature Sensor"
      ; tableLimits (optional) = intentifier, min, max, defaultVal 
      ; will set the default value if value is outside the min and max limits.
      tableLimits = 000, -40, 350, 180 ;Coolant
      tableLimits = 001, -40, 350, 70  ;IAT
      ;Table 002 is AFR
      
      adcCount            = 32  ; length of the table
      bytesPerAdc         = 2     ; using shorts
      scale               = 10    ; scale by 10 before sending to controller
      ;tableGenerator = Generator type, Label 
      tableGenerator  = thermGenerator, "Thermistor Measurements"
      tableGenerator  = fileBrowseGenerator, "Browse for Inc File"
      ; thermOption       = name,             resistor bias,  tempPoint1(C),  resPoint1,  tempPoint2, resPoint2, tempPoint3, resPoint3
      thermOption         = "GM",             2490,           -40,            100700,     30,         2238,       99,         177
      thermOption         = "Chrysler 85 up", 2490,           5.5,            24500,      30.5,       8100,       88.3,       850
      thermOption         = "Ford",           2490,           0,              94000,      50,         11000,      98,         2370
      thermOption         = "Saab (Bosch)",   2490,           0,              5800,       80,         320,        100,        180
      thermOption         = "Mazda",          50000,          -40,            2022088,    21,         68273,      99,         3715
      thermOption         = "Mitsu",          2490,           -40,            100490,     30,         1875,       99,         125
      thermOption         = "Toyota",         2490,           -40,            101890,     30,         2268,       99,         156
      thermOption         = "RX-7_CLT(S4 & S5)", 2490,        -20,            16200,      20,         2500,       80,         300
      thermOption         = "RX-7_MAT",       42200,          20,             41500,      50,         11850,      85,         3500
      thermOption         = "VW L-Jet Cylinder Head Temp Sensor II", 1100, -13.888, 11600,53.888,     703,        95.555,     207
      thermOption         = "RX-7_AFM(S5 in AFM)", 2490,      -20,            16200,      20,         2500,       80,         300
      thermOption         = "BMW E30 325i",   2490,           -10,            9300,       20,         2500,       80,         335
      solution        = "3 Point Therm Generator",          thermGenerator
      solution        = "Custom inc File",    fileBrowseGenerator

    referenceTable = std_ms2geno2, "Calibrate AFR Table..."
      topicHelp           = "https://wiki.speeduino.com/en/configuration/Sensor_Calibration"
      tableIdentifier     = 002, "AFR Table"
      adcCount            = 1024   ; length of the table
      bytesPerAdc         = 1   ; using bytes
      scale               = 10 ; scale by 10 before sending to controller
      ;tableGenerator  = Generator Type,     Label, xUnits, yUnits,  xLow, xHi,  yLow, yHi
      tableGenerator  = linearGenerator, "Custom Linear WB", "Volts","AFR",    1,   4,   9.7,  18.7
      tableGenerator  = fileBrowseGenerator, "Browse for Inc File"

      solutionsLabel = "EGO Sensor"
      solution  = " ",                                { } ; blank row in case no match found. Must reman at top.
      solution  = "Narrowband",                       { table(adcValue*5/1023 , "nb.inc") } ;     
      solution  = "14Point7",                         { 10.0001 + ( adcValue * 0.0097752 )} ; 10.0001 causes 1 adc to round different for unique match.
      solution  = "AEM Linear AEM-30-42xx",           { 9.72 + (adcValue * 0.0096665) } ; 9.72:1 - 19.60:1
      solution  = "AEM Linear (30-2310 & 30-4900)",   { 7.3125 + (adcValue * 0.0116080) } ; 7.31:1 - 19.18:1
      solution  = "Autometer 0V=10:1, 4V=16:1",       { 10 + (adcValue * 0.0073313783) }
      solution  = "Ballenger AFR500 0V=9:1, 5V=16:1", { 9 + (adcValue * 0.00684262) }
      solution  = "Ballenger AFR500 0V=6:1, 5V=20:1", { 6 + (adcValue * 0.01368524) }
      solution  = "Daytona TwinTec",                  { 10.01 + (adcValue    * 0.0097752) }
      solution  = "DIY-EFI TinyWB",                   { 10.0001 + ( adcValue * 0.0097752 )} ; Same as 14point7 units
      solution  = "DynoJet Wideband Commander",       { adcValue    * 0.00784325 + 10 }
      solution  = "F.A.S.T. Wideband",                { adcValue    * 0.01357317 + 9.6 } ; 838.8608
      solution  = "FJO WB",                           { table(adcValue*5/1023 , "fjoWB.inc" ) }
      solution  = "Fueltech WB-02 Nano Anhydr. Eth.", { 5.11043 + (adcValue * 0.997826) }
      solution  = "Fueltech WB-02 Nano Hydr. Ethan.", { 4.74685 + (adcValue * 0.927739) }
      solution  = "Fueltech WB-02 Nano Gasoline",     { 8.37391 + (adcValue * 0.00796111) }
      solution  = "Fueltech WB-02 Nano Methanol",     { 3.65652 + (adcValue * 0.00350289) }
      solution  = "Innovate LC-1 / LC-2 Default",     { 7.35 + (adcValue    * 0.01470186 )}
      solution  = "Innovate / PLX 0.0-5.0 10:1-20:1", { 10 + (adcValue    * 0.0097752)}
      solution  = "Innovate 1.0-2.0",                 { adcValue * 0.049025}
      solution  = "LambdaBoy",                        { table(adcValue*5/1023 , "lambdaBoy.inc" ) }
      solution  = "NGK Powerdex",                     { 9 + ( adcValue * 0.0068359375 ) }
      solution  = "ODG Wideband - Faixa 1",           { 8.3470 + (adcValue * 0.00795792) }
      solution  = "ODG Wideband - Faixa 2",           { 9.1447 + (adcValue * 0.01013714) }
      solution  = "TechEdge DIY Non-Linear",          { table(adcValue*5/1023 , "TechEdge_DIYwbo2.inc") }
      solution  = "TechEdge Linear",                  { adcValue    * 0.0097752 + 9 }
      solution  = "Zeitronix - Non Linear",           { table(adcValue*5/1023 , "zeitronix.inc") }
      solution  = "Zeitronix - Linear Default",       { 9.6 + (adcValue    * 0.0097752) }

      solution  = "Custom Linear WB",                 linearGenerator
      solution  = "Custom inc File",                  fileBrowseGenerator

[Tools]
  ;addTool = toolName, PanelName
  addTool = veTableGenerator, "VE Table Generator", veTable1Tbl
  addTool = afrTableGenerator, "AFR Table Generator", afrTable1Tbl

  ; The AFR Table Generator does not work with the lambda target table
  ;addTool = afrTableGenerator, "AFR Table Generator", lambdaTable1Tbl

[VeAnalyze]
           ;    tableName,  lambdaTargetTableName, lambdaChannel, egoCorrectionChannel, activeCondition
#if LAMBDA
     veAnalyzeMap = veTable1Tbl, lambdaTable1Tbl, lambda, egoCorrection
     lambdaTargetTables = lambdaTable1Tbl, afrTSCustom
#else
     veAnalyzeMap = veTable1Tbl, afrTable1Tbl, afr, egoCorrection
     lambdaTargetTables = afrTable1Tbl, afrTSCustom
#endif
         filter = std_xAxisMin ; Auto build with appropriate axis channels
         ;filter = minRPMFilter, "Minimum RPM", rpm,           <       , 500,      , true
         filter = std_xAxisMax ; Auto build with appropriate axis channels
         filter = std_yAxisMin ; Auto build with appropriate axis channels
         filter = std_yAxisMax ; Auto build with appropriate axis channels
         filter = std_DeadLambda ; Auto build

#if CELSIUS
         filter = minCltFilter, "Minimum CLT", coolant,       <       , 71,       , true
#else
         filter = minCltFilter, "Minimum CLT", coolant,       <       , 160,      , true
#endif
         filter = accelFilter, "Accel Flag" , engine,         &       , 16,       , false
         filter = aseFilter,   "ASE Flag"   , engine,         &       , 4,        , false
         filter = overrunFilter, "Overrun"    , pulseWidth,  =       , 0,        , false
         filter = std_Custom ; Standard Custom Expression Filter.


[WueAnalyze]
; wueCurveName, afrTempCompensationCurve, lambdaTargetTableName, lambdaChannel, coolantTempChannel, wueChannel, egoCorrectionChannel, activeCondition
#if LAMBDA
     wueAnalyzeMap = warmup_analyzer_curve, warmup_afr_curve, lambdaTable1Tbl, lambda, coolant, warmupEnrich, egoCorrection
     lambdaTargetTables = lambdaTable1Tbl, afrTSCustom
#else
     wueAnalyzeMap = warmup_analyzer_curve, warmup_afr_curve, afrTable1Tbl, afr, coolant, warmupEnrich, egoCorrection
     lambdaTargetTables = afrTable1Tbl, afrTSCustom
#endif
     filter = std_DeadLambda ; Auto build
     filter = accelFilter,   "Accel Flag",           engine,         &,    16,        false
     filter = aseFilter,     "ASE Flag",             engine,         &,    4,         false
     filter = overrunFilter, "Overrun",              pulseWidth,     =,    0,         false
     filter = maxTPS,        "Max TPS",              throttle,       >,    15,        true
     filter = minRPM,        "Min RPM",              rpm,            <,    300,       true
     filter = std_Custom ; Standard Custom Expression Filter.<|MERGE_RESOLUTION|>--- conflicted
+++ resolved
@@ -605,13 +605,8 @@
 
       vvt2CL0DutyAng  = scalar, S16,      121,         "deg",    1.0,   0.0,  -360.0,  360.0,      0 ; * (  2 bytes)
       vvt2PWMdir      = bits,   U08,      123, [0:0],  "Advance", "Retard"
-<<<<<<< HEAD
-      antiLagEnable   = bits,   U08,      123, [1:1],       "No", "Yes"
-      antiLagPin      = bits,   U08,      123, [2:7],      "Board Default", "INVALID", "INVALID", "3", "4", "5", "6", "7", "8", "9", "10", "11", "12", "13", "14", "15", "16", "17", "18", "19", "20", "21", "22", "23", "24", "25", "26", "27", "28", "29", "30", "31", "32", "33", "34", "35", "36", "37", "38", "39", "40", "41", "42", "43", "44", "45", "46", "47", "48", "49", "50", "51", "52", "53", "INVALID", "INVALID", "INVALID", "INVALID", "INVALID", "INVALID", "INVALID", "INVALID", "INVALID", "INVALID"
-=======
       inj4CylPairing  = bits,   U08,      123, [1:2],  "1+3 & 2+4", "1+4 & 2+3", "INVALID", "INVALID" 
       unusedBits4_123 = bits,   U08,      123, [3:7]
->>>>>>> 90530f65
       ANGLEFILTER_VVT = scalar, U08,      124, "%",          1.0,  0.0,   0,     100,    0
       FILTER_FLEX     = scalar, U08,      125, "%",          1.0,  0.0,   0,     240,    0
 
@@ -1074,8 +1069,11 @@
       #else
       coolantProtTemp   = array,  U08,      173, [6],    "F",    1.8, -22.23,    -40,    419,      0
       #endif
-
-      unused179_184               = array,  U08,     179, [6],       "",       1, 0, 0, 255, 0
+      unused179       = bits,   U08,      179, [0:0],       "No", "Yes"
+      antiLagEnable   = bits,   U08,      179, [1:1],       "No", "Yes"
+      antiLagPin      = bits,   U08,      179, [2:7],      "Board Default", "INVALID", "INVALID", "3", "4", "5", "6", "7", "8", "9", "10", "11", "12", "13", "14", "15", "16", "17", "18", "19", "20", "21", "22", "23", "24", "25", "26", "27", "28", "29", "30", "31", "32", "33", "34", "35", "36", "37", "38", "39", "40", "41", "42", "43", "44", "45", "46", "47", "48", "49", "50", "51", "52", "53", "INVALID", "INVALID", "INVALID", "INVALID", "INVALID", "INVALID", "INVALID", "INVALID", "INVALID", "INVALID"
+      antiLagRPMWindow    = scalar,  U08,     180,   "RPM",   10,    0.0,    0, 2550, 0
+      unused180_184               = array,  U08,     181, [4],       "",       1, 0, 0, 255, 0
 
       ; AFR engine protection
       afrProtectEnabled         = bits, U08, 185, [0:1], "Off", "Fixed mode", "Table mode", "INVALID"
@@ -1270,15 +1268,10 @@
       spark2InputPin       = bits ,  U08,     189, [0:5],           $IO_Pins_no_def
       spark2InputPolarity  = bits ,  U08,     189, [6:6],           "LOW", "HIGH"
       spark2InputPullup    = bits ,  U08,     189, [7:7],           "No", "Yes"
-<<<<<<< HEAD
-      antiLagRPMWindow    = scalar,  U08,     190,   "RPM",   10,    0.0,    0, 2550, 0
-      unused11_191    = scalar,  U08,     191,   "RPM",  100.0,      0.0,  100,     25500,    0
-=======
 
       oilPressureProtTime   = scalar, U08,    190, "seconds", 0.1, 0.0, 0.0, 25, 1
 
       unused11_190_191      = array,  U08,    191,  [1], "RPM",  100.0,      0.0,  100,     25500,    0
->>>>>>> 90530f65
 
 ;Page 11 is the fuel map and axis bins only
 page = 11
@@ -2131,14 +2124,10 @@
   lnchPullRes       = "Whether the internal pullup resistor is enabled or left floating. For a ground switching input (Most clutch switches), select Pullup. For a 0v-5v input, select Floating"
   ignBypassPin      = "The ARDUINO pin that the ignition bypass is connected to. This is NOT the pin on the connector, but the pin it relates to on the arduino"
   ignBypassEnable   = "If turned on, a ground signal will be output during cranking on the specified pin. This is used to bypass the Speeduino ignition control during cranking."
-<<<<<<< HEAD
   ignCranklock      = "On certain low resolution ignition patterns, the cranking timing can be locked to occur when a pulse is recieved."
   antiLagEnable     = "Enables anti-lag for rolling launches"
   antiLagPin        = "Pin used for anti-lag. Internal pull up to 5V, active when going low. Ground this pin to set soft rev limit"
   antiLagRPMWindow  = "While anti-lag is active, this is the amount of RPM above your anti-lag soft rev limit to activate hard rev limit"
-=======
-  ignCranklock      = "On certain low resolution ignition patterns, the cranking timing can be locked to occur when a pulse is received."
->>>>>>> 90530f65
 
   multiplyMAP       = "If enabled, the MAP reading is included directly into the pulsewidth calculation by multiplying the VE lookup value by the MAP:Baro ratio. This results in a flatter VE table that can be easier to tune in some instances. VE table must be retuned when this value is changed."
   legacyMAP         = "Use the legacy method of reading the MAP sensor that was used prior to the 201905 firmware. This should ONLY be enabled if you are upgrading from a firmware earlier than this"

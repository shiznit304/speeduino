/*
Speeduino - Simple engine management for the Arduino Mega 2560 platform
Copyright (C) Josh Stewart
A full copy of the license may be found in the projects root directory
*/
#include "globals.h"
#include "auxiliaries.h"
#include "maths.h"
#include "src/PID_v1/PID_v1.h"
#include "decoders.h"
#include "timers.h"

//Old PID method. Retained in case the new one has issues
//integerPID boostPID(&MAPx100, &boost_pwm_target_value, &boostTargetx100, configPage6.boostKP, configPage6.boostKI, configPage6.boostKD, DIRECT);
integerPID_ideal boostPID(&currentStatus.MAP, &currentStatus.boostDuty , &currentStatus.boostTarget, &configPage10.boostSens, &configPage10.boostIntv, configPage6.boostKP, configPage6.boostKI, configPage6.boostKD, DIRECT); //This is the PID object if that algorithm is used. Needs to be global as it maintains state outside of each function call
integerPID vvtPID(&vvt_pid_current_angle, &currentStatus.vvt1Duty, &vvt_pid_target_angle, configPage10.vvtCLKP, configPage10.vvtCLKI, configPage10.vvtCLKD, configPage6.vvtPWMdir); //This is the PID object if that algorithm is used. Needs to be global as it maintains state outside of each function call
integerPID vvt2PID(&vvt2_pid_current_angle, &currentStatus.vvt2Duty, &vvt2_pid_target_angle, configPage10.vvtCLKP, configPage10.vvtCLKI, configPage10.vvtCLKD, configPage4.vvt2PWMdir); //This is the PID object if that algorithm is used. Needs to be global as it maintains state outside of each function call


/*
Air Conditioning Control
*/
void initialiseAirCon()
{
  if( (configPage15.airConEnable&1) == 1 &&
      pinAirConRequest != 0 &&
      pinAirConComp != 0 )
  {
    // Hold the A/C off until a few seconds after cranking
    acAfterEngineStartDelay = 0;
    waitedAfterCranking = false;

    acStartDelay = 0;
    acTPSLockoutDelay = 0;
    acRPMLockoutDelay = 0;

    BIT_CLEAR(currentStatus.airConStatus, BIT_AIRCON_REQUEST);     // Bit 0
    BIT_CLEAR(currentStatus.airConStatus, BIT_AIRCON_COMPRESSOR);  // Bit 1
    BIT_CLEAR(currentStatus.airConStatus, BIT_AIRCON_RPM_LOCKOUT); // Bit 2
    BIT_CLEAR(currentStatus.airConStatus, BIT_AIRCON_TPS_LOCKOUT); // Bit 3
    BIT_CLEAR(currentStatus.airConStatus, BIT_AIRCON_TURNING_ON);  // Bit 4
    BIT_CLEAR(currentStatus.airConStatus, BIT_AIRCON_CLT_LOCKOUT); // Bit 5
    BIT_CLEAR(currentStatus.airConStatus, BIT_AIRCON_FAN);         // Bit 6
    aircon_req_pin_port = portInputRegister(digitalPinToPort(pinAirConRequest));
    aircon_req_pin_mask = digitalPinToBitMask(pinAirConRequest);
    aircon_comp_pin_port = portOutputRegister(digitalPinToPort(pinAirConComp));
    aircon_comp_pin_mask = digitalPinToBitMask(pinAirConComp);

    AIRCON_OFF();

    if(pinAirConFan != 0)
    {
      aircon_fan_pin_port = portOutputRegister(digitalPinToPort(pinAirConFan));
      aircon_fan_pin_mask = digitalPinToBitMask(pinAirConFan);
      AIRCON_FAN_OFF();
      acStandAloneFanIsEnabled = true;
    }
    else
    {
      acStandAloneFanIsEnabled = false;
    }

    acIsEnabled = true;

  }
  else
  {
    acIsEnabled = false;
  }
}

void airConControl()
{
  if(acIsEnabled == true)
  {
    // ------------------------------------------------------------------------------------------------------
    // Check that the engine has been running past the post-start delay period before enabling the compressor
    // ------------------------------------------------------------------------------------------------------
    //if (BIT_CHECK(currentStatus.engine, BIT_ENGINE_RUN))
    if(true)
    {
      if(acAfterEngineStartDelay >= configPage15.airConAfterStartDelay)
      {
        waitedAfterCranking = true;
      }
      else
      {
        acAfterEngineStartDelay++;
      }
    }
    else
    {
      acAfterEngineStartDelay = 0;
      waitedAfterCranking = false;
    }

    // ---------------------------
    // Coolant Temperature Lockout
    // ---------------------------
    currentStatus.coolant = 60;
    int offTemp = (int)configPage15.airConClTempCut - CALIBRATION_TEMPERATURE_OFFSET;
    if (currentStatus.coolant > offTemp)
    {
      // A/C is cut off due to high coolant
      BIT_SET(currentStatus.airConStatus, BIT_AIRCON_CLT_LOCKOUT);
    }
    else if (currentStatus.coolant < (offTemp - 1))
    {
      // Adds a bit of hysteresis (2 degrees) to removing the lockout
      // Yes, it is 2 degrees (not 1 degree or 3 degrees) because we go "> offTemp" to enable and "< (offtemp-1)" to disable,
      // e.g. if offTemp is 100, it needs to go GREATER than 100 to enable, i.e. 101, and then 98 to disable,
      // because the coolant temp is an integer. So 98.5 degrees to 100.5 degrees is the analog null zone where nothing happens,
      // depending on sensor calibration and table interpolation.
      // Hopefully offTemp wasn't -40... otherwise underflow... but that would be ridiculous
      BIT_CLEAR(currentStatus.airConStatus, BIT_AIRCON_CLT_LOCKOUT);
    }

    // --------------------
    // High/Low RPM Lockout
    // --------------------
    currentStatus.RPMdiv100 = 40;
    if ( (currentStatus.RPMdiv100 < configPage15.airConMinRPMdiv100) ||
         (currentStatus.RPMdiv100 > configPage15.airConMaxRPMdiv100) )
    {
      // A/C is cut off due to high/low RPM
      BIT_SET(currentStatus.airConStatus, BIT_AIRCON_RPM_LOCKOUT);
      acRPMLockoutDelay = 0;
    }
    else if ( (currentStatus.RPMdiv100 >= configPage15.airConMinRPMdiv100) &&
              (currentStatus.RPMdiv100 <= configPage15.airConMaxRPMdiv100) )
    {
      // No need to add hysteresis as we have the stand-down delay period after the high/low RPM condition goes away.
      if (acRPMLockoutDelay >= configPage15.airConRPMCutTime)
      {
        BIT_CLEAR(currentStatus.airConStatus, BIT_AIRCON_RPM_LOCKOUT);
      }
      else
      {
        acRPMLockoutDelay++;
      }
    }
    else
    {
      acRPMLockoutDelay = 0;
    }

    // ------------------------------
    // High Throttle Position Lockout
    // ------------------------------
    currentStatus.TPS = 50;
    if (currentStatus.TPS > configPage15.airConTPSCut)
    {
      // A/C is cut off due to high TPS
      BIT_SET(currentStatus.airConStatus, BIT_AIRCON_TPS_LOCKOUT);
      acTPSLockoutDelay = 0;
    }
    else if ( (BIT_CHECK(currentStatus.airConStatus, BIT_AIRCON_TPS_LOCKOUT) == true) &&
              (currentStatus.TPS <= configPage15.airConTPSCut) )
    {
      // No need for hysteresis as we have the stand-down delay period after the high TPS condition goes away.
      if (acTPSLockoutDelay >= configPage15.airConTPSCutTime)
      {
        BIT_CLEAR(currentStatus.airConStatus, BIT_AIRCON_TPS_LOCKOUT);
      }
      else
      {
        acTPSLockoutDelay++;
      }
    }
    else
    {
      acTPSLockoutDelay = 0;
    }

    // -----------------------------------------
    // Check the A/C Request Signal (A/C Button)
    // -----------------------------------------
    if( READ_AIRCON_REQUEST() == true &&
        waitedAfterCranking == true &&
        BIT_CHECK(currentStatus.airConStatus, BIT_AIRCON_TPS_LOCKOUT) == false &&
        BIT_CHECK(currentStatus.airConStatus, BIT_AIRCON_RPM_LOCKOUT) == false &&
        BIT_CHECK(currentStatus.airConStatus, BIT_AIRCON_CLT_LOCKOUT) == false )
    {
      // Set the BIT_AIRCON_TURNING_ON bit to notify the idle system to idle up & the cooling fan to start (if enabled)
      BIT_SET(currentStatus.airConStatus, BIT_AIRCON_TURNING_ON);

      // Stand-alone fan operation
      if(acStandAloneFanIsEnabled == true)
      {
        AIRCON_FAN_ON();
      }

      // Start the A/C compressor after the "Compressor On" delay period
      if(acStartDelay >= configPage15.airConCompOnDelay)
      {
        AIRCON_ON();
      }
      else
      {
        acStartDelay++;
      }
    }
    else
    {
      BIT_CLEAR(currentStatus.airConStatus, BIT_AIRCON_TURNING_ON);

      // Stand-alone fan operation
      if(acStandAloneFanIsEnabled == true)
      {
        AIRCON_FAN_OFF();
      }

      AIRCON_OFF();
      acStartDelay = 0;
    }
  }
}

bool READ_AIRCON_REQUEST()
{
  if(acIsEnabled == false)
  {
    return false;
  }
  // Read the status of the A/C request pin (A/C button), taking into account the pin's polarity
  bool acReqPinStatus = ( ((configPage15.airConReqPol&1)==1) ? 
                             !!(*aircon_req_pin_port & aircon_req_pin_mask) :
                             !(*aircon_req_pin_port & aircon_req_pin_mask));
  BIT_WRITE(currentStatus.airConStatus, BIT_AIRCON_REQUEST, acReqPinStatus);
  return acReqPinStatus;
}

/*
Fan control
*/
void initialiseFan()
{
  fan_pin_port = portOutputRegister(digitalPinToPort(pinFan));
  fan_pin_mask = digitalPinToBitMask(pinFan);
  FAN_OFF();  //Initialise program with the fan in the off state
  BIT_CLEAR(currentStatus.status4, BIT_STATUS4_FAN);
  currentStatus.fanDuty = 0;

  #if defined(PWM_FAN_AVAILABLE)
    DISABLE_FAN_TIMER(); //disable FAN timer if available
    if ( configPage2.fanEnable == 2 ) // PWM Fan control
    {
      #if defined(CORE_TEENSY)
        fan_pwm_max_count = 1000000L / (32 * configPage6.fanFreq * 2); //Converts the frequency in Hz to the number of ticks (at 16uS) it takes to complete 1 cycle. Note that the frequency is divided by 2 coming from TS to allow for up to 512hz
      #endif
      fan_pwm_value = 0;
    }
  #endif
}

void fanControl()
{
  if( configPage2.fanEnable == 1 ) // regular on/off fan control
  {
    int onTemp = (int)configPage6.fanSP - CALIBRATION_TEMPERATURE_OFFSET;
    int offTemp = onTemp - configPage6.fanHyster;
    bool fanPermit = false;
    
    if ( configPage2.fanWhenOff == true) { fanPermit = true; }
    else { fanPermit = BIT_CHECK(currentStatus.engine, BIT_ENGINE_RUN); }

    if ( (fanPermit == true) &&
         ((currentStatus.coolant >= onTemp) || 
           ((configPage15.airConTurnsFanOn&1) == 1 &&
           BIT_CHECK(currentStatus.airConStatus, BIT_AIRCON_TURNING_ON) == true)) )
    {
      //Fan needs to be turned on.
      if(BIT_CHECK(currentStatus.engine, BIT_ENGINE_CRANK) && (configPage2.fanWhenCranking == 0))
      {
        //If the user has elected to disable the fan during cranking, make sure it's off 
        FAN_OFF();
        BIT_CLEAR(currentStatus.status4, BIT_STATUS4_FAN);
      }
      else 
      {
        FAN_ON();
        BIT_SET(currentStatus.status4, BIT_STATUS4_FAN);
      }
    }
    else if ( (currentStatus.coolant <= offTemp) || (!fanPermit) )
    {
      //Fan needs to be turned off. 
      FAN_OFF();
      BIT_CLEAR(currentStatus.status4, BIT_STATUS4_FAN);
<<<<<<< HEAD
    }
  }
  else if( configPage2.fanEnable == 2 )// PWM Fan control
  {
    bool fanPermit = false;
    if ( configPage2.fanWhenOff == true) { fanPermit = true; }
    else { fanPermit = BIT_CHECK(currentStatus.engine, BIT_ENGINE_RUN); }
    if (fanPermit == true)
      {
      if(BIT_CHECK(currentStatus.engine, BIT_ENGINE_CRANK) && (configPage2.fanWhenCranking == 0))
      {
        currentStatus.fanDuty = 0; //If the user has elected to disable the fan during cranking, make sure it's off 
        BIT_CLEAR(currentStatus.status4, BIT_STATUS4_FAN);
        #if defined(PWM_FAN_AVAILABLE)//PWM fan not available on Arduino MEGA
          DISABLE_FAN_TIMER();
        #endif
      }
      else
      {
        currentStatus.fanDuty = table2D_getValue(&fanPWMTable, currentStatus.coolant + CALIBRATION_TEMPERATURE_OFFSET); //In normal situation read PWM duty from the table
        #if defined(PWM_FAN_AVAILABLE)
          fan_pwm_value = halfPercentage(currentStatus.fanDuty, fan_pwm_max_count); //update FAN PWM value last
          if (currentStatus.fanDuty > 0)
          {
            ENABLE_FAN_TIMER();
            BIT_SET(currentStatus.status4, BIT_STATUS4_FAN);
          }
        #endif
      }
=======
>>>>>>> 97f8ef79
    }
    else if (!fanPermit)
    {
      currentStatus.fanDuty = 0; ////If the user has elected to disable the fan when engine is not running, make sure it's off 
      BIT_CLEAR(currentStatus.status4, BIT_STATUS4_FAN);
    }

    #if defined(PWM_FAN_AVAILABLE)
      if(currentStatus.fanDuty == 0)
      {
        //Make sure fan has 0% duty)
        FAN_OFF();
        BIT_CLEAR(currentStatus.status4, BIT_STATUS4_FAN);
        DISABLE_FAN_TIMER();
      }
      else if (currentStatus.fanDuty == 200)
      {
        //Make sure fan has 100% duty
        FAN_ON();
        BIT_SET(currentStatus.status4, BIT_STATUS4_FAN);
        DISABLE_FAN_TIMER();
      }
    #else //Just in case if user still has selected PWM fan in TS, even though it warns that it doesn't work on mega.
      if(currentStatus.fanDuty == 0)
      {
        //Make sure fan has 0% duty)
        FAN_OFF();
        BIT_CLEAR(currentStatus.status4, BIT_STATUS4_FAN);
      }
      else if (currentStatus.fanDuty > 0)
      {
        //Make sure fan has 100% duty
        FAN_ON();
        BIT_SET(currentStatus.status4, BIT_STATUS4_FAN);
      }
    #endif
  }
  else if( configPage2.fanEnable == 2 )// PWM Fan control
  {
    bool fanPermit = false;
    if ( configPage2.fanWhenOff == true) { fanPermit = true; }
    else { fanPermit = BIT_CHECK(currentStatus.engine, BIT_ENGINE_RUN); }
    if (fanPermit == true)
      {
      if(BIT_CHECK(currentStatus.engine, BIT_ENGINE_CRANK) && (configPage2.fanWhenCranking == 0))
      {
        currentStatus.fanDuty = 0; //If the user has elected to disable the fan during cranking, make sure it's off 
        BIT_CLEAR(currentStatus.status4, BIT_STATUS4_FAN);
        #if defined(PWM_FAN_AVAILABLE)//PWM fan not available on Arduino MEGA
          DISABLE_FAN_TIMER();
        #endif
      }
      else
      {
        currentStatus.fanDuty = table2D_getValue(&fanPWMTable, currentStatus.coolant + CALIBRATION_TEMPERATURE_OFFSET); //In normal situation read PWM duty from the table
        #if defined(PWM_FAN_AVAILABLE)
          fan_pwm_value = halfPercentage(currentStatus.fanDuty, fan_pwm_max_count); //update FAN PWM value last
          if (currentStatus.fanDuty > 0)
          {
            ENABLE_FAN_TIMER();
            BIT_SET(currentStatus.status4, BIT_STATUS4_FAN);
          }
        #endif
      }
    }
    else if (!fanPermit)
    {
      currentStatus.fanDuty = 0; ////If the user has elected to disable the fan when engine is not running, make sure it's off 
      BIT_CLEAR(currentStatus.status4, BIT_STATUS4_FAN);
    }

    #if defined(PWM_FAN_AVAILABLE)
      if(currentStatus.fanDuty == 0)
      {
        //Make sure fan has 0% duty)
        FAN_OFF();
        BIT_CLEAR(currentStatus.status4, BIT_STATUS4_FAN);
        DISABLE_FAN_TIMER();
      }
      else if (currentStatus.fanDuty == 200)
      {
        //Make sure fan has 100% duty
        FAN_ON();
        BIT_SET(currentStatus.status4, BIT_STATUS4_FAN);
        DISABLE_FAN_TIMER();
      }
    #else //Just in case if user still has selected PWM fan in TS, even though it warns that it doesn't work on mega.
      if(currentStatus.fanDuty == 0)
      {
        //Make sure fan has 0% duty)
        FAN_OFF();
        BIT_CLEAR(currentStatus.status4, BIT_STATUS4_FAN);
      }
      else if (currentStatus.fanDuty > 0)
      {
        //Make sure fan has 100% duty
        FAN_ON();
        BIT_SET(currentStatus.status4, BIT_STATUS4_FAN);
      }
    #endif
  }
}

void initialiseAuxPWM()
{
  boost_pin_port = portOutputRegister(digitalPinToPort(pinBoost));
  boost_pin_mask = digitalPinToBitMask(pinBoost);
  vvt1_pin_port = portOutputRegister(digitalPinToPort(pinVVT_1));
  vvt1_pin_mask = digitalPinToBitMask(pinVVT_1);
  vvt2_pin_port = portOutputRegister(digitalPinToPort(pinVVT_2));
  vvt2_pin_mask = digitalPinToBitMask(pinVVT_2);
  n2o_stage1_pin_port = portOutputRegister(digitalPinToPort(configPage10.n2o_stage1_pin));
  n2o_stage1_pin_mask = digitalPinToBitMask(configPage10.n2o_stage1_pin);
  n2o_stage2_pin_port = portOutputRegister(digitalPinToPort(configPage10.n2o_stage2_pin));
  n2o_stage2_pin_mask = digitalPinToBitMask(configPage10.n2o_stage2_pin);
  n2o_arming_pin_port = portInputRegister(digitalPinToPort(configPage10.n2o_arming_pin));
  n2o_arming_pin_mask = digitalPinToBitMask(configPage10.n2o_arming_pin);

  //This is a safety check that will be true if the board is uninitialised. This prevents hangs on a new board that could otherwise try to write to an invalid pin port/mask (Without this a new Teensy 4.x hangs on startup)
  //The n2o_minTPS variable is capped at 100 by TS, so 255 indicates a new board.
  if(configPage10.n2o_minTPS == 255) { configPage10.n2o_enable = 0; }

  if(configPage10.n2o_enable > 0)
  {
    //The pin modes are only set if the if n2o is enabled to prevent them conflicting with other outputs. 
    if(configPage10.n2o_pin_polarity == 1) { pinMode(configPage10.n2o_arming_pin, INPUT_PULLUP); }
    else { pinMode(configPage10.n2o_arming_pin, INPUT); }
  }

  boostPID.SetOutputLimits(configPage2.boostMinDuty, configPage2.boostMaxDuty);
  if(configPage6.boostMode == BOOST_MODE_SIMPLE) { boostPID.SetTunings(SIMPLE_BOOST_P, SIMPLE_BOOST_I, SIMPLE_BOOST_D); }
  else { boostPID.SetTunings(configPage6.boostKP, configPage6.boostKI, configPage6.boostKD); }

  if( configPage6.vvtEnabled > 0)
  {
    currentStatus.vvt1Angle = 0;
    currentStatus.vvt2Angle = 0;

    #if defined(CORE_AVR)
      vvt_pwm_max_count = 1000000L / (16 * configPage6.vvtFreq * 2); //Converts the frequency in Hz to the number of ticks (at 16uS) it takes to complete 1 cycle. Note that the frequency is divided by 2 coming from TS to allow for up to 512hz
    #elif defined(CORE_TEENSY)
      vvt_pwm_max_count = 1000000L / (32 * configPage6.vvtFreq * 2); //Converts the frequency in Hz to the number of ticks (at 16uS) it takes to complete 1 cycle. Note that the frequency is divided by 2 coming from TS to allow for up to 512hz
    #endif

    if(configPage6.vvtMode == VVT_MODE_CLOSED_LOOP)
    {
      vvtPID.SetOutputLimits(configPage10.vvtCLminDuty, configPage10.vvtCLmaxDuty);
      vvtPID.SetTunings(configPage10.vvtCLKP, configPage10.vvtCLKI, configPage10.vvtCLKD);
      vvtPID.SetSampleTime(33); //30Hz is 33,33ms
      vvtPID.SetMode(AUTOMATIC); //Turn PID on
      if (configPage10.vvt2Enabled == 1) // same for VVT2 if it's enabled
      {
        vvt2PID.SetOutputLimits(configPage10.vvtCLminDuty, configPage10.vvtCLmaxDuty);
        vvt2PID.SetTunings(configPage10.vvtCLKP, configPage10.vvtCLKI, configPage10.vvtCLKD);
        vvt2PID.SetSampleTime(33); //30Hz is 33,33ms
        vvt2PID.SetMode(AUTOMATIC); //Turn PID on
      }
    }

    vvt1_pwm_value = 0;
    vvt2_pwm_value = 0;
    ENABLE_VVT_TIMER(); //Turn on the B compare unit (ie turn on the interrupt)
    BIT_CLEAR(currentStatus.status4, BIT_STATUS4_VVT1_ERROR);
    BIT_CLEAR(currentStatus.status4, BIT_STATUS4_VVT2_ERROR);
    vvtTimeHold = false;
    if (currentStatus.coolant >= (int)(configPage4.vvtMinClt - CALIBRATION_TEMPERATURE_OFFSET)) { vvtIsHot = true; } //Checks to see if coolant's already at operating temperature
  }
  if( (configPage6.vvtEnabled == 0) && (configPage10.wmiEnabled >= 1) )
  {
    // config wmi pwm output to use vvt output
    #if defined(CORE_AVR)
      vvt_pwm_max_count = 1000000L / (16 * configPage6.vvtFreq * 2); //Converts the frequency in Hz to the number of ticks (at 16uS) it takes to complete 1 cycle. Note that the frequency is divided by 2 coming from TS to allow for up to 512hz
    #elif defined(CORE_TEENSY)
      vvt_pwm_max_count = 1000000L / (32 * configPage6.vvtFreq * 2); //Converts the frequency in Hz to the number of ticks (at 16uS) it takes to complete 1 cycle. Note that the frequency is divided by 2 coming from TS to allow for up to 512hz
    #endif
    BIT_CLEAR(currentStatus.status4, BIT_STATUS4_WMI_EMPTY);
    currentStatus.wmiPW = 0;
    vvt1_pwm_value = 0;
    vvt2_pwm_value = 0;
    ENABLE_VVT_TIMER(); //Turn on the B compare unit (ie turn on the interrupt)
  }

  currentStatus.boostDuty = 0;
  boostCounter = 0;
  currentStatus.vvt1Duty = 0;
  currentStatus.vvt2Duty = 0;
  vvtCounter = 0;

  currentStatus.nitrous_status = NITROUS_OFF;

}

void boostByGear()
{
  if(configPage4.boostType == OPEN_LOOP_BOOST)
  {
    if( configPage9.boostByGearEnabled == 1 )
    {
      uint16_t combinedBoost = 0;
      switch (currentStatus.gear)
      {
        case 1:
          combinedBoost = ( ((uint16_t)configPage9.boostByGear1 * (uint16_t)get3DTableValue(&boostTable, (currentStatus.TPS * 2), currentStatus.RPM))  ) << 2;
          if( combinedBoost <= 10000 ){ currentStatus.boostDuty = combinedBoost; }
          else{ currentStatus.boostDuty = 10000; }
          break;
        case 2:
          combinedBoost = ( ((uint16_t)configPage9.boostByGear2 * (uint16_t)get3DTableValue(&boostTable, (currentStatus.TPS * 2), currentStatus.RPM))  ) << 2;
          if( combinedBoost <= 10000 ){ currentStatus.boostDuty = combinedBoost; }
          else{ currentStatus.boostDuty = 10000; }
          break;
        case 3:
          combinedBoost = ( ((uint16_t)configPage9.boostByGear3 * (uint16_t)get3DTableValue(&boostTable, (currentStatus.TPS * 2), currentStatus.RPM))  ) << 2;
          if( combinedBoost <= 10000 ){ currentStatus.boostDuty = combinedBoost; }
          else{ currentStatus.boostDuty = 10000; }
          break;
        case 4:
          combinedBoost = ( ((uint16_t)configPage9.boostByGear4 * (uint16_t)get3DTableValue(&boostTable, (currentStatus.TPS * 2), currentStatus.RPM))  ) << 2;
          if( combinedBoost <= 10000 ){ currentStatus.boostDuty = combinedBoost; }
          else{ currentStatus.boostDuty = 10000; }
          break;
        case 5:
          combinedBoost = ( ((uint16_t)configPage9.boostByGear5 * (uint16_t)get3DTableValue(&boostTable, (currentStatus.TPS * 2), currentStatus.RPM))  ) << 2;
          if( combinedBoost <= 10000 ){ currentStatus.boostDuty = combinedBoost; }
          else{ currentStatus.boostDuty = 10000; }
          break;
        case 6:
          combinedBoost = ( ((uint16_t)configPage9.boostByGear6 * (uint16_t)get3DTableValue(&boostTable, (currentStatus.TPS * 2), currentStatus.RPM))  ) << 2;
          if( combinedBoost <= 10000 ){ currentStatus.boostDuty = combinedBoost; }
          else{ currentStatus.boostDuty = 10000; }
          break;
        default:
          break;
      }
    }
    else if( configPage9.boostByGearEnabled == 2 ) 
    {
      switch (currentStatus.gear)
      {
        case 1:
          currentStatus.boostDuty = configPage9.boostByGear1 * 2 * 100;
          break;
        case 2:
          currentStatus.boostDuty = configPage9.boostByGear2 * 2 * 100;
          break;
        case 3:
          currentStatus.boostDuty = configPage9.boostByGear3 * 2 * 100;
          break;
        case 4:
          currentStatus.boostDuty = configPage9.boostByGear4 * 2 * 100;
          break;
        case 5:
          currentStatus.boostDuty = configPage9.boostByGear5 * 2 * 100;
          break;
        case 6:
          currentStatus.boostDuty = configPage9.boostByGear6 * 2 * 100;
          break;
        default:
          break;
      }
    }
  }
  else if (configPage4.boostType == CLOSED_LOOP_BOOST)
  {
    if( configPage9.boostByGearEnabled == 1 )
    {
      uint16_t combinedBoost = 0;
      switch (currentStatus.gear)
      {
        case 1:
          combinedBoost = ( ((uint16_t)configPage9.boostByGear1 * (uint16_t)get3DTableValue(&boostTable, (currentStatus.TPS * 2), currentStatus.RPM)) / 100 ) << 2;
          if( combinedBoost <= 511 ){ currentStatus.boostTarget = combinedBoost; }
          else{ currentStatus.boostTarget = 511; }
          break;
        case 2:
          combinedBoost = ( ((uint16_t)configPage9.boostByGear2 * (uint16_t)get3DTableValue(&boostTable, (currentStatus.TPS * 2), currentStatus.RPM)) / 100 ) << 2;
          if( combinedBoost <= 511 ){ currentStatus.boostTarget = combinedBoost; }
          else{ currentStatus.boostTarget = 511; }
          break;
        case 3:
          combinedBoost = ( ((uint16_t)configPage9.boostByGear3 * (uint16_t)get3DTableValue(&boostTable, (currentStatus.TPS * 2), currentStatus.RPM)) / 100 ) << 2;
          if( combinedBoost <= 511 ){ currentStatus.boostTarget = combinedBoost; }
          else{ currentStatus.boostTarget = 511; }
          break;
        case 4:
          combinedBoost = ( ((uint16_t)configPage9.boostByGear4 * (uint16_t)get3DTableValue(&boostTable, (currentStatus.TPS * 2), currentStatus.RPM)) / 100 ) << 2;
          if( combinedBoost <= 511 ){ currentStatus.boostTarget = combinedBoost; }
          else{ currentStatus.boostTarget = 511; }
          break;
        case 5:
          combinedBoost = ( ((uint16_t)configPage9.boostByGear5 * (uint16_t)get3DTableValue(&boostTable, (currentStatus.TPS * 2), currentStatus.RPM)) / 100 ) << 2;
          if( combinedBoost <= 511 ){ currentStatus.boostTarget = combinedBoost; }
          else{ currentStatus.boostTarget = 511; }
          break;
        case 6:
          combinedBoost = ( ((uint16_t)configPage9.boostByGear6 * (uint16_t)get3DTableValue(&boostTable, (currentStatus.TPS * 2), currentStatus.RPM)) / 100 ) << 2;
          if( combinedBoost <= 511 ){ currentStatus.boostTarget = combinedBoost; }
          else{ currentStatus.boostTarget = 511; }
          break;
        default:
          break;
      }
    }
    else if( configPage9.boostByGearEnabled == 2 ) 
    {
      switch (currentStatus.gear)
      {
        case 1:
          currentStatus.boostTarget = (configPage9.boostByGear1 << 1);
          break;
        case 2:
          currentStatus.boostTarget = (configPage9.boostByGear2 << 1);
          break;
        case 3:
          currentStatus.boostTarget = (configPage9.boostByGear3 << 1);
          break;
        case 4:
          currentStatus.boostTarget = (configPage9.boostByGear4 << 1);
          break;
        case 5:
          currentStatus.boostTarget = (configPage9.boostByGear5 << 1);
          break;
        case 6:
          currentStatus.boostTarget = (configPage9.boostByGear6 << 1);
          break;
        default:
          break;
      }
    }
  }
}

#define BOOST_HYSTER  40
void boostControl()
{
  if( configPage6.boostEnabled==1 )
  {
    if(configPage4.boostType == OPEN_LOOP_BOOST)
    {
      //Open loop
      if ( (configPage9.boostByGearEnabled > 0) && (configPage2.vssMode > 1) ){ boostByGear(); }
      else{ currentStatus.boostDuty = get3DTableValue(&boostTable, (currentStatus.TPS * 2), currentStatus.RPM) * 2 * 100; }

      if(currentStatus.boostDuty > 10000) { currentStatus.boostDuty = 10000; } //Safety check
      if(currentStatus.boostDuty == 0) { DISABLE_BOOST_TIMER(); BOOST_PIN_LOW(); } //If boost duty is 0, shut everything down
      else
      {
        boost_pwm_target_value = ((unsigned long)(currentStatus.boostDuty) * boost_pwm_max_count) / 10000; //Convert boost duty (Which is a % multiplied by 100) to a pwm count
      }
    }
    else if (configPage4.boostType == CLOSED_LOOP_BOOST)
    {
      if( (boostCounter & 7) == 1) 
      { 
        if ( (configPage9.boostByGearEnabled > 0) && (configPage2.vssMode > 1) ){ boostByGear(); }
        else{ currentStatus.boostTarget = get3DTableValue(&boostTable, (currentStatus.TPS * 2), currentStatus.RPM) << 1; } //Boost target table is in kpa and divided by 2
      } 
      if(currentStatus.MAP >= currentStatus.baro ) //Only engage boost control above baro pressure
      {
        //If flex fuel is enabled, there can be an adder to the boost target based on ethanol content
        if( configPage2.flexEnabled == 1 )
        {
          currentStatus.boostTarget += table2D_getValue(&flexBoostTable, currentStatus.ethanolPct);;
        }
        else
        {
          currentStatus.flexBoostCorrection = 0;
        }

        if(currentStatus.boostTarget > 0)
        {
          //This only needs to be run very infrequently, once every 16 calls to boostControl(). This is approx. once per second
          if( (boostCounter & 15) == 1)
          {
            boostPID.SetOutputLimits(configPage2.boostMinDuty, configPage2.boostMaxDuty);

            if(configPage6.boostMode == BOOST_MODE_SIMPLE) { boostPID.SetTunings(SIMPLE_BOOST_P, SIMPLE_BOOST_I, SIMPLE_BOOST_D); }
            else { boostPID.SetTunings(configPage6.boostKP, configPage6.boostKI, configPage6.boostKD); }
          }

          bool PIDcomputed = boostPID.Compute(); //Compute() returns false if the required interval has not yet passed.
          if(currentStatus.boostDuty == 0) { DISABLE_BOOST_TIMER(); BOOST_PIN_LOW(); } //If boost duty is 0, shut everything down
          else
          {
            if(PIDcomputed == true)
            {
              boost_pwm_target_value = ((unsigned long)(currentStatus.boostDuty) * boost_pwm_max_count) / 10000; //Convert boost duty (Which is a % multiplied by 100) to a pwm count
            }
          }
        }
        else
        {
          //If boost target is 0, turn everything off
          boostDisable();
        }
      }
      else
      {
        //Boost control does nothing if kPa below the hysteresis point
        boostDisable();
      } //MAP above boost + hyster
    } //Open / Cloosed loop

    //Check for 100% duty cycle
    if(currentStatus.boostDuty >= 10000)
    {
      DISABLE_BOOST_TIMER(); //Turn off the compare unit (ie turn off the interrupt) if boost duty is 100%
      BOOST_PIN_HIGH(); //Turn on boost pin if duty is 100%
    }
    else if(currentStatus.boostDuty > 0)
    {
      ENABLE_BOOST_TIMER(); //Turn on the compare unit (ie turn on the interrupt) if boost duty is > 0
    }
    
  }
  else { // Disable timer channel and zero the flex boost correction status
    DISABLE_BOOST_TIMER();
    currentStatus.flexBoostCorrection = 0;
  }

  boostCounter++;
}

void vvtControl()
{
  if( (configPage6.vvtEnabled == 1) && (currentStatus.coolant >= (int)(configPage4.vvtMinClt - CALIBRATION_TEMPERATURE_OFFSET)) && (BIT_CHECK(currentStatus.engine, BIT_ENGINE_RUN)))
  {
    if(vvtTimeHold == false) 
    {
      vvtWarmTime = runSecsX10;
      vvtTimeHold = true;
    }

    //Calculate the current cam angle for miata trigger
    if( configPage4.TrigPattern == 9 ) { currentStatus.vvt1Angle = getCamAngle_Miata9905(); }

    if( (vvtIsHot == true) || ((runSecsX10 - vvtWarmTime) >= (configPage4.vvtDelay * VVT_TIME_DELAY_MULTIPLIER)) ) 
    {
      vvtIsHot = true;

      if( (configPage6.vvtMode == VVT_MODE_OPEN_LOOP) || (configPage6.vvtMode == VVT_MODE_ONOFF) )
      {
        //Lookup VVT duty based on either MAP or TPS
        if(configPage6.vvtLoadSource == VVT_LOAD_TPS) { currentStatus.vvt1Duty = get3DTableValue(&vvtTable, (currentStatus.TPS * 2), currentStatus.RPM); }
        else { currentStatus.vvt1Duty = get3DTableValue(&vvtTable, (currentStatus.MAP), currentStatus.RPM); }

        //VVT table can be used for controlling on/off switching. If this is turned on, then disregard any interpolation or non-binary values
        if( (configPage6.vvtMode == VVT_MODE_ONOFF) && (currentStatus.vvt1Duty < 200) ) { currentStatus.vvt1Duty = 0; }

        vvt1_pwm_value = halfPercentage(currentStatus.vvt1Duty, vvt_pwm_max_count);

        if (configPage10.vvt2Enabled == 1) // same for VVT2 if it's enabled
        {
          //Lookup VVT duty based on either MAP or TPS
          if(configPage6.vvtLoadSource == VVT_LOAD_TPS) { currentStatus.vvt2Duty = get3DTableValue(&vvt2Table, (currentStatus.TPS * 2), currentStatus.RPM); }
          else { currentStatus.vvt2Duty = get3DTableValue(&vvt2Table, (currentStatus.MAP), currentStatus.RPM); }

          //VVT table can be used for controlling on/off switching. If this is turned on, then disregard any interpolation or non-binary values
          if( (configPage6.vvtMode == VVT_MODE_ONOFF) && (currentStatus.vvt2Duty < 200) ) { currentStatus.vvt2Duty = 0; }

          vvt2_pwm_value = halfPercentage(currentStatus.vvt2Duty, vvt_pwm_max_count);
        }

      } //Open loop
      else if( (configPage6.vvtMode == VVT_MODE_CLOSED_LOOP) )
      {
        //Lookup VVT duty based on either MAP or TPS
        if(configPage6.vvtLoadSource == VVT_LOAD_TPS) { currentStatus.vvt1TargetAngle = get3DTableValue(&vvtTable, (currentStatus.TPS * 2), currentStatus.RPM); }
        else { currentStatus.vvt1TargetAngle = get3DTableValue(&vvtTable, currentStatus.MAP, currentStatus.RPM); }

        if( (vvtCounter & 31) == 1) { vvtPID.SetTunings(configPage10.vvtCLKP, configPage10.vvtCLKI, configPage10.vvtCLKD);  //This only needs to be run very infrequently, once every 32 calls to vvtControl(). This is approx. once per second
        vvtPID.SetControllerDirection(configPage6.vvtPWMdir); }

        // safety check that the cam angles are ok. The engine will be totally undriveable if the cam sensor is faulty and giving wrong cam angles, so if that happens, default to 0 duty.
        // This also prevents using zero or negative current angle values for PID adjustment, because those don't work in integer PID.
        if ( currentStatus.vvt1Angle <=  configPage10.vvtCLMinAng || currentStatus.vvt1Angle > configPage10.vvtCLMaxAng )
        {
          currentStatus.vvt1Duty = 0;
          vvt1_pwm_value = halfPercentage(currentStatus.vvt1Duty, vvt_pwm_max_count);
          BIT_SET(currentStatus.status4, BIT_STATUS4_VVT1_ERROR);
        }
        //Check that we're not already at the angle we want to be
        else if((configPage6.vvtCLUseHold > 0) && (currentStatus.vvt1TargetAngle == currentStatus.vvt1Angle) )
        {
          currentStatus.vvt1Duty = configPage10.vvtCLholdDuty;
          vvt1_pwm_value = halfPercentage(currentStatus.vvt1Duty, vvt_pwm_max_count);
          vvtPID.Initialize();
          BIT_CLEAR(currentStatus.status4, BIT_STATUS4_VVT1_ERROR);
        }
        else
        {
          //This is dumb, but need to convert the current angle into a long pointer.
          vvt_pid_target_angle = (unsigned long)currentStatus.vvt1TargetAngle;
          vvt_pid_current_angle = (long)currentStatus.vvt1Angle;

          //If not already at target angle, calculate new value from PID
          bool PID_compute = vvtPID.Compute(true);
          //vvtPID.Compute2(currentStatus.vvt1TargetAngle, currentStatus.vvt1Angle, false);
          //vvt_pwm_target_value = percentage(40, vvt_pwm_max_count);
          //if (currentStatus.vvt1Angle > currentStatus.vvt1TargetAngle) { vvt_pwm_target_value = 0; }
          if(PID_compute == true) { vvt1_pwm_value = halfPercentage(currentStatus.vvt1Duty, vvt_pwm_max_count); }
          BIT_CLEAR(currentStatus.status4, BIT_STATUS4_VVT1_ERROR);
        }

        if (configPage10.vvt2Enabled == 1) // same for VVT2 if it's enabled
        {
          if(configPage6.vvtLoadSource == VVT_LOAD_TPS) { currentStatus.vvt2TargetAngle = get3DTableValue(&vvt2Table, (currentStatus.TPS * 2), currentStatus.RPM); }
          else { currentStatus.vvt2TargetAngle = get3DTableValue(&vvt2Table, currentStatus.MAP, currentStatus.RPM); }

          if( vvtCounter == 30) { vvt2PID.SetTunings(configPage10.vvtCLKP, configPage10.vvtCLKI, configPage10.vvtCLKD);  //This only needs to be run very infrequently, once every 32 calls to vvtControl(). This is approx. once per second
          vvt2PID.SetControllerDirection(configPage4.vvt2PWMdir); }

          // safety check that the cam angles are ok. The engine will be totally undriveable if the cam sensor is faulty and giving wrong cam angles, so if that happens, default to 0 duty.
          // This also prevents using zero or negative current angle values for PID adjustment, because those don't work in integer PID.
          if ( currentStatus.vvt2Angle <= configPage10.vvtCLMinAng || currentStatus.vvt2Angle > configPage10.vvtCLMaxAng )
          {
            currentStatus.vvt2Duty = 0;
            vvt2_pwm_value = halfPercentage(currentStatus.vvt2Duty, vvt_pwm_max_count);
            BIT_SET(currentStatus.status4, BIT_STATUS4_VVT2_ERROR);
          }
          //Check that we're not already at the angle we want to be
          else if((configPage6.vvtCLUseHold > 0) && (currentStatus.vvt2TargetAngle == currentStatus.vvt2Angle) )
          {
            currentStatus.vvt2Duty = configPage10.vvtCLholdDuty;
            vvt2_pwm_value = halfPercentage(currentStatus.vvt2Duty, vvt_pwm_max_count);
            vvt2PID.Initialize();
            BIT_CLEAR(currentStatus.status4, BIT_STATUS4_VVT2_ERROR);
          }
          else
          {
            //This is dumb, but need to convert the current angle into a long pointer.
            vvt2_pid_target_angle = (unsigned long)currentStatus.vvt2TargetAngle;
            vvt2_pid_current_angle = (long)currentStatus.vvt2Angle;
            //If not already at target angle, calculate new value from PID
            bool PID_compute = vvt2PID.Compute(true);
            if(PID_compute == true) { vvt2_pwm_value = halfPercentage(currentStatus.vvt2Duty, vvt_pwm_max_count); }
            BIT_CLEAR(currentStatus.status4, BIT_STATUS4_VVT2_ERROR);
          }
        }
        vvtCounter++;
      }

      //Set the PWM state based on the above lookups
      if( (currentStatus.vvt1Duty == 0) && (currentStatus.vvt2Duty == 0) )
      {
        //Make sure solenoid is off (0% duty)
        VVT1_PIN_OFF();
        VVT2_PIN_OFF();
        vvt1_pwm_state = false;
        vvt1_max_pwm = false;
        vvt2_pwm_state = false;
        vvt2_max_pwm = false;
        DISABLE_VVT_TIMER();
      }
      else if( (currentStatus.vvt1Duty >= 200) && (currentStatus.vvt2Duty >= 200) )
      {
        //Make sure solenoid is on (100% duty)
        VVT1_PIN_ON();
        VVT2_PIN_ON();
        vvt1_pwm_state = true;
        vvt1_max_pwm = true;
        vvt2_pwm_state = true;
        vvt2_max_pwm = true;
        DISABLE_VVT_TIMER();
      }
      else
      {
        //Duty cycle is between 0 and 100. Make sure the timer is enabled
        ENABLE_VVT_TIMER();
        if(currentStatus.vvt1Duty < 200) { vvt1_max_pwm = false; }
        if(currentStatus.vvt2Duty < 200) { vvt2_max_pwm = false; }
      }
 
    }
  }
  else 
  { 
    // Disable timer channel
    DISABLE_VVT_TIMER(); 
    currentStatus.vvt1Duty = 0;
    vvt1_pwm_value = 0;
    currentStatus.vvt2Duty = 0;
    vvt2_pwm_value = 0;
    vvt1_pwm_state = false;
    vvt1_max_pwm = false;
    vvt2_pwm_state = false;
    vvt2_max_pwm = false;
    vvtTimeHold=false;
  } 
}

void nitrousControl()
{
  bool nitrousOn = false; //This tracks whether the control gets turned on at any point. 
  if(configPage10.n2o_enable > 0)
  {
    bool isArmed = READ_N2O_ARM_PIN();
    if (configPage10.n2o_pin_polarity == 1) { isArmed = !isArmed; } //If nitrous is active when pin is low, flip the reading (n2o_pin_polarity = 0 = active when High)

    //Perform the main checks to see if nitrous is ready
    if( (isArmed == true) && (currentStatus.coolant > (configPage10.n2o_minCLT - CALIBRATION_TEMPERATURE_OFFSET)) && (currentStatus.TPS > configPage10.n2o_minTPS) && (currentStatus.O2 < configPage10.n2o_maxAFR) && (currentStatus.MAP < (uint16_t)(configPage10.n2o_maxMAP * 2)) )
    {
      //Config page values are divided by 100 to fit within a byte. Multiply them back out to real values. 
      uint16_t realStage1MinRPM = (uint16_t)configPage10.n2o_stage1_minRPM * 100;
      uint16_t realStage1MaxRPM = (uint16_t)configPage10.n2o_stage1_maxRPM * 100;
      uint16_t realStage2MinRPM = (uint16_t)configPage10.n2o_stage2_minRPM * 100;
      uint16_t realStage2MaxRPM = (uint16_t)configPage10.n2o_stage2_maxRPM * 100;

      //The nitrous state is set to 0 and then the subsequent stages are added
      // OFF    = 0
      // STAGE1 = 1
      // STAGE2 = 2
      // BOTH   = 3 (ie STAGE1 + STAGE2 = BOTH)
      currentStatus.nitrous_status = NITROUS_OFF; //Reset the current state
      if( (currentStatus.RPM > realStage1MinRPM) && (currentStatus.RPM < realStage1MaxRPM) )
      {
        currentStatus.nitrous_status += NITROUS_STAGE1;
        BIT_SET(currentStatus.status3, BIT_STATUS3_NITROUS);
        N2O_STAGE1_PIN_HIGH();
        nitrousOn = true;
      }
      if(configPage10.n2o_enable == NITROUS_STAGE2) //This is really just a sanity check
      {
        if( (currentStatus.RPM > realStage2MinRPM) && (currentStatus.RPM < realStage2MaxRPM) )
        {
          currentStatus.nitrous_status += NITROUS_STAGE2;
          BIT_SET(currentStatus.status3, BIT_STATUS3_NITROUS);
          N2O_STAGE2_PIN_HIGH();
          nitrousOn = true;
        }
      }
    }
  }

  if (nitrousOn == false)
  {
    currentStatus.nitrous_status = NITROUS_OFF;
    BIT_CLEAR(currentStatus.status3, BIT_STATUS3_NITROUS);

    if(configPage10.n2o_enable > 0)
    {
      N2O_STAGE1_PIN_LOW();
      N2O_STAGE2_PIN_LOW();
    }
  }
}

// Water methanol injection control
void wmiControl()
{
  int wmiPW = 0;
  
  // wmi can only work when vvt is disabled 
  if( (configPage6.vvtEnabled == 0) && (configPage10.wmiEnabled >= 1) )
  {
    if( WMI_TANK_IS_EMPTY() )
    {
    BIT_CLEAR(currentStatus.status4, BIT_STATUS4_WMI_EMPTY);
      if( (currentStatus.TPS >= configPage10.wmiTPS) && (currentStatus.RPMdiv100 >= configPage10.wmiRPM) && ( (currentStatus.MAP / 2) >= configPage10.wmiMAP) && ( (currentStatus.IAT + CALIBRATION_TEMPERATURE_OFFSET) >= configPage10.wmiIAT) )
      {
        switch(configPage10.wmiMode)
        {
        case WMI_MODE_SIMPLE:
          // Simple mode - Output is turned on when preset boost level is reached
          wmiPW = 100;
          break;
        case WMI_MODE_PROPORTIONAL:
          // Proportional Mode - Output PWM is proportionally controlled between two MAP values - MAP Value 1 = PWM:0% / MAP Value 2 = PWM:100%
          wmiPW = map(currentStatus.MAP/2, configPage10.wmiMAP, configPage10.wmiMAP2, 0, 100);
          break;
        case WMI_MODE_OPENLOOP:
          //  Mapped open loop - Output PWM follows 2D map value (RPM vs MAP) Cell value contains desired PWM% [range 0-100%]
          wmiPW = get3DTableValue(&wmiTable, currentStatus.MAP, currentStatus.RPM);
          break;
        case WMI_MODE_CLOSEDLOOP:
          // Mapped closed loop - Output PWM follows injector duty cycle with 2D correction map applied (RPM vs MAP). Cell value contains correction value% [nom 100%] 
          wmiPW = max(0, ((int)currentStatus.PW1 + configPage10.wmiOffset)) * get3DTableValue(&wmiTable, currentStatus.MAP, currentStatus.RPM) / 100;
          break;
        default:
          // Wrong mode
          wmiPW = 0;
          break;
        }
        if (wmiPW > 100) { wmiPW = 100; } //without this the duty can get beyond 100%
      }
    }
    else { BIT_SET(currentStatus.status4, BIT_STATUS4_WMI_EMPTY); }

    currentStatus.wmiPW = wmiPW;
    vvt1_pwm_value = percentage(currentStatus.wmiPW, vvt_pwm_max_count);

    if(wmiPW == 0)
    {
      // Make sure water pump is off
      VVT1_PIN_LOW();
      DISABLE_VVT_TIMER();
      digitalWrite(pinWMIEnabled, LOW);
    }
    else
    {
      digitalWrite(pinWMIEnabled, HIGH);
      if (wmiPW >= 100)
      {
        // Make sure water pump is on (100% duty)
        VVT1_PIN_HIGH();
        DISABLE_VVT_TIMER();
      }
      else
      {
        ENABLE_VVT_TIMER();
      }
    }
  }
}

void boostDisable()
{
  boostPID.Initialize(); //This resets the ITerm value to prevent rubber banding
  currentStatus.boostDuty = 0;
  DISABLE_BOOST_TIMER(); //Turn off timer
  BOOST_PIN_LOW(); //Make sure solenoid is off (0% duty)
}

//The interrupt to control the Boost PWM
#if defined(CORE_AVR)
  ISR(TIMER1_COMPA_vect)
#else
  void boostInterrupt() //Most ARM chips can simply call a function
#endif
{
  if (boost_pwm_state == true)
  {
    BOOST_PIN_LOW();  // Switch pin to low
    SET_COMPARE(BOOST_TIMER_COMPARE, BOOST_TIMER_COUNTER + (boost_pwm_max_count - boost_pwm_cur_value) );
    boost_pwm_state = false;
  }
  else
  {
    BOOST_PIN_HIGH();  // Switch pin high
    SET_COMPARE(BOOST_TIMER_COMPARE, BOOST_TIMER_COUNTER + boost_pwm_target_value);
    boost_pwm_cur_value = boost_pwm_target_value;
    boost_pwm_state = true;
  }
}

//The interrupt to control the VVT PWM
#if defined(CORE_AVR)
  ISR(TIMER1_COMPB_vect)
#else
  void vvtInterrupt() //Most ARM chips can simply call a function
#endif
{
  if ( ((vvt1_pwm_state == false) || (vvt1_max_pwm == true)) && ((vvt2_pwm_state == false) || (vvt2_max_pwm == true)) )
  {
    if( (vvt1_pwm_value > 0) && (vvt1_max_pwm == false) ) //Don't toggle if at 0%
    {
      VVT1_PIN_ON();
      vvt1_pwm_state = true;
    }
    if( (vvt2_pwm_value > 0) && (vvt2_max_pwm == false) ) //Don't toggle if at 0%
    {
      VVT2_PIN_ON();
      vvt2_pwm_state = true;
    }

    if( (vvt1_pwm_state == true) && ((vvt1_pwm_value <= vvt2_pwm_value) || (vvt2_pwm_state == false)) )
    {
      SET_COMPARE(VVT_TIMER_COMPARE, VVT_TIMER_COUNTER + vvt1_pwm_value);
      vvt1_pwm_cur_value = vvt1_pwm_value;
      vvt2_pwm_cur_value = vvt2_pwm_value;
      if (vvt1_pwm_value == vvt2_pwm_value) { nextVVT = 2; } //Next event is for both PWM
      else { nextVVT = 0; } //Next event is for PWM0
    }
    else if( vvt2_pwm_state == true )
    {
      SET_COMPARE(VVT_TIMER_COMPARE, VVT_TIMER_COUNTER + vvt2_pwm_value);
      vvt1_pwm_cur_value = vvt1_pwm_value;
      vvt2_pwm_cur_value = vvt2_pwm_value;
      nextVVT = 1; //Next event is for PWM1
    }
    else { SET_COMPARE(VVT_TIMER_COMPARE, VVT_TIMER_COUNTER + vvt_pwm_max_count); } //Shouldn't ever get here
  }
  else
  {
    if(nextVVT == 0)
    {
      if(vvt1_pwm_value < (long)vvt_pwm_max_count) //Don't toggle if at 100%
      {
        VVT1_PIN_OFF();
        vvt1_pwm_state = false;
        vvt1_max_pwm = false;
      }
      else { vvt1_max_pwm = true; }
      nextVVT = 1; //Next event is for PWM1
      if(vvt2_pwm_state == true){ SET_COMPARE(VVT_TIMER_COMPARE, VVT_TIMER_COUNTER + (vvt2_pwm_cur_value - vvt1_pwm_cur_value) ); }
      else
      { 
        SET_COMPARE(VVT_TIMER_COMPARE, VVT_TIMER_COUNTER + (vvt_pwm_max_count - vvt1_pwm_cur_value) );
        nextVVT = 2; //Next event is for both PWM
      }
    }
    else if (nextVVT == 1)
    {
      if(vvt2_pwm_value < (long)vvt_pwm_max_count) //Don't toggle if at 100%
      {
        VVT2_PIN_OFF();
        vvt2_pwm_state = false;
        vvt2_max_pwm = false;
      }
      else { vvt2_max_pwm = true; }
      nextVVT = 0; //Next event is for PWM0
      if(vvt1_pwm_state == true) { SET_COMPARE(VVT_TIMER_COMPARE, VVT_TIMER_COUNTER + (vvt1_pwm_cur_value - vvt2_pwm_cur_value) ); }
      else
      { 
        SET_COMPARE(VVT_TIMER_COMPARE, VVT_TIMER_COUNTER + (vvt_pwm_max_count - vvt2_pwm_cur_value) );
        nextVVT = 2; //Next event is for both PWM
      }
    }
    else
    {
      if(vvt1_pwm_value < (long)vvt_pwm_max_count) //Don't toggle if at 100%
      {
        VVT1_PIN_OFF();
        vvt1_pwm_state = false;
        vvt1_max_pwm = false;
        SET_COMPARE(VVT_TIMER_COMPARE, VVT_TIMER_COUNTER + (vvt_pwm_max_count - vvt1_pwm_cur_value) );
      }
      else { vvt1_max_pwm = true; }
      if(vvt2_pwm_value < (long)vvt_pwm_max_count) //Don't toggle if at 100%
      {
        VVT2_PIN_OFF();
        vvt2_pwm_state = false;
        vvt2_max_pwm = false;
        SET_COMPARE(VVT_TIMER_COMPARE, VVT_TIMER_COUNTER + (vvt_pwm_max_count - vvt2_pwm_cur_value) );
      }
      else { vvt2_max_pwm = true; }
    }
  }
}

#if defined(PWM_FAN_AVAILABLE)
//The interrupt to control the FAN PWM. Mega2560 doesn't have enough timers, so this is only for the ARM chip ones
  void fanInterrupt()
{
  if (fan_pwm_state == true)
  {
    FAN_OFF();
    FAN_TIMER_COMPARE = FAN_TIMER_COUNTER + (fan_pwm_max_count - fan_pwm_cur_value);
    fan_pwm_state = false;
  }
  else
  {
    FAN_ON();
    FAN_TIMER_COMPARE = FAN_TIMER_COUNTER + fan_pwm_value;
    fan_pwm_cur_value = fan_pwm_value;
    fan_pwm_state = true;
  }
}
#endif<|MERGE_RESOLUTION|>--- conflicted
+++ resolved
@@ -287,7 +287,6 @@
       //Fan needs to be turned off. 
       FAN_OFF();
       BIT_CLEAR(currentStatus.status4, BIT_STATUS4_FAN);
-<<<<<<< HEAD
     }
   }
   else if( configPage2.fanEnable == 2 )// PWM Fan control
@@ -317,8 +316,6 @@
           }
         #endif
       }
-=======
->>>>>>> 97f8ef79
     }
     else if (!fanPermit)
     {

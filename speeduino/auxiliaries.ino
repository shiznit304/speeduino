--- conflicted
+++ resolved
@@ -116,23 +116,15 @@
     // --------------------
     // High/Low RPM Lockout
     // --------------------
-<<<<<<< HEAD
-    if ( (currentStatus.RPMdiv100 < configPage15.airConMinRPMdiv100) ||
-=======
     byte rpmBy16 = currentStatus.RPM >> 4;
     if ( (rpmBy16 < configPage15.airConMinRPMdiv16) ||
->>>>>>> 0451a678
          (currentStatus.RPMdiv100 > configPage15.airConMaxRPMdiv100) )
     {
       // A/C is cut off due to high/low RPM
       BIT_SET(currentStatus.airConStatus, BIT_AIRCON_RPM_LOCKOUT);
       acRPMLockoutDelay = 0;
     }
-<<<<<<< HEAD
-    else if ( (currentStatus.RPMdiv100 >= configPage15.airConMinRPMdiv100) &&
-=======
     else if ( (rpmBy16 >= configPage15.airConMinRPMdiv16) &&
->>>>>>> 0451a678
               (currentStatus.RPMdiv100 <= configPage15.airConMaxRPMdiv100) )
     {
       // No need to add hysteresis as we have the stand-down delay period after the high/low RPM condition goes away.

/*
Speeduino - Simple engine management for the Arduino Mega 2560 platform
Copyright (C) Josh Stewart
A full copy of the license may be found in the projects root directory
*/
/** @file
 * Process Incoming and outgoing serial communications.
 */
#include "globals.h"
#include "comms.h"
#include "cancomms.h"
#include "storage.h"
#include "maths.h"
#include "utilities.h"
#include "decoders.h"
#include "TS_CommandButtonHandler.h"
#include "errors.h"
#include "pages.h"
#include "page_crc.h"
#include "table_iterator.h"
#include "logger.h"
#ifdef RTC_ENABLED
  #include "rtc_common.h"
#endif

byte currentPage = 1;//Not the same as the speeduino config page numbers
bool isMap = true; /**< Whether or not the currentPage contains only a 3D map that would require translation */
unsigned long requestCount = 0; /**< The number of times the A command has been issued. This is used to track whether a reset has recently been performed on the controller */
byte currentCommand; /**< The serial command that is currently being processed. This is only useful when cmdPending=True */
bool cmdPending = false; /**< Whether or not a serial request has only been partially received. This occurs when a command character has been received in the serial buffer, but not all of its arguments have yet been received. If true, the active command will be stored in the currentCommand variable */
bool chunkPending = false; /**< Whether or not the current chunk write is complete or not */
uint16_t chunkComplete = 0; /**< The number of bytes in a chunk write that have been written so far */
uint16_t chunkSize = 0; /**< The complete size of the requested chunk write */
int valueOffset; /**< The memory offset within a given page for a value to be read from or written to. Note that we cannot use 'offset' as a variable name, it is a reserved word for several teensy libraries */
byte tsCanId = 0;     // current tscanid requested
byte inProgressOffset;
byte inProgressLength;
uint32_t inProgressCompositeTime;
bool serialInProgress = false;
bool toothLogSendInProgress = false;
bool compositeLogSendInProgress = false;

/** Processes the incoming data on the serial buffer based on the command sent.
Can be either data for a new command or a continuation of data for command that is already in progress:
- cmdPending = If a command has started but is wairing on further data to complete
- chunkPending = Specifically for the new receive value method where TS will send a known number of contiguous bytes to be written to a table

Comands are single byte (letter symbol) commands.
*/
void command()
{
  if (cmdPending == false) { currentCommand = Serial.read(); }

  switch (currentCommand)
  {

    case 'a':
      cmdPending = true;

      if (Serial.available() >= 2)
      {
        Serial.read(); //Ignore the first value, it's always 0
        Serial.read(); //Ignore the second value, it's always 6
        sendValuesLegacy();
        cmdPending = false;
      }
      break;

    case 'A': // send x bytes of realtime values
      sendValues(0, LOG_ENTRY_SIZE, 0x31, 0);   //send values to serial0
      break;


    case 'B': // Burn current values to eeprom
      writeAllConfig();
      break;

    case 'b': // New EEPROM burn command to only burn a single page at a time
      cmdPending = true;

      if (Serial.available() >= 2)
      {
        Serial.read(); //Ignore the first table value, it's always 0
        writeConfig(Serial.read());
        cmdPending = false;
      }
      break;

    case 'C': // test communications. This is used by Tunerstudio to see whether there is an ECU on a given serial port
      testComm();
      break;

    case 'c': //Send the current loops/sec value
      Serial.write(lowByte(currentStatus.loopsPerSecond));
      Serial.write(highByte(currentStatus.loopsPerSecond));
      break;

    case 'd': // Send a CRC32 hash of a given page
      cmdPending = true;

      if (Serial.available() >= 2)
      {
        Serial.read(); //Ignore the first byte value, it's always 0
        uint32_t CRC32_val = calculateCRC32( Serial.read() );
        
        //Split the 4 bytes of the CRC32 value into individual bytes and send
        Serial.write( ((CRC32_val >> 24) & 255) );
        Serial.write( ((CRC32_val >> 16) & 255) );
        Serial.write( ((CRC32_val >> 8) & 255) );
        Serial.write( (CRC32_val & 255) );
        
        cmdPending = false;
      }
      break;

    case 'E': // receive command button commands
      cmdPending = true;

      if(Serial.available() >= 2)
      {
        byte cmdGroup = Serial.read();
        byte cmdValue = Serial.read();
        uint16_t cmdCombined = word(cmdGroup, cmdValue);

        if ( ((cmdCombined >= TS_CMD_INJ1_ON) && (cmdCombined <= TS_CMD_IGN8_50PC)) || (cmdCombined == TS_CMD_TEST_ENBL) || (cmdCombined == TS_CMD_TEST_DSBL) )
        {
          //Hardware test buttons
          if (currentStatus.RPM == 0) { TS_CommandButtonsHandler(cmdCombined); }
          cmdPending = false;
        }
        else if( (cmdCombined >= TS_CMD_VSS_60KMH) && (cmdCombined <= TS_CMD_VSS_RATIO6) )
        {
          //VSS Calibration commands
          TS_CommandButtonsHandler(cmdCombined);
          cmdPending = false;
        }
        else if( (cmdCombined >= TS_CMD_STM32_REBOOT) && (cmdCombined <= TS_CMD_STM32_BOOTLOADER) )
        {
          //STM32 DFU mode button
          TS_CommandButtonsHandler(cmdCombined);
          cmdPending = false;
        }
      }
      break;

    case 'F': // send serial protocol version
      Serial.print(F("001"));
      break;

    case 'H': //Start the tooth logger
      currentStatus.toothLogEnabled = true;
      currentStatus.compositeLogEnabled = false; //Safety first (Should never be required)
      BIT_CLEAR(currentStatus.status1, BIT_STATUS1_TOOTHLOG1READY);
      toothHistoryIndex = 0;
      toothHistorySerialIndex = 0;

      //Disconnect the standard interrupt and add the logger version
      detachInterrupt( digitalPinToInterrupt(pinTrigger) );
      attachInterrupt( digitalPinToInterrupt(pinTrigger), loggerPrimaryISR, CHANGE );

      detachInterrupt( digitalPinToInterrupt(pinTrigger2) );
      attachInterrupt( digitalPinToInterrupt(pinTrigger2), loggerSecondaryISR, CHANGE );

      Serial.write(1); //TS needs an acknowledgement that this was received. I don't know if this is the correct response, but it seems to work
      break;

    case 'h': //Stop the tooth logger
      currentStatus.toothLogEnabled = false;

      //Disconnect the logger interrupts and attach the normal ones
      detachInterrupt( digitalPinToInterrupt(pinTrigger) );
      attachInterrupt( digitalPinToInterrupt(pinTrigger), triggerHandler, primaryTriggerEdge );

      detachInterrupt( digitalPinToInterrupt(pinTrigger2) );
      attachInterrupt( digitalPinToInterrupt(pinTrigger2), triggerSecondaryHandler, secondaryTriggerEdge );
      break;

    case 'J': //Start the composite logger
      currentStatus.compositeLogEnabled = true;
      currentStatus.toothLogEnabled = false; //Safety first (Should never be required)
      BIT_CLEAR(currentStatus.status1, BIT_STATUS1_TOOTHLOG1READY);
      toothHistoryIndex = 0;
      toothHistorySerialIndex = 0;
      compositeLastToothTime = 0;

      //Disconnect the standard interrupt and add the logger version
      detachInterrupt( digitalPinToInterrupt(pinTrigger) );
      attachInterrupt( digitalPinToInterrupt(pinTrigger), loggerPrimaryISR, CHANGE );

      detachInterrupt( digitalPinToInterrupt(pinTrigger2) );
      attachInterrupt( digitalPinToInterrupt(pinTrigger2), loggerSecondaryISR, CHANGE );

      Serial.write(1); //TS needs an acknowledgement that this was received. I don't know if this is the correct response, but it seems to work
      break;

    case 'j': //Stop the composite logger
      currentStatus.compositeLogEnabled = false;

      //Disconnect the logger interrupts and attach the normal ones
      detachInterrupt( digitalPinToInterrupt(pinTrigger) );
      attachInterrupt( digitalPinToInterrupt(pinTrigger), triggerHandler, primaryTriggerEdge );

      detachInterrupt( digitalPinToInterrupt(pinTrigger2) );
      attachInterrupt( digitalPinToInterrupt(pinTrigger2), triggerSecondaryHandler, secondaryTriggerEdge );
      break;

    case 'L': // List the contents of current page in human readable form
      #ifndef SMALL_FLASH_MODE
      sendPageASCII();
      #endif
      break;

    case 'm': //Send the current free memory
      currentStatus.freeRAM = freeRam();
      Serial.write(lowByte(currentStatus.freeRAM));
      Serial.write(highByte(currentStatus.freeRAM));
      break;

    case 'N': // Displays a new line.  Like pushing enter in a text editor
      Serial.println();
      break;

    case 'P': // set the current page
      //This is a legacy function and is no longer used by TunerStudio. It is maintained for compatibility with other systems
      //A 2nd byte of data is required after the 'P' specifying the new page number.
      cmdPending = true;

      if (Serial.available() > 0)
      {
        currentPage = Serial.read();
        //This converts the ascii number char into binary. Note that this will break everyything if there are ever more than 48 pages (48 = asci code for '0')
        if ((currentPage >= '0') && (currentPage <= '9')) // 0 - 9
        {
          currentPage -= 48;
        }
        else if ((currentPage >= 'a') && (currentPage <= 'f')) // 10 - 15
        {
          currentPage -= 87;
        }
        else if ((currentPage >= 'A') && (currentPage <= 'F'))
        {
          currentPage -= 55;
        }
        
        // Detecting if the current page is a table/map
        if ( (currentPage == veMapPage) || (currentPage == ignMapPage) || (currentPage == afrMapPage) || (currentPage == fuelMap2Page) || (currentPage == ignMap2Page) ) { isMap = true; }
        else { isMap = false; }
        cmdPending = false;
      }
      break;

    /*
    * New method for sending page values
    */
    case 'p':
      cmdPending = true;

      //6 bytes required:
      //2 - Page identifier
      //2 - offset
      //2 - Length
      if(Serial.available() >= 6)
      {
        byte offset1, offset2, length1, length2;
        int length;
        byte tempPage;

        Serial.read(); // First byte of the page identifier can be ignored. It's always 0
        tempPage = Serial.read();
        //currentPage = 1;
        offset1 = Serial.read();
        offset2 = Serial.read();
        valueOffset = word(offset2, offset1);
        length1 = Serial.read();
        length2 = Serial.read();
        length = word(length2, length1);
        for(int i = 0; i < length; i++)
        {
          Serial.write( getPageValue(tempPage, valueOffset + i) );
        }

        cmdPending = false;
      }
      break;

    case 'Q': // send code version
      Serial.print(F("speeduino 202109-dev"));
      break;

    case 'r': //New format for the optimised OutputChannels
      cmdPending = true;
      byte cmd;
      if (Serial.available() >= 6)
      {
        tsCanId = Serial.read(); //Read the $tsCanId
        cmd = Serial.read(); // read the command

        uint16_t offset, length;
        byte tmp;
        tmp = Serial.read();
        offset = word(Serial.read(), tmp);
        tmp = Serial.read();
        length = word(Serial.read(), tmp);


        if(cmd == 0x30) //Send output channels command 0x30 is 48dec
        {
          sendValues(offset, length, cmd, 0);
        }
#ifdef RTC_ENABLED
        else if(cmd == SD_RTC_PAGE) //Request to read SD card RTC
        {
          /*
          uint16_t packetSize = 2 + 1 + length + 4;
          packetSize = 15;
          Serial.write(highByte(packetSize));
          Serial.write(lowByte(packetSize));
          byte packet[length+1];

          packet[0] = 0;
          packet[1] = length;
          packet[2] = 0;
          packet[3] = 0;
          packet[4] = 0;
          packet[5] = 0;
          packet[6] = 0;
          packet[7] = 0;
          packet[8] = 0;
          Serial.write(packet, 9);

          FastCRC32 CRC32;
          uint32_t CRC32_val = CRC32.crc32((byte *)packet, sizeof(packet) );;
      
          //Split the 4 bytes of the CRC32 value into individual bytes and send
          Serial.write( ((CRC32_val >> 24) & 255) );
          Serial.write( ((CRC32_val >> 16) & 255) );
          Serial.write( ((CRC32_val >> 8) & 255) );
          Serial.write( (CRC32_val & 255) );
          */
          Serial.write(rtc_getSecond()); //Seconds
          Serial.write(rtc_getMinute()); //Minutes
          Serial.write(rtc_getHour()); //Hours
          Serial.write(rtc_getDOW()); //Day of Week
          Serial.write(rtc_getDay()); //Date
          Serial.write(rtc_getMonth()); //Month
          Serial.write(lowByte(rtc_getYear())); //Year - NOTE 2 bytes
          Serial.write(highByte(rtc_getYear())); //Year

        }
        else if(cmd == SD_READWRITE_PAGE) //Request SD card extended parameters
        {
          //SD read commands use the offset and length fields to indicate the request type
          if((offset == SD_READ_STAT_OFFSET) && (length == SD_READ_STAT_LENGTH))
          {
            //Read the status of the SD card
            
            //Serial.write(0);


            //Serial.write(currentStatus.TS_SD_Status);
            Serial.write((uint8_t)5);
            Serial.write((uint8_t)0);

            //All other values are 2 bytes          
            Serial.write((uint8_t)2); //Sector size
            Serial.write((uint8_t)0); //Sector size

            //Max blocks (4 bytes)
            Serial.write((uint8_t)0);
            Serial.write((uint8_t)0x20); //1gb dummy card
            Serial.write((uint8_t)0);
            Serial.write((uint8_t)0);

            //Max roots (Number of files)
            Serial.write((uint8_t)0);
            Serial.write((uint8_t)1);

            //Dir Start (4 bytes)
            Serial.write((uint8_t)0); //Dir start lower 2 bytes
            Serial.write((uint8_t)0); //Dir start lower 2 bytes
            Serial.write((uint8_t)0); //Dir start lower 2 bytes
            Serial.write((uint8_t)0); //Dir start lower 2 bytes

            //Unkown purpose for last 2 bytes
            Serial.write((uint8_t)0); //Dir start lower 2 bytes
            Serial.write((uint8_t)0); //Dir start lower 2 bytes
            
            /*
            Serial.write(lowByte(23));
            Serial.write(highByte(23));

            byte packet[17];
            packet[0] = 0;
            packet[1] = 5;
            packet[2] = 0;

            packet[3] = 2;
            packet[4] = 0;

            packet[5] = 0;
            packet[6] = 0x20;
            packet[7] = 0;
            packet[8] = 0;

            packet[9] = 0;
            packet[10] = 1;

            packet[11] = 0;
            packet[12] = 0;
            packet[13] = 0;
            packet[14] = 0;

            packet[15] = 0;
            packet[16] = 0;

            Serial.write(packet, 17);
            FastCRC32 CRC32;
            uint32_t CRC32_val = CRC32.crc32((byte *)packet, sizeof(packet) );;
        
            //Split the 4 bytes of the CRC32 value into individual bytes and send
            Serial.write( ((CRC32_val >> 24) & 255) );
            Serial.write( ((CRC32_val >> 16) & 255) );
            Serial.write( ((CRC32_val >> 8) & 255) );
            Serial.write( (CRC32_val & 255) );
            */

          }
          //else if(length == 0x202)
          {
            //File info
          }
        }
        else if(cmd == 0x14)
        {
          //Fetch data from file
        }
#endif
        else
        {
          //No other r/ commands should be called
        }
        cmdPending = false;
      }
      break;

    case 'S': // send code version
      Serial.print(F("Speeduino 2021.09-dev"));
      currentStatus.secl = 0; //This is required in TS3 due to its stricter timings
      break;

    case 'T': //Send 256 tooth log entries to Tuner Studios tooth logger
      //6 bytes required:
      //2 - Page identifier
      //2 - offset
      //2 - Length
      cmdPending = true;
      if(Serial.available() >= 6)
      {
        Serial.read(); // First byte of the page identifier can be ignored. It's always 0
        Serial.read(); // First byte of the page identifier can be ignored. It's always 0
        Serial.read(); // First byte of the page identifier can be ignored. It's always 0
        Serial.read(); // First byte of the page identifier can be ignored. It's always 0
        Serial.read(); // First byte of the page identifier can be ignored. It's always 0
        Serial.read(); // First byte of the page identifier can be ignored. It's always 0

        if(currentStatus.toothLogEnabled == true) { sendToothLog(0); } //Sends tooth log values as ints
        else if (currentStatus.compositeLogEnabled == true) { sendCompositeLog(0); }

        cmdPending = false;
      }

      

      break;

    case 't': // receive new Calibration info. Command structure: "t", <tble_idx> <data array>.
      byte tableID;
      //byte canID;

      //The first 2 bytes sent represent the canID and tableID
      while (Serial.available() == 0) { }
      tableID = Serial.read(); //Not currently used for anything

      receiveCalibration(tableID); //Receive new values and store in memory
      writeCalibration(); //Store received values in EEPROM

      break;

    case 'U': //User wants to reset the Arduino (probably for FW update)
      if (resetControl != RESET_CONTROL_DISABLED)
      {
      #ifndef SMALL_FLASH_MODE
        if (!cmdPending) { Serial.println(F("Comms halted. Next byte will reset the Arduino.")); }
      #endif

        while (Serial.available() == 0) { }
        digitalWrite(pinResetControl, LOW);
      }
      else
      {
      #ifndef SMALL_FLASH_MODE
        if (!cmdPending) { Serial.println(F("Reset control is currently disabled.")); }
      #endif
      }
      break;

    case 'V': // send VE table and constants in binary
      sendPage();
      break;

    case 'W': // receive new VE obr constant at 'W'+<offset>+<newbyte>
      cmdPending = true;

      if (isMap)
      {
        if(Serial.available() >= 3) // 1 additional byte is required on the MAP pages which are larger than 255 bytes
        {
          byte offset1, offset2;
          offset1 = Serial.read();
          offset2 = Serial.read();
          valueOffset = word(offset2, offset1);
          setPageValue(currentPage, valueOffset, Serial.read());
          cmdPending = false;
        }
      }
      else
      {
        if(Serial.available() >= 2)
        {
          valueOffset = Serial.read();
          setPageValue(currentPage, valueOffset, Serial.read());
          cmdPending = false;
        }
      }

      break;

    case 'M':
      cmdPending = true;

      if(chunkPending == false)
      {
        //This means it's a new request
        //7 bytes required:
        //2 - Page identifier
        //2 - offset
        //2 - Length
        //1 - 1st New value
        if(Serial.available() >= 7)
        {
          byte offset1, offset2, length1, length2;

          Serial.read(); // First byte of the page identifier can be ignored. It's always 0
          currentPage = Serial.read();
          //currentPage = 1;
          offset1 = Serial.read();
          offset2 = Serial.read();
          valueOffset = word(offset2, offset1);
          length1 = Serial.read();
          length2 = Serial.read();
          chunkSize = word(length2, length1);

          //Regular page data
          chunkPending = true;
          chunkComplete = 0;
        }
      }
      //This CANNOT be an else of the above if statement as chunkPending gets set to true above
      if(chunkPending == true)
      { 
        while( (Serial.available() > 0) && (chunkComplete < chunkSize) )
        {
          setPageValue(currentPage, (valueOffset + chunkComplete), Serial.read());
          chunkComplete++;
        }
        if(chunkComplete >= chunkSize) { cmdPending = false; chunkPending = false; }
      }
      break;

    case 'w':
      if(Serial.available() >= 7)
        {
          byte offset1, offset2, length1, length2;

          Serial.read(); // First byte of the page identifier can be ignored. It's always 0
          currentPage = Serial.read();
          //currentPage = 1;
          offset1 = Serial.read();
          offset2 = Serial.read();
          valueOffset = word(offset2, offset1);
          length1 = Serial.read();
          length2 = Serial.read();
          chunkSize = word(length2, length1);
        }
#ifdef RTC_ENABLED
      if(currentPage == SD_READWRITE_PAGE)
        { 
          cmdPending = false;

          //Reserved for the SD card settings. Appears to be hardcoded into TS. Flush the final byte in the buffer as its not used for now
          Serial.read(); 
          if((valueOffset == SD_WRITE_DO_OFFSET) && (chunkSize == SD_WRITE_DO_LENGTH))
          {
            /*
            SD DO command. Single byte of data where the commands are:
            0 Reset
            1 Reset
            2 Stop logging
            3 Start logging
            4 Load status variable
            5 Init SD card
            */
            Serial.read();
          }
          else if((valueOffset == SD_WRITE_SEC_OFFSET) && (chunkSize == SD_WRITE_SEC_LENGTH))
          {
            //SD write sector command
          }
          else if((valueOffset == SD_ERASEFILE_OFFSET) && (chunkSize == SD_ERASEFILE_LENGTH))
          {
            //Erase file command
            //First 4 bytes are the log number in ASCII
            /*
            char log1 = Serial.read();
            char log2 = Serial.read();
            char log3 = Serial.read();
            char log4 = Serial.read();
            */

            //Next 2 bytes are the directory block no
            Serial.read();
            Serial.read();
          }
          else if((valueOffset == SD_SPD_TEST_OFFSET) && (chunkSize == SD_SPD_TEST_LENGTH))
          {
            //Perform a speed test on the SD card
            //First 4 bytes are the sector number to write to
            Serial.read();
            Serial.read();
            Serial.read();
            Serial.read();

            //Last 4 bytes are the number of sectors to test
            Serial.read();
            Serial.read();
            Serial.read();
            Serial.read();
          }
        }
        else if(currentPage == SD_RTC_PAGE)
        {
          cmdPending = false;
          //Used for setting RTC settings
          if((valueOffset == SD_RTC_WRITE_OFFSET) && (chunkSize == SD_RTC_WRITE_LENGTH))
          {
            //Set the RTC date/time
            //Need to ensure there are 9 more bytes with the new values
            while(Serial.available() < 9) {} //Terrible hack, but RTC values should not be set with the engine running anyway
            byte second = Serial.read();
            byte minute = Serial.read();
            byte hour = Serial.read();
            //byte dow = Serial.read();
            Serial.read(); // This is the day of week value, which is currently unused
            byte day = Serial.read();
            byte month = Serial.read();
            uint16_t year = Serial.read();
            year = word(Serial.read(), year);
            Serial.read(); //Final byte is unused (Always has value 0x5a)
            rtc_setTime(second, minute, hour, day, month, year);
          }
        }
#endif
      break;

    case 'Z': //Totally non-standard testing function. Will be removed once calibration testing is completed. This function takes 1.5kb of program space! :S
    #ifndef SMALL_FLASH_MODE
      Serial.println(F("Coolant"));
      for (int x = 0; x < 32; x++)
      {
        Serial.print(cltCalibration_bins[x]);
        Serial.print(", ");
        Serial.println(cltCalibration_values[x]);
      }
      Serial.println(F("Inlet temp"));
      for (int x = 0; x < 32; x++)
      {
        Serial.print(iatCalibration_bins[x]);
        Serial.print(", ");
        Serial.println(iatCalibration_values[x]);
      }
      Serial.println(F("O2"));
      for (int x = 0; x < 32; x++)
      {
        Serial.print(o2Calibration_bins[x]);
        Serial.print(", ");
        Serial.println(o2Calibration_values[x]);
      }
      Serial.println(F("WUE"));
      for (int x = 0; x < 10; x++)
      {
        Serial.print(configPage4.wueBins[x]);
        Serial.print(F(", "));
        Serial.println(configPage2.wueValues[x]);
      }
      Serial.flush();
    #endif
      break;

    case 'z': //Send 256 tooth log entries to a terminal emulator
      sendToothLog(0); //Sends tooth log values as chars
      break;

    case '`': //Custom 16u2 firmware is making its presence known
      cmdPending = true;

      if (Serial.available() >= 1) {
        configPage4.bootloaderCaps = Serial.read();
        cmdPending = false;
      }
      break;


    case '?':
    #ifndef SMALL_FLASH_MODE
      Serial.println
      (F(
         "\n"
         "===Command Help===\n\n"
         "All commands are single character and are concatenated with their parameters \n"
         "without spaces."
         "Syntax:  <command>+<parameter1>+<parameter2>+<parameterN>\n\n"
         "===List of Commands===\n\n"
         "A - Displays 31 bytes of currentStatus values in binary (live data)\n"
         "B - Burn current map and configPage values to eeprom\n"
         "C - Test COM port.  Used by Tunerstudio to see whether an ECU is on a given serial \n"
         "    port. Returns a binary number.\n"
         "N - Print new line.\n"
         "P - Set current page.  Syntax:  P+<pageNumber>\n"
         "R - Same as A command\n"
         "S - Display signature number\n"
         "Q - Same as S command\n"
         "V - Display map or configPage values in binary\n"
         "W - Set one byte in map or configPage.  Expects binary parameters. \n"
         "    Syntax:  W+<offset>+<newbyte>\n"
         "t - Set calibration values.  Expects binary parameters.  Table index is either 0, \n"
         "    1, or 2.  Syntax:  t+<tble_idx>+<newValue1>+<newValue2>+<newValueN>\n"
         "Z - Display calibration values\n"
         "T - Displays 256 tooth log entries in binary\n"
         "r - Displays 256 tooth log entries\n"
         "U - Prepare for firmware update. The next byte received will cause the Arduino to reset.\n"
         "? - Displays this help page"
       ));
     #endif

      break;

    default:
      break;
  }
}
<<<<<<< HEAD
/** Send a numbered byte-field (partial field in case of mul;ti-byte fields) from "current status" structure.
 * Notes on fields:
 * - Numbered field will be fields from @ref currentStatus, but not at all in the internal order of strct (e.g. field RPM value, number 14 will be
 *   2nd field in struct)
 * - The fields stored in multi-byte types will be accessed lowbyte and highbyte separately (e.g. PW1 will be broken into numbered byte-fields 75,76)
 * @param byteNum - byte-Field number
 * @return Field value in 1 byte size struct fields or 1 byte partial value (chunk) on multibyte fields.
 */
byte getStatusEntry(uint16_t byteNum)
{
  byte statusValue = 0;

  switch(byteNum)
  {
    case 0: statusValue = currentStatus.secl; break; //secl is simply a counter that increments each second. Used to track unexpected resets (Which will reset this count to 0)
    case 1: statusValue = currentStatus.status1; break; //status1 Bitfield
    case 2: statusValue = currentStatus.engine; break; //Engine Status Bitfield
    case 3: statusValue = currentStatus.syncLossCounter; break;
    case 4: statusValue = lowByte(currentStatus.MAP); break; //2 bytes for MAP
    case 5: statusValue = highByte(currentStatus.MAP); break;
    case 6: statusValue = (byte)(currentStatus.IAT + CALIBRATION_TEMPERATURE_OFFSET); break; //mat
    case 7: statusValue = (byte)(currentStatus.coolant + CALIBRATION_TEMPERATURE_OFFSET); break; //Coolant ADC
    case 8: statusValue = currentStatus.batCorrection; break; //Battery voltage correction (%)
    case 9: statusValue = currentStatus.battery10; break; //battery voltage
    case 10: statusValue = currentStatus.O2; break; //O2
    case 11: statusValue = currentStatus.egoCorrection; break; //Exhaust gas correction (%)
    case 12: statusValue = currentStatus.iatCorrection; break; //Air temperature Correction (%)
    case 13: statusValue = currentStatus.wueCorrection; break; //Warmup enrichment (%)
    case 14: statusValue = lowByte(currentStatus.RPM); break; //rpm HB
    case 15: statusValue = highByte(currentStatus.RPM); break; //rpm LB
    case 16: statusValue = (byte)(currentStatus.AEamount >> 1); break; //TPS acceleration enrichment (%) divided by 2 (Can exceed 255)
    case 17: statusValue = lowByte(currentStatus.corrections); break; //Total GammaE (%)
    case 18: statusValue = highByte(currentStatus.corrections); break; //Total GammaE (%)
    case 19: statusValue = currentStatus.VE1; break; //VE 1 (%)
    case 20: statusValue = currentStatus.VE2; break; //VE 2 (%)
    case 21: statusValue = currentStatus.afrTarget; break;
    case 22: statusValue = currentStatus.tpsDOT; break; //TPS DOT
    case 23: statusValue = currentStatus.advance; break;
    case 24: statusValue = currentStatus.TPS; break; // TPS (0% to 100%)
    
    case 25: 
      if(currentStatus.loopsPerSecond > 60000) { currentStatus.loopsPerSecond = 60000;}
      statusValue = lowByte(currentStatus.loopsPerSecond); 
      break;
    case 26: 
      if(currentStatus.loopsPerSecond > 60000) { currentStatus.loopsPerSecond = 60000;}
      statusValue = highByte(currentStatus.loopsPerSecond); 
      break;
    
    case 27: 
      currentStatus.freeRAM = freeRam();
      statusValue = lowByte(currentStatus.freeRAM); //(byte)((currentStatus.loopsPerSecond >> 8) & 0xFF);
      break; 
    case 28: 
      currentStatus.freeRAM = freeRam();
      statusValue = highByte(currentStatus.freeRAM); 
      break;

    case 29: statusValue = (byte)(currentStatus.boostTarget >> 1); break; //Divide boost target by 2 to fit in a byte
    case 30: statusValue = (byte)(currentStatus.boostDuty / 100); break;
    case 31: statusValue = currentStatus.spark; break; //Spark related bitfield

    //rpmDOT must be sent as a signed integer
    case 32: statusValue = lowByte(currentStatus.rpmDOT); break;
    case 33: statusValue = highByte(currentStatus.rpmDOT); break;

    case 34: statusValue = currentStatus.ethanolPct; break; //Flex sensor value (or 0 if not used)
    case 35: statusValue = currentStatus.flexCorrection; break; //Flex fuel correction (% above or below 100)
    case 36: statusValue = currentStatus.flexIgnCorrection; break; //Ignition correction (Increased degrees of advance) for flex fuel

    case 37: statusValue = currentStatus.idleLoad; break;
    case 38: statusValue = currentStatus.testOutputs; break;

    case 39: statusValue = currentStatus.O2_2; break; //O2
    case 40: statusValue = currentStatus.baro; break; //Barometer value

    case 41: statusValue = lowByte(currentStatus.canin[0]); break;
    case 42: statusValue = highByte(currentStatus.canin[0]); break;
    case 43: statusValue = lowByte(currentStatus.canin[1]); break;
    case 44: statusValue = highByte(currentStatus.canin[1]); break;
    case 45: statusValue = lowByte(currentStatus.canin[2]); break;
    case 46: statusValue = highByte(currentStatus.canin[2]); break;
    case 47: statusValue = lowByte(currentStatus.canin[3]); break;
    case 48: statusValue = highByte(currentStatus.canin[3]); break;
    case 49: statusValue = lowByte(currentStatus.canin[4]); break;
    case 50: statusValue = highByte(currentStatus.canin[4]); break;
    case 51: statusValue = lowByte(currentStatus.canin[5]); break;
    case 52: statusValue = highByte(currentStatus.canin[5]); break;
    case 53: statusValue = lowByte(currentStatus.canin[6]); break;
    case 54: statusValue = highByte(currentStatus.canin[6]); break;
    case 55: statusValue = lowByte(currentStatus.canin[7]); break;
    case 56: statusValue = highByte(currentStatus.canin[7]); break;
    case 57: statusValue = lowByte(currentStatus.canin[8]); break;
    case 58: statusValue = highByte(currentStatus.canin[8]); break;
    case 59: statusValue = lowByte(currentStatus.canin[9]); break;
    case 60: statusValue = highByte(currentStatus.canin[9]); break;
    case 61: statusValue = lowByte(currentStatus.canin[10]); break;
    case 62: statusValue = highByte(currentStatus.canin[10]); break;
    case 63: statusValue = lowByte(currentStatus.canin[11]); break;
    case 64: statusValue = highByte(currentStatus.canin[11]); break;
    case 65: statusValue = lowByte(currentStatus.canin[12]); break;
    case 66: statusValue = highByte(currentStatus.canin[12]); break;
    case 67: statusValue = lowByte(currentStatus.canin[13]); break;
    case 68: statusValue = highByte(currentStatus.canin[13]); break;
    case 69: statusValue = lowByte(currentStatus.canin[14]); break;
    case 70: statusValue = highByte(currentStatus.canin[14]); break;
    case 71: statusValue = lowByte(currentStatus.canin[15]); break;
    case 72: statusValue = highByte(currentStatus.canin[15]); break;

    case 73: statusValue = currentStatus.tpsADC; break;
    case 74: statusValue = getNextError(); break;

    case 75: statusValue = lowByte(currentStatus.PW1); break; //Pulsewidth 1 multiplied by 10 in ms. Have to convert from uS to mS.
    case 76: statusValue = highByte(currentStatus.PW1); break; //Pulsewidth 1 multiplied by 10 in ms. Have to convert from uS to mS.
    case 77: statusValue = lowByte(currentStatus.PW2); break; //Pulsewidth 2 multiplied by 10 in ms. Have to convert from uS to mS.
    case 78: statusValue = highByte(currentStatus.PW2); break; //Pulsewidth 2 multiplied by 10 in ms. Have to convert from uS to mS.
    case 79: statusValue = lowByte(currentStatus.PW3); break; //Pulsewidth 3 multiplied by 10 in ms. Have to convert from uS to mS.
    case 80: statusValue = highByte(currentStatus.PW3); break; //Pulsewidth 3 multiplied by 10 in ms. Have to convert from uS to mS.
    case 81: statusValue = lowByte(currentStatus.PW4); break; //Pulsewidth 4 multiplied by 10 in ms. Have to convert from uS to mS.
    case 82: statusValue = highByte(currentStatus.PW4); break; //Pulsewidth 4 multiplied by 10 in ms. Have to convert from uS to mS.

    case 83: statusValue = currentStatus.status3; break;
    case 84: statusValue = currentStatus.engineProtectStatus; break;
    case 85: statusValue = lowByte(currentStatus.fuelLoad); break;
    case 86: statusValue = highByte(currentStatus.fuelLoad); break;
    case 87: statusValue = lowByte(currentStatus.ignLoad); break;
    case 88: statusValue = highByte(currentStatus.ignLoad); break;
    case 89: statusValue = lowByte(currentStatus.dwell); break;
    case 90: statusValue = highByte(currentStatus.dwell); break;
    case 91: statusValue = currentStatus.CLIdleTarget; break;
    case 92: statusValue = currentStatus.mapDOT; break;
    case 93: statusValue = lowByte(currentStatus.vvt1Angle); break; //2 bytes for vvt1Angle
    case 94: statusValue = highByte(currentStatus.vvt1Angle); break;
    case 95: statusValue = currentStatus.vvt1TargetAngle; break;
    case 96: statusValue = (byte)(currentStatus.vvt1Duty); break;
    case 97: statusValue = lowByte(currentStatus.flexBoostCorrection); break;
    case 98: statusValue = highByte(currentStatus.flexBoostCorrection); break;
    case 99: statusValue = currentStatus.baroCorrection; break;
    case 100: statusValue = currentStatus.VE; break; //Current VE (%). Can be equal to VE1 or VE2 or a calculated value from both of them
    case 101: statusValue = currentStatus.ASEValue; break; //Current ASE (%)
    case 102: statusValue = lowByte(currentStatus.vss); break;
    case 103: statusValue = highByte(currentStatus.vss); break;
    case 104: statusValue = currentStatus.gear; break;
    case 105: statusValue = currentStatus.fuelPressure; break;
    case 106: statusValue = currentStatus.oilPressure; break;
    case 107: statusValue = currentStatus.wmiPW; break;
    case 108: statusValue = currentStatus.status4; break;
    case 109: statusValue = lowByte(currentStatus.vvt2Angle); break; //2 bytes for vvt2Angle
    case 110: statusValue = highByte(currentStatus.vvt2Angle); break;
    case 111: statusValue = currentStatus.vvt2TargetAngle; break;
    case 112: statusValue = (byte)(currentStatus.vvt2Duty); break;
    case 113: statusValue = currentStatus.outputsStatus; break;
    case 114: statusValue = (byte)(currentStatus.fuelTemp + CALIBRATION_TEMPERATURE_OFFSET); break; //Fuel temperature from flex sensor
    case 115: statusValue = currentStatus.fuelTempCorrection; break; //Fuel temperature Correction (%)
    case 116: statusValue = currentStatus.advance1; break; //advance 1 (%)
    case 117: statusValue = currentStatus.advance2; break; //advance 2 (%)
    case 118: statusValue = currentStatus.TS_SD_Status; break; //SD card status
    case 119: statusValue = lowByte(currentStatus.EMAP); break; //2 bytes for EMAP
    case 120: statusValue = highByte(currentStatus.EMAP); break;
    case 121: statusValue = currentStatus.airConStatus; break;
  }

  return statusValue;

  //Each new inclusion here need to be added on speeduino.ini@L78, only list first byte of an integer and second byte as "INVALID"
  //Every 2-byte integer added here should have it's lowByte index added to fsIntIndex array on globals.ino@L116
}
=======
>>>>>>> 3160e88b

/** Send a status record back to tuning/logging SW.
 * This will "live" information from @ref currentStatus struct.
 * @param offset - Start field number
 * @param packetLength - Length of actual message (after possible ack/confirm headers)
 * @param cmd - ??? - Will be used as some kind of ack on CANSerial
 * @param portNum - Port number (0=Serial, 3=CANSerial)
 * E.g. tuning sw command 'A' (Send all values) will send data from field number 0, LOG_ENTRY_SIZE fields.
 * @return the current values of a fixed group of variables
 */
//void sendValues(int packetlength, byte portNum)
void sendValues(uint16_t offset, uint16_t packetLength, byte cmd, byte portNum)
{  
  if (portNum == 3)
  {
    //CAN serial
    #if defined(USE_SERIAL3)
      if (cmd == 30)
      {
        CANSerial.write("r");         //confirm cmd type
        CANSerial.write(cmd);
      }
      else if (cmd == 31) { CANSerial.write("A"); }        //confirm cmd type
    #else
      UNUSED(cmd);
    #endif
  }
  else
  {
    if(requestCount == 0) { currentStatus.secl = 0; }
    requestCount++;
  }

  currentStatus.spark ^= (-currentStatus.hasSync ^ currentStatus.spark) & (1U << BIT_SPARK_SYNC); //Set the sync bit of the Spark variable to match the hasSync variable

  for(byte x=0; x<packetLength; x++)
  {
    if (portNum == 0) { Serial.write(getTSLogEntry(offset+x)); }
    #if defined(CANSerial_AVAILABLE)
      else if (portNum == 3){ CANSerial.write(getTSLogEntry(offset+x)); }
    #endif

    //Check whether the tx buffer still has space
    if(Serial.availableForWrite() < 1) 
    { 
      //tx buffer is full. Store the current state so it can be resumed later
      inProgressOffset = offset + x + 1;
      inProgressLength = packetLength - x - 1;
      serialInProgress = true;
      return;
    }
    
  }
  serialInProgress = false;
  // Reset any flags that are being used to trigger page refreshes
  BIT_CLEAR(currentStatus.status3, BIT_STATUS3_VSS_REFRESH);

}

void sendValuesLegacy()
{
  uint16_t temp;
  int bytestosend = 114;

  bytestosend -= Serial.write(currentStatus.secl>>8);
  bytestosend -= Serial.write(currentStatus.secl);
  bytestosend -= Serial.write(currentStatus.PW1>>8);
  bytestosend -= Serial.write(currentStatus.PW1);
  bytestosend -= Serial.write(currentStatus.PW2>>8);
  bytestosend -= Serial.write(currentStatus.PW2);
  bytestosend -= Serial.write(currentStatus.RPM>>8);
  bytestosend -= Serial.write(currentStatus.RPM);

  temp = currentStatus.advance * 10;
  bytestosend -= Serial.write(temp>>8);
  bytestosend -= Serial.write(temp);

  bytestosend -= Serial.write(currentStatus.nSquirts);
  bytestosend -= Serial.write(currentStatus.engine);
  bytestosend -= Serial.write(currentStatus.afrTarget);
  bytestosend -= Serial.write(currentStatus.afrTarget); // send twice so afrtgt1 == afrtgt2
  bytestosend -= Serial.write(99); // send dummy data as we don't have wbo2_en1
  bytestosend -= Serial.write(99); // send dummy data as we don't have wbo2_en2

  temp = currentStatus.baro * 10;
  bytestosend -= Serial.write(temp>>8);
  bytestosend -= Serial.write(temp);

  temp = currentStatus.MAP * 10;
  bytestosend -= Serial.write(temp>>8);
  bytestosend -= Serial.write(temp);

  temp = currentStatus.IAT * 10;
  bytestosend -= Serial.write(temp>>8);
  bytestosend -= Serial.write(temp);

  temp = currentStatus.coolant * 10;
  bytestosend -= Serial.write(temp>>8);
  bytestosend -= Serial.write(temp);

  temp = currentStatus.TPS * 10;
  bytestosend -= Serial.write(temp>>8);
  bytestosend -= Serial.write(temp);

  bytestosend -= Serial.write(currentStatus.battery10>>8);
  bytestosend -= Serial.write(currentStatus.battery10);
  bytestosend -= Serial.write(currentStatus.O2>>8);
  bytestosend -= Serial.write(currentStatus.O2);
  bytestosend -= Serial.write(currentStatus.O2_2>>8);
  bytestosend -= Serial.write(currentStatus.O2_2);

  bytestosend -= Serial.write(99); // knock
  bytestosend -= Serial.write(99); // knock

  temp = currentStatus.egoCorrection * 10;
  bytestosend -= Serial.write(temp>>8); // egocor1
  bytestosend -= Serial.write(temp); // egocor1
  bytestosend -= Serial.write(temp>>8); // egocor2
  bytestosend -= Serial.write(temp); // egocor2

  temp = currentStatus.iatCorrection * 10;
  bytestosend -= Serial.write(temp>>8); // aircor
  bytestosend -= Serial.write(temp); // aircor

  temp = currentStatus.wueCorrection * 10;
  bytestosend -= Serial.write(temp>>8); // warmcor
  bytestosend -= Serial.write(temp); // warmcor

  bytestosend -= Serial.write(99); // accelEnrich
  bytestosend -= Serial.write(99); // accelEnrich
  bytestosend -= Serial.write(99); // tpsFuelCut
  bytestosend -= Serial.write(99); // tpsFuelCut
  bytestosend -= Serial.write(99); // baroCorrection
  bytestosend -= Serial.write(99); // baroCorrection

  temp = currentStatus.corrections * 10;
  bytestosend -= Serial.write(temp>>8); // gammaEnrich
  bytestosend -= Serial.write(temp); // gammaEnrich

  temp = currentStatus.VE * 10;
  bytestosend -= Serial.write(temp>>8); // ve1
  bytestosend -= Serial.write(temp); // ve1
  temp = currentStatus.VE2 * 10;
  bytestosend -= Serial.write(temp>>8); // ve2
  bytestosend -= Serial.write(temp); // ve2

  bytestosend -= Serial.write(99); // iacstep
  bytestosend -= Serial.write(99); // iacstep
  bytestosend -= Serial.write(99); // cold_adv_deg
  bytestosend -= Serial.write(99); // cold_adv_deg

  temp = currentStatus.tpsDOT * 10;
  bytestosend -= Serial.write(temp>>8); // TPSdot
  bytestosend -= Serial.write(temp); // TPSdot

  temp = currentStatus.mapDOT * 10;
  bytestosend -= Serial.write(temp >> 8); // MAPdot
  bytestosend -= Serial.write(temp); // MAPdot

  temp = currentStatus.dwell * 10;
  bytestosend -= Serial.write(temp>>8); // dwell
  bytestosend -= Serial.write(temp); // dwell

  bytestosend -= Serial.write(99); // MAF
  bytestosend -= Serial.write(99); // MAF
  bytestosend -= Serial.write(currentStatus.fuelLoad*10); // fuelload
  bytestosend -= Serial.write(99); // fuelcor
  bytestosend -= Serial.write(99); // fuelcor
  bytestosend -= Serial.write(99); // portStatus

  temp = currentStatus.advance1 * 10;
  bytestosend -= Serial.write(temp>>8);
  bytestosend -= Serial.write(temp);
  temp = currentStatus.advance2 * 10;
  bytestosend -= Serial.write(temp>>8);
  bytestosend -= Serial.write(temp);

  for(int i = 0; i < bytestosend; i++)
  {
    // send dummy data to fill remote's buffer
    Serial.write(99);
  }
}

namespace {

  void send_raw_entity(const page_iterator_t &entity)
  {
    Serial.write((byte *)entity.pData, entity.size);
  }

  inline void send_table_values(table_row_iterator_t it)
  {
    while (!at_end(it))
    {
      auto row = get_row(it);
      Serial.write(row.pValue, row.pEnd-row.pValue);
      advance_row(it);
    }
  }

  inline void send_table_axis(table_axis_iterator_t it)
  {
    while (!at_end(it))
    {
      Serial.write(get_value(it));
      it = advance_axis(it);
    }
  }

  void send_table_entity(table3D *pTable)
  {
    send_table_values(rows_begin(pTable));
    send_table_axis(x_begin(pTable));
    send_table_axis(y_begin(pTable));
  }

  void send_entity(const page_iterator_t &entity)
  {
    switch (entity.type)
    {
    case Raw:
      return send_raw_entity(entity);
      break;

    case Table:
      return send_table_entity(entity.pTable);
      break;
    
    case NoEntity:
      // No-op
      break;

    default:
      abort();
      break;
    }
  }
}

/** Pack the data within the current page (As set with the 'P' command) into a buffer and send it.
 * 
 * Creates a page iterator by @ref page_begin() (See: pages.cpp). Sends page given in @ref currentPage.
 * 
 * Note that some translation of the data is required to lay it out in the way Megasqurit / TunerStudio expect it.
 * Data is sent in binary format, as defined by in each page in the speeduino.ini.
 */
void sendPage()
{
  page_iterator_t entity = page_begin(currentPage);

  while (entity.type!=End)
  {
    send_entity(entity);
    entity = advance(entity);
  }
}

namespace {

  /// Prints each element in the memory byte range (*first, *last).
  void serial_println_range(const byte *first, const byte *last)
  {
    while (first!=last)
    {
      Serial.println(*first);
      ++first;
    }
  }
  void serial_println_range(const uint16_t *first, const uint16_t *last)
  {
    while (first!=last)
    {
      Serial.println(*first);
      ++first;
    }
  }

  void serial_print_space_delimited(const byte *first, const byte *last)
  {
    while (first!=last)
    {
      Serial.print(*first);// This displays the values horizantially on the screen
      Serial.print(F(" "));
      ++first;
    }
    Serial.println();
  }
  #define serial_print_space_delimited_array(array) serial_print_space_delimited(array, _end_range_address(array))

  void serial_print_prepadding(byte value)
  {
    if (value < 100)
    {
      Serial.print(F(" "));
      if (value < 10)
      {
        Serial.print(F(" "));
      }
    }
  }

  void serial_print_prepadded_value(byte value)
  {
      serial_print_prepadding(value);
      Serial.print(value);
      Serial.print(F(" "));
  }

  void print_row(const table_axis_iterator_t &y_it, table_row_t row)
  {
    serial_print_prepadded_value(get_value(y_it));

    while (!at_end(row))
    {
      serial_print_prepadded_value(*row.pValue++);
    }
    Serial.println();
  }

  void print_x_axis(const table3D &currentTable)
  {
    Serial.print(F("    "));

    auto x_it = x_begin(&currentTable);
    while(!at_end(x_it))
    {
      serial_print_prepadded_value(get_value(x_it));
      advance_axis(x_it);
    }
  }

  void serial_print_3dtable(const table3D &currentTable)
  {
    auto y_it = y_begin(&currentTable);
    auto row_it = rows_begin(&currentTable);

    while (!at_end(row_it))
    {
      print_row(y_it, get_row(row_it));
      advance_axis(y_it);
      advance_row(row_it);
    }

    print_x_axis(currentTable);
    Serial.println();
  }
}

/** Send page as ASCII for debugging purposes.
 * Similar to sendPage(), however data is sent in human readable format. Sends page given in @ref currentPage.
 * 
 * This is used for testing only (Not used by TunerStudio) in order to see current map and config data without the need for TunerStudio. 
 */
void sendPageASCII()
{
  switch (currentPage)
  {
    case veMapPage:
      Serial.println(F("\nVE Map"));
      serial_print_3dtable(fuelTable);
      break;

    case veSetPage:
      Serial.println(F("\nPg 2 Cfg"));
      // The following loop displays in human readable form of all byte values in config page 1 up to but not including the first array.
      serial_println_range((byte *)&configPage2, configPage2.wueValues);
      serial_print_space_delimited_array(configPage2.wueValues);
      // This displays all the byte values between the last array up to but not including the first unsigned int on config page 1
      serial_println_range(_end_range_byte_address(configPage2.wueValues), (byte*)&configPage2.injAng);
      // The following loop displays four unsigned ints
      serial_println_range(configPage2.injAng, configPage2.injAng + _countof(configPage2.injAng));
      // Following loop displays byte values between the unsigned ints
      serial_println_range(_end_range_byte_address(configPage2.injAng), (byte*)&configPage2.mapMax);
      Serial.println(configPage2.mapMax);
      // Following loop displays remaining byte values of the page
      serial_println_range(&configPage2.fpPrime, (byte *)&configPage2 + sizeof(configPage2));
      break;

    case ignMapPage:
      Serial.println(F("\nIgnition Map"));
      serial_print_3dtable(ignitionTable);
      break;

    case ignSetPage:
      Serial.println(F("\nPg 4 Cfg"));
      Serial.println(configPage4.triggerAngle);// configPage4.triggerAngle is an int so just display it without complication
      // Following loop displays byte values after that first int up to but not including the first array in config page 2
      serial_println_range((byte*)&configPage4.FixAng, configPage4.taeBins);
      serial_print_space_delimited_array(configPage4.taeBins);
      serial_print_space_delimited_array(configPage4.taeValues);
      serial_print_space_delimited_array(configPage4.wueBins);
      Serial.println(configPage4.dwellLimit);// Little lonely byte stuck between two arrays. No complications just display it.
      serial_print_space_delimited_array(configPage4.dwellCorrectionValues);
      serial_println_range(_end_range_byte_address(configPage4.dwellCorrectionValues), (byte *)&configPage4 + sizeof(configPage4));
      break;

    case afrMapPage:
      Serial.println(F("\nAFR Map"));
      serial_print_3dtable(afrTable);
      break;

    case afrSetPage:
      Serial.println(F("\nPg 6 Config"));
      serial_println_range((byte *)&configPage6, configPage6.voltageCorrectionBins);
      serial_print_space_delimited_array(configPage6.voltageCorrectionBins);
      serial_print_space_delimited_array(configPage6.injVoltageCorrectionValues);
      serial_print_space_delimited_array(configPage6.airDenBins);
      serial_print_space_delimited_array(configPage6.airDenRates);
      serial_println_range(_end_range_byte_address(configPage6.airDenRates), configPage6.iacCLValues);
      serial_print_space_delimited_array(configPage6.iacCLValues);
      serial_print_space_delimited_array(configPage6.iacOLStepVal);
      serial_print_space_delimited_array(configPage6.iacOLPWMVal);
      serial_print_space_delimited_array(configPage6.iacBins);
      serial_print_space_delimited_array(configPage6.iacCrankSteps);
      serial_print_space_delimited_array(configPage6.iacCrankDuty);
      serial_print_space_delimited_array(configPage6.iacCrankBins);
      // Following loop is for remaining byte value of page
      serial_println_range(_end_range_byte_address(configPage6.iacCrankBins), (byte *)&configPage6 + sizeof(configPage6));
      break;

    case boostvvtPage:
      Serial.println(F("\nBoost Map"));
      serial_print_3dtable(boostTable);
      Serial.println(F("\nVVT Map"));
      serial_print_3dtable(vvtTable);
      break;

    case seqFuelPage:
      Serial.println(F("\nTrim 1 Table"));
      serial_print_3dtable(trim1Table);
      break;

    case canbusPage:
      Serial.println(F("\nPage 9 Cfg"));
      serial_println_range((byte *)&configPage9, (byte *)&configPage9 + sizeof(configPage9));
      break;

    case fuelMap2Page:
      Serial.println(F("\n2nd Fuel Map"));
      serial_print_3dtable(fuelTable2);
      break;
   
    case ignMap2Page:
      Serial.println(F("\n2nd Ignition Map"));
      serial_print_3dtable(ignitionTable2);
      break;

    case warmupPage:
    case progOutsPage:
    default:
    #ifndef SMALL_FLASH_MODE
        Serial.println(F("\nPage has not been implemented yet"));
    #endif
        break;
  }
}


/** Processes an incoming stream of calibration data (for CLT, IAT or O2) from TunerStudio.
 * Result is store in EEPROM and memory.
 * 
 * @param tableID - calibration table to process. 0 = Coolant Sensor. 1 = IAT Sensor. 2 = O2 Sensor.
 */
void receiveCalibration(byte tableID)
{
  void* pnt_TargetTable_values; //Pointer that will be used to point to the required target table values
  uint16_t* pnt_TargetTable_bins;   //Pointer that will be used to point to the required target table bins
  int OFFSET, DIVISION_FACTOR;

  switch (tableID)
  {
    case 0:
      //coolant table
      pnt_TargetTable_values = (uint16_t *)&cltCalibration_values;
      pnt_TargetTable_bins = (uint16_t *)&cltCalibration_bins;
      OFFSET = CALIBRATION_TEMPERATURE_OFFSET; //
      DIVISION_FACTOR = 10;
      break;
    case 1:
      //Inlet air temp table
      pnt_TargetTable_values = (uint16_t *)&iatCalibration_values;
      pnt_TargetTable_bins = (uint16_t *)&iatCalibration_bins;
      OFFSET = CALIBRATION_TEMPERATURE_OFFSET;
      DIVISION_FACTOR = 10;
      break;
    case 2:
      //O2 table
      //pnt_TargetTable = (byte *)&o2CalibrationTable;
      pnt_TargetTable_values = (uint8_t *)&o2Calibration_values;
      pnt_TargetTable_bins = (uint16_t *)&o2Calibration_bins;
      OFFSET = 0;
      DIVISION_FACTOR = 1;
      break;

    default:
      OFFSET = 0;
      pnt_TargetTable_values = (uint16_t *)&iatCalibration_values;
      pnt_TargetTable_bins = (uint16_t *)&iatCalibration_bins;
      DIVISION_FACTOR = 10;
      break; //Should never get here, but if we do, just fail back to main loop
  }

  int16_t tempValue;
  byte tempBuffer[2];

  if(tableID == 2)
  {
    //O2 calibration. Comes through as 1024 8-bit values of which we use every 32nd
    for (int x = 0; x < 1024; x++)
    {
      while ( Serial.available() < 1 ) {}
      tempValue = Serial.read();

      if( (x % 32) == 0)
      {
        ((uint8_t*)pnt_TargetTable_values)[(x/32)] = (byte)tempValue; //O2 table stores 8 bit values
        pnt_TargetTable_bins[(x/32)] = (x);
      }
      
    }
  }
  else
  {
    //Temperature calibrations are sent as 32 16-bit values
    for (uint16_t x = 0; x < 32; x++)
    {
      while ( Serial.available() < 2 ) {}
      tempBuffer[0] = Serial.read();
      tempBuffer[1] = Serial.read();

      tempValue = (int16_t)(word(tempBuffer[1], tempBuffer[0])); //Combine the 2 bytes into a single, signed 16-bit value
      tempValue = div(tempValue, DIVISION_FACTOR).quot; //TS sends values multipled by 10 so divide back to whole degrees. 
      tempValue = ((tempValue - 32) * 5) / 9; //Convert from F to C
      
      //Apply the temp offset and check that it results in all values being positive
      tempValue = tempValue + OFFSET;
      if (tempValue < 0) { tempValue = 0; }

      
      ((uint16_t*)pnt_TargetTable_values)[x] = tempValue; //Both temp tables have 16-bit values
      pnt_TargetTable_bins[x] = (x * 32U);
      writeCalibration();
    }
  }

  writeCalibration();
}

/** Send 256 tooth log entries to serial.
 * if useChar is true, the values are sent as chars to be printed out by a terminal emulator
 * if useChar is false, the values are sent as a 2 byte integer which is readable by TunerStudios tooth logger
*/
void sendToothLog(byte startOffset)
{
  //We need TOOTH_LOG_SIZE number of records to send to TunerStudio. If there aren't that many in the buffer then we just return and wait for the next call
  if (BIT_CHECK(currentStatus.status1, BIT_STATUS1_TOOTHLOG1READY)) //Sanity check. Flagging system means this should always be true
  {
      for (int x = startOffset; x < TOOTH_LOG_SIZE; x++)
      {
        //Check whether the tx buffer still has space
        if(Serial.availableForWrite() < 4) 
        { 
          //tx buffer is full. Store the current state so it can be resumed later
          inProgressOffset = x;
          toothLogSendInProgress = true;
          return;
        }
        //Serial.write(highByte(toothHistory[toothHistorySerialIndex]));
        //Serial.write(lowByte(toothHistory[toothHistorySerialIndex]));
        Serial.write(toothHistory[toothHistorySerialIndex] >> 24);
        Serial.write(toothHistory[toothHistorySerialIndex] >> 16);
        Serial.write(toothHistory[toothHistorySerialIndex] >> 8);
        Serial.write(toothHistory[toothHistorySerialIndex]);

        if(toothHistorySerialIndex == (TOOTH_LOG_BUFFER-1)) { toothHistorySerialIndex = 0; }
        else { toothHistorySerialIndex++; }
      }
      BIT_CLEAR(currentStatus.status1, BIT_STATUS1_TOOTHLOG1READY);
      cmdPending = false;
      toothLogSendInProgress = false;
  }
  else 
  { 
    //TunerStudio has timed out, send a LOG of all 0s
    for(int x = 0; x < (4*TOOTH_LOG_SIZE); x++)
    {
      Serial.write(static_cast<byte>(0x00)); //GCC9 fix
    }
    cmdPending = false; 
  } 
}

void sendCompositeLog(byte startOffset)
{
  if (BIT_CHECK(currentStatus.status1, BIT_STATUS1_TOOTHLOG1READY)) //Sanity check. Flagging system means this should always be true
  {
      if(startOffset == 0) { inProgressCompositeTime = 0; }
      for (int x = startOffset; x < TOOTH_LOG_SIZE; x++)
      {
        //Check whether the tx buffer still has space
        if(Serial.availableForWrite() < 4) 
        { 
          //tx buffer is full. Store the current state so it can be resumed later
          inProgressOffset = x;
          compositeLogSendInProgress = true;
          return;
        }

        inProgressCompositeTime += toothHistory[toothHistorySerialIndex]; //This combined runtime (in us) that the log was going for by this record)
        
        Serial.write(inProgressCompositeTime >> 24);
        Serial.write(inProgressCompositeTime >> 16);
        Serial.write(inProgressCompositeTime >> 8);
        Serial.write(inProgressCompositeTime);

        Serial.write(compositeLogHistory[toothHistorySerialIndex]); //The status byte (Indicates the trigger edge, whether it was a pri/sec pulse, the sync status)

        if(toothHistorySerialIndex == (TOOTH_LOG_BUFFER-1)) { toothHistorySerialIndex = 0; }
        else { toothHistorySerialIndex++; }
      }
      BIT_CLEAR(currentStatus.status1, BIT_STATUS1_TOOTHLOG1READY);
      toothHistoryIndex = 0;
      toothHistorySerialIndex = 0;
      compositeLastToothTime = 0;
      cmdPending = false;
      compositeLogSendInProgress = false;
      inProgressCompositeTime = 0;
  }
  else 
  { 
    //TunerStudio has timed out, send a LOG of all 0s
    for(int x = 0; x < (5*TOOTH_LOG_SIZE); x++)
    {
      Serial.write(static_cast<byte>(0x00)); //GCC9 fix
    }
    cmdPending = false; 
  } 
}

void testComm()
{
  Serial.write(1);
  return;
}<|MERGE_RESOLUTION|>--- conflicted
+++ resolved
@@ -44,7 +44,6 @@
 Can be either data for a new command or a continuation of data for command that is already in progress:
 - cmdPending = If a command has started but is wairing on further data to complete
 - chunkPending = Specifically for the new receive value method where TS will send a known number of contiguous bytes to be written to a table
-
 Comands are single byte (letter symbol) commands.
 */
 void command()
@@ -316,7 +315,6 @@
           Serial.write(highByte(packetSize));
           Serial.write(lowByte(packetSize));
           byte packet[length+1];
-
           packet[0] = 0;
           packet[1] = length;
           packet[2] = 0;
@@ -327,7 +325,6 @@
           packet[7] = 0;
           packet[8] = 0;
           Serial.write(packet, 9);
-
           FastCRC32 CRC32;
           uint32_t CRC32_val = CRC32.crc32((byte *)packet, sizeof(packet) );;
       
@@ -388,31 +385,24 @@
             /*
             Serial.write(lowByte(23));
             Serial.write(highByte(23));
-
             byte packet[17];
             packet[0] = 0;
             packet[1] = 5;
             packet[2] = 0;
-
             packet[3] = 2;
             packet[4] = 0;
-
             packet[5] = 0;
             packet[6] = 0x20;
             packet[7] = 0;
             packet[8] = 0;
-
             packet[9] = 0;
             packet[10] = 1;
-
             packet[11] = 0;
             packet[12] = 0;
             packet[13] = 0;
             packet[14] = 0;
-
             packet[15] = 0;
             packet[16] = 0;
-
             Serial.write(packet, 17);
             FastCRC32 CRC32;
             uint32_t CRC32_val = CRC32.crc32((byte *)packet, sizeof(packet) );;
@@ -758,176 +748,6 @@
       break;
   }
 }
-<<<<<<< HEAD
-/** Send a numbered byte-field (partial field in case of mul;ti-byte fields) from "current status" structure.
- * Notes on fields:
- * - Numbered field will be fields from @ref currentStatus, but not at all in the internal order of strct (e.g. field RPM value, number 14 will be
- *   2nd field in struct)
- * - The fields stored in multi-byte types will be accessed lowbyte and highbyte separately (e.g. PW1 will be broken into numbered byte-fields 75,76)
- * @param byteNum - byte-Field number
- * @return Field value in 1 byte size struct fields or 1 byte partial value (chunk) on multibyte fields.
- */
-byte getStatusEntry(uint16_t byteNum)
-{
-  byte statusValue = 0;
-
-  switch(byteNum)
-  {
-    case 0: statusValue = currentStatus.secl; break; //secl is simply a counter that increments each second. Used to track unexpected resets (Which will reset this count to 0)
-    case 1: statusValue = currentStatus.status1; break; //status1 Bitfield
-    case 2: statusValue = currentStatus.engine; break; //Engine Status Bitfield
-    case 3: statusValue = currentStatus.syncLossCounter; break;
-    case 4: statusValue = lowByte(currentStatus.MAP); break; //2 bytes for MAP
-    case 5: statusValue = highByte(currentStatus.MAP); break;
-    case 6: statusValue = (byte)(currentStatus.IAT + CALIBRATION_TEMPERATURE_OFFSET); break; //mat
-    case 7: statusValue = (byte)(currentStatus.coolant + CALIBRATION_TEMPERATURE_OFFSET); break; //Coolant ADC
-    case 8: statusValue = currentStatus.batCorrection; break; //Battery voltage correction (%)
-    case 9: statusValue = currentStatus.battery10; break; //battery voltage
-    case 10: statusValue = currentStatus.O2; break; //O2
-    case 11: statusValue = currentStatus.egoCorrection; break; //Exhaust gas correction (%)
-    case 12: statusValue = currentStatus.iatCorrection; break; //Air temperature Correction (%)
-    case 13: statusValue = currentStatus.wueCorrection; break; //Warmup enrichment (%)
-    case 14: statusValue = lowByte(currentStatus.RPM); break; //rpm HB
-    case 15: statusValue = highByte(currentStatus.RPM); break; //rpm LB
-    case 16: statusValue = (byte)(currentStatus.AEamount >> 1); break; //TPS acceleration enrichment (%) divided by 2 (Can exceed 255)
-    case 17: statusValue = lowByte(currentStatus.corrections); break; //Total GammaE (%)
-    case 18: statusValue = highByte(currentStatus.corrections); break; //Total GammaE (%)
-    case 19: statusValue = currentStatus.VE1; break; //VE 1 (%)
-    case 20: statusValue = currentStatus.VE2; break; //VE 2 (%)
-    case 21: statusValue = currentStatus.afrTarget; break;
-    case 22: statusValue = currentStatus.tpsDOT; break; //TPS DOT
-    case 23: statusValue = currentStatus.advance; break;
-    case 24: statusValue = currentStatus.TPS; break; // TPS (0% to 100%)
-    
-    case 25: 
-      if(currentStatus.loopsPerSecond > 60000) { currentStatus.loopsPerSecond = 60000;}
-      statusValue = lowByte(currentStatus.loopsPerSecond); 
-      break;
-    case 26: 
-      if(currentStatus.loopsPerSecond > 60000) { currentStatus.loopsPerSecond = 60000;}
-      statusValue = highByte(currentStatus.loopsPerSecond); 
-      break;
-    
-    case 27: 
-      currentStatus.freeRAM = freeRam();
-      statusValue = lowByte(currentStatus.freeRAM); //(byte)((currentStatus.loopsPerSecond >> 8) & 0xFF);
-      break; 
-    case 28: 
-      currentStatus.freeRAM = freeRam();
-      statusValue = highByte(currentStatus.freeRAM); 
-      break;
-
-    case 29: statusValue = (byte)(currentStatus.boostTarget >> 1); break; //Divide boost target by 2 to fit in a byte
-    case 30: statusValue = (byte)(currentStatus.boostDuty / 100); break;
-    case 31: statusValue = currentStatus.spark; break; //Spark related bitfield
-
-    //rpmDOT must be sent as a signed integer
-    case 32: statusValue = lowByte(currentStatus.rpmDOT); break;
-    case 33: statusValue = highByte(currentStatus.rpmDOT); break;
-
-    case 34: statusValue = currentStatus.ethanolPct; break; //Flex sensor value (or 0 if not used)
-    case 35: statusValue = currentStatus.flexCorrection; break; //Flex fuel correction (% above or below 100)
-    case 36: statusValue = currentStatus.flexIgnCorrection; break; //Ignition correction (Increased degrees of advance) for flex fuel
-
-    case 37: statusValue = currentStatus.idleLoad; break;
-    case 38: statusValue = currentStatus.testOutputs; break;
-
-    case 39: statusValue = currentStatus.O2_2; break; //O2
-    case 40: statusValue = currentStatus.baro; break; //Barometer value
-
-    case 41: statusValue = lowByte(currentStatus.canin[0]); break;
-    case 42: statusValue = highByte(currentStatus.canin[0]); break;
-    case 43: statusValue = lowByte(currentStatus.canin[1]); break;
-    case 44: statusValue = highByte(currentStatus.canin[1]); break;
-    case 45: statusValue = lowByte(currentStatus.canin[2]); break;
-    case 46: statusValue = highByte(currentStatus.canin[2]); break;
-    case 47: statusValue = lowByte(currentStatus.canin[3]); break;
-    case 48: statusValue = highByte(currentStatus.canin[3]); break;
-    case 49: statusValue = lowByte(currentStatus.canin[4]); break;
-    case 50: statusValue = highByte(currentStatus.canin[4]); break;
-    case 51: statusValue = lowByte(currentStatus.canin[5]); break;
-    case 52: statusValue = highByte(currentStatus.canin[5]); break;
-    case 53: statusValue = lowByte(currentStatus.canin[6]); break;
-    case 54: statusValue = highByte(currentStatus.canin[6]); break;
-    case 55: statusValue = lowByte(currentStatus.canin[7]); break;
-    case 56: statusValue = highByte(currentStatus.canin[7]); break;
-    case 57: statusValue = lowByte(currentStatus.canin[8]); break;
-    case 58: statusValue = highByte(currentStatus.canin[8]); break;
-    case 59: statusValue = lowByte(currentStatus.canin[9]); break;
-    case 60: statusValue = highByte(currentStatus.canin[9]); break;
-    case 61: statusValue = lowByte(currentStatus.canin[10]); break;
-    case 62: statusValue = highByte(currentStatus.canin[10]); break;
-    case 63: statusValue = lowByte(currentStatus.canin[11]); break;
-    case 64: statusValue = highByte(currentStatus.canin[11]); break;
-    case 65: statusValue = lowByte(currentStatus.canin[12]); break;
-    case 66: statusValue = highByte(currentStatus.canin[12]); break;
-    case 67: statusValue = lowByte(currentStatus.canin[13]); break;
-    case 68: statusValue = highByte(currentStatus.canin[13]); break;
-    case 69: statusValue = lowByte(currentStatus.canin[14]); break;
-    case 70: statusValue = highByte(currentStatus.canin[14]); break;
-    case 71: statusValue = lowByte(currentStatus.canin[15]); break;
-    case 72: statusValue = highByte(currentStatus.canin[15]); break;
-
-    case 73: statusValue = currentStatus.tpsADC; break;
-    case 74: statusValue = getNextError(); break;
-
-    case 75: statusValue = lowByte(currentStatus.PW1); break; //Pulsewidth 1 multiplied by 10 in ms. Have to convert from uS to mS.
-    case 76: statusValue = highByte(currentStatus.PW1); break; //Pulsewidth 1 multiplied by 10 in ms. Have to convert from uS to mS.
-    case 77: statusValue = lowByte(currentStatus.PW2); break; //Pulsewidth 2 multiplied by 10 in ms. Have to convert from uS to mS.
-    case 78: statusValue = highByte(currentStatus.PW2); break; //Pulsewidth 2 multiplied by 10 in ms. Have to convert from uS to mS.
-    case 79: statusValue = lowByte(currentStatus.PW3); break; //Pulsewidth 3 multiplied by 10 in ms. Have to convert from uS to mS.
-    case 80: statusValue = highByte(currentStatus.PW3); break; //Pulsewidth 3 multiplied by 10 in ms. Have to convert from uS to mS.
-    case 81: statusValue = lowByte(currentStatus.PW4); break; //Pulsewidth 4 multiplied by 10 in ms. Have to convert from uS to mS.
-    case 82: statusValue = highByte(currentStatus.PW4); break; //Pulsewidth 4 multiplied by 10 in ms. Have to convert from uS to mS.
-
-    case 83: statusValue = currentStatus.status3; break;
-    case 84: statusValue = currentStatus.engineProtectStatus; break;
-    case 85: statusValue = lowByte(currentStatus.fuelLoad); break;
-    case 86: statusValue = highByte(currentStatus.fuelLoad); break;
-    case 87: statusValue = lowByte(currentStatus.ignLoad); break;
-    case 88: statusValue = highByte(currentStatus.ignLoad); break;
-    case 89: statusValue = lowByte(currentStatus.dwell); break;
-    case 90: statusValue = highByte(currentStatus.dwell); break;
-    case 91: statusValue = currentStatus.CLIdleTarget; break;
-    case 92: statusValue = currentStatus.mapDOT; break;
-    case 93: statusValue = lowByte(currentStatus.vvt1Angle); break; //2 bytes for vvt1Angle
-    case 94: statusValue = highByte(currentStatus.vvt1Angle); break;
-    case 95: statusValue = currentStatus.vvt1TargetAngle; break;
-    case 96: statusValue = (byte)(currentStatus.vvt1Duty); break;
-    case 97: statusValue = lowByte(currentStatus.flexBoostCorrection); break;
-    case 98: statusValue = highByte(currentStatus.flexBoostCorrection); break;
-    case 99: statusValue = currentStatus.baroCorrection; break;
-    case 100: statusValue = currentStatus.VE; break; //Current VE (%). Can be equal to VE1 or VE2 or a calculated value from both of them
-    case 101: statusValue = currentStatus.ASEValue; break; //Current ASE (%)
-    case 102: statusValue = lowByte(currentStatus.vss); break;
-    case 103: statusValue = highByte(currentStatus.vss); break;
-    case 104: statusValue = currentStatus.gear; break;
-    case 105: statusValue = currentStatus.fuelPressure; break;
-    case 106: statusValue = currentStatus.oilPressure; break;
-    case 107: statusValue = currentStatus.wmiPW; break;
-    case 108: statusValue = currentStatus.status4; break;
-    case 109: statusValue = lowByte(currentStatus.vvt2Angle); break; //2 bytes for vvt2Angle
-    case 110: statusValue = highByte(currentStatus.vvt2Angle); break;
-    case 111: statusValue = currentStatus.vvt2TargetAngle; break;
-    case 112: statusValue = (byte)(currentStatus.vvt2Duty); break;
-    case 113: statusValue = currentStatus.outputsStatus; break;
-    case 114: statusValue = (byte)(currentStatus.fuelTemp + CALIBRATION_TEMPERATURE_OFFSET); break; //Fuel temperature from flex sensor
-    case 115: statusValue = currentStatus.fuelTempCorrection; break; //Fuel temperature Correction (%)
-    case 116: statusValue = currentStatus.advance1; break; //advance 1 (%)
-    case 117: statusValue = currentStatus.advance2; break; //advance 2 (%)
-    case 118: statusValue = currentStatus.TS_SD_Status; break; //SD card status
-    case 119: statusValue = lowByte(currentStatus.EMAP); break; //2 bytes for EMAP
-    case 120: statusValue = highByte(currentStatus.EMAP); break;
-    case 121: statusValue = currentStatus.airConStatus; break;
-  }
-
-  return statusValue;
-
-  //Each new inclusion here need to be added on speeduino.ini@L78, only list first byte of an integer and second byte as "INVALID"
-  //Every 2-byte integer added here should have it's lowByte index added to fsIntIndex array on globals.ino@L116
-}
-=======
->>>>>>> 3160e88b
 
 /** Send a status record back to tuning/logging SW.
  * This will "live" information from @ref currentStatus struct.

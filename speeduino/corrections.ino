/*
Speeduino - Simple engine management for the Arduino Mega 2560 platform
Copyright (C) Josh Stewart
A full copy of the license may be found in the projects root directory
*/

/*
The corrections functions in this file affect the fuel pulsewidth (Either increasing or decreasing)
based on factors other than the VE lookup.

These factors include temperature (Warmup Enrichment and After Start Enrichment), Acceleration/Decelleration,
Flood clear mode etc.
*/
//************************************************************************************************************

#include "globals.h"
#include "corrections.h"
#include "timers.h"
#include "maths.h"
#include "sensors.h"
#include "src/PID_v1/PID_v1.h"

long PID_O2, PID_output, PID_AFRTarget;
PID egoPID(&PID_O2, &PID_output, &PID_AFRTarget, configPage6.egoKP, configPage6.egoKI, configPage6.egoKD, REVERSE); //This is the PID object if that algorithm is used. Needs to be global as it maintains state outside of each function call

void initialiseCorrections()
{
  egoPID.SetMode(AUTOMATIC); //Turn O2 PID on
  currentStatus.flexIgnCorrection = 0;
  currentStatus.egoCorrection = 100; //Default value of no adjustment must be set to avoid randomness on first correction cycle after startup
  AFRnextCycle = 0;
  currentStatus.knockActive = false;
}

/*
correctionsTotal() calls all the other corrections functions and combines their results.
This is the only function that should be called from anywhere outside the file
*/
static inline byte correctionsFuel()
{
  #define MAX_CORRECTIONS 3 //The maximum number of corrections allowed before the sum is reprocessed
  uint32_t sumCorrections = 100;
  byte activeCorrections = 0;
  byte result; //temporary variable to store the result of each corrections function

  //The values returned by each of the correction functions are multipled together and then divided back to give a single 0-255 value.
  currentStatus.wueCorrection = correctionWUE();
  if (currentStatus.wueCorrection != 100) { sumCorrections = (sumCorrections * currentStatus.wueCorrection); activeCorrections++; }

  result = correctionASE();
  if (result != 100) { sumCorrections = (sumCorrections * result); activeCorrections++; }

  result = correctionCranking();
  if (result != 100) { sumCorrections = (sumCorrections * result); activeCorrections++; }
  if (activeCorrections == MAX_CORRECTIONS) { sumCorrections = sumCorrections / powint(100,activeCorrections); activeCorrections = 0; } // Need to check this to ensure that sumCorrections doesn't overflow. Can occur when the number of corrections is greater than 3 (Which is 100^4) as 100^5 can overflow

  currentStatus.AEamount = correctionAccel();
  if (currentStatus.AEamount != 100) { sumCorrections = (sumCorrections * currentStatus.AEamount); activeCorrections++; }
  if (activeCorrections == MAX_CORRECTIONS) { sumCorrections = sumCorrections / powint(100,activeCorrections); activeCorrections = 0; }

  result = correctionFloodClear();
  if (result != 100) { sumCorrections = (sumCorrections * result); activeCorrections++; }
  if (activeCorrections == MAX_CORRECTIONS) { sumCorrections = sumCorrections / powint(100,activeCorrections); activeCorrections = 0; }

  currentStatus.egoCorrection = correctionAFRClosedLoop();
  if (currentStatus.egoCorrection != 100) { sumCorrections = (sumCorrections * currentStatus.egoCorrection); activeCorrections++; }
  if (activeCorrections == MAX_CORRECTIONS) { sumCorrections = sumCorrections / powint(100,activeCorrections); activeCorrections = 0; }

  currentStatus.batCorrection = correctionBatVoltage();
  if (currentStatus.batCorrection != 100) { sumCorrections = (sumCorrections * currentStatus.batCorrection); activeCorrections++; }
  if (activeCorrections == MAX_CORRECTIONS) { sumCorrections = sumCorrections / powint(100,activeCorrections); activeCorrections = 0; }

  currentStatus.iatCorrection = correctionIATDensity();
  if (currentStatus.iatCorrection != 100) { sumCorrections = (sumCorrections * currentStatus.iatCorrection); activeCorrections++; }
  if (activeCorrections == MAX_CORRECTIONS) { sumCorrections = sumCorrections / powint(100,activeCorrections); activeCorrections = 0; }

  currentStatus.baroCorrection = correctionBaro();
  if (currentStatus.baroCorrection != 100) { sumCorrections = (sumCorrections * currentStatus.baroCorrection); activeCorrections++; }
  if (activeCorrections == MAX_CORRECTIONS) { sumCorrections = sumCorrections / powint(100,activeCorrections); activeCorrections = 0; }

  currentStatus.flexCorrection = correctionFlex();
  if (currentStatus.flexCorrection != 100) { sumCorrections = (sumCorrections * currentStatus.flexCorrection); activeCorrections++; }
  if (activeCorrections == MAX_CORRECTIONS) { sumCorrections = sumCorrections / powint(100,activeCorrections); activeCorrections = 0; }

  currentStatus.launchCorrection = correctionLaunch();
  if (currentStatus.launchCorrection != 100) { sumCorrections = (sumCorrections * currentStatus.launchCorrection); activeCorrections++; }

  bitWrite(currentStatus.status1, BIT_STATUS1_DFCO, correctionDFCO());
  if ( bitRead(currentStatus.status1, BIT_STATUS1_DFCO) == 1 ) { sumCorrections = 0; }

  sumCorrections = sumCorrections / powint(100,activeCorrections);

  if(sumCorrections > 255) { sumCorrections = 255; } //This is the maximum allowable increase
  return (byte)sumCorrections;
}

/*
Warm Up Enrichment (WUE)
Uses a 2D enrichment table (WUETable) where the X axis is engine temp and the Y axis is the amount of extra fuel to add
*/
static inline byte correctionWUE()
{
  byte WUEValue;
  //Possibly reduce the frequency this runs at (Costs about 50 loops per second)
  //if (currentStatus.coolant > (WUETable.axisX[9] - CALIBRATION_TEMPERATURE_OFFSET))
  if (currentStatus.coolant > (table2D_getAxisValue(&WUETable, 9) - CALIBRATION_TEMPERATURE_OFFSET))
  {
    //This prevents us doing the 2D lookup if we're already up to temp
    BIT_CLEAR(currentStatus.engine, BIT_ENGINE_WARMUP);
    //WUEValue = WUETable.values[9]; //Set the current value to be whatever the final value on the curve is.
    WUEValue = table2D_getAxisValue(&WUETable, 9);
  }
  else
  {
    BIT_SET(currentStatus.engine, BIT_ENGINE_WARMUP);
    WUEValue = table2D_getValue(&WUETable, currentStatus.coolant + CALIBRATION_TEMPERATURE_OFFSET);
  }

  return WUEValue;
}

/*
Cranking Enrichment
Additional fuel % to be added when the engine is cranking
*/
static inline byte correctionCranking()
{
  byte crankingValue = 100;
  //if ( BIT_CHECK(currentStatus.engine, BIT_ENGINE_CRANK) ) { crankingValue = 100 + configPage2.crankingPct; }
  if ( BIT_CHECK(currentStatus.engine, BIT_ENGINE_CRANK) )
  {
    crankingValue = table2D_getValue(&crankingEnrichTable, currentStatus.coolant + CALIBRATION_TEMPERATURE_OFFSET);
  }
  return crankingValue;
}

/*
After Start Enrichment
This is a short period (Usually <20 seconds) immediately after the engine first fires (But not when cranking)
where an additional amount of fuel is added (Over and above the WUE amount)
*/
static inline byte correctionASE()
{
  int16_t ASEValue;
  //Two checks are requiredL:
  //1) Is the engine run time less than the configured ase time
  //2) Make sure we're not still cranking
  if ( (currentStatus.runSecs < (table2D_getValue(&ASECountTable, currentStatus.coolant + CALIBRATION_TEMPERATURE_OFFSET))) && !(BIT_CHECK(currentStatus.engine, BIT_ENGINE_CRANK)) )
  {
    BIT_SET(currentStatus.engine, BIT_ENGINE_ASE); //Mark ASE as active.
    ASEValue = 100 + table2D_getValue(&ASETable, currentStatus.coolant + CALIBRATION_TEMPERATURE_OFFSET);
  }
  else
  {
    BIT_CLEAR(currentStatus.engine, BIT_ENGINE_ASE); //Mark ASE as inactive.
    ASEValue = 100;
  }

  //Safety checks
  if(ASEValue > 255) { ASEValue = 255; }
  if(ASEValue < 0) { ASEValue = 0; }

  return (byte)ASEValue;
}

/**
 * @brief Acceleration enrichment correction calculation
 * 
 * Calculates the % change of the throttle over time (%/second) and performs a lookup based on this
 * When the enrichment is turned on, it runs at that amount for a fixed period of time (taeTime)
 * 
 * @return int16_t The Acceleration enrichment modifier as a %. 100% = No modification. 
 * As the maximum enrichment amount is +255%, the overall return value from this function can be 100+255=355. Hence this function returns a int16_t rather than byte
 */
static inline int16_t correctionAccel()
{
  int16_t accelValue = 100;
  //First, check whether the accel. enrichment is already running
  if( BIT_CHECK(currentStatus.engine, BIT_ENGINE_ACC) )
  {
    //If it is currently running, check whether it should still be running or whether it's reached it's end time
    if( micros_safe() >= currentStatus.AEEndTime )
    {
      //Time to turn enrichment off
      BIT_CLEAR(currentStatus.engine, BIT_ENGINE_ACC);
      currentStatus.AEamount = 0;
      accelValue = 100;

      //Reset the relevant DOT value to 0
      if(configPage2.aeMode == AE_MODE_MAP) { currentStatus.mapDOT = 0; }
      else if(configPage2.aeMode == AE_MODE_TPS) { currentStatus.tpsDOT = 0; }
    }
    else
    {
      //Enrichment still needs to keep running. Simply return the total TAE amount
      accelValue = currentStatus.AEamount;
    }
  }
  else
  {
    if(configPage2.aeMode == AE_MODE_MAP)
    {
      int16_t MAP_change = (currentStatus.MAP - MAPlast);

      if (MAP_change <= 2)
      {
        accelValue = 100;
        currentStatus.mapDOT = 0;
      }
      else
      {
        //If MAE isn't currently turned on, need to check whether it needs to be turned on
        int rateOfChange = ldiv(1000000, (MAP_time - MAPlast_time)).quot * MAP_change; //This is the % per second that the TPS has moved
        currentStatus.mapDOT = rateOfChange / 10; //The MAE bins are divided by 10 in order to allow them to be stored in a byte. Faster as this than divu10

        if (rateOfChange > configPage2.maeThresh)
        {
          BIT_SET(currentStatus.engine, BIT_ENGINE_ACC); //Mark accleration enrichment as active.
          currentStatus.AEEndTime = micros_safe() + ((unsigned long)configPage2.aeTime * 10000); //Set the time in the future where the enrichment will be turned off. taeTime is stored as mS / 10, so multiply it by 100 to get it in uS
          accelValue = table2D_getValue(&maeTable, currentStatus.mapDOT);

          //Apply the taper to the above
          //The RPM settings are stored divided by 100:
          uint16_t trueTaperMin = configPage2.aeTaperMin * 100;
          uint16_t trueTaperMax = configPage2.aeTaperMax * 100;
          if (currentStatus.RPM > trueTaperMin)
          {
            if(currentStatus.RPM > trueTaperMax) { accelValue = 0; } //RPM is beyond taper max limit, so accel enrich is turned off
            else 
            {
              int16_t taperRange = trueTaperMax - trueTaperMin;
              int16_t taperPercent = ((currentStatus.RPM - trueTaperMin) * 100) / taperRange; //The percentage of the way through the RPM taper range
              accelValue = percentage((100-taperPercent), accelValue); //Calculate the above percentage of the calculated accel amount. 
            }
          }
          accelValue = 100 + accelValue; //Add the 100 normalisation to the calculated amount
        } //MAE Threshold
      }
    }
    else if(configPage2.aeMode == AE_MODE_TPS)
    {
    
      int8_t TPS_change = (currentStatus.TPS - TPSlast);
      //Check for deceleration (Deceleration adjustment not yet supported)
      //Also check for only very small movement (Movement less than or equal to 2% is ignored). This not only means we can skip the lookup, but helps reduce false triggering around 0-2% throttle openings
      if (TPS_change <= 2)
      {
        accelValue = 100;
        currentStatus.tpsDOT = 0;
      }
      else
      {
        //If TAE isn't currently turned on, need to check whether it needs to be turned on
        int rateOfChange = ldiv(1000000, (TPS_time - TPSlast_time)).quot * TPS_change; //This is the % per second that the TPS has moved
        currentStatus.tpsDOT = rateOfChange / 10; //The TAE bins are divided by 10 in order to allow them to be stored in a byte. Faster as this than divu10

        if (rateOfChange > configPage2.taeThresh)
        {
          BIT_SET(currentStatus.engine, BIT_ENGINE_ACC); //Mark accleration enrichment as active.
          currentStatus.AEEndTime = micros_safe() + ((unsigned long)configPage2.aeTime * 10000); //Set the time in the future where the enrichment will be turned off. taeTime is stored as mS / 10, so multiply it by 100 to get it in uS
          accelValue = table2D_getValue(&taeTable, currentStatus.tpsDOT);

          //Apply the taper to the above
          //The RPM settings are stored divided by 100:
          uint16_t trueTaperMin = configPage2.aeTaperMin * 100;
          uint16_t trueTaperMax = configPage2.aeTaperMax * 100;
          if (currentStatus.RPM > trueTaperMin)
          {
            if(currentStatus.RPM > trueTaperMax) { accelValue = 0; } //RPM is beyond taper max limit, so accel enrich is turned off
            else 
            {
              int16_t taperRange = trueTaperMax - trueTaperMin;
              int16_t taperPercent = ((currentStatus.RPM - trueTaperMin) * 100) / taperRange; //The percentage of the way through the RPM taper range
              accelValue = percentage((100-taperPercent), accelValue); //Calculate the above percentage of the calculated accel amount. 
            }
          }
          accelValue = 100 + accelValue; //Add the 100 normalisation to the calculated amount
        } //TAE Threshold
      } //TPS change > 2
    } //AE Mode
  } //AE active

  return accelValue;
}

/*
Simple check to see whether we are cranking with the TPS above the flood clear threshold
This function always returns either 100 or 0
*/

static inline byte correctionFloodClear()
{
  byte floodValue = 100;
  if( BIT_CHECK(currentStatus.engine, BIT_ENGINE_CRANK) )
  {
    //Engine is currently cranking, check what the TPS is
    if(currentStatus.TPS >= configPage4.floodClear)
    {
      //Engine is cranking and TPS is above threshold. Cut all fuel
      floodValue = 0;
    }
  }
  return floodValue;
}

/*
Battery Voltage correction
Uses a 2D enrichment table (WUETable) where the X axis is engine temp and the Y axis is the amount of extra fuel to add
*/
static inline byte correctionBatVoltage()
{
  byte batValue = 100;
<<<<<<< HEAD
  if (configPage2.battVCorMode == BATTV_COR_MODE_WHOLE)
  {
    if (currentStatus.battery10 > (injectorVCorrectionTable.axisX[5])) { batValue = injectorVCorrectionTable.values[injectorVCorrectionTable.xSize-1]; } //This prevents us doing the 2D lookup if the voltage is above maximum
    else { batValue = table2D_getValue(&injectorVCorrectionTable, currentStatus.battery10); }
  }
=======
  batValue = table2D_getValue(&injectorVCorrectionTable, currentStatus.battery10);

>>>>>>> 4ffee25c
  return batValue;
}

/*
Simple temperature based corrections lookup based on the inlet air temperature.
This corrects for changes in air density from movement of the temperature
*/
static inline byte correctionIATDensity()
{
  byte IATValue = 100;
  IATValue = table2D_getValue(&IATDensityCorrectionTable, currentStatus.IAT + CALIBRATION_TEMPERATURE_OFFSET); //currentStatus.IAT is the actual temperature, values in IATDensityCorrectionTable.axisX are temp+offset

  return IATValue;
}

/**
 * @brief 
 * 
 */
static inline byte correctionBaro()
{
  byte baroValue = 100;
  baroValue = table2D_getValue(&baroFuelTable, currentStatus.baro);

  return baroValue;
}

/*
Launch control has a setting to increase the fuel load to assist in bringing up boost
This simple check applies the extra fuel if we're currently launching
*/
static inline byte correctionLaunch()
{
  byte launchValue = 100;
  if(currentStatus.launchingHard || currentStatus.launchingSoft) { launchValue = (100 + configPage6.lnchFuelAdd); }

  return launchValue;
}

/*
 * Returns true if decelleration fuel cutoff should be on, false if its off
 */
static inline bool correctionDFCO()
{
  bool DFCOValue = false;
  if ( configPage2.dfcoEnabled == 1 )
  {
    if ( bitRead(currentStatus.status1, BIT_STATUS1_DFCO) == 1 ) { DFCOValue = ( currentStatus.RPM > ( configPage4.dfcoRPM * 10) ) && ( currentStatus.TPS < configPage4.dfcoTPSThresh ); }
    else { DFCOValue = ( currentStatus.RPM > (unsigned int)( (configPage4.dfcoRPM * 10) + configPage4.dfcoHyster) ) && ( currentStatus.TPS < configPage4.dfcoTPSThresh ); }
  }
  return DFCOValue;
}

/*
 * Flex fuel adjustment to vary fuel based on ethanol content
 * The amount of extra fuel required is a linear relationship based on the % of ethanol.
*/
static inline byte correctionFlex()
{
  byte flexValue = 100;

  if (configPage2.flexEnabled == 1)
  {
    flexValue = table2D_getValue(&flexFuelTable, currentStatus.ethanolPct);
  }
  return flexValue;
}

/*
Lookup the AFR target table and perform either a simple or PID adjustment based on this

Simple (Best suited to narrowband sensors):
If the O2 sensor reports that the mixture is lean/rich compared to the desired AFR target, it will make a 1% adjustment
It then waits <egoDelta> number of ignition events and compares O2 against the target table again. If it is still lean/rich then the adjustment is increased to 2%
This continues until either:
  a) the O2 reading flips from lean to rich, at which point the adjustment cycle starts again at 1% or
  b) the adjustment amount increases to <egoLimit> at which point it stays at this level until the O2 state (rich/lean) changes

PID (Best suited to wideband sensors):

*/

static inline byte correctionAFRClosedLoop()
{
  byte AFRValue = 100;
  if( configPage6.egoType > 0 ) //egoType of 0 means no O2 sensor
  {
    currentStatus.afrTarget = currentStatus.O2; //Catch all incase the below doesn't run. This prevents the Include AFR option from doing crazy things if the AFR target conditions aren't met. This value is changed again below if all conditions are met.

    //Determine whether the Y axis of the AFR target table tshould be MAP (Speed-Density) or TPS (Alpha-N)
    //Note that this should only run after the sensor warmup delay necause it is used within the Include AFR option
    if(currentStatus.runSecs > configPage6.ego_sdelay) { currentStatus.afrTarget = get3DTableValue(&afrTable, currentStatus.fuelLoad, currentStatus.RPM); } //Perform the target lookup

    //Check all other requirements for closed loop adjustments
    if( (currentStatus.coolant > (int)(configPage6.egoTemp - CALIBRATION_TEMPERATURE_OFFSET)) && (currentStatus.RPM > (unsigned int)(configPage6.egoRPM * 100)) && (currentStatus.TPS < configPage6.egoTPSMax) && (currentStatus.O2 < configPage6.ego_max) && (currentStatus.O2 > configPage6.ego_min) && (currentStatus.runSecs > configPage6.ego_sdelay) )
    {
      AFRValue = currentStatus.egoCorrection; //Need to record this here, just to make sure the correction stays 'on' even if the nextCycle count isn't ready

      if(ignitionCount >= AFRnextCycle)
      {
        AFRnextCycle = ignitionCount + configPage6.egoCount; //Set the target ignition event for the next calculation

        //Check which algorithm is used, simple or PID
        if (configPage6.egoAlgorithm == EGO_ALGORITHM_SIMPLE)
        {
          //*************************************************************************************************************************************
          //Simple algorithm
          if(currentStatus.O2 > currentStatus.afrTarget)
          {
            //Running lean
            if(currentStatus.egoCorrection < (100 + configPage6.egoLimit) ) //Fueling adjustment must be at most the egoLimit amount (up or down)
            {
              AFRValue = (currentStatus.egoCorrection + 1); //Increase the fueling by 1%
            }
            else { AFRValue = currentStatus.egoCorrection; } //Means we're at the maximum adjustment amount, so simply return that again
          }
          else if(currentStatus.O2 < currentStatus.afrTarget)
          {
            //Running Rich
            if(currentStatus.egoCorrection > (100 - configPage6.egoLimit) ) //Fueling adjustment must be at most the egoLimit amount (up or down)
            {
              AFRValue = (currentStatus.egoCorrection - 1); //Decrease the fueling by 1%
            }
            else { AFRValue = currentStatus.egoCorrection; } //Means we're at the maximum adjustment amount, so simply return that again
          }
          else { AFRValue = currentStatus.egoCorrection; } //Means we're already right on target

        }
        else if(configPage6.egoAlgorithm == EGO_ALGORITHM_PID)
        {
          //*************************************************************************************************************************************
          //PID algorithm
          egoPID.SetOutputLimits((long)(-configPage6.egoLimit), (long)(configPage6.egoLimit)); //Set the limits again, just incase the user has changed them since the last loop. Note that these are sent to the PID library as (Eg:) -15 and +15
          egoPID.SetTunings(configPage6.egoKP, configPage6.egoKI, configPage6.egoKD); //Set the PID values again, just incase the user has changed them since the last loop
          PID_O2 = (long)(currentStatus.O2);
          PID_AFRTarget = (long)(currentStatus.afrTarget);

          egoPID.Compute();
          //currentStatus.egoCorrection = 100 + PID_output;
          AFRValue = 100 + PID_output;
        }
        else { AFRValue = 100; } // Occurs if the egoAlgorithm is set to 0 (No Correction)
      } //Ignition count check
    } //Multi variable check
  } //egoType

  return AFRValue; //Catch all (Includes when AFR target = current AFR
}

//******************************** IGNITION ADVANCE CORRECTIONS ********************************

int8_t correctionsIgn(int8_t base_advance)
{
  int8_t advance;
  advance = correctionFlexTiming(base_advance);
  advance = correctionIATretard(advance);
  advance = correctionCLTadvance(advance);
  advance = correctionSoftRevLimit(advance);
  advance = correctionNitrous(advance);
  advance = correctionSoftLaunch(advance);
  advance = correctionSoftFlatShift(advance);
  advance = correctionKnock(advance);

  //Fixed timing check must go last
  advance = correctionFixedTiming(advance);
  advance = correctionCrankingFixedTiming(advance); //This overrrides the regular fixed timing, must come last

  return advance;
}

static inline int8_t correctionFixedTiming(int8_t advance)
{
  int8_t ignFixValue = advance;
  if (configPage2.fixAngEnable == 1) { ignFixValue = configPage4.FixAng; } //Check whether the user has set a fixed timing angle
  return ignFixValue;
}

static inline int8_t correctionCrankingFixedTiming(int8_t advance)
{
  byte ignCrankFixValue = advance;
  if ( BIT_CHECK(currentStatus.engine, BIT_ENGINE_CRANK) ) { ignCrankFixValue = configPage4.CrankAng; } //Use the fixed cranking ignition angle
  return ignCrankFixValue;
}

static inline int8_t correctionFlexTiming(int8_t advance)
{
  byte ignFlexValue = advance;
  if( configPage2.flexEnabled == 1 ) //Check for flex being enabled
  {
    currentStatus.flexIgnCorrection = (int8_t)table2D_getValue(&flexAdvTable, currentStatus.ethanolPct); //This gets cast to a signed 8 bit value to allows for negative advance (ie retard) values here. 
    ignFlexValue = advance + currentStatus.flexIgnCorrection;
  }
  return ignFlexValue;
}

static inline int8_t correctionIATretard(int8_t advance)
{
  byte ignIATValue = advance;
  //Adjust the advance based on IAT. If the adjustment amount is greater than the current advance, just set advance to 0
  int8_t advanceIATadjust = table2D_getValue(&IATRetardTable, currentStatus.IAT);
  int tempAdvance = (advance - advanceIATadjust);
  if (tempAdvance >= -OFFSET_IGNITION) { ignIATValue = tempAdvance; }
  else { ignIATValue = -OFFSET_IGNITION; }

  return ignIATValue;
}

static inline int8_t correctionCLTadvance(int8_t advance)
{
  int8_t ignCLTValue = advance;
  //Adjust the advance based on CLT.
  int8_t advanceCLTadjust = (int16_t)(table2D_getValue(&CLTAdvanceTable, currentStatus.coolant + CALIBRATION_TEMPERATURE_OFFSET)) - 15;
  ignCLTValue = (advance + advanceCLTadjust);
  
  return ignCLTValue;
}

static inline int8_t correctionSoftRevLimit(int8_t advance)
{
  byte ignSoftRevValue = advance;
  BIT_CLEAR(currentStatus.spark, BIT_SPARK_SFTLIM);
  if (currentStatus.RPM > ((unsigned int)(configPage4.SoftRevLim) * 100) ) { BIT_SET(currentStatus.spark, BIT_SPARK_SFTLIM); ignSoftRevValue = configPage4.SoftLimRetard;  } //Softcut RPM limit (If we're above softcut limit, delay timing by configured number of degrees)

  return ignSoftRevValue;
}

static inline int8_t correctionNitrous(int8_t advance)
{
  byte ignNitrous = advance;
  //Check if nitrous is currently active
  if(configPage10.n2o_enable > 0)
  {
    //Check which stage is running (if any)
    if( currentStatus.nitrous_status == NITROUS_STAGE1 )
    {
      ignNitrous -= configPage10.n2o_stage1_retard;
    }
    if( currentStatus.nitrous_status == NITROUS_STAGE2 )
    {
      ignNitrous -= configPage10.n2o_stage2_retard;
    }
  }

  return ignNitrous;
}

static inline int8_t correctionSoftLaunch(int8_t advance)
{
  byte ignSoftLaunchValue = advance;
  //SoftCut rev limit for 2-step launch control.
  if (configPage6.launchEnabled && clutchTrigger && (currentStatus.clutchEngagedRPM < ((unsigned int)(configPage6.flatSArm) * 100)) && (currentStatus.RPM > ((unsigned int)(configPage6.lnchSoftLim) * 100)) && (currentStatus.TPS >= configPage10.lnchCtrlTPS) )
  {
    currentStatus.launchingSoft = true;
    BIT_SET(currentStatus.spark, BIT_SPARK_SLAUNCH);
    ignSoftLaunchValue = configPage6.lnchRetard;
  }
  else
  {
    currentStatus.launchingSoft = false;
    BIT_CLEAR(currentStatus.spark, BIT_SPARK_SLAUNCH);
  }

  return ignSoftLaunchValue;
}

static inline int8_t correctionSoftFlatShift(int8_t advance)
{
  byte ignSoftFlatValue = advance;

  if(configPage6.flatSEnable && clutchTrigger && (currentStatus.clutchEngagedRPM > ((unsigned int)(configPage6.flatSArm) * 100)) && (currentStatus.RPM > (currentStatus.clutchEngagedRPM-configPage6.flatSSoftWin) ) )
  {
    BIT_SET(currentStatus.spark2, BIT_SPARK2_FLATSS);
    ignSoftFlatValue = configPage6.flatSRetard;
  }
  else { BIT_CLEAR(currentStatus.spark2, BIT_SPARK2_FLATSS); }

  return ignSoftFlatValue;
}

static inline int8_t correctionKnock(int8_t advance)
{
  byte knockRetard = 0;

  //First check is to do the window calculations (ASsuming knock is enabled)
  if( configPage10.knock_mode != KNOCK_MODE_OFF )
  {
    knockWindowMin = table2D_getValue(&knockWindowStartTable, currentStatus.RPM);
    knockWindowMax = knockWindowMin + table2D_getValue(&knockWindowDurationTable, currentStatus.RPM);
  }


  if( (configPage10.knock_mode == KNOCK_MODE_DIGITAL)  )
  {
    //
    if(knockCounter > configPage10.knock_count)
    {
      if(currentStatus.knockActive == true)
      {
        //Knock retard is currently 
      }
      else
      {
        //Knock needs to be activated
        lastKnockCount = knockCounter;
        knockStartTime = micros();
        knockRetard = configPage10.knock_firstStep;
      }
    }

  }

  return advance - knockRetard;
}

//******************************** DWELL CORRECTIONS ********************************
uint16_t correctionsDwell(uint16_t dwell)
{
  uint16_t tempDwell = dwell;
  //Pull battery voltage based dwell correction and apply if needed
  currentStatus.dwellCorrection = table2D_getValue(&dwellVCorrectionTable, currentStatus.battery10);
  if (currentStatus.dwellCorrection != 100) { tempDwell = divs100(dwell) * currentStatus.dwellCorrection; }

  //Dwell limiter
  uint16_t dwellPerRevolution = tempDwell + (uint16_t)(configPage4.sparkDur * 100); //Spark duration is in mS*10. Multiple it by 100 to get spark duration in uS
  int8_t pulsesPerRevolution = 1;
  //Single channel spark mode is the only time there will be more than 1 pulse per revolution on any given output
  if( ( (configPage4.sparkMode == IGN_MODE_SINGLE) || (configPage4.sparkMode == IGN_MODE_ROTARY) ) && (configPage2.nCylinders > 1) ) //No point in running this for 1 cylinder engines
  {
    pulsesPerRevolution = (configPage2.nCylinders >> 1);
    dwellPerRevolution = dwellPerRevolution * pulsesPerRevolution;
  }

  if(dwellPerRevolution > revolutionTime)
  {
    //Possibly need some method of reducing spark duration here as well, but this is a start
    tempDwell = (revolutionTime / pulsesPerRevolution) - (configPage4.sparkDur * 100);
  }
  return tempDwell;
}<|MERGE_RESOLUTION|>--- conflicted
+++ resolved
@@ -310,16 +310,12 @@
 static inline byte correctionBatVoltage()
 {
   byte batValue = 100;
-<<<<<<< HEAD
   if (configPage2.battVCorMode == BATTV_COR_MODE_WHOLE)
   {
     if (currentStatus.battery10 > (injectorVCorrectionTable.axisX[5])) { batValue = injectorVCorrectionTable.values[injectorVCorrectionTable.xSize-1]; } //This prevents us doing the 2D lookup if the voltage is above maximum
     else { batValue = table2D_getValue(&injectorVCorrectionTable, currentStatus.battery10); }
   }
-=======
-  batValue = table2D_getValue(&injectorVCorrectionTable, currentStatus.battery10);
-
->>>>>>> 4ffee25c
+
   return batValue;
 }
 

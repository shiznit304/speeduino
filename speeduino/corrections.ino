--- conflicted
+++ resolved
@@ -746,10 +746,8 @@
   if( (configPage2.idleAdvEnabled >= 1) && (currentStatus.runSecs >= configPage2.IdleAdvDelay))
   {
     currentStatus.CLIdleTarget = (byte)table2D_getValue(&idleTargetTable, currentStatus.coolant + CALIBRATION_TEMPERATURE_OFFSET); //All temps are offset by 40 degrees
-<<<<<<< HEAD
     if(currentStatus.idleUpActive == true) { currentStatus.CLIdleTarget += configPage2.idleUpRPMAdder;  } //Adds Idle Up RPM amount if active
-=======
->>>>>>> fdc35d42
+
     int idleRPMdelta = (currentStatus.CLIdleTarget - (currentStatus.RPM / 10) ) + 50;
     // Limit idle rpm delta between -500rpm - 500rpm
     if(idleRPMdelta > 100) { idleRPMdelta = 100; }

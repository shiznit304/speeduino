/*
Speeduino - Simple engine management for the Arduino Mega 2560 platform
Copyright (C) Josh Stewart
A full copy of the license may be found in the projects root directory
*/

/** @file
Corrections to injection pulsewidth.
The corrections functions in this file affect the fuel pulsewidth (Either increasing or decreasing)
based on factors other than the VE lookup.

These factors include:
- Temperature (Warmup Enrichment and After Start Enrichment)
- Acceleration/Decelleration
- Flood clear mode
- etc.

Most correction functions return value 100 (like 100% == 1) for no need for correction.

There are 2 top level functions that call more detailed corrections for Fuel and Ignition respectively:
- @ref correctionsFuel() - All fuel related corrections
- @ref correctionsIgn() - All ignition related corrections
*/
//************************************************************************************************************

#include "globals.h"
#include "corrections.h"
#include "speeduino.h"
#include "timers.h"
#include "maths.h"
#include "sensors.h"


int MAP_rateOfChange;
int TPS_rateOfChange;
byte activateMAPDOT; //The mapDOT value seen when the MAE was activated. 
byte activateTPSDOT; //The tpsDOT value seen when the MAE was activated.

uint16_t ego_NextCycleCount;
unsigned long knockStartTime;
byte lastKnockCount;
int16_t knockWindowMin; //The current minimum crank angle for a knock pulse to be valid
int16_t knockWindowMax;//The current maximum crank angle for a knock pulse to be valid
uint16_t aseTaperStart;
uint32_t dfcoStateStrtTm;
uint16_t idleAdvStart;
<<<<<<< HEAD
bool O2_SensorIsRich;
bool O2_SensorIsRichPrev;
bool O2_2ndSensorIsRich;
bool O2_2ndSensorIsRichPrev;
int16_t ego_FuelLoadPrev;
uint32_t ego_FreezeEndTime;
int8_t ego_Integral;
int8_t ego2_Integral;
uint32_t ego_DelaySensorTime;
uint8_t ego_IntDelayLoops;
uint8_t ego2_IntDelayLoops;
unsigned long pwLimit;
=======
uint8_t DFCO_State;
uint16_t dfcoFuelStartIgns;
>>>>>>> 443219f6

/** Initialize instances and vars related to corrections (at ECU boot-up).
 */
void initialiseCorrections()
{
  currentStatus.corrections = 100;
  currentStatus.flexIgnCorrection = 0;
  currentStatus.egoCorrection = 100; //Default value of no adjustment must be set to avoid randomness on first correction cycle after startup
  currentStatus.ego2Correction = 100; //Default value of no adjustment must be set to avoid randomness on first correction cycle after startup
  currentStatus.afrTarget = configPage2.stoich; // Init AFR Target at stoich.
  ego_NextCycleCount = 0;
  ego_FreezeEndTime = 0;
  ego_DelaySensorTime = 0;
  ego_Integral = 0;
  ego2_Integral = 0;
  O2_SensorIsRich = false;
  O2_SensorIsRichPrev = O2_SensorIsRich;
  O2_2ndSensorIsRich = false;
  O2_2ndSensorIsRichPrev = O2_2ndSensorIsRich;
  ego_FuelLoadPrev = currentStatus.fuelLoad;
  currentStatus.knockActive = false;
  currentStatus.battery10 = 125; //Set battery voltage to sensible value for dwell correction for "flying start" (else ignition gets suprious pulses after boot)  
  DFCO_State = DFCO_OFF;  
}

/** Dispatch calculations for all fuel related corrections.
Calls all the other corrections functions and combines their results.
This is the only function that should be called from anywhere outside the file
*/
uint16_t correctionsFuel()
{
  #define MAX_CORRECTIONS 3 //The maximum number of corrections allowed before the sum is reprocessed
  uint32_t sumCorrections = 100;
  byte activeCorrections = 0;
  uint16_t result; //temporary variable to store the result of each corrections function

  //The values returned by each of the correction functions are multipled together and then divided back to give a single 0-255 value.
  currentStatus.wueCorrection = correctionWUE();
  if (currentStatus.wueCorrection != 100) { sumCorrections = (sumCorrections * currentStatus.wueCorrection); activeCorrections++; }

  result = correctionASE();
  if (result != 100) { sumCorrections = (sumCorrections * result); activeCorrections++; }

  result = correctionCranking();
  if (result != 100) { sumCorrections = (sumCorrections * result); activeCorrections++; }
  if (activeCorrections == MAX_CORRECTIONS) { sumCorrections = sumCorrections / powint(100,activeCorrections); activeCorrections = 0; } // Need to check this to ensure that sumCorrections doesn't overflow. Can occur when the number of corrections is greater than 3 (Which is 100^4) as 100^5 can overflow

  currentStatus.AEamount = correctionAccel();
  if (configPage2.aeApplyMode == AE_MODE_MULTIPLIER)
  {
    if (currentStatus.AEamount != 100) { sumCorrections = (sumCorrections * currentStatus.AEamount); activeCorrections++; }
    if (activeCorrections == MAX_CORRECTIONS) { sumCorrections = sumCorrections / powint(100,activeCorrections); activeCorrections = 0; }
  }

  result = correctionFloodClear();
  if (result != 100) { sumCorrections = (sumCorrections * result); activeCorrections++; }
  if (activeCorrections == MAX_CORRECTIONS) { sumCorrections = sumCorrections / powint(100,activeCorrections); activeCorrections = 0; }

  currentStatus.egoCorrection = correctionAFRClosedLoop();
  if (currentStatus.egoCorrection != 100) { sumCorrections = (sumCorrections * currentStatus.egoCorrection); activeCorrections++; }
  if (activeCorrections == MAX_CORRECTIONS) { sumCorrections = sumCorrections / powint(100,activeCorrections); activeCorrections = 0; }

  currentStatus.batCorrection = correctionBatVoltage();
  if (configPage2.battVCorMode == BATTV_COR_MODE_OPENTIME)
  {
    inj_opentime_uS = configPage2.injOpen * currentStatus.batCorrection; // Apply voltage correction to injector open time. *100 is no correction so this also converts to us.
  }
  if (configPage2.battVCorMode == BATTV_COR_MODE_WHOLE)
  {
    if (currentStatus.batCorrection != 100) { sumCorrections = (sumCorrections * currentStatus.batCorrection); activeCorrections++; }
    if (activeCorrections == MAX_CORRECTIONS) { sumCorrections = sumCorrections / powint(100,activeCorrections); activeCorrections = 0; }    
  }

  currentStatus.iatCorrection = correctionIATDensity();
  if (currentStatus.iatCorrection != 100) { sumCorrections = (sumCorrections * currentStatus.iatCorrection); activeCorrections++; }
  if (activeCorrections == MAX_CORRECTIONS) { sumCorrections = sumCorrections / powint(100,activeCorrections); activeCorrections = 0; }

  currentStatus.baroCorrection = correctionBaro();
  if (currentStatus.baroCorrection != 100) { sumCorrections = (sumCorrections * currentStatus.baroCorrection); activeCorrections++; }
  if (activeCorrections == MAX_CORRECTIONS) { sumCorrections = sumCorrections / powint(100,activeCorrections); activeCorrections = 0; }

  currentStatus.flexCorrection = correctionFlex();
  if (currentStatus.flexCorrection != 100) { sumCorrections = (sumCorrections * currentStatus.flexCorrection); activeCorrections++; }
  if (activeCorrections == MAX_CORRECTIONS) { sumCorrections = sumCorrections / powint(100,activeCorrections); activeCorrections = 0; }

  currentStatus.fuelTempCorrection = correctionFuelTemp();
  if (currentStatus.fuelTempCorrection != 100) { sumCorrections = (sumCorrections * currentStatus.fuelTempCorrection); activeCorrections++; }
  if (activeCorrections == MAX_CORRECTIONS) { sumCorrections = sumCorrections / powint(100,activeCorrections); activeCorrections = 0; }

  result = correctionDFCO();
  if (result != 100) { sumCorrections = (sumCorrections * result); activeCorrections++; }
  if (activeCorrections == MAX_CORRECTIONS) { sumCorrections = sumCorrections / powint(100,activeCorrections); activeCorrections = 0; }
  
  currentStatus.launchCorrection = correctionLaunch();
  if (currentStatus.launchCorrection != 100) { sumCorrections = (sumCorrections * currentStatus.launchCorrection); activeCorrections++; }

  sumCorrections = sumCorrections / powint(100,activeCorrections);

  if(sumCorrections > 1500) { sumCorrections = 1500; } //This is the maximum allowable increase during cranking
  return (uint16_t)sumCorrections;
}

/*
correctionsTotal() calls all the other corrections functions and combines their results.
This is the only function that should be called from anywhere outside the file
*/
static inline byte correctionsFuel_new()
{
  uint32_t sumCorrections = 100;
  byte numCorrections = 0;

  //The values returned by each of the correction functions are multipled together and then divided back to give a single 0-255 value.
  currentStatus.wueCorrection = correctionWUE(); numCorrections++;
  uint16_t correctionASEvalue = correctionASE(); numCorrections++;
  uint16_t correctionCrankingValue = correctionCranking(); numCorrections++;
  currentStatus.AEamount = correctionAccel(); numCorrections++;
  uint8_t correctionFloodClearValue = correctionFloodClear(); numCorrections++;
  currentStatus.egoCorrection = correctionAFRClosedLoop(); numCorrections++;

  currentStatus.batCorrection = correctionBatVoltage(); numCorrections++;
  currentStatus.iatCorrection = correctionIATDensity(); numCorrections++;
  currentStatus.baroCorrection = correctionBaro(); numCorrections++; 
  currentStatus.flexCorrection = correctionFlex(); numCorrections++;
  currentStatus.launchCorrection = correctionLaunch(); numCorrections++;

  bitWrite(currentStatus.status1, BIT_STATUS1_DFCO, correctionDFCO());
  if ( BIT_CHECK(currentStatus.status1, BIT_STATUS1_DFCO) == 1 ) { sumCorrections = 0; }

  sumCorrections = currentStatus.wueCorrection \
                  + correctionASEvalue \
                  + correctionCrankingValue \
                  + currentStatus.AEamount \
                  + correctionFloodClearValue \
                  + currentStatus.batCorrection \
                  + currentStatus.iatCorrection \
                  + currentStatus.baroCorrection \
                  + currentStatus.flexCorrection \
                  + currentStatus.launchCorrection;
  return (sumCorrections);

}

/** Warm Up Enrichment (WUE) corrections.
Uses a 2D enrichment table (WUETable) where the X axis is engine temp and the Y axis is the amount of extra fuel to add
*/
byte correctionWUE()
{
  byte WUEValue;
  //Possibly reduce the frequency this runs at (Costs about 50 loops per second)
  //if (currentStatus.coolant > (WUETable.axisX[9] - CALIBRATION_TEMPERATURE_OFFSET))
  if (currentStatus.coolant > (table2D_getAxisValue(&WUETable, 9) - CALIBRATION_TEMPERATURE_OFFSET))
  {
    //This prevents us doing the 2D lookup if we're already up to temp
    BIT_CLEAR(currentStatus.engine, BIT_ENGINE_WARMUP);
    WUEValue = table2D_getRawValue(&WUETable, 9);
  }
  else
  {
    BIT_SET(currentStatus.engine, BIT_ENGINE_WARMUP);
    WUEValue = table2D_getValue(&WUETable, currentStatus.coolant + CALIBRATION_TEMPERATURE_OFFSET);
  }

  return WUEValue;
}

/** Cranking Enrichment corrections.
Additional fuel % to be added when the engine is cranking
*/
uint16_t correctionCranking()
{
  uint16_t crankingValue = 100;
  //Check if we are actually cranking
  if ( BIT_CHECK(currentStatus.engine, BIT_ENGINE_CRANK) )
  {
    crankingValue = table2D_getValue(&crankingEnrichTable, currentStatus.coolant + CALIBRATION_TEMPERATURE_OFFSET);
    crankingValue = (uint16_t) crankingValue * 5; //multiplied by 5 to get range from 0% to 1275%
  }
  
  //If we're not cranking, check if if cranking enrichment tapering to ASE should be done
  else if ( (uint32_t) runSecsX10 <= configPage10.crankingEnrichTaper)
  {
    crankingValue = table2D_getValue(&crankingEnrichTable, currentStatus.coolant + CALIBRATION_TEMPERATURE_OFFSET);
    crankingValue = (uint16_t) crankingValue * 5; //multiplied by 5 to get range from 0% to 1275%
    //Taper start value needs to account for ASE that is now running, so total correction does not increase when taper begins
    unsigned long taperStart = (unsigned long) crankingValue * 100 / currentStatus.ASEValue;
    crankingValue = (uint16_t) map(runSecsX10, 0, configPage10.crankingEnrichTaper, taperStart, 100); //Taper from start value to 100%
    if (crankingValue < 100) { crankingValue = 100; } //Sanity check
  }
  return crankingValue;
}

/** Afer Start Enrichment calculation.
 * This is a short period (Usually <20 seconds) immediately after the engine first fires (But not when cranking)
 * where an additional amount of fuel is added (Over and above the WUE amount).
 * 
 * @return uint8_t The After Start Enrichment modifier as a %. 100% = No modification. 
 */
byte correctionASE()
{
  int16_t ASEValue;
  //Two checks are requiredL:
  //1) Is the engine run time less than the configured ase time
  //2) Make sure we're not still cranking
  if ( BIT_CHECK(TIMER_mask, BIT_TIMER_10HZ) || (currentStatus.ASEValue == 0) )
  {
    if ( (currentStatus.runSecs < (table2D_getValue(&ASECountTable, currentStatus.coolant + CALIBRATION_TEMPERATURE_OFFSET))) && !(BIT_CHECK(currentStatus.engine, BIT_ENGINE_CRANK)) )
    {
      BIT_SET(currentStatus.engine, BIT_ENGINE_ASE); //Mark ASE as active.
      ASEValue = 100 + table2D_getValue(&ASETable, currentStatus.coolant + CALIBRATION_TEMPERATURE_OFFSET);
      aseTaperStart = runSecsX10;
    }
    else
    {
      if ( (!BIT_CHECK(currentStatus.engine, BIT_ENGINE_CRANK)) && ((runSecsX10 - aseTaperStart) < configPage2.aseTaperTime) ) //Cranking check needs to be here also, so cranking and afterstart enrichments won't run simultaneously
      {
        BIT_SET(currentStatus.engine, BIT_ENGINE_ASE); //Mark ASE as active.
        ASEValue = 100 + map((runSecsX10 - aseTaperStart), 0, configPage2.aseTaperTime,\
          table2D_getValue(&ASETable, currentStatus.coolant + CALIBRATION_TEMPERATURE_OFFSET), 0);
      }
      else
      {
        BIT_CLEAR(currentStatus.engine, BIT_ENGINE_ASE); //Mark ASE as inactive.
        ASEValue = 100;
      }
    }
    
    //Safety checks
    if(ASEValue > 255) { ASEValue = 255; }
    if(ASEValue < 0) { ASEValue = 0; }
    currentStatus.ASEValue = (byte)ASEValue;
  }
  return currentStatus.ASEValue;
}

/** Acceleration enrichment correction calculation.
 * 
 * Calculates the % change of the throttle over time (%/second) and performs a lookup based on this
 * Coolant-based modifier is applied on the top of this.
 * When the enrichment is turned on, it runs at that amount for a fixed period of time (taeTime)
 * 
 * @return uint16_t The Acceleration enrichment modifier as a %. 100% = No modification.
 * 
 * As the maximum enrichment amount is +255% and maximum cold adjustment for this is 255%, the overall return value
 * from this function can be 100+(255*255/100)=750. Hence this function returns a uint16_t rather than byte.
 */
uint16_t correctionAccel()
{
  int16_t accelValue = 100;
  int16_t MAP_change = 0;
  int8_t TPS_change = 0;

  if(configPage2.aeMode == AE_MODE_MAP)
  {
    //Get the MAP rate change
    MAP_change = (currentStatus.MAP - MAPlast);
    MAP_rateOfChange = ldiv(1000000, (MAP_time - MAPlast_time)).quot * MAP_change; //This is the % per second that the TPS has moved
    //MAP_rateOfChange = 15 * MAP_change; //This is the kpa per second that the MAP has moved
    if(MAP_rateOfChange >= 0) { currentStatus.mapDOT = MAP_rateOfChange / 10; } //The MAE bins are divided by 10 in order to allow them to be stored in a byte. Faster as this than divu10
    else { currentStatus.mapDOT = 0; } //Prevent overflow as mapDOT is signed
  }
  else if(configPage2.aeMode == AE_MODE_TPS)
  {
    //Get the TPS rate change
    TPS_change = (currentStatus.TPS - TPSlast);
    //TPS_rateOfChange = ldiv(1000000, (TPS_time - TPSlast_time)).quot * TPS_change; //This is the % per second that the TPS has moved
    TPS_rateOfChange = TPS_READ_FREQUENCY * TPS_change; //This is the % per second that the TPS has moved
    if(TPS_rateOfChange >= 0) { currentStatus.tpsDOT = TPS_rateOfChange / 20; } //The TAE bins are divided by 10 in order to allow them to be stored in a byte and then by 2 due to TPS being 0.5% resolution (0-200)
    else { currentStatus.tpsDOT = 0; } //Prevent overflow as tpsDOT is signed
  }
  

  //First, check whether the accel. enrichment is already running
  if( BIT_CHECK(currentStatus.engine, BIT_ENGINE_ACC) )
  {
    //If it is currently running, check whether it should still be running or whether it's reached it's end time
    if( micros_safe() >= currentStatus.AEEndTime )
    {
      //Time to turn enrichment off
      BIT_CLEAR(currentStatus.engine, BIT_ENGINE_ACC);
      currentStatus.AEamount = 0;
      accelValue = 100;

      //Reset the relevant DOT value to 0
      if(configPage2.aeMode == AE_MODE_MAP) { currentStatus.mapDOT = 0; }
      else if(configPage2.aeMode == AE_MODE_TPS) { currentStatus.tpsDOT = 0; }
    }
    else
    {
      //Enrichment still needs to keep running. 
      //Simply return the total TAE amount
      accelValue = currentStatus.AEamount;

      //Need to check whether the accel amount has increased from when AE was turned on
      //If the accel amount HAS increased, we clear the current enrich phase and a new one will be started below
      if( (configPage2.aeMode == AE_MODE_MAP) && (currentStatus.mapDOT > activateMAPDOT) ) { BIT_CLEAR(currentStatus.engine, BIT_ENGINE_ACC); }
      else if( (configPage2.aeMode == AE_MODE_TPS) && (currentStatus.tpsDOT > activateTPSDOT) ) { BIT_CLEAR(currentStatus.engine, BIT_ENGINE_ACC); }
    }
  }

  //else
  if( !BIT_CHECK(currentStatus.engine, BIT_ENGINE_ACC) ) //Need to check this again as it may have been changed in the above section
  {
    if(configPage2.aeMode == AE_MODE_MAP)
    {
      if (MAP_change <= 2)
      {
        accelValue = 100;
        currentStatus.mapDOT = 0;
      }
      else
      {
        //If MAE isn't currently turned on, need to check whether it needs to be turned on
        if (MAP_rateOfChange > configPage2.maeThresh)
        {
          BIT_SET(currentStatus.engine, BIT_ENGINE_ACC); //Mark accleration enrichment as active.
          activateMAPDOT = currentStatus.mapDOT;
          currentStatus.AEEndTime = micros_safe() + ((unsigned long)configPage2.aeTime * 10000); //Set the time in the future where the enrichment will be turned off. taeTime is stored as mS / 10, so multiply it by 100 to get it in uS
          accelValue = table2D_getValue(&maeTable, currentStatus.mapDOT);

          //Apply the RPM taper to the above
          //The RPM settings are stored divided by 100:
          uint16_t trueTaperMin = configPage2.aeTaperMin * 100;
          uint16_t trueTaperMax = configPage2.aeTaperMax * 100;
          if (currentStatus.RPM > trueTaperMin)
          {
            if(currentStatus.RPM > trueTaperMax) { accelValue = 0; } //RPM is beyond taper max limit, so accel enrich is turned off
            else 
            {
              int16_t taperRange = trueTaperMax - trueTaperMin;
              int16_t taperPercent = ((currentStatus.RPM - trueTaperMin) * 100) / taperRange; //The percentage of the way through the RPM taper range
              accelValue = percentage((100-taperPercent), accelValue); //Calculate the above percentage of the calculated accel amount. 
            }
          }

          //Apply AE cold coolant modifier, if CLT is less than taper end temperature
          if ( currentStatus.coolant < (int)(configPage2.aeColdTaperMax - CALIBRATION_TEMPERATURE_OFFSET) )
          {
            //If CLT is less than taper min temp, apply full modifier on top of accelValue
            if ( currentStatus.coolant <= (int)(configPage2.aeColdTaperMin - CALIBRATION_TEMPERATURE_OFFSET) )
            {
              uint16_t accelValue_uint = (uint16_t) accelValue * configPage2.aeColdPct / 100;
              accelValue = (int16_t) accelValue_uint;
            }
            //If CLT is between taper min and max, taper the modifier value and apply it on top of accelValue
            else
            {
              int16_t taperRange = (int16_t) configPage2.aeColdTaperMax - configPage2.aeColdTaperMin;
              int16_t taperPercent = (int)((currentStatus.coolant + CALIBRATION_TEMPERATURE_OFFSET - configPage2.aeColdTaperMin) * 100) / taperRange;
              int16_t coldPct = (int16_t) 100+ percentage((100-taperPercent), configPage2.aeColdPct-100);
              uint16_t accelValue_uint = (uint16_t) accelValue * coldPct / 100; //Potential overflow (if AE is large) without using uint16_t
              accelValue = (int16_t) accelValue_uint;
            }
          }
          
          accelValue = 100 + accelValue; //Add the 100 normalisation to the calculated amount
        } //MAE Threshold
      }
    }
    else if(configPage2.aeMode == AE_MODE_TPS)
    {
    
      //Check for deceleration (Deceleration adjustment not yet supported)
      //Also check for only very small movement (Movement less than or equal to 2% is ignored). This not only means we can skip the lookup, but helps reduce false triggering around 0-2% throttle openings
      if (TPS_change <= 2)
      {
        accelValue = 100;
        currentStatus.tpsDOT = 0;
      }
      else
      {
        //If TAE isn't currently turned on, need to check whether it needs to be turned on
        if (TPS_rateOfChange > configPage2.taeThresh)
        {
          BIT_SET(currentStatus.engine, BIT_ENGINE_ACC); //Mark accleration enrichment as active.
          activateTPSDOT = currentStatus.tpsDOT;
          currentStatus.AEEndTime = micros_safe() + ((unsigned long)configPage2.aeTime * 10000); //Set the time in the future where the enrichment will be turned off. taeTime is stored as mS / 10, so multiply it by 100 to get it in uS
          accelValue = table2D_getValue(&taeTable, currentStatus.tpsDOT);

          //Apply the RPM taper to the above
          //The RPM settings are stored divided by 100:
          uint16_t trueTaperMin = configPage2.aeTaperMin * 100;
          uint16_t trueTaperMax = configPage2.aeTaperMax * 100;
          if (currentStatus.RPM > trueTaperMin)
          {
            if(currentStatus.RPM > trueTaperMax) { accelValue = 0; } //RPM is beyond taper max limit, so accel enrich is turned off
            else 
            {
              int16_t taperRange = trueTaperMax - trueTaperMin;
              int16_t taperPercent = ((currentStatus.RPM - trueTaperMin) * 100) / taperRange; //The percentage of the way through the RPM taper range
              accelValue = percentage((100-taperPercent), accelValue); //Calculate the above percentage of the calculated accel amount. 
            }
          }

          //Apply AE cold coolant modifier, if CLT is less than taper end temperature
          if ( currentStatus.coolant < (int)(configPage2.aeColdTaperMax - CALIBRATION_TEMPERATURE_OFFSET) )
          {
            //If CLT is less than taper min temp, apply full modifier on top of accelValue
            if ( currentStatus.coolant <= (int)(configPage2.aeColdTaperMin - CALIBRATION_TEMPERATURE_OFFSET) )
            {
              uint16_t accelValue_uint = (uint16_t) accelValue * configPage2.aeColdPct / 100;
              accelValue = (int16_t) accelValue_uint;
            }
            //If CLT is between taper min and max, taper the modifier value and apply it on top of accelValue
            else
            {
              int16_t taperRange = (int16_t) configPage2.aeColdTaperMax - configPage2.aeColdTaperMin;
              int16_t taperPercent = (int)((currentStatus.coolant + CALIBRATION_TEMPERATURE_OFFSET - configPage2.aeColdTaperMin) * 100) / taperRange;
              int16_t coldPct = (int16_t) 100+ percentage((100-taperPercent), configPage2.aeColdPct-100);
              uint16_t accelValue_uint = (uint16_t) accelValue * coldPct / 100; //Potential overflow (if AE is large) without using uint16_t
              accelValue = (int16_t) accelValue_uint;
            }
          }

          accelValue = 100 + accelValue; //Add the 100 normalisation to the calculated amount
        } //TAE Threshold
      } //TPS change > 2
    } //AE Mode
  } //AE active

  return accelValue;
}

/** Simple check to see whether we are cranking with the TPS above the flood clear threshold.
@return 100 (not cranking and thus no need for flood-clear) or 0 (Engine cranking and TPS above @ref config4.floodClear limit).
*/
byte correctionFloodClear()
{
  byte floodValue = 100;
  if( BIT_CHECK(currentStatus.engine, BIT_ENGINE_CRANK) )
  {
    //Engine is currently cranking, check what the TPS is
    if(currentStatus.TPS >= configPage4.floodClear)
    {
      //Engine is cranking and TPS is above threshold. Cut all fuel
      floodValue = 0;
    }
  }
  return floodValue;
}

/** Battery Voltage correction.
Uses a 2D enrichment table (WUETable) where the X axis is engine temp and the Y axis is the amount of extra fuel to add.
*/
byte correctionBatVoltage()
{
  byte batValue = 100;
  batValue = table2D_getValue(&injectorVCorrectionTable, currentStatus.battery10);
  return batValue;
}

/** Simple temperature based corrections lookup based on the inlet air temperature (IAT).
This corrects for changes in air density from movement of the temperature.
*/
byte correctionIATDensity()
{
  byte IATValue = 100;
  IATValue = table2D_getValue(&IATDensityCorrectionTable, currentStatus.IAT + CALIBRATION_TEMPERATURE_OFFSET); //currentStatus.IAT is the actual temperature, values in IATDensityCorrectionTable.axisX are temp+offset

  return IATValue;
}

/** Correction for current baromtetric / ambient pressure.
 * @returns A percentage value indicating the amount the fueling should be changed based on the barometric reading. 100 = No change. 110 = 10% increase. 90 = 10% decrease
 */
byte correctionBaro()
{
  byte baroValue = 100;
  baroValue = table2D_getValue(&baroFuelTable, currentStatus.baro);

  return baroValue;
}

/** Launch control has a setting to increase the fuel load to assist in bringing up boost.
This simple check applies the extra fuel if we're currently launching
*/
byte correctionLaunch()
{
  byte launchValue = 100;
  if(currentStatus.launchingHard || currentStatus.launchingSoft) { launchValue = (100 + configPage6.lnchFuelAdd); }

  return launchValue;
}

/*
 * Returns correction for DFCO. Mostly 0 or 100.
 * DFCO_State is used by the spark side to ramp from and to DFCO Spark.
 */
byte correctionDFCO()
{
  byte DFCOValue = 100;
  byte dfcoGearEnabled = false;
  byte dfcoClutchEnabled = false;
  byte dfcoGeneralEnable = false;
  
  if (configPage2.dfcoEnabled == true)
  {
    // Gear Check
    switch (currentStatus.gear)
    {
      case 1:
        if (configPage9.dfcoEnblGear1 == true) { dfcoGearEnabled = true; }
        break;
      case 2:
        if (configPage9.dfcoEnblGear2 == true) { dfcoGearEnabled = true; }
        break;
      case 3:
        if (configPage9.dfcoEnblGear3 == true) { dfcoGearEnabled = true; }
        break;
      case 4:
        if (configPage9.dfcoEnblGear4 == true) { dfcoGearEnabled = true; }
        break;
      case 5:
        if (configPage9.dfcoEnblGear5 == true) { dfcoGearEnabled = true; }
        break;
      case 6:
        if (configPage9.dfcoEnblGear6 == true) { dfcoGearEnabled = true; }
        break;
      default:
        dfcoGearEnabled = true; // Set true here in the case the vehicle does not have VSS and/or no gear detection.
        break;
    }
    
    // Clutch Check
    if ((configPage9.dfcoDsblwClutch == true) && (clutchTrigger == true)) { dfcoClutchEnabled = false; } 
    else {  dfcoClutchEnabled = true; }
    
    if ((currentStatus.TPS < configPage4.dfcoTPSThresh ) && 
        (currentStatus.coolant >= (int)(configPage2.dfcoMinCLT - CALIBRATION_TEMPERATURE_OFFSET)) &&
        (currentStatus.vss >= configPage9.dfcoMinVss) &&
        (dfcoGearEnabled == true ) &&
        (dfcoClutchEnabled == true ))
      {
        dfcoGeneralEnable = true; // all conditions to start or force an exit of DFCO except rpm which is handled differently because of hysteresis
      }
    
    // Begin DFCO state machine
    if (DFCO_State == DFCO_OFF) //DFCO off, waiting for ramp in conditions
    {
      DFCOValue = 100;
      if ((currentStatus.RPM > (unsigned int)((configPage4.dfcoRPM * 10) + configPage4.dfcoHyster)) &&
          (dfcoGeneralEnable == true))
      {
        DFCO_State = DFCO_ENABLE_DELAY;
        dfcoStateStrtTm = runSecsX10;
      }        
    }
    
    if (DFCO_State == DFCO_ENABLE_DELAY) // Delay before ramp-in starts
    {
      DFCOValue = 100;
      if (( currentStatus.RPM < ( configPage4.dfcoRPM * 10)) || (dfcoGeneralEnable == false)) { DFCO_State = DFCO_OFF ; }
      if ((runSecsX10 - dfcoStateStrtTm) > configPage2.dfcoStartDelay ) 
      { 
        dfcoStateStrtTm = runSecsX10;
        DFCO_State = DFCO_RAMP_IN; 
      } 
    }
    
    if (DFCO_State == DFCO_RAMP_IN) // Ramp spark to the DFCO fuel off spark to reduce torque while keeping fuel on for the delay duration.
    {
      DFCOValue = 100;
      if (( currentStatus.RPM < ( configPage4.dfcoRPM * 10)) || (dfcoGeneralEnable == false)) { DFCO_State = DFCO_OFF ; }
      if ((runSecsX10 - dfcoStateStrtTm) > configPage9.dfcoRampInTime ) { DFCO_State = DFCO_ACTIVE; }
    }
    
    if (DFCO_State == DFCO_ACTIVE) // No Fuel, Waiting for ramp out conditions
    { 
      DFCOValue = 0;
      if (( currentStatus.RPM < ( configPage4.dfcoRPM * 10)) || (dfcoGeneralEnable == false))
      { 
        DFCO_State = DFCO_RAMP_OUT; 
        dfcoStateStrtTm = runSecsX10;
        dfcoFuelStartIgns = ignitionCount; // Save the cylinder we last fired.
      }
    }
    
    if (DFCO_State == DFCO_RAMP_OUT) //Spark blending happening here back to normal and enrichment applied to recover wall wetting and catalyst HC.
    {
      if ( (runSecsX10 - dfcoStateStrtTm) > configPage9.dfcoRampOutTime ) { DFCO_State = DFCO_OFF; DFCOValue = 100; }
      else if (configPage9.dfcoExitFuelTime == 1) { DFCOValue = configPage9.dfcoExitFuel; } // DFCO exit fuel applied for the duration of the exit ramp if selected via cal.
      else if ((ignitionCount - dfcoFuelStartIgns) < (2 * configPage2.nCylinders)) { DFCOValue = configPage9.dfcoExitFuel; } // Cannot be longer than dfcoRampOutTime, hardcoded to each cylinder firing twice
      else { DFCOValue = 100; }
    }      
  }
  else { DFCO_State = DFCO_OFF; } // Calibration disable
  
  if (DFCOValue == 0) { bitWrite(currentStatus.status1, BIT_STATUS1_DFCO, 1); } //Set DFCO enabled bit
  else { bitWrite(currentStatus.status1, BIT_STATUS1_DFCO, 0); }
    
  return DFCOValue;
}

/** Flex fuel adjustment to vary fuel based on ethanol content.
 * The amount of extra fuel required is a linear relationship based on the % of ethanol.
*/
byte correctionFlex()
{
  byte flexValue = 100;

  if (configPage2.flexEnabled == 1)
  {
    flexValue = table2D_getValue(&flexFuelTable, currentStatus.ethanolPct);
  }
  return flexValue;
}

/*
 * Fuel temperature adjustment to vary fuel based on fuel temperature reading
*/
byte correctionFuelTemp()
{
  byte fuelTempValue = 100;

  if (configPage2.flexEnabled == 1)
  {
    fuelTempValue = table2D_getValue(&fuelTempTable, currentStatus.fuelTemp + CALIBRATION_TEMPERATURE_OFFSET);
  }
  return fuelTempValue;
}


/*
* Closed loop using Oxygen Sensors. Lookup the AFR target table and perform a Proportional + Integral fueling adjustment based on this.
*/
byte correctionAFRClosedLoop()
{
  byte ego_AdjustPct = 100;
  byte ego2_AdjustPct = 100;
  uint8_t O2_Error;
  int8_t ego_Prop;
  int8_t ego2_Prop;
  bool ego_EngineCycleCheck = false;
  
  /*Note that this should only run after the sensor warmup delay when using Include AFR option, but this is protected in the main loop where it's used so really don't need this.
   * When using Incorporate AFR option it needs to be done at all times
  */
  // Start AFR Target Determination
  if((configPage2.incorporateAFR == true) || 
     ((configPage6.egoType > 0) &&
      (currentStatus.runSecs > configPage6.egoStartdelay))) //afrTarget value lookup must be done if O2 sensor is enabled, and always if incorporateAFR is enabled
  {
    currentStatus.afrTarget = get3DTableValue(&afrTable, currentStatus.fuelLoad, currentStatus.RPM); 
  }
  else { currentStatus.afrTarget = configPage2.stoich; }
  // END AFR Target Determination    
    
  if ((currentStatus.startRevolutions >> 1) >= ego_NextCycleCount) // Crank revolutions divided by 2 is engine cycles. This check always needs to happen, to correctly align revolutions and the time delay
    {
      ego_EngineCycleCheck = true;
      // Scale the revolution counts between the two values linearly based on load value used in VE table.
      ego_NextCycleCount = (currentStatus.startRevolutions >> 1) + (uint16_t)map(currentStatus.fuelLoad, 0, (int16_t)configPage6.egoFuelLoadMax, (int16_t)configPage6.egoCountL, (int16_t)configPage6.egoCountH); 
    }
  
  //General Enable Condtions for closed loop ego. egoType of 0 means no O2 sensor and no point having O2 closed loop and cannot use include AFR from sensor since this would be 2x proportional controls.
  if( (configPage6.egoType > 0) && (configPage6.egoAlgorithm <= EGO_ALGORITHM_DUALO2) && (configPage2.includeAFR == false) ) 
  {
    //Requirements to inhibit O2 adjustment (Freeze) check this rapidly so we don't miss freeze events.
    if ((abs((currentStatus.fuelLoad - ego_FuelLoadPrev)) > (int16_t)configPage9.egoFuelLoadChngMax ) || //Change in fuel load (MAP or TPS) since last time algo ran to see if we need to freeze algo due to load change.
        (currentStatus.afrTarget < configPage6.egoAFRTargetMin) || // Target too rich - good for inhibiting O2 correction using AFR Target Table
        (currentStatus.fuelLoad > (int16_t)configPage6.egoFuelLoadMax) || // Too much load
        (currentStatus.launchCorrection != 100) || // Launch Control Active
        (BIT_CHECK(currentStatus.status1, BIT_STATUS1_DFCO) == 1)) //Fuel Cut
    { 
      BIT_SET(currentStatus.status4, BIT_STATUS4_EGO_FROZEN);
      ego_FreezeEndTime = runSecsX10 + configPage9.egoFreezeDelay; // Set ego freeze condition timer
    }
       
    // Ego corrections start after checking that both the transport delay based on engine cycles and load and the sensor time based delay are satisfied.
    if ((ego_EngineCycleCheck == true) && (runSecsX10 >= ego_DelaySensorTime))
    {
      ego_DelaySensorTime = runSecsX10 + configPage6.egoSensorDelay; // Save the minimum sensor delay time for next loop
      // Read the O2 sensors before the algo runs, may be faster than the main loop.
      readO2();
      readO2_2();
      O2_Readflag = true; // Used for informing the time based O2 sensor read function that we read the O2 value here.
      ego_FuelLoadPrev = currentStatus.fuelLoad; // save last value to check for load change

      //Requirements to run Closed Loop else its reset to 100pct. These are effectively errors where closed loop cannot run.
      if( (currentStatus.coolant > (int)(configPage6.egoTemp - CALIBRATION_TEMPERATURE_OFFSET)) && 
          (currentStatus.RPM >= (unsigned int)(configPage6.egoRPM * 100)) &&
          (currentStatus.runSecs > configPage6.egoStartdelay) &&
          (currentStatus.engineProtectStatus == 0) &&      // Engine protection , fuel or ignition cut is active.     
          ((configPage2.egoResetwAFR == false) ||
           (currentStatus.afrTarget >= configPage6.egoAFRTargetMin)) && // Ignore this criteria if cal set to freeze (false).
          ((configPage2.egoResetwfuelLoad == false) ||
           (currentStatus.fuelLoad <= (int16_t)configPage6.egoFuelLoadMax))) // Ignore this criteria if cal set to freeze (false).
      {
        BIT_SET(currentStatus.status4, BIT_STATUS4_EGO_READY);
        
        if(runSecsX10 >= ego_FreezeEndTime) // Check the algo freeze conditions are not active.
        {
          BIT_CLEAR(currentStatus.status4, BIT_STATUS4_EGO_FROZEN);
          
          /* Build the lookup table for the integrator dynamically. This saves eeprom by using a fixed axis and less variables. 
           * The calibration values are expressed as a "% of max adjustment" where the max adjustment would theoretically correct the AFR to the target in one step." 
           * The scaling in the .ini file applies the correct adjustment in g_ego % units depending on the fixed axis defined by. egoIntAFR_XBins.
           * For example 3.0 afr error is 20% g_ego. So 100%/20% = 5 % per step. If egoIntAFR_XBins axis points are changed, the scaling in the .ini file also needs to be adjusted. 
          */
          egoIntAFR_Values[0] = configPage9.egoInt_Lean2; // Corresponds with -3.0 AFR Error
          egoIntAFR_Values[1] = configPage9.egoInt_Lean1; // Corresponds with -0.3 AFR Error
          egoIntAFR_Values[2] = OFFSET_AFR_ERR; //offset value is 0 adjustment
          egoIntAFR_Values[3] = configPage9.egoInt_Rich1; // Corresponds with 0.3 AFR Error
          egoIntAFR_Values[4] = configPage9.egoInt_Rich2; // Corresponds with 3.0 AFR Error
          
          
          // Sensor check to check in range.
          if ((currentStatus.O2 >= configPage6.egoMin) && // Not too rich
              ((currentStatus.O2 <= configPage6.egoMax) ||
              (BIT_CHECK(currentStatus.status1, BIT_STATUS1_DFCO) == 1))) // Not too lean but ignore egoMax (lean) if in DFCO.
          {              
            //Integral Control - Sensor 1
            O2_Error = currentStatus.afrTarget - currentStatus.O2 + OFFSET_AFR_ERR; //+127 is 0 error value. Richer than target is positive.
            
            /* Tracking of rich and lean (compared to target). Used for an integrator delay which is intended to allow proportional switching control
             * time to intentionally over-correct the fuel to generate a switch from rich to lean. If the proportional control alone is not enough to switch 
             * only then will the integral will start to move to adjust the mean value after a certain amount of time.
             * This is designed to generate the correct oscillation of rich and lean pulses required for 3 way catalyst control.
             * This logic only makes sense if the AFR target is at the stoich point for the chosen fuel.           
            */ 
            if ((configPage9.egoIntDelay > 0) && (currentStatus.afrTarget == configPage2.stoich))
            {
              O2_SensorIsRichPrev = O2_SensorIsRich;
              if (O2_Error > OFFSET_AFR_ERR) 
              { 
                 O2_SensorIsRich = true;  //Positive error = rich. 
                 ego_Prop = -(int8_t)(configPage9.egoProp_Swing); // Negative swing on prop.
              } 
              else 
              { 
                O2_SensorIsRich = false; 
                ego_Prop = (int8_t)(configPage9.egoProp_Swing);  //Positive swing on prop.
              } 
           
              if (O2_SensorIsRich == O2_SensorIsRichPrev) // Increment delay loops for the integrator if switch not detected 
              {
                if (ego_IntDelayLoops < configPage9.egoIntDelay) { ego_IntDelayLoops++; } // Limit to max value.
                BIT_CLEAR(currentStatus.status4, BIT_STATUS4_EGO1_INTCORR); // unset this to indicate the integrator isnt going to move.
              }              
              else { ego_IntDelayLoops = 0; } // Switch in fuelling has been detected, reset integrator delay counter. If the switch is not detected the integrator will keep updating every loop after this delay.
            }
            else 
            { 
              ego_IntDelayLoops = configPage9.egoIntDelay; 
              ego_Prop = 0;
            }
            
            //If integrator delay is passed then update integrator
            if (ego_IntDelayLoops >= configPage9.egoIntDelay) 
            { 
              BIT_SET(currentStatus.status4, BIT_STATUS4_EGO1_INTCORR);
              ego_Integral = ego_Integral + (int8_t)(table2D_getValue(&ego_IntegralTable, O2_Error) - OFFSET_AFR_ERR); 
            } //Integrate step value from table
            
            //Integrator Limits
            if (ego_Integral < -configPage6.egoLimit) { ego_Integral = -configPage6.egoLimit; BIT_CLEAR(currentStatus.status4, BIT_STATUS4_EGO1_INTCORR); }
            if (ego_Integral > configPage6.egoLimit) { ego_Integral = configPage6.egoLimit; BIT_CLEAR(currentStatus.status4, BIT_STATUS4_EGO1_INTCORR); }
            
            //2nd check to limit total value after update with prop and output the final correction
            if ((ego_Integral + ego_Prop) < -configPage6.egoLimit) { ego_AdjustPct = 100 - configPage6.egoLimit; }
            else if ((ego_Integral + ego_Prop) > configPage6.egoLimit) { ego_AdjustPct = 100 + configPage6.egoLimit; }
            else { ego_AdjustPct = 100 + ego_Integral + ego_Prop; }
          }
          else 
          { // O2 sensor out of range
            BIT_CLEAR(currentStatus.status4, BIT_STATUS4_EGO1_INTCORR);
            ego_AdjustPct = 100;
            ego_Integral = 0;
            ego_IntDelayLoops = 0; 
          } 

          // Sensor2 check to check in range and if Enabled
          if ((configPage6.egoAlgorithm == EGO_ALGORITHM_DUALO2) && // 2nd Sensor Logic
              (currentStatus.O2_2 >= configPage6.egoMin) && // Not too rich
              ((currentStatus.O2_2 <= configPage6.egoMax) ||
               (BIT_CHECK(currentStatus.status1, BIT_STATUS1_DFCO) == 1))) // Not too lean but ignore egoMax (lean) if in DFCO. 
          {
            //Proportional Integral Control - Sensor 2 Re-using some variables to save RAM.
            O2_Error = currentStatus.afrTarget - currentStatus.O2_2 + OFFSET_AFR_ERR; //+127 is 0 error value. Richer than target is positive.
            
            /* Tracking of rich and lean (compared to target). Used for an integrator delay which is intended to allow proportional switching control
             * time to intentionally over-correct the fuel to generate a switch from rich to lean. If the proportional control alone is not enough to switch 
             * only then will the integral will start to move to adjust the mean value after a certain amount of time.
             * This is designed to generate the correct oscillation of rich and lean pulses required for 3 way catalyst control.
             * This logic only makes sense if the AFR target is at the stoich point for the chosen fuel.           
            */ 
            if ((configPage9.egoIntDelay > 0) && (currentStatus.afrTarget == configPage2.stoich))
            {
              O2_2ndSensorIsRichPrev = O2_2ndSensorIsRich;
              if (O2_Error > OFFSET_AFR_ERR) 
              { 
                 O2_2ndSensorIsRich = true;  //Positive error = rich. 
                 ego2_Prop = -(int8_t)(configPage9.egoProp_Swing); // Negative swing on prop.
              } 
              else 
              { 
                O2_2ndSensorIsRich = false; 
                ego2_Prop = (int8_t)(configPage9.egoProp_Swing);  //Positive swing on prop.
              } 
           
              if (O2_2ndSensorIsRich == O2_2ndSensorIsRichPrev) // Increment delay loops for the integrator if switch not detected 
              {
                if (ego2_IntDelayLoops < configPage9.egoIntDelay) { ego2_IntDelayLoops++; } // Limit to max value.
                BIT_CLEAR(currentStatus.status4, BIT_STATUS4_EGO2_INTCORR); // unset this to indicate the integrator isnt going to move.
              }              
              else { ego2_IntDelayLoops = 0; } // Switch in fuelling has been detected, reset integrator delay counter. If the switch is not detected the integrator will keep updating every loop after this delay.
            }
            else 
            { 
              ego2_IntDelayLoops = configPage9.egoIntDelay; 
              ego2_Prop = 0;
            }
                        
            //If integrator delay is passed then update integrator
            if (ego2_IntDelayLoops >= configPage9.egoIntDelay) 
            { 
               BIT_SET(currentStatus.status4, BIT_STATUS4_EGO2_INTCORR);
               ego2_Integral = ego2_Integral + (int8_t)(table2D_getValue(&ego_IntegralTable, O2_Error) - OFFSET_AFR_ERR); 
            } //Integrate step value from table
            
            //Integrator Limits
            if (ego2_Integral < -configPage6.egoLimit) { ego2_Integral = -configPage6.egoLimit; BIT_CLEAR(currentStatus.status4, BIT_STATUS4_EGO2_INTCORR); }
            if (ego2_Integral > configPage6.egoLimit) { ego2_Integral = configPage6.egoLimit; BIT_CLEAR(currentStatus.status4, BIT_STATUS4_EGO2_INTCORR); }
            
            //2nd check to limit total value after update with prop and output the final correction
            if ((ego2_Integral + ego2_Prop) < -configPage6.egoLimit) { ego2_AdjustPct = 100 - configPage6.egoLimit; }
            else if ((ego2_Integral + ego2_Prop) > configPage6.egoLimit) { ego2_AdjustPct = 100 + configPage6.egoLimit; }
            else { ego2_AdjustPct = 100 + ego2_Integral + ego2_Prop; }
          }
          else 
          { // No 2nd O2 or O2 sensor out of range
            BIT_CLEAR(currentStatus.status4, BIT_STATUS4_EGO2_INTCORR);
            ego2_AdjustPct = 100;
            ego2_Integral = 0;
            ego2_IntDelayLoops = 0; 
          } 
        } // End Conditions to not freeze ego correction
        else { ego_AdjustPct = currentStatus.egoCorrection; ego2_AdjustPct = currentStatus.ego2Correction; BIT_CLEAR(currentStatus.status4, BIT_STATUS4_EGO1_INTCORR); BIT_CLEAR(currentStatus.status4, BIT_STATUS4_EGO2_INTCORR);} // ego frozen at last values
  	  } // End Conditions not to reset ego
  	  else 
      { //Reset closed loop. Also activate freeze delay to for when we re-enable.
        BIT_CLEAR(currentStatus.status4, BIT_STATUS4_EGO_READY);
        BIT_SET(currentStatus.status4, BIT_STATUS4_EGO_FROZEN);
        BIT_CLEAR(currentStatus.status4, BIT_STATUS4_EGO1_INTCORR);
        BIT_CLEAR(currentStatus.status4, BIT_STATUS4_EGO2_INTCORR);
        ego_AdjustPct = 100;
        ego2_AdjustPct = 100;      
        ego_Integral = 0;
        ego2_Integral = 0;        
        ego_IntDelayLoops = 0;
        ego2_IntDelayLoops = 0;
        ego_FreezeEndTime = runSecsX10 + configPage9.egoFreezeDelay;
      }
    } //End O2 Algorithm Run Loop check
    else
    {
      if (currentStatus.RPM >= (unsigned int)(configPage6.egoRPM * 100)) 
      { // hold last value
        ego_AdjustPct = currentStatus.egoCorrection; 
        ego2_AdjustPct = currentStatus.ego2Correction;
      } 
      else 
      {// Engine speed probably stopped or recranking so don't apply EGO during crank.
        BIT_CLEAR(currentStatus.status4, BIT_STATUS4_EGO_READY);
        BIT_CLEAR(currentStatus.status4, BIT_STATUS4_EGO_FROZEN);
        BIT_CLEAR(currentStatus.status4, BIT_STATUS4_EGO1_INTCORR);
        BIT_CLEAR(currentStatus.status4, BIT_STATUS4_EGO2_INTCORR);
        ego_AdjustPct = 100;
        ego2_AdjustPct = 100;  
        ego_NextCycleCount = 0;
        ego_DelaySensorTime = 0;
        ego_Integral = 0;
        ego2_Integral = 0;
        ego_IntDelayLoops = 0;
        ego2_IntDelayLoops = 0; 
        ego_FreezeEndTime = 0;
      } 
    }
  } //End egoType
  else
  { // No O2 sensors or incorrect config to run closed loop O2
    BIT_CLEAR(currentStatus.status4, BIT_STATUS4_EGO_READY);
    BIT_CLEAR(currentStatus.status4, BIT_STATUS4_EGO_FROZEN);
    BIT_CLEAR(currentStatus.status4, BIT_STATUS4_EGO1_INTCORR);
    BIT_CLEAR(currentStatus.status4, BIT_STATUS4_EGO2_INTCORR);
    ego_AdjustPct = 100;
    ego2_AdjustPct = 100;  
    ego_NextCycleCount = 0;
    ego_DelaySensorTime = 0;
    ego_Integral = 0;
    ego2_Integral = 0;
    ego_IntDelayLoops = 0;
    ego2_IntDelayLoops = 0;
    ego_FreezeEndTime = 0; 
  }
  
  // This algo only returns a single byte for the bank1 correction. A 2nd ego output is needed for Bank2 which is used later in individual bank adjustments.
  currentStatus.ego2Correction = ego2_AdjustPct;  

  return ego_AdjustPct;
}

//******************************** IGNITION ADVANCE CORRECTIONS ********************************
/** Dispatch calculations for all ignition related corrections.
 * @param base_advance - Base ignition advance (deg. ?)
 * @return Advance considering all (~12) individual corrections
 */
int8_t correctionsIgn(int8_t base_advance)
{
  int8_t advance;
  advance = correctionFlexTiming(base_advance);
  advance = correctionWMITiming(advance);
  advance = correctionIATretard(advance);
  advance = correctionCLTadvance(advance);
  advance = correctionDFCOEntryExit(advance);
  advance = correctionIdleAdvance(advance);
  advance = correctionSoftRevLimit(advance);
  advance = correctionNitrous(advance);
  advance = correctionSoftLaunch(advance);
  advance = correctionSoftFlatShift(advance);
  advance = correctionKnock(advance);

  //Fixed timing check must go last
  advance = correctionFixedTiming(advance);
  advance = correctionCrankingFixedTiming(advance); //This overrides the regular fixed timing, must come last

  return advance;
}
/** Correct ignition timing to configured fixed value.
 * Must be called near end to override all other corrections.
 */
int8_t correctionFixedTiming(int8_t advance)
{
  int8_t ignFixValue = advance;
  if (configPage2.fixAngEnable == 1) { ignFixValue = configPage4.FixAng; } //Check whether the user has set a fixed timing angle
  return ignFixValue;
}
/** Correct ignition timing to configured fixed value to use during craning.
 * Must be called near end to override all other corrections.
 */
int8_t correctionCrankingFixedTiming(int8_t advance)
{
  int8_t ignCrankFixValue = advance;
  if ( BIT_CHECK(currentStatus.engine, BIT_ENGINE_CRANK) ) { ignCrankFixValue = configPage4.CrankAng; } //Use the fixed cranking ignition angle
  return ignCrankFixValue;
}

int8_t correctionFlexTiming(int8_t advance)
{
  int16_t ignFlexValue = advance;
  if( configPage2.flexEnabled == 1 ) //Check for flex being enabled
  {
    ignFlexValue = (int16_t) table2D_getValue(&flexAdvTable, currentStatus.ethanolPct) - OFFSET_IGNITION; //Negative values are achieved with offset
    currentStatus.flexIgnCorrection = (int8_t) ignFlexValue; //This gets cast to a signed 8 bit value to allows for negative advance (ie retard) values here. 
    ignFlexValue = (int8_t) advance + currentStatus.flexIgnCorrection;
  }
  return (int8_t) ignFlexValue;
}

int8_t correctionWMITiming(int8_t advance)
{
  if( (configPage10.wmiEnabled >= 1) && (configPage10.wmiAdvEnabled == 1) && !BIT_CHECK(currentStatus.status4, BIT_STATUS4_WMI_EMPTY) ) //Check for wmi being enabled
  {
    if( (currentStatus.TPS >= configPage10.wmiTPS) && (currentStatus.RPM >= configPage10.wmiRPM) && (currentStatus.MAP/2 >= configPage10.wmiMAP) && ((currentStatus.IAT + CALIBRATION_TEMPERATURE_OFFSET) >= configPage10.wmiIAT) )
    {
      return (int16_t) advance + table2D_getValue(&wmiAdvTable, currentStatus.MAP/2) - OFFSET_IGNITION; //Negative values are achieved with offset
    }
  }
  return advance;
}
/** Ignition correction for inlet air temperature (IAT).
 */
int8_t correctionIATretard(int8_t advance)
{
  int8_t advanceIATadjust = table2D_getValue(&IATRetardTable, currentStatus.IAT);

  return advance - advanceIATadjust;
}
/** Ignition correction for coolant temperature (CLT).
 */
int8_t correctionCLTadvance(int8_t advance)
{
  int8_t ignCLTValue = advance;
  //Adjust the advance based on CLT.
  int8_t advanceCLTadjust = (int16_t)(table2D_getValue(&CLTAdvanceTable, currentStatus.coolant + CALIBRATION_TEMPERATURE_OFFSET)) - 15;
  ignCLTValue = (advance + advanceCLTadjust);
  
  return ignCLTValue;
}

/** Ignition adjustment for entry to and exit from DFCO.
 */
int8_t correctionDFCOEntryExit(int8_t advance)
{
  int8_t ignDFCOAdv = advance;
  //Adjust the advance based on time into or out of DFCO. DFCO_State is controled by the fuel algorithm.
  if (DFCO_State == DFCO_ACTIVE) { ignDFCOAdv = configPage9.dfcoAdv - 15; }
  else if (DFCO_State == DFCO_RAMP_IN)
  {
    ignDFCOAdv = map(runSecsX10, dfcoStateStrtTm, (dfcoStateStrtTm + configPage9.dfcoRampInTime), advance, (configPage9.dfcoAdv - 15)); // Ramp from advance to DFCO advance at rate of DFCO delay.
  }
  else if (DFCO_State == DFCO_RAMP_OUT)
  {
    ignDFCOAdv = map(runSecsX10, dfcoStateStrtTm, (dfcoStateStrtTm + configPage9.dfcoRampOutTime), (configPage9.dfcoAdv - 15), advance); // Ramp from DFCO advance to regular advance at rate of DFCO delay.
  }
  //Other states of DFCO do not modify advance.
  return ignDFCOAdv;
}

/** Ignition Idle advance correction.
 */
int8_t correctionIdleAdvance(int8_t advance)
{

  int8_t ignIdleValue = advance;
  //Adjust the advance based on idle target rpm.
  if( (configPage2.idleAdvEnabled >= 1) && (runSecsX10 >= (configPage2.idleAdvDelay * 5)) )
  {
    currentStatus.CLIdleTarget = (byte)table2D_getValue(&idleTargetTable, currentStatus.coolant + CALIBRATION_TEMPERATURE_OFFSET); //All temps are offset by 40 degrees
    int idleRPMdelta = (currentStatus.CLIdleTarget - (currentStatus.RPM / 10) ) + 50;
    // Limit idle rpm delta between -500rpm - 500rpm
    if(idleRPMdelta > 100) { idleRPMdelta = 100; }
    if(idleRPMdelta < 0) { idleRPMdelta = 0; }
    if( (currentStatus.RPMdiv100 < configPage2.idleAdvRPM) && ((configPage2.vssMode == 0) || (currentStatus.vss < configPage2.idleAdvVss))
    && (((configPage2.idleAdvAlgorithm == 0) && (currentStatus.TPS < configPage2.idleAdvTPS)) || ((configPage2.idleAdvAlgorithm == 1) && (currentStatus.CTPSActive == 1))) ) // closed throttle position sensor (CTPS) based idle state
    {
      if( (runSecsX10 - idleAdvStart) >= configPage9.idleAdvStartDelay )
      {
        int8_t advanceIdleAdjust = (int16_t)(table2D_getValue(&idleAdvanceTable, idleRPMdelta)) - 15;
        if(configPage2.idleAdvEnabled == 1) { ignIdleValue = (advance + advanceIdleAdjust); }
        else if(configPage2.idleAdvEnabled == 2) { ignIdleValue = advanceIdleAdjust; }
      }
    }
    else if( BIT_CHECK(LOOP_TIMER, BIT_TIMER_10HZ) ) { idleAdvStart = runSecsX10; } //Only copy time at runSecsX10 update rate
  }
  return ignIdleValue;
}
/** Ignition soft revlimit correction.
 */
int8_t correctionSoftRevLimit(int8_t advance)
{
  byte ignSoftRevValue = advance;
  BIT_CLEAR(currentStatus.spark, BIT_SPARK_SFTLIM);

  if (configPage6.engineProtectType == PROTECT_CUT_IGN || configPage6.engineProtectType == PROTECT_CUT_BOTH) 
  {
    if (currentStatus.RPM > ((unsigned int)(configPage4.SoftRevLim) * 100) ) //Softcut RPM limit
    {
      if( (runSecsX10 - softStartTime) < configPage4.SoftLimMax )
      {
        BIT_SET(currentStatus.spark, BIT_SPARK_SFTLIM);
        if (configPage2.SoftLimitMode == SOFT_LIMIT_RELATIVE) { ignSoftRevValue = ignSoftRevValue - configPage4.SoftLimRetard; } //delay timing by configured number of degrees in relative mode
        else if (configPage2.SoftLimitMode == SOFT_LIMIT_FIXED) { ignSoftRevValue = configPage4.SoftLimRetard; } //delay timing to configured number of degrees in fixed mode
      }
    }  
    else if( BIT_CHECK(LOOP_TIMER, BIT_TIMER_10HZ) ) { softStartTime = runSecsX10; } //Only copy time at runSecsX10 update rate
  }

  return ignSoftRevValue;
}
/** Ignition Nitrous oxide correction.
 */
int8_t correctionNitrous(int8_t advance)
{
  byte ignNitrous = advance;
  //Check if nitrous is currently active
  if(configPage10.n2o_enable > 0)
  {
    //Check which stage is running (if any)
    if( (currentStatus.nitrous_status == NITROUS_STAGE1) || (currentStatus.nitrous_status == NITROUS_BOTH) )
    {
      ignNitrous -= configPage10.n2o_stage1_retard;
    }
    if( (currentStatus.nitrous_status == NITROUS_STAGE2) || (currentStatus.nitrous_status == NITROUS_BOTH) )
    {
      ignNitrous -= configPage10.n2o_stage2_retard;
    }
  }

  return ignNitrous;
}
/** Ignition soft launch correction.
 */
int8_t correctionSoftLaunch(int8_t advance)
{
  byte ignSoftLaunchValue = advance;
  //SoftCut rev limit for 2-step launch control.
  if (configPage6.launchEnabled && clutchTrigger && (currentStatus.clutchEngagedRPM < ((unsigned int)(configPage6.flatSArm) * 100)) && (currentStatus.RPM > ((unsigned int)(configPage6.lnchSoftLim) * 100)) && (currentStatus.TPS >= configPage10.lnchCtrlTPS) )
  {
    currentStatus.launchingSoft = true;
    BIT_SET(currentStatus.spark, BIT_SPARK_SLAUNCH);
    ignSoftLaunchValue = configPage6.lnchRetard;
  }
  else
  {
    currentStatus.launchingSoft = false;
    BIT_CLEAR(currentStatus.spark, BIT_SPARK_SLAUNCH);
  }

  return ignSoftLaunchValue;
}
/** Ignition correction for soft flat shift.
 */
int8_t correctionSoftFlatShift(int8_t advance)
{
  int8_t ignSoftFlatValue = advance;

  if(configPage6.flatSEnable && clutchTrigger && (currentStatus.clutchEngagedRPM > ((unsigned int)(configPage6.flatSArm) * 100)) && (currentStatus.RPM > (currentStatus.clutchEngagedRPM - (configPage6.flatSSoftWin * 100) ) ) )
  {
    BIT_SET(currentStatus.spark2, BIT_SPARK2_FLATSS);
    ignSoftFlatValue = configPage6.flatSRetard;
  }
  else { BIT_CLEAR(currentStatus.spark2, BIT_SPARK2_FLATSS); }

  return ignSoftFlatValue;
}
/** Ignition knock (retard) correction.
 */
int8_t correctionKnock(int8_t advance)
{
  byte knockRetard = 0;

  //First check is to do the window calculations (ASsuming knock is enabled)
  if( configPage10.knock_mode != KNOCK_MODE_OFF )
  {
    knockWindowMin = table2D_getValue(&knockWindowStartTable, currentStatus.RPMdiv100);
    knockWindowMax = knockWindowMin + table2D_getValue(&knockWindowDurationTable, currentStatus.RPMdiv100);
  }


  if( (configPage10.knock_mode == KNOCK_MODE_DIGITAL)  )
  {
    //
    if(knockCounter > configPage10.knock_count)
    {
      if(currentStatus.knockActive == true)
      {
        //Knock retard is currently 
      }
      else
      {
        //Knock needs to be activated
        lastKnockCount = knockCounter;
        knockStartTime = micros();
        knockRetard = configPage10.knock_firstStep;
      }
    }

  }

  return advance - knockRetard;
}

/** Ignition Dwell Correction.
 */
uint16_t correctionsDwell(uint16_t dwell)
{
  uint16_t tempDwell = dwell;
  //Pull battery voltage based dwell correction and apply if needed
  currentStatus.dwellCorrection = table2D_getValue(&dwellVCorrectionTable, currentStatus.battery10);
  if (currentStatus.dwellCorrection != 100) { tempDwell = div100(dwell) * currentStatus.dwellCorrection; }

  //Dwell limiter
  uint16_t dwellPerRevolution = tempDwell + (uint16_t)(configPage4.sparkDur * 100); //Spark duration is in mS*10. Multiple it by 100 to get spark duration in uS
  int8_t pulsesPerRevolution = 1;
  //Single channel spark mode is the only time there will be more than 1 pulse per revolution on any given output
  if( ( (configPage4.sparkMode == IGN_MODE_SINGLE) || (configPage4.sparkMode == IGN_MODE_ROTARY) ) && (configPage2.nCylinders > 1) ) //No point in running this for 1 cylinder engines
  {
    pulsesPerRevolution = (configPage2.nCylinders >> 1);
    dwellPerRevolution = dwellPerRevolution * pulsesPerRevolution;
  }

  if(dwellPerRevolution > revolutionTime)
  {
    //Possibly need some method of reducing spark duration here as well, but this is a start
    tempDwell = (revolutionTime / pulsesPerRevolution) - (configPage4.sparkDur * 100);
  }
  return tempDwell;
}

/*********************************************************************************************/
/* Below this line corrections are for individual injectors or injector banks. */

/** Corrections are for individual injectors or injector banks. 
* all these functions modify the injecton pulswidths PW1 to PW8. None of them can modify baseFuel since that is a global correction.
*/
void correctionsFuel_Individual(void)
{  
  //Initially all the pulse widths are set the same. Adjustments are made in the functions below
  currentStatus.PW1 = currentStatus.BaseFuel;
  currentStatus.PW2 = currentStatus.BaseFuel;
  currentStatus.PW3 = currentStatus.BaseFuel;
  currentStatus.PW4 = currentStatus.BaseFuel;
  currentStatus.PW5 = currentStatus.BaseFuel;
  currentStatus.PW6 = currentStatus.BaseFuel;
  currentStatus.PW7 = currentStatus.BaseFuel;
  currentStatus.PW8 = currentStatus.BaseFuel;
  
  // Globally used variable calculatons
  //Check that the duty cycle of the chosen pulsewidth isn't too high.
  pwLimit = percentage(configPage2.dutyLim, revolutionTime); //The pulsewidth limit is determined to be the duty cycle limit (Eg 85%) by the total time it takes to perform 1 crank revolution
  //Handle multiple squirts per rev
  if (configPage2.strokes == FOUR_STROKE) { pwLimit = pwLimit * 2 / currentStatus.nSquirts; } 
  else { pwLimit = pwLimit / currentStatus.nSquirts; }
  
  // Multiplications to fuel
  correctionEGOBank2();
  correctionFuelTrim();
  correctionFuelStaging(); // Fuel staging after fuel trim to incorporate trim into stage amount and limits.
  
  // Additions and Subtractions to fuel
  correctionFuelInjOpen();
  
  // Limits
  correctionFuelPWLimit();
}

/** Staging Correction
* This sets the opposing fuel injector as the "staging" injector. To turn on with the primary injector to inject into the same cylinder (or throttle body).
* example: PW1 is the primary. PW3 is the secondary for cylinder 1.
*          PW2 is the primary. PW4 is the secondary for cylinder 2.
*/
void correctionFuelStaging(void)
{
  //Calculate staging pulsewidths if used
  //To run staged injection, the number of cylinders must be less than or equal to the injector channels (ie Assuming you're running paired injection, you need at least as many injector channels as you have cylinders, half for the primaries and half for the secondaries)
  if( (configPage10.stagingEnabled == true) && 
      ((configPage2.nCylinders <= INJ_CHANNELS) || 
       (configPage2.injType == INJ_TYPE_TBODY)) && 
      (currentStatus.BaseFuel > 0) ) //Final check is to ensure that DFCO isn't active, which would cause an overflow below (See #267)
  {
    unsigned long pwLimit_minusInjOpen = pwLimit - inj_opentime_uS; // Staging needs to calculate the limit minus open time since this is added later.
    //Scale the 'full' pulsewidth by each of the injector capacities
    uint32_t tempPW1 = (((unsigned long)currentStatus.PW1 * staged_req_fuel_mult_pri) / 100);

    if(configPage10.stagingMode == STAGING_MODE_TABLE)
    {
      uint32_t tempPW3 = (((unsigned long)currentStatus.PW1 * staged_req_fuel_mult_sec) / 100); //This is ONLY needed in in table mode. Auto mode only calculates the difference.

      byte stagingSplit = get3DTableValue(&stagingTable, currentStatus.MAP, currentStatus.RPM);
      currentStatus.PW1 = ((100 - stagingSplit) * tempPW1) / 100;
      if (currentStatus.PW1 > pwLimit_minusInjOpen) { currentStatus.PW1 = pwLimit_minusInjOpen; } // Check for injection limit

      if(stagingSplit > 0) 
      { 
        currentStatus.PW3 = (stagingSplit * tempPW3) / 100;
        if (currentStatus.PW3 > pwLimit_minusInjOpen) { currentStatus.PW3 = pwLimit_minusInjOpen; } // Also limit staging injector.        
      }
      else { currentStatus.PW3 = 0; }
    }
    else if(configPage10.stagingMode == STAGING_MODE_AUTO)
    {
      currentStatus.PW1 = tempPW1;
      //If automatic mode, the primary injectors are used all the way up to their limit (Configured by the pulsewidth limit setting)
      //If they exceed their limit, the extra duty is passed to the secondaries
      if(tempPW1 > pwLimit_minusInjOpen)
      {
        uint32_t extraPW = tempPW1 - pwLimit_minusInjOpen;
        currentStatus.PW1 = pwLimit_minusInjOpen;
        currentStatus.PW3 = ((extraPW * staged_req_fuel_mult_sec) / staged_req_fuel_mult_pri); //Convert the 'left over' fuel amount from primary injector scaling to secondary
        if (currentStatus.PW3 > pwLimit_minusInjOpen) { currentStatus.PW3 = pwLimit_minusInjOpen; }// Also limit staging injector.
      }
      else { currentStatus.PW3 = 0; } //If tempPW1 < pwLimit it means that the entire fuel load can be handled by the primaries. Simply set the secondaries to 0
    }

  //Set the 2nd channel of each stage with the same pulseWidth
  currentStatus.PW2 = currentStatus.PW1;
  currentStatus.PW4 = currentStatus.PW3;
  }
}

/** Exhaust Gas Oxygen (EGO) Correction for Bank 2
* The base fuel already includes the global correction for EGO. So EGO2 correction here is the difference between G_ego and G_ego2
* Injectors assigned on bank 1 must only align with EGO, Bank 2 must only align with EGO2. 
* Care must be taken if staging or paired injection is enabled that the ego corrections are as intended.
*/
void correctionEGOBank2(void)
{
  if( (configPage6.egoAlgorithm == EGO_ALGORITHM_DUALO2) && (configPage2.injType == INJ_TYPE_PORT) )
  {
    // need to apply the difference between the already applied global G_ego (bank1) and G_ego2 for bank 2 since, all pw already scaled with egoCorrection for bank 1.
    unsigned long pwBank2percentDiff = (100 + currentStatus.ego2Correction) - currentStatus.egoCorrection;
    
    if (pwBank2percentDiff != 100)
    {
      if( (configPage9.injBank_Inj1 == INJ_BANK2) && (channel1InjEnabled == true) ) { currentStatus.PW1 = (pwBank2percentDiff * currentStatus.PW1) / 100; }
      if( (configPage9.injBank_Inj2 == INJ_BANK2) && (channel2InjEnabled == true) ) { currentStatus.PW2 = (pwBank2percentDiff * currentStatus.PW2) / 100; }
      if( (configPage9.injBank_Inj3 == INJ_BANK2) && (channel3InjEnabled == true) ) { currentStatus.PW3 = (pwBank2percentDiff * currentStatus.PW3) / 100; }
      if( (configPage9.injBank_Inj4 == INJ_BANK2) && (channel4InjEnabled == true) ) { currentStatus.PW4 = (pwBank2percentDiff * currentStatus.PW4) / 100; }
      #if INJ_CHANNELS >= 5
      if( (configPage9.injBank_Inj5 == INJ_BANK2) && (channel5InjEnabled == true) ) { currentStatus.PW5 = (pwBank2percentDiff * currentStatus.PW5) / 100; }
      #endif
      #if INJ_CHANNELS >= 6
      if( (configPage9.injBank_Inj6 == INJ_BANK2) && (channel6InjEnabled == true) ) { currentStatus.PW6 = (pwBank2percentDiff * currentStatus.PW6) / 100; }
      #endif
      #if INJ_CHANNELS >= 7
      if( (configPage9.injBank_Inj7 == INJ_BANK2) && (channel7InjEnabled == true) ) { currentStatus.PW7 = (pwBank2percentDiff * currentStatus.PW7) / 100; }
      #endif
      #if INJ_CHANNELS >= 8
      if( (configPage9.injBank_Inj8 == INJ_BANK2) && (channel8InjEnabled == true) ) { currentStatus.PW8 = (pwBank2percentDiff * currentStatus.PW8) / 100; }
      #endif
    }
  }
}

/** Fuel Trim Correction
* Scales the fuel injection ammount via a table indexed by fuel load and rpm for each injector. 
* Care must be taken if staging or paired injection is enabled that the corrections are as intended.
*/
void correctionFuelTrim(void)
{
  if(configPage6.fuelTrimEnabled == true)
  {
    if (channel1InjEnabled == true) { currentStatus.PW1 = applyFuelTrimToPW(&trim1Table, currentStatus.fuelLoad, currentStatus.RPM, currentStatus.PW1); }
    
    if (channel2InjEnabled == true) { currentStatus.PW2 = applyFuelTrimToPW(&trim2Table, currentStatus.fuelLoad, currentStatus.RPM, currentStatus.PW2); }

    if (channel3InjEnabled == true) { currentStatus.PW3 = applyFuelTrimToPW(&trim3Table, currentStatus.fuelLoad, currentStatus.RPM, currentStatus.PW3); }

    if (channel4InjEnabled == true) { currentStatus.PW4 = applyFuelTrimToPW(&trim4Table, currentStatus.fuelLoad, currentStatus.RPM, currentStatus.PW4); }

    #if INJ_CHANNELS >= 5
    if (channel5InjEnabled == true) { currentStatus.PW5 = applyFuelTrimToPW(&trim5Table, currentStatus.fuelLoad, currentStatus.RPM, currentStatus.PW5); }
    #endif
    
    #if INJ_CHANNELS >= 6
    if (channel6InjEnabled == true) { currentStatus.PW6 = applyFuelTrimToPW(&trim6Table, currentStatus.fuelLoad, currentStatus.RPM, currentStatus.PW6); }
    #endif
    
    #if INJ_CHANNELS >= 7
    if (channel7InjEnabled == true) { currentStatus.PW7 = applyFuelTrimToPW(&trim7Table, currentStatus.fuelLoad, currentStatus.RPM, currentStatus.PW7); }
    #endif
    
    #if INJ_CHANNELS >= 8
    if (channel8InjEnabled == true) { currentStatus.PW8 = applyFuelTrimToPW(&trim8Table, currentStatus.fuelLoad, currentStatus.RPM, currentStatus.PW8); }
    #endif
  }
}

/** Injector open time correction.
* This needs to be done at the last step because the injector pulsewidth up to this point represents fuel as a linear scale for multiplication. After this addition no further multiplication can occur.
*/
void correctionFuelInjOpen(void)
{ 
  //Check each cylinder for injector cutoff and then if running apply the injector open time compensation.  
  if (currentStatus.PW1 > 0) { currentStatus.PW1 += inj_opentime_uS; }
  if (currentStatus.PW2 > 0) { currentStatus.PW2 += inj_opentime_uS; }
  if (currentStatus.PW3 > 0) { currentStatus.PW3 += inj_opentime_uS; }
  if (currentStatus.PW4 > 0) { currentStatus.PW4 += inj_opentime_uS; }
  #if INJ_CHANNELS >= 5
  if (currentStatus.PW5 > 0) { currentStatus.PW5 += inj_opentime_uS; }
  #endif
  #if INJ_CHANNELS >= 6
  if (currentStatus.PW6 > 0) { currentStatus.PW6 += inj_opentime_uS; }
  #endif
  #if INJ_CHANNELS >= 7
  if (currentStatus.PW7 > 0) { currentStatus.PW7 += inj_opentime_uS; }
  #endif
  #if INJ_CHANNELS >= 8  
  if (currentStatus.PW8 > 0) { currentStatus.PW8 += inj_opentime_uS; } 
  #endif
}

void correctionFuelPWLimit(void)
{
  //Apply the pwLimit if staging is dsiabled and engine is not cranking. Staging takes care of it's own PW limit and Cranking is a special case.
  if( (!BIT_CHECK(currentStatus.engine, BIT_ENGINE_CRANK)) && (configPage10.stagingEnabled == false) ) 
  {
    if (currentStatus.PW1 > pwLimit) { currentStatus.PW1 = pwLimit; }
    if (currentStatus.PW2 > pwLimit) { currentStatus.PW2 = pwLimit; }
    if (currentStatus.PW3 > pwLimit) { currentStatus.PW3 = pwLimit; }
    if (currentStatus.PW4 > pwLimit) { currentStatus.PW4 = pwLimit; }
    #if INJ_CHANNELS >= 5
    if (currentStatus.PW5 > pwLimit) { currentStatus.PW5 = pwLimit; }
    #endif
    #if INJ_CHANNELS >= 6
    if (currentStatus.PW6 > pwLimit) { currentStatus.PW6 = pwLimit; }
    #endif
    #if INJ_CHANNELS >= 7
    if (currentStatus.PW7 > pwLimit) { currentStatus.PW7 = pwLimit; }  
    #endif
    #if INJ_CHANNELS >= 8
    if (currentStatus.PW8 > pwLimit) { currentStatus.PW8 = pwLimit; }
    #endif    
  }
}
  <|MERGE_RESOLUTION|>--- conflicted
+++ resolved
@@ -44,7 +44,6 @@
 uint16_t aseTaperStart;
 uint32_t dfcoStateStrtTm;
 uint16_t idleAdvStart;
-<<<<<<< HEAD
 bool O2_SensorIsRich;
 bool O2_SensorIsRichPrev;
 bool O2_2ndSensorIsRich;
@@ -57,10 +56,8 @@
 uint8_t ego_IntDelayLoops;
 uint8_t ego2_IntDelayLoops;
 unsigned long pwLimit;
-=======
 uint8_t DFCO_State;
 uint16_t dfcoFuelStartIgns;
->>>>>>> 443219f6
 
 /** Initialize instances and vars related to corrections (at ECU boot-up).
  */

/** @file
 * Global defines, macros, struct definitions (@ref statuses, @ref config2, @ref config4, config*), extern-definitions (for globally accessible vars).
 * 
 * ### Note on configuration struct layouts
 * 
 * Once the struct members have been assigned to certain "role" (in certain SW version), they should not be "moved around"
 * as the structs are stored onto EEPROM as-is and the offset and size of member needs to remain constant. Also removing existing struct members
 * would disturb layouts. Because of this a certain amount unused old members will be left into the structs. For the storage related reasons also the
 * bit fields are defined in byte-size (or multiple of ...) chunks.
 * 
 * ### Config Structs and 2D, 3D Tables
 * 
 * The config* structures contain information coming from tuning SW (e.g. TS) for 2D and 3D tables, where looked up value is not a result of direct
 * array lookup, but from interpolation algorithm. Because of standard, reusable interpolation routines associated with structs table2D and table3D,
 * the values from config are copied from config* structs to table2D (table3D destined configurations are not stored in config* structures).
 * 
 * ### Board choice
 * There's a C-preprocessor based "#if defined" logic present in this header file based on the Arduino IDE compiler set CPU
 * (+board?) type, e.g. `__AVR_ATmega2560__`. This respectively drives (withi it's "#if defined ..." block):
 * - The setting of various BOARD_* C-preprocessor variables (e.g. BOARD_MAX_ADC_PINS)
 * - Setting of BOARD_H (Board header) file (e.g. "board_avr2560.h"), which is later used to include the header file
 *   - Seems Arduino ide implicitly compiles and links respective .ino file (by it's internal build/compilation rules) (?)
 * - Setting of CPU (?) CORE_* variables (e.g. CORE_AVR), that is used across codebase to distinguish CPU.
 */
#ifndef GLOBALS_H
#define GLOBALS_H
#include <Arduino.h>
#include "table2d.h"
#include "table3d.h"
#include <assert.h>
#include "logger.h"
#include "src/FastCRC/FastCRC.h"

#if defined(__AVR_ATmega1280__) || defined(__AVR_ATmega2560__) || defined(__AVR_ATmega2561__)
  #define BOARD_MAX_DIGITAL_PINS 54 //digital pins +1
  #define BOARD_MAX_IO_PINS 70 //digital pins + analog channels + 1
  #define BOARD_MAX_ADC_PINS  15 //Number of analog pins
#ifndef LED_BUILTIN
  #define LED_BUILTIN 13
#endif
  #define CORE_AVR
  #define BOARD_H "board_avr2560.h"
  #define INJ_CHANNELS 4
  #define IGN_CHANNELS 5

  #if defined(__AVR_ATmega2561__)
    //This is a workaround to avoid having to change all the references to higher ADC channels. We simply define the channels (Which don't exist on the 2561) as being the same as A0-A7
    //These Analog inputs should never be used on any 2561 board defintion (Because they don't exist on the MCU), so it will not cause any isses
    #define A8  A0
    #define A9  A1
    #define A10  A2
    #define A11  A3
    #define A12  A4
    #define A13  A5
    #define A14  A6
    #define A15  A7
  #endif

  //#define TIMER5_MICROS

#elif defined(CORE_TEENSY)
  #if defined(__MK64FX512__) || defined(__MK66FX1M0__)
    #define CORE_TEENSY35
    #define BOARD_H "board_teensy35.h"
    #define BOARD_MAX_ADC_PINS  22 //Number of analog pins
  #elif defined(__IMXRT1062__)
    #define CORE_TEENSY41
    #define BOARD_H "board_teensy41.h"
    #define BOARD_MAX_ADC_PINS  17 //Number of analog pins
  #endif
  #define INJ_CHANNELS 8
  #define IGN_CHANNELS 8

#elif defined(STM32_MCU_SERIES) || defined(ARDUINO_ARCH_STM32) || defined(STM32)
  #define CORE_STM32
  #define BOARD_MAX_ADC_PINS  NUM_ANALOG_INPUTS-1 //Number of analog pins from core.
  #if defined(STM32F407xx) //F407 can do 8x8 STM32F401/STM32F411 not
   #define INJ_CHANNELS 8
   #define IGN_CHANNELS 8
  #else
   #define INJ_CHANNELS 4
   #define IGN_CHANNELS 5
  #endif

//Select one for EEPROM,the default is EEPROM emulation on internal flash.
//#define SRAM_AS_EEPROM /*Use 4K battery backed SRAM, requires a 3V continuous source (like battery) connected to Vbat pin */
//#define USE_SPI_EEPROM PB0 /*Use M25Qxx SPI flash */
//#define FRAM_AS_EEPROM /*Use FRAM like FM25xxx, MB85RSxxx or any SPI compatible */

  #ifndef word
    #define word(h, l) ((h << 8) | l) //word() function not defined for this platform in the main library
  #endif
  
  
  #if defined(ARDUINO_BLUEPILL_F103C8) || defined(ARDUINO_BLUEPILL_F103CB) \
   || defined(ARDUINO_BLACKPILL_F401CC) || defined(ARDUINO_BLACKPILL_F411CE)
    //STM32 Pill boards
    #ifndef NUM_DIGITAL_PINS
      #define NUM_DIGITAL_PINS 35
    #endif
    #ifndef LED_BUILTIN
      #define LED_BUILTIN PB1 //Maple Mini
    #endif
  #elif defined(STM32F407xx)
    #ifndef NUM_DIGITAL_PINS
      #define NUM_DIGITAL_PINS 75
    #endif
  #endif

  #if defined(STM32_CORE_VERSION)
    #define BOARD_H "board_stm32_official.h"
  #else
    #define CORE_STM32_GENERIC
    #define BOARD_H "board_stm32_generic.h"
  #endif

  //Specific mode for Bluepill due to its small flash size. This disables a number of strings from being compiled into the flash
  #if defined(MCU_STM32F103C8) || defined(MCU_STM32F103CB)
    #define SMALL_FLASH_MODE
  #endif

  #define BOARD_MAX_DIGITAL_PINS NUM_DIGITAL_PINS
  #define BOARD_MAX_IO_PINS NUM_DIGITAL_PINS
  #if __GNUC__ < 7 //Already included on GCC 7
  extern "C" char* sbrk(int incr); //Used to freeRam
  #endif
  #ifndef digitalPinToInterrupt
  inline uint32_t  digitalPinToInterrupt(uint32_t Interrupt_pin) { return Interrupt_pin; } //This isn't included in the stm32duino libs (yet)
  #endif
#elif defined(__SAMD21G18A__)
  #define BOARD_H "board_samd21.h"
  #define CORE_SAMD21
  #define CORE_SAM
  #define INJ_CHANNELS 4
  #define IGN_CHANNELS 4
#elif defined(__SAMC21J18A__)
  #define BOARD_H "board_samc21.h"
  #define CORE_SAMC21
  #define CORE_SAM
#elif defined(__SAME51J19A__)
  #define BOARD_H "board_same51.h"
  #define CORE_SAME51
  #define CORE_SAM
  #define INJ_CHANNELS 8
  #define IGN_CHANNELS 8
#else
  #error Incorrect board selected. Please select the correct board (Usually Mega 2560) and upload again
#endif

//This can only be included after the above section
#include BOARD_H //Note that this is not a real file, it is defined in globals.h. 

//Handy bitsetting macros
#define BIT_SET(a,b) ((a) |= (1U<<(b)))
#define BIT_CLEAR(a,b) ((a) &= ~(1U<<(b)))
#define BIT_CHECK(var,pos) !!((var) & (1U<<(pos)))
#define BIT_TOGGLE(var,pos) ((var)^= 1UL << (pos))
#define BIT_WRITE(var, pos, bitvalue) ((bitvalue) ? BIT_SET((var), (pos)) : bitClear((var), (pos)))

#define interruptSafe(c) (noInterrupts(); {c} interrupts();) //Wraps any code between nointerrupt and interrupt calls

#define MS_IN_MINUTE 60000
#define US_IN_MINUTE 60000000

//Define the load algorithm
#define LOAD_SOURCE_MAP         0
#define LOAD_SOURCE_TPS         1
#define LOAD_SOURCE_IMAPEMAP    2

//Define bit positions within engine virable
#define BIT_ENGINE_RUN      0   // Engine running
#define BIT_ENGINE_CRANK    1   // Engine cranking
#define BIT_ENGINE_ASE      2   // after start enrichment (ASE)
#define BIT_ENGINE_WARMUP   3   // Engine in warmup
#define BIT_ENGINE_ACC      4   // in acceleration mode (TPS accel)
#define BIT_ENGINE_DCC      5   // in deceleration mode
#define BIT_ENGINE_MAPACC   6   // MAP acceleration mode
#define BIT_ENGINE_MAPDCC   7   // MAP decelleration mode

//Define masks for Status1
#define BIT_STATUS1_INJ1           0  //inj1
#define BIT_STATUS1_INJ2           1  //inj2
#define BIT_STATUS1_INJ3           2  //inj3
#define BIT_STATUS1_INJ4           3  //inj4
#define BIT_STATUS1_DFCO           4  //Decelleration fuel cutoff
#define BIT_STATUS1_BOOSTCUT       5  //Fuel component of MAP based boost cut out
#define BIT_STATUS1_TOOTHLOG1READY 6  //Used to flag if tooth log 1 is ready
#define BIT_STATUS1_TOOTHLOG2READY 7  //Used to flag if tooth log 2 is ready (Log is not currently used)

//Define masks for spark variable
#define BIT_SPARK_HLAUNCH         0  //Hard Launch indicator
#define BIT_SPARK_SLAUNCH         1  //Soft Launch indicator
#define BIT_SPARK_HRDLIM          2  //Hard limiter indicator
#define BIT_SPARK_SFTLIM          3  //Soft limiter indicator
#define BIT_SPARK_BOOSTCUT        4  //Spark component of MAP based boost cut out
#define BIT_SPARK_ERROR           5  // Error is detected
#define BIT_SPARK_IDLE            6  // idle on
#define BIT_SPARK_SYNC            7  // Whether engine has sync or not

#define BIT_SPARK2_FLATSH         0  //Flat shift hard cut
#define BIT_SPARK2_FLATSS         1  //Flat shift soft cut
#define BIT_SPARK2_SPARK2_ACTIVE  2
#define BIT_SPARK2_UNUSED4        3
#define BIT_SPARK2_UNUSED5        4
#define BIT_SPARK2_UNUSED6        5
#define BIT_SPARK2_UNUSED7        6
#define BIT_SPARK2_UNUSED8        7

#define BIT_TIMER_1HZ             0
#define BIT_TIMER_4HZ             1
#define BIT_TIMER_10HZ            2
#define BIT_TIMER_15HZ            3
#define BIT_TIMER_30HZ            4

#define BIT_STATUS3_RESET_PREVENT 0 //Indicates whether reset prevention is enabled
#define BIT_STATUS3_NITROUS       1
#define BIT_STATUS3_FUEL2_ACTIVE  2
#define BIT_STATUS3_VSS_REFRESH   3
#define BIT_STATUS3_HALFSYNC      4 //shows if there is only sync from primary trigger, but not from secondary.
#define BIT_STATUS3_NSQUIRTS1     5
#define BIT_STATUS3_NSQUIRTS2     6
#define BIT_STATUS3_NSQUIRTS3     7

#define BIT_STATUS4_WMI_EMPTY     0 //Indicates whether the WMI tank is empty
#define BIT_STATUS4_VVT1_ERROR    1 //VVT1 cam angle within limits or not
#define BIT_STATUS4_VVT2_ERROR    2 //VVT2 cam angle within limits or not
#define BIT_STATUS4_FAN           3 //Fan Status
#define BIT_STATUS4_UNUSED5       4
#define BIT_STATUS4_UNUSED6       5
#define BIT_STATUS4_UNUSED7       6
#define BIT_STATUS4_UNUSED8       7

#define VALID_MAP_MAX 1022 //The largest ADC value that is valid for the MAP sensor
#define VALID_MAP_MIN 2 //The smallest ADC value that is valid for the MAP sensor

#ifndef UNIT_TEST 
#define TOOTH_LOG_SIZE      127
#else
#define TOOTH_LOG_SIZE      1
#endif

#define O2_CALIBRATION_PAGE   2
#define IAT_CALIBRATION_PAGE  1
#define CLT_CALIBRATION_PAGE  0

#define COMPOSITE_LOG_PRI   0
#define COMPOSITE_LOG_SEC   1
#define COMPOSITE_LOG_TRIG 2
#define COMPOSITE_LOG_SYNC 3

#define INJ_TYPE_PORT 0
#define INJ_TYPE_TBODY 1

#define INJ_PAIRED 0
#define INJ_SEMISEQUENTIAL 1
#define INJ_BANKED          2
#define INJ_SEQUENTIAL      3

#define OUTPUT_CONTROL_DIRECT   0
#define OUTPUT_CONTROL_MC33810  10

#define IGN_MODE_WASTED     0
#define IGN_MODE_SINGLE     1
#define IGN_MODE_WASTEDCOP  2
#define IGN_MODE_SEQUENTIAL 3
#define IGN_MODE_ROTARY     4

#define SEC_TRIGGER_SINGLE  0
#define SEC_TRIGGER_4_1     1
#define SEC_TRIGGER_POLL    2

#define ROTARY_IGN_FC       0
#define ROTARY_IGN_FD       1
#define ROTARY_IGN_RX8      2

#define BOOST_MODE_SIMPLE   0
#define BOOST_MODE_FULL     1

#define WMI_MODE_SIMPLE       0
#define WMI_MODE_PROPORTIONAL 1
#define WMI_MODE_OPENLOOP     2
#define WMI_MODE_CLOSEDLOOP   3

#define HARD_CUT_FULL       0
#define HARD_CUT_ROLLING    1

#define EVEN_FIRE           0
#define ODD_FIRE            1

#define EGO_ALGORITHM_SIMPLE  0
#define EGO_ALGORITHM_PID     2

#define STAGING_MODE_TABLE  0
#define STAGING_MODE_AUTO   1

#define NITROUS_OFF         0
#define NITROUS_STAGE1      1
#define NITROUS_STAGE2      2
#define NITROUS_BOTH        3

#define PROTECT_CUT_OFF     0
#define PROTECT_CUT_IGN     1
#define PROTECT_CUT_FUEL    2
#define PROTECT_CUT_BOTH    3
#define PROTECT_IO_ERROR    7

#define AE_MODE_TPS         0
#define AE_MODE_MAP         1

#define AE_MODE_MULTIPLIER  0
#define AE_MODE_ADDER       1

#define KNOCK_MODE_OFF      0
#define KNOCK_MODE_DIGITAL  1
#define KNOCK_MODE_ANALOG   2

#define FUEL2_MODE_OFF      0
#define FUEL2_MODE_MULTIPLY 1
#define FUEL2_MODE_ADD      2
#define FUEL2_MODE_CONDITIONAL_SWITCH   3
#define FUEL2_MODE_INPUT_SWITCH 4

#define SPARK2_MODE_OFF      0
#define SPARK2_MODE_MULTIPLY 1
#define SPARK2_MODE_ADD      2
#define SPARK2_MODE_CONDITIONAL_SWITCH   3
#define SPARK2_MODE_INPUT_SWITCH 4

#define FUEL2_CONDITION_RPM 0
#define FUEL2_CONDITION_MAP 1
#define FUEL2_CONDITION_TPS 2
#define FUEL2_CONDITION_ETH 3

#define SPARK2_CONDITION_RPM 0
#define SPARK2_CONDITION_MAP 1
#define SPARK2_CONDITION_TPS 2
#define SPARK2_CONDITION_ETH 3

#define RESET_CONTROL_DISABLED             0
#define RESET_CONTROL_PREVENT_WHEN_RUNNING 1
#define RESET_CONTROL_PREVENT_ALWAYS       2
#define RESET_CONTROL_SERIAL_COMMAND       3

#define OPEN_LOOP_BOOST     0
#define CLOSED_LOOP_BOOST   1

#define SOFT_LIMIT_FIXED        0
#define SOFT_LIMIT_RELATIVE     1

#define VVT_MODE_ONOFF      0
#define VVT_MODE_OPEN_LOOP  1
#define VVT_MODE_CLOSED_LOOP 2
#define VVT_LOAD_MAP      0
#define VVT_LOAD_TPS      1

#define MULTIPLY_MAP_MODE_OFF   0
#define MULTIPLY_MAP_MODE_BARO  1
#define MULTIPLY_MAP_MODE_100   2

#define FOUR_STROKE         0
#define TWO_STROKE          1

#define GOING_LOW         0
#define GOING_HIGH        1

#define MAX_RPM 18000 /**< The maximum rpm that the ECU will attempt to run at. It is NOT related to the rev limiter, but is instead dictates how fast certain operations will be allowed to run. Lower number gives better performance */

#define BATTV_COR_MODE_WHOLE 0
#define BATTV_COR_MODE_OPENTIME 1

#define INJ1_CMD_BIT      0
#define INJ2_CMD_BIT      1
#define INJ3_CMD_BIT      2
#define INJ4_CMD_BIT      3
#define INJ5_CMD_BIT      4
#define INJ6_CMD_BIT      5
#define INJ7_CMD_BIT      6
#define INJ8_CMD_BIT      7

#define IGN1_CMD_BIT      0
#define IGN2_CMD_BIT      1
#define IGN3_CMD_BIT      2
#define IGN4_CMD_BIT      3
#define IGN5_CMD_BIT      4
#define IGN6_CMD_BIT      5
#define IGN7_CMD_BIT      6
#define IGN8_CMD_BIT      7

#define ENGINE_PROTECT_BIT_RPM  0
#define ENGINE_PROTECT_BIT_MAP  1
#define ENGINE_PROTECT_BIT_OIL  2
#define ENGINE_PROTECT_BIT_AFR  3
#define ENGINE_PROTECT_BIT_COOLANT 4


#define CALIBRATION_TABLE_SIZE 512 ///< Calibration table size for CLT, IAT, O2
#define CALIBRATION_TEMPERATURE_OFFSET 40 /**< All temperature measurements are stored offset by 40 degrees.
This is so we can use an unsigned byte (0-255) to represent temperature ranges from -40 to 215 */
#define OFFSET_FUELTRIM 127 ///< The fuel trim tables are offset by 128 to allow for -128 to +128 values
#define OFFSET_IGNITION 40 ///< Ignition values from the main spark table are offset 40 degrees downards to allow for negative spark timing

#define SERIAL_BUFFER_THRESHOLD 32 ///< When the serial buffer is filled to greater than this threshold value, the serial processing operations will be performed more urgently in order to avoid it overflowing. Serial buffer is 64 bytes long, so the threshold is set at half this as a reasonable figure

#ifndef CORE_TEENSY41
  #define FUEL_PUMP_ON() *pump_pin_port |= (pump_pin_mask)
  #define FUEL_PUMP_OFF() *pump_pin_port &= ~(pump_pin_mask)
#else
  //Special compatibility case for TEENSY 41 (for now)
  #define FUEL_PUMP_ON() digitalWrite(pinFuelPump, HIGH);
  #define FUEL_PUMP_OFF() digitalWrite(pinFuelPump, LOW);
#endif

#define LOGGER_CSV_SEPARATOR_SEMICOLON  0
#define LOGGER_CSV_SEPARATOR_COMMA      1
#define LOGGER_CSV_SEPARATOR_TAB        2
#define LOGGER_CSV_SEPARATOR_SPACE      3

#define LOGGER_DISABLED                 0
#define LOGGER_CSV                      1
#define LOGGER_BINARY                   2

#define LOGGER_RATE_1HZ                 0
#define LOGGER_RATE_4HZ                 1
#define LOGGER_RATE_10HZ                2
#define LOGGER_RATE_30HZ                3

#define LOGGER_FILENAMING_OVERWRITE     0
#define LOGGER_FILENAMING_DATETIME      1
#define LOGGER_FILENAMING_SEQENTIAL     2

extern const char TSfirmwareVersion[] PROGMEM;

extern const byte data_structure_version; //This identifies the data structure when reading / writing. Now in use: CURRENT_DATA_VERSION (migration on-the fly) ?
extern FastCRC32 CRC32; //Generic CRC32 instance for general use in pages etc. Note that the serial comms has its own CRC32 instance

extern struct table3d16RpmLoad fuelTable; //16x16 fuel map
extern struct table3d16RpmLoad fuelTable2; //16x16 fuel map
extern struct table3d16RpmLoad ignitionTable; //16x16 ignition map
extern struct table3d16RpmLoad ignitionTable2; //16x16 ignition map
extern struct table3d16RpmLoad afrTable; //16x16 afr target map
extern struct table3d8RpmLoad stagingTable; //8x8 fuel staging table
extern struct table3d8RpmLoad boostTable; //8x8 boost map
extern struct table3d8RpmLoad vvtTable; //8x8 vvt map
extern struct table3d8RpmLoad vvt2Table; //8x8 vvt map
extern struct table3d8RpmLoad wmiTable; //8x8 wmi map

typedef table3d6RpmLoad trimTable3d; 

extern trimTable3d trim1Table; //6x6 Fuel trim 1 map
extern trimTable3d trim2Table; //6x6 Fuel trim 2 map
extern trimTable3d trim3Table; //6x6 Fuel trim 3 map
extern trimTable3d trim4Table; //6x6 Fuel trim 4 map
extern trimTable3d trim5Table; //6x6 Fuel trim 5 map
extern trimTable3d trim6Table; //6x6 Fuel trim 6 map
extern trimTable3d trim7Table; //6x6 Fuel trim 7 map
extern trimTable3d trim8Table; //6x6 Fuel trim 8 map

extern struct table3d4RpmLoad dwellTable; //4x4 Dwell map
extern struct table2D taeTable; //4 bin TPS Acceleration Enrichment map (2D)
extern struct table2D maeTable;
extern struct table2D WUETable; //10 bin Warm Up Enrichment map (2D)
extern struct table2D ASETable; //4 bin After Start Enrichment map (2D)
extern struct table2D ASECountTable; //4 bin After Start duration map (2D)
extern struct table2D PrimingPulseTable; //4 bin Priming pulsewidth map (2D)
extern struct table2D crankingEnrichTable; //4 bin cranking Enrichment map (2D)
extern struct table2D dwellVCorrectionTable; //6 bin dwell voltage correction (2D)
extern struct table2D injectorVCorrectionTable; //6 bin injector voltage correction (2D)
extern struct table2D injectorAngleTable; //4 bin injector timing curve (2D)
extern struct table2D IATDensityCorrectionTable; //9 bin inlet air temperature density correction (2D)
extern struct table2D baroFuelTable; //8 bin baro correction curve (2D)
extern struct table2D IATRetardTable; //6 bin ignition adjustment based on inlet air temperature  (2D)
extern struct table2D idleTargetTable; //10 bin idle target table for idle timing (2D)
extern struct table2D idleAdvanceTable; //6 bin idle advance adjustment table based on RPM difference  (2D)
extern struct table2D CLTAdvanceTable; //6 bin ignition adjustment based on coolant temperature  (2D)
extern struct table2D rotarySplitTable; //8 bin ignition split curve for rotary leading/trailing  (2D)
extern struct table2D flexFuelTable;  //6 bin flex fuel correction table for fuel adjustments (2D)
extern struct table2D flexAdvTable;   //6 bin flex fuel correction table for timing advance (2D)
extern struct table2D flexBoostTable; //6 bin flex fuel correction table for boost adjustments (2D)
extern struct table2D fuelTempTable;  //6 bin fuel temperature correction table for fuel adjustments (2D)
extern struct table2D knockWindowStartTable;
extern struct table2D knockWindowDurationTable;
extern struct table2D oilPressureProtectTable;
extern struct table2D wmiAdvTable; //6 bin wmi correction table for timing advance (2D)
extern struct table2D coolantProtectTable; //6 bin coolant temperature protection table for engine protection (2D)
extern struct table2D fanPWMTable;

//These are for the direct port manipulation of the injectors, coils and aux outputs
extern volatile PORT_TYPE *inj1_pin_port;
extern volatile PINMASK_TYPE inj1_pin_mask;
extern volatile PORT_TYPE *inj2_pin_port;
extern volatile PINMASK_TYPE inj2_pin_mask;
extern volatile PORT_TYPE *inj3_pin_port;
extern volatile PINMASK_TYPE inj3_pin_mask;
extern volatile PORT_TYPE *inj4_pin_port;
extern volatile PINMASK_TYPE inj4_pin_mask;
extern volatile PORT_TYPE *inj5_pin_port;
extern volatile PINMASK_TYPE inj5_pin_mask;
extern volatile PORT_TYPE *inj6_pin_port;
extern volatile PINMASK_TYPE inj6_pin_mask;
extern volatile PORT_TYPE *inj7_pin_port;
extern volatile PINMASK_TYPE inj7_pin_mask;
extern volatile PORT_TYPE *inj8_pin_port;
extern volatile PINMASK_TYPE inj8_pin_mask;

extern volatile PORT_TYPE *ign1_pin_port;
extern volatile PINMASK_TYPE ign1_pin_mask;
extern volatile PORT_TYPE *ign2_pin_port;
extern volatile PINMASK_TYPE ign2_pin_mask;
extern volatile PORT_TYPE *ign3_pin_port;
extern volatile PINMASK_TYPE ign3_pin_mask;
extern volatile PORT_TYPE *ign4_pin_port;
extern volatile PINMASK_TYPE ign4_pin_mask;
extern volatile PORT_TYPE *ign5_pin_port;
extern volatile PINMASK_TYPE ign5_pin_mask;
extern volatile PORT_TYPE *ign6_pin_port;
extern volatile PINMASK_TYPE ign6_pin_mask;
extern volatile PORT_TYPE *ign7_pin_port;
extern volatile PINMASK_TYPE ign7_pin_mask;
extern volatile PORT_TYPE *ign8_pin_port;
extern volatile PINMASK_TYPE ign8_pin_mask;

extern volatile PORT_TYPE *tach_pin_port;
extern volatile PINMASK_TYPE tach_pin_mask;
extern volatile PORT_TYPE *pump_pin_port;
extern volatile PINMASK_TYPE pump_pin_mask;

extern volatile PORT_TYPE *flex_pin_port;
extern volatile PINMASK_TYPE flex_pin_mask;

extern volatile PORT_TYPE *triggerPri_pin_port;
extern volatile PINMASK_TYPE triggerPri_pin_mask;
extern volatile PORT_TYPE *triggerSec_pin_port;
extern volatile PINMASK_TYPE triggerSec_pin_mask;

extern byte triggerInterrupt;
extern byte triggerInterrupt2;
extern byte triggerInterrupt3;

//These need to be here as they are used in both speeduino.ino and scheduler.ino
extern bool channel1InjEnabled;
extern bool channel2InjEnabled;
extern bool channel3InjEnabled;
extern bool channel4InjEnabled;
extern bool channel5InjEnabled;
extern bool channel6InjEnabled;
extern bool channel7InjEnabled;
extern bool channel8InjEnabled;

extern int ignition1EndAngle;
extern int ignition2EndAngle;
extern int ignition3EndAngle;
extern int ignition4EndAngle;
extern int ignition5EndAngle;
extern int ignition6EndAngle;
extern int ignition7EndAngle;
extern int ignition8EndAngle;

extern int ignition1StartAngle;
extern int ignition2StartAngle;
extern int ignition3StartAngle;
extern int ignition4StartAngle;
extern int ignition5StartAngle;
extern int ignition6StartAngle;
extern int ignition7StartAngle;
extern int ignition8StartAngle;

extern bool initialisationComplete; //Tracks whether the setup() function has run completely
extern byte fpPrimeTime; //The time (in seconds, based on currentStatus.secl) that the fuel pump started priming
extern uint16_t softStartTime; //The time (in 0.1 seconds, based on seclx10) that the soft limiter started
extern volatile uint16_t mainLoopCount;
extern unsigned long revolutionTime; //The time in uS that one revolution would take at current speed (The time tooth 1 was last seen, minus the time it was seen prior to that)
extern volatile unsigned long timer5_overflow_count; //Increments every time counter 5 overflows. Used for the fast version of micros()
extern volatile unsigned long ms_counter; //A counter that increments once per ms
extern uint16_t fixedCrankingOverride;
extern bool clutchTrigger;
extern bool previousClutchTrigger;
extern volatile uint32_t toothHistory[TOOTH_LOG_SIZE];
extern volatile uint8_t compositeLogHistory[TOOTH_LOG_SIZE];
extern volatile bool fpPrimed; //Tracks whether or not the fuel pump priming has been completed yet
extern volatile bool injPrimed; //Tracks whether or not the injector priming has been completed yet
extern volatile unsigned int toothHistoryIndex;
extern unsigned long currentLoopTime; /**< The time (in uS) that the current mainloop started */
extern unsigned long previousLoopTime; /**< The time (in uS) that the previous mainloop started */
extern volatile uint16_t ignitionCount; /**< The count of ignition events that have taken place since the engine started */
//The below shouldn't be needed and probably should be cleaned up, but the Atmel SAM (ARM) boards use a specific type for the trigger edge values rather than a simple byte/int
#if defined(CORE_SAMD21)
  extern PinStatus primaryTriggerEdge;
  extern PinStatus secondaryTriggerEdge;
  extern PinStatus tertiaryTriggerEdge;
#else
  extern byte primaryTriggerEdge;
  extern byte secondaryTriggerEdge;
  extern byte tertiaryTriggerEdge;
#endif
extern int CRANK_ANGLE_MAX;
extern int CRANK_ANGLE_MAX_IGN;
extern int CRANK_ANGLE_MAX_INJ;       ///< The number of crank degrees that the system track over. 360 for wasted / timed batch and 720 for sequential
extern volatile uint32_t runSecsX10;  /**< Counter of seconds since cranking commenced (similar to runSecs) but in increments of 0.1 seconds */
extern volatile uint32_t seclx10;     /**< Counter of seconds since powered commenced (similar to secl) but in increments of 0.1 seconds */
extern volatile byte HWTest_INJ;      /**< Each bit in this variable represents one of the injector channels and it's HW test status */
extern volatile byte HWTest_INJ_50pc; /**< Each bit in this variable represents one of the injector channels and it's 50% HW test status */
extern volatile byte HWTest_IGN;      /**< Each bit in this variable represents one of the ignition channels and it's HW test status */
extern volatile byte HWTest_IGN_50pc; /**< Each bit in this variable represents one of the ignition channels and it's 50% HW test status */


extern byte resetControl; ///< resetControl needs to be here (as global) because using the config page (4) directly can prevent burning the setting

extern volatile byte TIMER_mask;
extern volatile byte LOOP_TIMER;

//These functions all do checks on a pin to determine if it is already in use by another (higher importance) function
#define pinIsInjector(pin)  ( ((pin) == pinInjector1) || ((pin) == pinInjector2) || ((pin) == pinInjector3) || ((pin) == pinInjector4) || ((pin) == pinInjector5) || ((pin) == pinInjector6) || ((pin) == pinInjector7) || ((pin) == pinInjector8) )
#define pinIsIgnition(pin)  ( ((pin) == pinCoil1) || ((pin) == pinCoil2) || ((pin) == pinCoil3) || ((pin) == pinCoil4) || ((pin) == pinCoil5) || ((pin) == pinCoil6) || ((pin) == pinCoil7) || ((pin) == pinCoil8) )
#define pinIsOutput(pin)    ( pinIsInjector((pin)) || pinIsIgnition((pin)) || ((pin) == pinFuelPump) || ((pin) == pinFan) || ((pin) == pinVVT_1) || ((pin) == pinVVT_2) || ( ((pin) == pinBoost) && configPage6.boostEnabled) || ((pin) == pinIdle1) || ((pin) == pinIdle2) || ((pin) == pinTachOut) || ((pin) == pinStepperEnable) || ((pin) == pinStepperStep) )
#define pinIsSensor(pin)    ( ((pin) == pinCLT) || ((pin) == pinIAT) || ((pin) == pinMAP) || ((pin) == pinTPS) || ((pin) == pinO2) || ((pin) == pinBat) )
#define pinIsUsed(pin)      ( pinIsSensor((pin)) || pinIsOutput((pin)) || pinIsReserved((pin)) )

/** The status struct with current values for all 'live' variables.
* In current version this is 64 bytes. Instantiated as global currentStatus.
* int *ADC (Analog-to-digital value / count) values contain the "raw" value from AD conversion, which get converted to
* unit based values in similar variable(s) without ADC part in name (see sensors.ino for reading of sensors).
*/
struct statuses {
  volatile bool hasSync; /**< Flag for crank/cam position being known by decoders (See decoders.ino).
    This is used for sanity checking e.g. before logging tooth history or reading some sensors and computing readings. */
  uint16_t RPM;   ///< RPM - Current Revs per minute
  byte RPMdiv100; ///< RPM value scaled (divided by 100) to fit a byte (0-255, e.g. 12000 => 120)
  long longRPM;   ///< RPM as long int (gets assigned to / maintained in statuses.RPM as well)
  int mapADC;
  int baroADC;
  long MAP;     ///< Manifold absolute pressure. Has to be a long for PID calcs (Boost control)
  int16_t EMAP; ///< EMAP ... (See @ref config6.useEMAP for EMAP enablement)
  int16_t EMAPADC;
  byte baro;   ///< Barometric pressure is simply the inital MAP reading, taken before the engine is running. Alternatively, can be taken from an external sensor
  byte TPS;    /**< The current TPS reading (0% - 100%). Is the tpsADC value after the calibration is applied */
  byte tpsADC; /**< byte (valued: 0-255) representation of the TPS. Downsampled from the original 10-bit (0-1023) reading, but before any calibration is applied */
  byte tpsDOT; /**< TPS delta over time. Measures the % per second that the TPS is changing. Value is divided by 10 to be stored in a byte */
  byte mapDOT; /**< MAP delta over time. Measures the kpa per second that the MAP is changing. Value is divided by 10 to be stored in a byte */
  volatile int rpmDOT; /**< RPM delta over time (RPM increase / s ?) */
  byte VE;     /**< The current VE value being used in the fuel calculation. Can be the same as VE1 or VE2, or a calculated value of both. */
  byte VE1;    /**< The VE value from fuel table 1 */
  byte VE2;    /**< The VE value from fuel table 2, if in use (and required conditions are met) */
  byte O2;     /**< Primary O2 sensor reading */
  byte O2_2;   /**< Secondary O2 sensor reading */
  int coolant; /**< Coolant temperature reading */
  int cltADC;
  int IAT;     /**< Inlet air temperature reading */
  int iatADC;
  int batADC;
  int O2ADC;
  int O2_2ADC;
  int dwell;          ///< dwell (coil primary winding/circuit on) time (in ms * 10 ? See @ref correctionsDwell)
  byte dwellCorrection; /**< The amount of correction being applied to the dwell time (in unit ...). */
  byte battery10;     /**< The current BRV in volts (multiplied by 10. Eg 12.5V = 125) */
  int8_t advance;     /**< The current advance value being used in the spark calculation. Can be the same as advance1 or advance2, or a calculated value of both */
  int8_t advance1;    /**< The advance value from ignition table 1 */
  int8_t advance2;    /**< The advance value from ignition table 2 */
  uint16_t corrections; /**< The total current corrections % amount */
  uint16_t AEamount;    /**< The amount of accleration enrichment currently being applied. 100=No change. Varies above 255 */
  byte egoCorrection; /**< The amount of closed loop AFR enrichment currently being applied */
  byte wueCorrection; /**< The amount of warmup enrichment currently being applied */
  byte batCorrection; /**< The amount of battery voltage enrichment currently being applied */
  byte iatCorrection; /**< The amount of inlet air temperature adjustment currently being applied */
  byte baroCorrection; /**< The amount of correction being applied for the current baro reading */
  byte launchCorrection;   /**< The amount of correction being applied if launch control is active */
  byte flexCorrection;     /**< Amount of correction being applied to compensate for ethanol content */
  byte fuelTempCorrection; /**< Amount of correction being applied to compensate for fuel temperature */
  int8_t flexIgnCorrection;/**< Amount of additional advance being applied based on flex. Note the type as this allows for negative values */
  byte afrTarget;    /**< Current AFR Target looked up from AFR target table (x10 ? See @ref afrTable)*/
  byte idleDuty;     /**< The current idle duty cycle amount if PWM idle is selected and active */
  byte CLIdleTarget; /**< The target idle RPM (when closed loop idle control is active) */
  bool idleUpActive; /**< Whether the externally controlled idle up is currently active */
  bool CTPSActive;   /**< Whether the externally controlled closed throttle position sensor is currently active */
  volatile byte ethanolPct; /**< Ethanol reading (if enabled). 0 = No ethanol, 100 = pure ethanol. Eg E85 = 85. */
  volatile int8_t fuelTemp;
  unsigned long AEEndTime; /**< The target end time used whenever AE (acceleration enrichment) is turned on */
  volatile byte status1; ///< Status bits (See BIT_STATUS1_* defines on top of this file)
  volatile byte spark;   ///< Spark status/control indicator bits (launch control, boost cut, spark errors, See BIT_SPARK_* defines)
  volatile byte spark2;  ///< Spark 2 ... (See also @ref config10 spark2* members and BIT_SPARK2_* defines)
  uint8_t engine; ///< Engine status bits (See BIT_ENGINE_* defines on top of this file)
  unsigned int PW1; ///< In uS
  unsigned int PW2; ///< In uS
  unsigned int PW3; ///< In uS
  unsigned int PW4; ///< In uS
  unsigned int PW5; ///< In uS
  unsigned int PW6; ///< In uS
  unsigned int PW7; ///< In uS
  unsigned int PW8; ///< In uS
  volatile byte runSecs; /**< Counter of seconds since cranking commenced (Maxes out at 255 to prevent overflow) */
  volatile byte secl; /**< Counter incrementing once per second. Will overflow after 255 and begin again. This is used by TunerStudio to maintain comms sync */
  volatile uint32_t loopsPerSecond; /**< A performance indicator showing the number of main loops that are being executed each second */ 
  bool launchingSoft; /**< Indicator showing whether soft launch control adjustments are active */
  bool launchingHard; /**< Indicator showing whether hard launch control adjustments are active */
  uint16_t freeRAM;
  unsigned int clutchEngagedRPM; /**< The RPM at which the clutch was last depressed. Used for distinguishing between launch control and flat shift */ 
  bool flatShiftingHard;
  volatile uint32_t startRevolutions; /**< A counter for how many revolutions have been completed since sync was achieved. */
  uint16_t boostTarget;
  byte testOutputs;   ///< Test Output bits (only first bit used/tested ?)
  bool testActive;    // Not in use ? Replaced by testOutputs ?
  uint16_t boostDuty; ///< Boost Duty percentage value * 100 to give 2 points of precision
  byte idleLoad;      ///< Either the current steps or current duty cycle for the idle control
  uint16_t canin[16]; ///< 16bit raw value of selected canin data for channels 0-15
  uint8_t current_caninchannel = 0; /**< Current CAN channel, defaults to 0 */
  uint16_t crankRPM = 400; /**< The actual cranking RPM limit. This is derived from the value in the config page, but saves us multiplying it everytime it's used (Config page value is stored divided by 10) */
  volatile byte status3; ///< Status bits (See BIT_STATUS3_* defines on top of this file)
  int16_t flexBoostCorrection; /**< Amount of boost added based on flex */
  byte nitrous_status;
  byte nSquirts;  ///< Number of injector squirts per cycle (per injector)
  byte nChannels; /**< Number of fuel and ignition channels.  */
  int16_t fuelLoad;
  int16_t fuelLoad2;
  int16_t ignLoad;
  int16_t ignLoad2;
  bool fuelPumpOn; /**< Indicator showing the current status of the fuel pump */
  volatile byte syncLossCounter;
  byte knockRetard;
  bool knockActive;
  bool toothLogEnabled;
  bool compositeLogEnabled;
  int16_t vvt1Angle; //Has to be a long for PID calcs (CL VVT control)
  byte vvt1TargetAngle;
  long vvt1Duty; //Has to be a long for PID calcs (CL VVT control)
  uint16_t injAngle;
  byte ASEValue;
  uint16_t vss;      /**< Current speed reading. Natively stored in kph and converted to mph in TS if required */
  bool idleUpOutputActive; /**< Whether the idle up output is currently active */
  byte gear;         /**< Current gear (Calculated from vss) */
  byte fuelPressure; /**< Fuel pressure in PSI */
  byte oilPressure;  /**< Oil pressure in PSI */
  byte engineProtectStatus;
  byte fanDuty;
  byte wmiPW;
  volatile byte status4; ///< Status bits (See BIT_STATUS4_* defines on top of this file)
  int16_t vvt2Angle; //Has to be a long for PID calcs (CL VVT control)
  byte vvt2TargetAngle;
  long vvt2Duty; //Has to be a long for PID calcs (CL VVT control)
  byte outputsStatus;
  byte TS_SD_Status; //TunerStudios SD card status
};

/** Page 2 of the config - mostly variables that are required for fuel.
 * These are "non-live" EFI setting, engine and "system" variables that remain fixed once sent
 * (and stored to e.g. EEPROM) from configuration/tuning SW (from outside by USBserial/bluetooth).
 * Contains a lots of *Min, *Max (named) variables to constrain values to sane ranges.
 * See the ini file for further reference.
 * 
 */
struct config2 {

  byte aseTaperTime;
  byte aeColdPct;  //AE cold clt modifier %
  byte aeColdTaperMin; //AE cold modifier, taper start temp (full modifier, was ASE in early versions)
  byte aeMode : 2;      /**< Acceleration Enrichment mode. 0 = TPS, 1 = MAP. Values 2 and 3 reserved for potential future use (ie blended TPS / MAP) */
  byte battVCorMode : 1;
  byte SoftLimitMode : 1;
  byte useTachoSweep : 1;
  byte aeApplyMode : 1; ///< Acceleration enrichment calc mode: 0 = Multiply | 1 = Add (AE_MODE_ADDER)
  byte multiplyMAP : 2; ///< MAP value processing: 0 = off, 1 = div by currentStatus.baro, 2 = div by 100 (to gain usable value)
  byte wueValues[10];   ///< Warm up enrichment array (10 bytes, transferred to @ref WUETable)
  byte crankingPct;     ///< Cranking enrichment (See @ref config10, updates.ino)
  byte pinMapping;      ///< The board / ping mapping number / id to be used (See: @ref setPinMapping in init.ino)
  byte tachoPin : 6;    ///< Custom pin setting for tacho output (if != 0, override copied to pinTachOut, which defaults to board assigned tach pin)
  byte tachoDiv : 2;    ///< Whether to change the tacho speed ("half speed tacho" ?)
  byte tachoDuration;   //The duration of the tacho pulse in mS
  byte maeThresh;       /**< The MAPdot threshold that must be exceeded before AE is engaged */
  byte taeThresh;       /**< The TPSdot threshold that must be exceeded before AE is engaged */
  byte aeTime;

  //Display config bits
  byte displayType : 3; //21
  byte display1 : 3;
  byte display2 : 2;

  byte display3 : 3;    //22
  byte display4 : 2;
  byte display5 : 3;

  byte displayB1 : 4;   //23
  byte displayB2 : 4;

  byte reqFuel;       //24
  byte divider;
  byte injTiming : 1; ///< Injector timing (aka. injector staging) 0=simultaneous, 1=alternating
  byte multiplyMAP_old : 1;
  byte includeAFR : 1; //< Enable AFR compensation ? (See also @ref config2.incorporateAFR)
  byte hardCutType : 1;
  byte ignAlgorithm : 3;
  byte indInjAng : 1;
  byte injOpen;     ///< Injector opening time (ms * 10)
  uint16_t injAng[4];

  //config1 in ini
  byte mapSample : 2;  ///< MAP sampling method (0=Instantaneous, 1=Cycle Average, 2=Cycle Minimum, 4=Ign. event average, See sensors.ino)
  byte strokes : 1;    ///< Engine cycle type: four-stroke (0) / two-stroke (1)
  byte injType : 1;    ///< Injector type 0=Port (INJ_TYPE_PORT), 1=Throttle Body / TBI (INJ_TYPE_TBODY)
  byte nCylinders : 4; ///< Number of cylinders

  //config2 in ini
  byte fuelAlgorithm : 3;///< Fuel algorithm - 0=Manifold pressure/MAP (LOAD_SOURCE_MAP, default, proven), 1=Throttle/TPS (LOAD_SOURCE_TPS), 2=IMAP/EMAP (LOAD_SOURCE_IMAPEMAP)
  byte fixAngEnable : 1; ///< Whether fixed/locked timing is enabled (0=diable, 1=enable, See @ref configPage4.FixAng)
  byte nInjectors : 4;   ///< Number of injectors


  //config3 in ini
  byte engineType : 1;  ///< Engine crank/ign phasing type: 0=even fire, 1=odd fire
  byte flexEnabled : 1; ///< Enable Flex fuel sensing (pin / interrupt)
  byte legacyMAP  : 1;  ///< Legacy MAP reading behavior
  byte baroCorr : 1;    // Unused ?
  byte injLayout : 2;   /**< Injector Layout - 0=INJ_PAIRED (number outputs == number cyls/2, timed over 1 crank rev), 1=INJ_SEMISEQUENTIAL (like paired, but number outputs == number cyls, only for 4 cyl),
                         2=INJ_BANKED (2 outputs are used), 3=INJ_SEQUENTIAL (number ouputs == number cyls, timed over full cycle, 2 crank revs) */
  byte perToothIgn : 1; ///< Experimental / New ign. mode ... (?) (See decoders.ino)
  byte dfcoEnabled : 1; ///< Whether or not DFCO (deceleration fuel cut-off) is turned on

  byte aeColdTaperMax;  ///< AE cold modifier, taper end temp (no modifier applied, was primePulse in early versions)
  byte dutyLim;
  byte flexFreqLow; //Lowest valid frequency reading from the flex sensor
  byte flexFreqHigh; //Highest valid frequency reading from the flex sensor

  byte boostMaxDuty;
  byte tpsMin;
  byte tpsMax;
  int8_t mapMin; //Must be signed
  uint16_t mapMax;
  byte fpPrime; ///< Time (In seconds) that the fuel pump should be primed for on power up
  byte stoich;  ///< Stoichiometric ratio (x10, so e.g. 14.7 => 147)
  uint16_t oddfire2; ///< The ATDC angle of channel 2 for oddfire
  uint16_t oddfire3; ///< The ATDC angle of channel 3 for oddfire
  uint16_t oddfire4; ///< The ATDC angle of channel 4 for oddfire

  byte idleUpPin : 6;
  byte idleUpPolarity : 1;
  byte idleUpEnabled : 1;

  byte idleUpAdder;
  byte aeTaperMin;
  byte aeTaperMax;

  byte iacCLminDuty;
  byte iacCLmaxDuty;
  byte boostMinDuty;

  int8_t baroMin; //Must be signed
  uint16_t baroMax;

  int8_t EMAPMin; //Must be signed
  uint16_t EMAPMax;

  byte fanWhenOff : 1;      ///< Allow running fan with engine off: 0 = Only run fan when engine is running, 1 = Allow even with engine off
  byte fanWhenCranking : 1; ///< Set whether the fan output will stay on when the engine is cranking (0=force off, 1=allow on)
  byte useDwellMap : 1;     ///< Setting to change between fixed dwell value and dwell map (0=Fixed value from @ref configPage4.dwellRun, 1=Use @ref dwellTable)
  byte fanEnable : 2;       ///< Fan mode. 0=Off, 1=On/Off, 2=PWM
  byte rtc_mode : 2;        // Unused ?
  byte incorporateAFR : 1;  ///< Enable AFR target (stoich/afrtgt) compensation in PW calculation
  byte asePct[4];           ///< Afterstart enrichment values (%)
  byte aseCount[4];         ///< Afterstart enrichment cycles. This is the number of ignition cycles that the afterstart enrichment % lasts for
  byte aseBins[4];          ///< Afterstart enrichment temperatures (x-axis) for (target) enrichment values
  byte primePulse[4];//Priming pulsewidth values (mS, copied to @ref PrimingPulseTable)
  byte primeBins[4]; //Priming temperatures (source,x-axis)

  byte CTPSPin : 6;
  byte CTPSPolarity : 1;
  byte CTPSEnabled : 1;

  byte idleAdvEnabled : 2;
  byte idleAdvAlgorithm : 1;
  byte idleAdvDelay : 5;
  
  byte idleAdvRPM;
  byte idleAdvTPS;

  byte injAngRPM[4];

  byte idleTaperTime;
  byte dfcoStartDelay; // Delay time before DFCO starts ramping in
  byte dfcoMinCLT; // Minimum coolant temperature for DFCO

  //VSS Stuff
  byte vssMode : 2; ///< VSS (Vehicle speed sensor) mode (0=none, 1=CANbus, 2,3=Interrupt driven)
  byte vssPin : 6; ///< VSS (Vehicle speed sensor) pin number
  
  uint16_t vssPulsesPerKm; ///< VSS (Vehicle speed sensor) pulses per Km
  byte vssSmoothing;
  uint16_t vssRatio1;
  uint16_t vssRatio2;
  uint16_t vssRatio3;
  uint16_t vssRatio4;
  uint16_t vssRatio5;
  uint16_t vssRatio6;

  byte idleUpOutputEnabled : 1;
  byte idleUpOutputInv : 1;
  byte idleUpOutputPin  : 6;

  byte tachoSweepMaxRPM;
  byte primingDelay;

  byte iacTPSlimit;
  byte iacRPMlimitHysteresis;

  int8_t rtc_trim;
  byte idleAdvVss;
  byte mapSwitchPoint;

  byte unused2_95[2];

#if defined(CORE_AVR)
  };
#else
  } __attribute__((__packed__)); //The 32 bit systems require all structs to be fully packed
#endif

/** Page 4 of the config - variables required for ignition and rpm/crank phase /cam phase decoding.
* See the ini file for further reference.
*/
struct config4 {

  int16_t triggerAngle; ///< Angle (ATDC) when tooth No:1 on the primary wheel sends signal (-360 to +360 deg.)
  int8_t FixAng; ///< Fixed Ignition angle value (enabled by @ref configPage2.fixAngEnable, copied to ignFixValue, Negative values allowed, See corrections.ino)
  int8_t CrankAng; ///< Fixed start-up/cranking ignition angle (See: corrections.ino)
  byte TrigAngMul; ///< Multiplier for non evenly divisible tooth counts.

  byte TrigEdge : 1;  ///< Primary (RPM1) Trigger Edge - 0 - RISING, 1 = FALLING (Copied from this config to primaryTriggerEdge)
  byte TrigSpeed : 1; ///< Primary (RPM1) Trigger speed - 0 = crank speed (CRANK_SPEED), 1 = cam speed (CAM_SPEED), See decoders.ino
  byte IgInv : 1;     ///< Ignition signal invert (?) (GOING_LOW=0 (default by init.ino) / GOING_HIGH=1 )
  byte TrigPattern : 5; ///< Decoder configured (DECODER_MISSING_TOOTH, DECODER_BASIC_DISTRIBUTOR, DECODER_GM7X, ... See init.ino)

  byte TrigEdgeSec : 1; ///< Secondary (RPM2) Trigger Edge (See RPM1)
  byte fuelPumpPin : 6; ///< Fuel pump pin (copied as override to pinFuelPump, defaults to board default, See: init.ino)
  byte useResync : 1;

  byte sparkDur; ///< Spark duration in ms * 10
  byte trigPatternSec : 7; ///< Mode for Missing tooth secondary trigger - 0=single tooth cam wheel (SEC_TRIGGER_SINGLE), 1=4-1 (SEC_TRIGGER_4_1) or 2=poll level mode (SEC_TRIGGER_POLL)
  byte PollLevelPolarity : 1; //for poll level cam trigger. Sets if the cam trigger is supposed to be high or low for revolution one.
  uint8_t bootloaderCaps; //Capabilities of the bootloader over stock. e.g., 0=Stock, 1=Reset protection, etc.

  byte resetControlConfig : 2; /** Which method of reset control to use - 0=Disabled (RESET_CONTROL_DISABLED), 1=Prevent When Running (RESET_CONTROL_PREVENT_WHEN_RUNNING),
     2=Prevent Always (RESET_CONTROL_PREVENT_ALWAYS), 3=Serial Command (RESET_CONTROL_SERIAL_COMMAND) - Copied to resetControl (See init.ino, utilities.ino) */
  byte resetControlPin : 6;

  byte StgCycles; //The number of initial cycles before the ignition should fire when first cranking

  byte boostType : 1; ///< Boost Control type: 0=Open loop (OPEN_LOOP_BOOST), 1=closed loop (CLOSED_LOOP_BOOST)
  byte useDwellLim : 1; //Whether the dwell limiter is off or on
  byte sparkMode : 3; /** Ignition/Spark output mode - 0=Wasted spark (IGN_MODE_WASTED), 1=single channel (IGN_MODE_SINGLE),
      2=Wasted COP (IGN_MODE_WASTEDCOP), 3=Sequential (IGN_MODE_SEQUENTIAL), 4=Rotary (IGN_MODE_ROTARY) */
  byte triggerFilter : 2; //The mode of trigger filter being used (0=Off, 1=Light (Not currently used), 2=Normal, 3=Aggressive)
  byte ignCranklock : 1; //Whether or not the ignition timing during cranking is locked to a CAS (crank) pulse. Only currently valid for Basic distributor and 4G63.

  byte dwellCrank;    ///< Dwell time whilst cranking
  byte dwellRun;      ///< Dwell time whilst running
  byte triggerTeeth;  ///< The full count of teeth on the trigger wheel if there were no gaps
  byte triggerMissingTeeth; ///< The size of the tooth gap (ie number of missing teeth)
  byte crankRPM;      ///< RPM below which the engine is considered to be cranking
  byte floodClear;    ///< TPS (raw adc count? % ?) value that triggers flood clear mode (No fuel whilst cranking, See @ref correctionFloodClear())
  byte SoftRevLim;    ///< Soft rev limit (RPM/100)
  byte SoftLimRetard; ///< Amount soft limit (ignition) retard (degrees)
  byte SoftLimMax;    ///< Time the soft limit can run (units 0.1S)
  byte HardRevLim;    ///< Hard rev limit (RPM/100)
  byte taeBins[4];    ///< TPS based acceleration enrichment bins (Unit: %/s)
  byte taeValues[4];  ///< TPS based acceleration enrichment rates (Unit: % to add), values matched to thresholds of taeBins
  byte wueBins[10];   ///< Warmup Enrichment bins (Values are in @ref configPage2.wueValues OLD:configTable1)
  byte dwellLimit;
  byte dwellCorrectionValues[6]; ///< Correction table for dwell vs battery voltage
  byte iatRetBins[6]; ///< Inlet Air Temp timing retard curve bins (Unit: ...)
  byte iatRetValues[6]; ///< Inlet Air Temp timing retard curve values (Unit: ...)
  byte dfcoRPM;       ///< RPM at which DFCO turns off/on at
  byte dfcoHyster;    //Hysteris RPM for DFCO
  byte dfcoTPSThresh; //TPS must be below this figure for DFCO to engage (Unit: ...)

  byte ignBypassEnabled : 1; //Whether or not the ignition bypass is enabled
  byte ignBypassPin : 6; //Pin the ignition bypass is activated on
  byte ignBypassHiLo : 1; //Whether this should be active high or low.

  byte ADCFILTER_TPS;
  byte ADCFILTER_CLT;
  byte ADCFILTER_IAT;
  byte ADCFILTER_O2;
  byte ADCFILTER_BAT;
  byte ADCFILTER_MAP; //This is only used on Instantaneous MAP readings and is intentionally very weak to allow for faster response
  byte ADCFILTER_BARO;
  
  byte cltAdvBins[6];   /**< Coolant Temp timing advance curve bins */
  byte cltAdvValues[6]; /**< Coolant timing advance curve values. These are translated by 15 to allow for negative values */

  byte maeBins[4];      /**< MAP based AE MAPdot bins */
  byte maeRates[4];     /**< MAP based AE values */

  int8_t batVoltCorrect; /**< Battery voltage calibration offset (Given as 10x value, e.g. 2v => 20) */

  byte baroFuelBins[8];
  byte baroFuelValues[8];

  byte idleAdvBins[6];
  byte idleAdvValues[6];

  byte engineProtectMaxRPM;

  int16_t vvt2CL0DutyAng;
  byte vvt2PWMdir : 1;
  byte unusedBits4 : 7;
  byte ANGLEFILTER_VVT;
  byte FILTER_FLEX;
  byte vvtMinClt;
  byte vvtDelay;

#if defined(CORE_AVR)
  };
#else
  } __attribute__((__packed__)); //The 32 bi systems require all structs to be fully packed
#endif

/** Page 6 of the config - mostly variables that are required for AFR targets and closed loop.
See the ini file for further reference.
*/
struct config6 {

  byte egoAlgorithm : 2; ///< EGO Algorithm - Simple, PID, No correction
  byte egoType : 2;      ///< EGO Sensor Type 0=Disabled/None, 1=Narrowband, 2=Wideband
  byte boostEnabled : 1; ///< Boost control enabled 0 =off, 1 = on
  byte vvtEnabled : 1;   ///< 
  byte engineProtectType : 2;

  byte egoKP;
  byte egoKI;
  byte egoKD;
  byte egoTemp;     ///< The temperature above which closed loop is enabled
  byte egoCount;    ///< The number of ignition cylces per (ego AFR ?) step
  byte vvtMode : 2; ///< Valid VVT modes are 'on/off', 'open loop' and 'closed loop'
  byte vvtLoadSource : 2; ///< Load source for VVT (TPS or MAP)
  byte vvtPWMdir : 1; ///< VVT direction (normal or reverse)
  byte vvtCLUseHold : 1; //Whether or not to use a hold duty cycle (Most cases are Yes)
  byte vvtCLAlterFuelTiming : 1;
  byte boostCutEnabled : 1;
  byte egoLimit;    /// Maximum amount the closed loop EGO control will vary the fueling
  byte ego_min;     /// AFR must be above this for closed loop to function
  byte ego_max;     /// AFR must be below this for closed loop to function
  byte ego_sdelay;  /// Time in seconds after engine starts that closed loop becomes available
  byte egoRPM;      /// RPM must be above this for closed loop to function
  byte egoTPSMax;   /// TPS must be below this for closed loop to function
  byte vvt1Pin : 6;
  byte useExtBaro : 1;
  byte boostMode : 1; /// Boost control mode: 0=Simple (BOOST_MODE_SIMPLE) or 1=full (BOOST_MODE_FULL)
  byte boostPin : 6;
  byte unused_bit : 1; //Previously was VVTasOnOff
  byte useEMAP : 1;    ///< Enable EMAP
  byte voltageCorrectionBins[6]; //X axis bins for voltage correction tables
  byte injVoltageCorrectionValues[6]; //Correction table for injector PW vs battery voltage
  byte airDenBins[9];
  byte airDenRates[9];
  byte boostFreq;   /// Frequency of the boost PWM valve
  byte vvtFreq;     /// Frequency of the vvt PWM valve
  byte idleFreq;
  // Launch stuff, see beginning of speeduino.ino main loop
  byte launchPin : 6; ///< Launch (control ?) pin
  byte launchEnabled : 1; ///< Launch ...???... (control?) enabled
  byte launchHiLo : 1;  // 

  byte lnchSoftLim;
  int8_t lnchRetard; //Allow for negative advance value (ATDC)
  byte lnchHardLim;
  byte lnchFuelAdd;

  //PID values for idle needed to go here as out of room in the idle page
  byte idleKP;
  byte idleKI;
  byte idleKD;

  byte boostLimit; ///< Boost limit (Kpa). Stored value is actual (kPa) value divided by 2, allowing kPa values up to 511
  byte boostKP;
  byte boostKI;
  byte boostKD;

  byte lnchPullRes : 1;
  byte iacPWMrun : 1; ///< Run the PWM idle valve before engine is cranked over (0 = off, 1 = on)
  byte fuelTrimEnabled : 1;
  byte flatSEnable : 1; ///< Flat shift enable
  byte baroPin : 4;
  byte flatSSoftWin;
  int8_t flatSRetard;
  byte flatSArm;

  byte iacCLValues[10]; //Closed loop target RPM value
  byte iacOLStepVal[10]; //Open loop step values for stepper motors
  byte iacOLPWMVal[10]; //Open loop duty values for PMWM valves
  byte iacBins[10]; //Temperature Bins for the above 3 curves
  byte iacCrankSteps[4]; //Steps to use when cranking (Stepper motor)
  byte iacCrankDuty[4]; //Duty cycle to use on PWM valves when cranking
  byte iacCrankBins[4]; //Temperature Bins for the above 2 curves

  byte iacAlgorithm : 3; //Valid values are: "None", "On/Off", "PWM", "PWM Closed Loop", "Stepper", "Stepper Closed Loop"
  byte iacStepTime : 3; //How long to pulse the stepper for to ensure the step completes (ms)
  byte iacChannels : 1; //How many outputs to use in PWM mode (0 = 1 channel, 1 = 2 channels)
  byte iacPWMdir : 1; //Direction of the PWM valve. 0 = Normal = Higher RPM with more duty. 1 = Reverse = Lower RPM with more duty

  byte iacFastTemp; //Fast idle temp when using a simple on/off valve

  byte iacStepHome; //When using a stepper motor, the number of steps to be taken on startup to home the motor
  byte iacStepHyster; //Hysteresis temperature (*10). Eg 2.2C = 22

  byte fanInv : 1;        // Fan output inversion bit
  byte fanUnused : 1;
  byte fanPin : 6;
  byte fanSP;             // Cooling fan start temperature
  byte fanHyster;         // Fan hysteresis
  byte fanFreq;           // Fan PWM frequency
  byte fanPWMBins[4];     //Temperature Bins for the PWM fan control

#if defined(CORE_AVR)
  };
#else
  } __attribute__((__packed__)); //The 32 bit systems require all structs to be fully packed
#endif

/** Page 9 of the config - mostly deals with CANBUS control.
See ini file for further info (Config Page 10 in the ini).
*/
struct config9 {
  byte enable_secondarySerial:1;            //enable secondary serial
  byte intcan_available:1;                     //enable internal can module
  byte enable_intcan:1;
  byte caninput_sel[16];                    //bit status on/Can/analog_local/digtal_local if input is enabled
  uint16_t caninput_source_can_address[16];        //u16 [15] array holding can address of input
  uint8_t caninput_source_start_byte[16];     //u08 [15] array holds the start byte number(value of 0-7)
  uint16_t caninput_source_num_bytes;     //u16 bit status of the number of bytes length 1 or 2
  byte unused10_67;
  byte unused10_68;
  byte enable_candata_out : 1;
  byte canoutput_sel[8];
  uint16_t canoutput_param_group[8];
  uint8_t canoutput_param_start_byte[8];
  byte canoutput_param_num_bytes[8];

  byte unused10_110;
  byte unused10_111;
  byte unused10_112;
  byte unused10_113;
  byte speeduino_tsCanId:4;         //speeduino TS canid (0-14)
  uint16_t true_address;            //speeduino 11bit can address
  uint16_t realtime_base_address;   //speeduino 11 bit realtime base address
  uint16_t obd_address;             //speeduino OBD diagnostic address
  uint8_t Auxinpina[16];            //analog  pin number when internal aux in use
  uint8_t Auxinpinb[16];            // digital pin number when internal aux in use

  byte iacStepperInv : 1;  //stepper direction of travel to allow reversing. 0=normal, 1=inverted.
  byte iacCoolTime : 3; // how long to wait for the stepper to cool between steps

  byte boostByGearEnabled : 2;

  byte iacMaxSteps; // Step limit beyond which the stepper won't be driven. Should always be less than homing steps. Stored div 3 as per home steps.
  byte idleAdvStartDelay;     //delay for idle advance engage
  
  byte boostByGear1;
  byte boostByGear2;
  byte boostByGear3;
  byte boostByGear4;
  byte boostByGear5;
  byte boostByGear6;

  byte PWMFanDuty[4];
<<<<<<< HEAD
  byte unused10_166;
  byte unused10_167;
  byte unused10_168;
  byte dfcoAdv; // Spark advance for DFCO entry and exit
  byte dfcoRampOutTime; // Delay time to ramp spark and apply enrichment on DFCO exit
  byte dfcoExitFuel; // Fuel enrichment on DFCO exit.
  byte dfcoRampInTime; // time to ramp spark on DFCO entry
  byte dfcoMinVss; //Min vehicle speed for DFCO
  byte dfcoEnblGear1: 1; //DFCO Enable Per Gear
  byte dfcoEnblGear2: 1; //DFCO Enable Per Gear
  byte dfcoEnblGear3: 1; //DFCO Enable Per Gear
  byte dfcoEnblGear4: 1; //DFCO Enable Per Gear
  byte dfcoEnblGear5: 1; //DFCO Enable Per Gear
  byte dfcoEnblGear6: 1; //DFCO Enable Per Gear
  byte dfcoDsblwClutch: 1; //DFCO Disable when clutch pressed (Launch Input)
  byte dfcoExitFuelTime: 1; // Selects if short (two engine cycles) or long (dfcoRampInTime) for dfcoExitFuel;

  byte unused10_175;
  byte unused10_176;
  byte unused10_177;
  byte unused10_178;
=======
  byte coolantProtEnbl : 1;
  byte coolantProtRPM[6];
  byte coolantProtTemp[6];
>>>>>>> fc9967e3
  byte unused10_179;
  byte unused10_180;
  byte unused10_181;
  byte unused10_182;
  byte unused10_183;
  byte unused10_184;
  byte unused10_185;
  byte unused10_186;
  byte unused10_187;
  byte unused10_188;
  byte unused10_189;
  byte unused10_190;
  byte unused10_191;
  
#if defined(CORE_AVR)
  };
#else
  } __attribute__((__packed__)); //The 32 bit systems require all structs to be fully packed
#endif

/** Page 10 - No specific purpose. Created initially for the cranking enrich curve.
192 bytes long.
See ini file for further info (Config Page 11 in the ini).
*/
struct config10 {
  byte crankingEnrichBins[4]; //Bytes 0-4
  byte crankingEnrichValues[4]; //Bytes 4-7

  //Byte 8
  byte rotaryType : 2;
  byte stagingEnabled : 1;
  byte stagingMode : 1;
  byte EMAPPin : 4;

  byte rotarySplitValues[8]; //Bytes 9-16
  byte rotarySplitBins[8]; //Bytes 17-24

  uint16_t boostSens; //Bytes 25-26
  byte boostIntv; //Byte 27
  uint16_t stagedInjSizePri; //Bytes 28-29
  uint16_t stagedInjSizeSec; //Bytes 30-31
  byte lnchCtrlTPS; //Byte 32

  uint8_t flexBoostBins[6]; //Byets 33-38
  int16_t flexBoostAdj[6];  //kPa to be added to the boost target @ current ethanol (negative values allowed). Bytes 39-50
  uint8_t flexFuelBins[6]; //Bytes 51-56
  uint8_t flexFuelAdj[6];   //Fuel % @ current ethanol (typically 100% @ 0%, 163% @ 100%). Bytes 57-62
  uint8_t flexAdvBins[6]; //Bytes 63-68
  uint8_t flexAdvAdj[6];    //Additional advance (in degrees) @ current ethanol (typically 0 @ 0%, 10-20 @ 100%). NOTE: THIS SHOULD BE A SIGNED VALUE BUT 2d TABLE LOOKUP NOT WORKING WITH IT CURRENTLY!
                            //And another three corn rows die.
                            //Bytes 69-74

  //Byte 75
  byte n2o_enable : 2;
  byte n2o_arming_pin : 6;
  byte n2o_minCLT; //Byte 76
  byte n2o_maxMAP; //Byte 77
  byte n2o_minTPS; //Byte 78
  byte n2o_maxAFR; //Byte 79

  //Byte 80
  byte n2o_stage1_pin : 6;
  byte n2o_pin_polarity : 1;
  byte n2o_stage1_unused : 1;
  byte n2o_stage1_minRPM; //Byte 81
  byte n2o_stage1_maxRPM; //Byte 82
  byte n2o_stage1_adderMin; //Byte 83
  byte n2o_stage1_adderMax; //Byte 84
  byte n2o_stage1_retard; //Byte 85

  //Byte 86
  byte n2o_stage2_pin : 6;
  byte n2o_stage2_unused : 2;
  byte n2o_stage2_minRPM; //Byte 87
  byte n2o_stage2_maxRPM; //Byte 88
  byte n2o_stage2_adderMin; //Byte 89
  byte n2o_stage2_adderMax; //Byte 90
  byte n2o_stage2_retard; //Byte 91

  //Byte 92
  byte knock_mode : 2;
  byte knock_pin : 6;

  //Byte 93
  byte knock_trigger : 1;
  byte knock_pullup : 1;
  byte knock_limiterDisable : 1;
  byte knock_unused : 2;
  byte knock_count : 3;

  byte knock_threshold; //Byte 94
  byte knock_maxMAP; //Byte 95
  byte knock_maxRPM; //Byte 96
  byte knock_window_rpms[6]; //Bytes 97-102
  byte knock_window_angle[6]; //Bytes 103-108
  byte knock_window_dur[6]; //Bytes 109-114

  byte knock_maxRetard; //Byte 115
  byte knock_firstStep; //Byte 116
  byte knock_stepSize; //Byte 117
  byte knock_stepTime; //Byte 118
        
  byte knock_duration; //Time after knock retard starts that it should start recovering. Byte 119
  byte knock_recoveryStepTime; //Byte 120
  byte knock_recoveryStep; //Byte 121

  //Byte 122
  byte fuel2Algorithm : 3;
  byte fuel2Mode : 3;
  byte fuel2SwitchVariable : 2;

  //Bytes 123-124
  uint16_t fuel2SwitchValue;

  //Byte 125
  byte fuel2InputPin : 6;
  byte fuel2InputPolarity : 1;
  byte fuel2InputPullup : 1;

  byte vvtCLholdDuty; //Byte 126
  byte vvtCLKP; //Byte 127
  byte vvtCLKI; //Byte 128
  byte vvtCLKD; //Byte 129
  int16_t vvtCL0DutyAng; //Bytes 130-131
  uint8_t vvtCLMinAng; //Byte 132
  uint8_t vvtCLMaxAng; //Byte 133

  byte crankingEnrichTaper; //Byte 134

  byte fuelPressureEnable : 1; ///< Enable fuel pressure sensing from an analog pin (@ref pinFuelPressure)
  byte oilPressureEnable : 1;  ///< Enable oil pressure sensing from an analog pin (@ref pinOilPressure)
  byte oilPressureProtEnbl : 1;
  byte oilPressurePin : 5;

  byte fuelPressurePin : 5;
  byte unused11_165 : 3;
  
  int8_t fuelPressureMin;
  byte fuelPressureMax;
  int8_t oilPressureMin;
  byte oilPressureMax;

  byte oilPressureProtRPM[4];
  byte oilPressureProtMins[4];

  byte wmiEnabled : 1; // Byte 149
  byte wmiMode : 6;
  
  byte wmiAdvEnabled : 1;

  byte wmiTPS; // Byte 150
  byte wmiRPM; // Byte 151
  byte wmiMAP; // Byte 152
  byte wmiMAP2; // Byte 153
  byte wmiIAT; // Byte 154
  int8_t wmiOffset; // Byte 155

  byte wmiIndicatorEnabled : 1; // 156
  byte wmiIndicatorPin : 6;
  byte wmiIndicatorPolarity : 1;

  byte wmiEmptyEnabled : 1; // 157
  byte wmiEmptyPin : 6;
  byte wmiEmptyPolarity : 1;

  byte wmiEnabledPin; // 158

  byte wmiAdvBins[6]; //Bytes 159-164
  byte wmiAdvAdj[6];  //Additional advance (in degrees)
                      //Bytes 165-170
  byte vvtCLminDuty;
  byte vvtCLmaxDuty;
  byte vvt2Pin : 6;
  byte vvt2Enabled : 1;
  byte TrigEdgeThrd : 1;

  byte fuelTempBins[6];
  byte fuelTempValues[6]; //180

  //Byte 186
  byte spark2Algorithm : 3;
  byte spark2Mode : 3;
  byte spark2SwitchVariable : 2;

  //Bytes 187-188
  uint16_t spark2SwitchValue;

  //Byte 189
  byte spark2InputPin : 6;
  byte spark2InputPolarity : 1;
  byte spark2InputPullup : 1;

  byte unused11_187_191[2]; //Bytes 187-191

#if defined(CORE_AVR)
  };
#else
  } __attribute__((__packed__)); //The 32 bit systems require all structs to be fully packed
#endif
/** Config for programmable I/O comparison operation (between 2 vars).
 * Operations are implemented in utilities.ino (@ref checkProgrammableIO()).
 */
struct cmpOperation{
  uint8_t firstCompType : 3;  ///< First cmp. op (COMPARATOR_* ops, see below)
  uint8_t secondCompType : 3; ///< Second cmp. op (0=COMPARATOR_EQUAL, 1=COMPARATOR_NOT_EQUAL,2=COMPARATOR_GREATER,3=COMPARATOR_GREATER_EQUAL,4=COMPARATOR_LESS,5=COMPARATOR_LESS_EQUAL,6=COMPARATOR_CHANGE)
  uint8_t bitwise : 2; ///< BITWISE_AND, BITWISE_OR, BITWISE_XOR
};

/**
Page 13 - Programmable outputs logic rules.
128 bytes long. Rules implemented in utilities.ino @ref checkProgrammableIO().
*/
struct config13 {
  uint8_t outputInverted; ///< Invert (on/off) value before writing to output pin (for all programmable I/O:s).
  uint8_t kindOfLimiting; ///< Select which kind of output limiting are active (0 - minimum | 1 - maximum)
  uint8_t outputPin[8];   ///< Disable(0) or enable (set to valid pin number) Programmable Pin (output/target pin to set)
  uint8_t outputDelay[8]; ///< Output write delay for each programmable I/O (Unit: 0.1S)
  uint8_t firstDataIn[8]; ///< Set of first I/O vars to compare
  uint8_t secondDataIn[8];///< Set of second I/O vars to compare
  uint8_t outputTimeLimit[8]; ///< Output delay for each programmable I/O, kindOfLimiting bit dependant(Unit: 0.1S)
  uint8_t unused_13[8]; // Unused
  int16_t firstTarget[8]; ///< first  target value to compare with numeric comp
  int16_t secondTarget[8];///< second target value to compare with bitwise op
  //89bytes
  struct cmpOperation operation[8]; ///< I/O variable comparison operations (See @ref cmpOperation)

  uint16_t candID[8]; ///< Actual CAN ID need 16bits, this is a placeholder

  byte unused12_106_116[10];

  byte onboard_log_csv_separator :2;  //";", ",", "tab", "space"  
  byte onboard_log_file_style    :2;  // "Disabled", "CSV", "Binary", "INVALID" 
  byte onboard_log_file_rate     :2;  // "1Hz", "4Hz", "10Hz", "30Hz" 
  byte onboard_log_filenaming    :2;  // "Overwrite", "Date-time", "Sequential", "INVALID" 
  byte onboard_log_storage       :2;  // "sd-card", "INVALID", "INVALID", "INVALID" ;In the future maybe an onboard spi flash can be used, or switch between SDIO vs SPI sd card interfaces.
  byte onboard_log_trigger_boot  :1;  // "Disabled", "On boot"
  byte onboard_log_trigger_RPM   :1;  // "Disabled", "Enabled"
  byte onboard_log_trigger_prot  :1;  // "Disabled", "Enabled"
  byte onboard_log_trigger_Vbat  :1;  // "Disabled", "Enabled"
  byte onboard_log_trigger_Epin  :2;  // "Disabled", "polling", "toggle" , "INVALID" 
  uint16_t onboard_log_tr1_duration;  // Duration of logging that starts on boot
  byte onboard_log_tr2_thr_on;        //  "RPM",      100.0,  0.0,    0,     10000,  0
  byte onboard_log_tr2_thr_off;       //  "RPM",      100.0,  0.0,    0,     10000,  0
  byte onboard_log_tr3_thr_RPM   :1;  // "Disabled", "Enabled"
  byte onboard_log_tr3_thr_MAP   :1;  // "Disabled", "Enabled"
  byte onboard_log_tr3_thr_Oil   :1;  // "Disabled", "Enabled"
  byte onboard_log_tr3_thr_AFR   :1;  // "Disabled", "Enabled"     
  byte onboard_log_tr4_thr_on;        // "V",        0.1,   0.0,  0.0,  15.90,      2 ; * (  1 byte)    
  byte onboard_log_tr4_thr_off;       // "V",        0.1,   0.0,  0.0,  15.90,      2 ; * (  1 byte)   
  byte onboard_log_tr5_thr_on;        // "pin",      0,    0, 0,  1,    255,        0 ;  


  byte unused12_125_127[2];

#if defined(CORE_AVR)
  };
#else
  } __attribute__((__packed__)); //The 32 bit systems require all structs to be fully packed
#endif

extern byte pinInjector1; //Output pin injector 1
extern byte pinInjector2; //Output pin injector 2
extern byte pinInjector3; //Output pin injector 3
extern byte pinInjector4; //Output pin injector 4
extern byte pinInjector5; //Output pin injector 5
extern byte pinInjector6; //Output pin injector 6
extern byte pinInjector7; //Output pin injector 7
extern byte pinInjector8; //Output pin injector 8
extern byte injectorOutputControl; //Specifies whether the injectors are controlled directly (Via an IO pin) or using something like the MC33810
extern byte pinCoil1; //Pin for coil 1
extern byte pinCoil2; //Pin for coil 2
extern byte pinCoil3; //Pin for coil 3
extern byte pinCoil4; //Pin for coil 4
extern byte pinCoil5; //Pin for coil 5
extern byte pinCoil6; //Pin for coil 6
extern byte pinCoil7; //Pin for coil 7
extern byte pinCoil8; //Pin for coil 8
extern byte ignitionOutputControl; //Specifies whether the coils are controlled directly (Via an IO pin) or using something like the MC33810
extern byte pinTrigger; //The CAS pin
extern byte pinTrigger2; //The Cam Sensor pin
extern byte pinTrigger3;	//the 2nd cam sensor pin
extern byte pinTPS;//TPS input pin
extern byte pinMAP; //MAP sensor pin
extern byte pinEMAP; //EMAP sensor pin
extern byte pinMAP2; //2nd MAP sensor (Currently unused)
extern byte pinIAT; //IAT sensor pin
extern byte pinCLT; //CLS sensor pin
extern byte pinO2; //O2 Sensor pin
extern byte pinO2_2; //second O2 pin
extern byte pinBat; //Battery voltage pin
extern byte pinDisplayReset; // OLED reset pin
extern byte pinTachOut; //Tacho output
extern byte pinFuelPump; //Fuel pump on/off
extern byte pinIdle1; //Single wire idle control
extern byte pinIdle2; //2 wire idle control (Not currently used)
extern byte pinIdleUp; //Input for triggering Idle Up
extern byte pinIdleUpOutput; //Output that follows (normal or inverted) the idle up pin
extern byte pinCTPS; //Input for triggering closed throttle state
extern byte pinFuel2Input; //Input for switching to the 2nd fuel table
extern byte pinSpark2Input; //Input for switching to the 2nd ignition table
extern byte pinSpareTemp1; // Future use only
extern byte pinSpareTemp2; // Future use only
extern byte pinSpareOut1; //Generic output
extern byte pinSpareOut2; //Generic output
extern byte pinSpareOut3; //Generic output
extern byte pinSpareOut4; //Generic output
extern byte pinSpareOut5; //Generic output
extern byte pinSpareOut6; //Generic output
extern byte pinSpareHOut1; //spare high current output
extern byte pinSpareHOut2; // spare high current output
extern byte pinSpareLOut1; // spare low current output
extern byte pinSpareLOut2; // spare low current output
extern byte pinSpareLOut3;
extern byte pinSpareLOut4;
extern byte pinSpareLOut5;
extern byte pinBoost;
extern byte pinVVT_1;		// vvt output 1
extern byte pinVVT_2;		// vvt output 2
extern byte pinFan;       // Cooling fan output
extern byte pinStepperDir; //Direction pin for the stepper motor driver
extern byte pinStepperStep; //Step pin for the stepper motor driver
extern byte pinStepperEnable; //Turning the DRV8825 driver on/off
extern byte pinLaunch;
extern byte pinIgnBypass; //The pin used for an ignition bypass (Optional)
extern byte pinFlex; //Pin with the flex sensor attached
extern byte pinVSS; 
extern byte pinBaro; //Pin that an external barometric pressure sensor is attached to (If used)
extern byte pinResetControl; // Output pin used control resetting the Arduino
extern byte pinFuelPressure;
extern byte pinOilPressure;
extern byte pinWMIEmpty; // Water tank empty sensor
extern byte pinWMIIndicator; // No water indicator bulb
extern byte pinWMIEnabled; // ON-OFF ouput to relay/pump/solenoid 
extern byte pinMC33810_1_CS;
extern byte pinMC33810_2_CS;
#ifdef USE_SPI_EEPROM
  extern byte pinSPIFlash_CS;
#endif


/* global variables */ // from speeduino.ino
//#ifndef UNIT_TEST

//#endif

extern struct statuses currentStatus; //The global status object
extern struct config2 configPage2;
extern struct config4 configPage4;
extern struct config6 configPage6;
extern struct config9 configPage9;
extern struct config10 configPage10;
extern struct config13 configPage13;
//extern byte cltCalibrationTable[CALIBRATION_TABLE_SIZE]; /**< An array containing the coolant sensor calibration values */
//extern byte iatCalibrationTable[CALIBRATION_TABLE_SIZE]; /**< An array containing the inlet air temperature sensor calibration values */
//extern byte o2CalibrationTable[CALIBRATION_TABLE_SIZE]; /**< An array containing the O2 sensor calibration values */

extern uint16_t cltCalibration_bins[32];
extern uint16_t cltCalibration_values[32];
extern uint16_t iatCalibration_bins[32];
extern uint16_t iatCalibration_values[32];
extern uint16_t o2Calibration_bins[32];
extern uint8_t  o2Calibration_values[32]; // Note 8-bit values
extern struct table2D cltCalibrationTable; /**< A 32 bin array containing the coolant temperature sensor calibration values */
extern struct table2D iatCalibrationTable; /**< A 32 bin array containing the inlet air temperature sensor calibration values */
extern struct table2D o2CalibrationTable; /**< A 32 bin array containing the O2 sensor calibration values */

#endif // GLOBALS_H<|MERGE_RESOLUTION|>--- conflicted
+++ resolved
@@ -1158,7 +1158,7 @@
   byte boostByGear6;
 
   byte PWMFanDuty[4];
-<<<<<<< HEAD
+
   byte unused10_166;
   byte unused10_167;
   byte unused10_168;
@@ -1177,18 +1177,11 @@
   byte dfcoExitFuelTime: 1; // Selects if short (two engine cycles) or long (dfcoRampInTime) for dfcoExitFuel;
 
   byte unused10_175;
-  byte unused10_176;
-  byte unused10_177;
-  byte unused10_178;
-=======
+
   byte coolantProtEnbl : 1;
-  byte coolantProtRPM[6];
-  byte coolantProtTemp[6];
->>>>>>> fc9967e3
-  byte unused10_179;
-  byte unused10_180;
-  byte unused10_181;
-  byte unused10_182;
+  byte coolantProtRPM[3];
+  byte coolantProtTemp[3];
+
   byte unused10_183;
   byte unused10_184;
   byte unused10_185;

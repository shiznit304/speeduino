--- conflicted
+++ resolved
@@ -608,14 +608,9 @@
 //These functions all do checks on a pin to determine if it is already in use by another (higher importance) function
 #define pinIsInjector(pin)  ( ((pin) == pinInjector1) || ((pin) == pinInjector2) || ((pin) == pinInjector3) || ((pin) == pinInjector4) || ((pin) == pinInjector5) || ((pin) == pinInjector6) || ((pin) == pinInjector7) || ((pin) == pinInjector8) )
 #define pinIsIgnition(pin)  ( ((pin) == pinCoil1) || ((pin) == pinCoil2) || ((pin) == pinCoil3) || ((pin) == pinCoil4) || ((pin) == pinCoil5) || ((pin) == pinCoil6) || ((pin) == pinCoil7) || ((pin) == pinCoil8) )
-#define pinIsOutput(pin)    ( pinIsInjector((pin)) || pinIsIgnition((pin)) || ((pin) == pinFuelPump) || ((pin) == pinFan) || ((pin) == pinVVT_1) || ((pin) == pinVVT_2) || ( ((pin) == pinBoost) && configPage6.boostEnabled) || ((pin) == pinIdle1) || ((pin) == pinIdle2) || ((pin) == pinTachOut) || ((pin) == pinStepperEnable) || ((pin) == pinStepperStep) )
+#define pinIsOutput(pin)    ( pinIsInjector((pin)) || pinIsIgnition((pin)) || ((pin) == pinFuelPump) || ((pin) == pinFan) || ((pin) == pinAirConComp) || ((pin) == pinAirConFan) || ((pin) == pinVVT_1) || ((pin) == pinVVT_2) || ( ((pin) == pinBoost) && configPage6.boostEnabled) || ((pin) == pinIdle1) || ((pin) == pinIdle2) || ((pin) == pinTachOut) || ((pin) == pinStepperEnable) || ((pin) == pinStepperStep) )
 #define pinIsSensor(pin)    ( ((pin) == pinCLT) || ((pin) == pinIAT) || ((pin) == pinMAP) || ((pin) == pinTPS) || ((pin) == pinO2) || ((pin) == pinBat) )
-<<<<<<< HEAD
-#define pinIsOutput(pin)    ( ((pin) == pinFuelPump) || ((pin) == pinFan) || ((pin) == pinAirConComp) || ((pin) == pinAirConFan) || ((pin) == pinVVT_1) || ((pin) == pinVVT_2) || ((pin) == pinBoost) || ((pin) == pinIdle1) || ((pin) == pinIdle2) || ((pin) == pinTachOut) )
-#define pinIsUsed(pin)      ( pinIsInjector((pin)) || pinIsIgnition((pin)) || pinIsSensor((pin)) || pinIsOutput((pin)) || pinIsReserved((pin)) )
-=======
 #define pinIsUsed(pin)      ( pinIsSensor((pin)) || pinIsOutput((pin)) || pinIsReserved((pin)) )
->>>>>>> 3160e88b
 
 /** The status struct with current values for all 'live' variables.
 * In current version this is 64 bytes. Instantiated as global currentStatus.
@@ -1413,10 +1408,6 @@
   struct cmpOperation operation[8]; ///< I/O variable comparison operations (See @ref cmpOperation)
   // Byte 90-105
   uint16_t candID[8]; ///< Actual CAN ID need 16bits, this is a placeholder
-<<<<<<< HEAD
-  
-  byte unused13_106_127[22]; // Unused
-=======
 
   byte unused12_106_116[10];
 
@@ -1443,7 +1434,6 @@
 
 
   byte unused12_125_127[2];
->>>>>>> 3160e88b
 
 #if defined(CORE_AVR)
   };

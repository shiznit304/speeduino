--- conflicted
+++ resolved
@@ -298,11 +298,7 @@
 int ignition5EndAngle = 0;
 
 //These are variables used across multiple files
-<<<<<<< HEAD
-bool initialisationComplete = false; //Tracks whether the setup() functino has run completely
-=======
 bool initialisationComplete = false; //Tracks whether the setup() function has run completely
->>>>>>> ab701d6d
 volatile uint16_t mainLoopCount;
 unsigned long revolutionTime; //The time in uS that one revolution would take at current speed (The time tooth 1 was last seen, minus the time it was seen prior to that)
 volatile unsigned long timer5_overflow_count = 0; //Increments every time counter 5 overflows. Used for the fast version of micros()

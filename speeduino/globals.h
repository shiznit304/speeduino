/** @file
 * Global defines, macros, struct definitions (@ref statuses, @ref config2, @ref config4, config*), extern-definitions (for globally accessible vars).
 * 
 * ### Note on configuration struct layouts
 * 
 * Once the struct members have been assigned to certain "role" (in certain SW version), they should not be "moved around"
 * as the structs are stored onto EEPROM as-is and the offset and size of member needs to remain constant. Also removing existing struct members
 * would disturb layouts. Because of this a certain amount unused old members will be left into the structs. For the storage related reasons also the
 * bit fields are defined in byte-size (or multiple of ...) chunks.
 * 
 * ### Config Structs and 2D, 3D Tables
 * 
 * The config* structures contain information coming from tuning SW (e.g. TS) for 2D and 3D tables, where looked up value is not a result of direct
 * array lookup, but from interpolation algorithm. Because of standard, reusable interpolation routines associated with structs table2D and table3D,
 * the values from config are copied from config* structs to table2D (table3D destined configurations are not stored in config* structures).
 * 
 * ### Board choice
 * There's a C-preprocessor based "#if defined" logic present in this header file based on the Arduino IDE compiler set CPU
 * (+board?) type, e.g. `__AVR_ATmega2560__`. This respectively drives (withi it's "#if defined ..." block):
 * - The setting of various BOARD_* C-preprocessor variables (e.g. BOARD_MAX_ADC_PINS)
 * - Setting of BOARD_H (Board header) file (e.g. "board_avr2560.h"), which is later used to include the header file
 *   - Seems Arduino ide implicitly compiles and links respective .ino file (by it's internal build/compilation rules) (?)
 * - Setting of CPU (?) CORE_* variables (e.g. CORE_AVR), that is used across codebase to distinguish CPU.
 */
#ifndef GLOBALS_H
#define GLOBALS_H
#include <Arduino.h>
#include "table2d.h"
#include "table3d.h"
#include <assert.h>
#include "logger.h"
#include "src/FastCRC/FastCRC.h"

#if defined(__AVR_ATmega1280__) || defined(__AVR_ATmega2560__) || defined(__AVR_ATmega2561__)
  #define BOARD_MAX_DIGITAL_PINS 54 //digital pins +1
  #define BOARD_MAX_IO_PINS 70 //digital pins + analog channels + 1
  #define BOARD_MAX_ADC_PINS  15 //Number of analog pins
#ifndef LED_BUILTIN
  #define LED_BUILTIN 13
#endif
  #define CORE_AVR
  #define BOARD_H "board_avr2560.h"
  #define INJ_CHANNELS 4
  #define IGN_CHANNELS 5

  #if defined(__AVR_ATmega2561__)
    //This is a workaround to avoid having to change all the references to higher ADC channels. We simply define the channels (Which don't exist on the 2561) as being the same as A0-A7
    //These Analog inputs should never be used on any 2561 board defintion (Because they don't exist on the MCU), so it will not cause any isses
    #define A8  A0
    #define A9  A1
    #define A10  A2
    #define A11  A3
    #define A12  A4
    #define A13  A5
    #define A14  A6
    #define A15  A7
  #endif

  //#define TIMER5_MICROS

#elif defined(CORE_TEENSY)
  #if defined(__MK64FX512__) || defined(__MK66FX1M0__)
    #define CORE_TEENSY35
    #define BOARD_H "board_teensy35.h"
    #define BOARD_MAX_ADC_PINS  22 //Number of analog pins
  #elif defined(__IMXRT1062__)
    #define CORE_TEENSY41
    #define BOARD_H "board_teensy41.h"
    #define BOARD_MAX_ADC_PINS  17 //Number of analog pins
  #endif
  #define INJ_CHANNELS 8
  #define IGN_CHANNELS 8

#elif defined(STM32_MCU_SERIES) || defined(ARDUINO_ARCH_STM32) || defined(STM32)
  #define CORE_STM32
  #define BOARD_MAX_ADC_PINS  NUM_ANALOG_INPUTS-1 //Number of analog pins from core.
  #if defined(STM32F407xx) //F407 can do 8x8 STM32F401/STM32F411 not
   #define INJ_CHANNELS 8
   #define IGN_CHANNELS 8
  #else
   #define INJ_CHANNELS 4
   #define IGN_CHANNELS 5
  #endif

//Select one for EEPROM,the default is EEPROM emulation on internal flash.
//#define SRAM_AS_EEPROM /*Use 4K battery backed SRAM, requires a 3V continuous source (like battery) connected to Vbat pin */
//#define USE_SPI_EEPROM PB0 /*Use M25Qxx SPI flash */
//#define FRAM_AS_EEPROM /*Use FRAM like FM25xxx, MB85RSxxx or any SPI compatible */

  #ifndef word
    #define word(h, l) ((h << 8) | l) //word() function not defined for this platform in the main library
  #endif
  
  
  #if defined(ARDUINO_BLUEPILL_F103C8) || defined(ARDUINO_BLUEPILL_F103CB) \
   || defined(ARDUINO_BLACKPILL_F401CC) || defined(ARDUINO_BLACKPILL_F411CE)
    //STM32 Pill boards
    #ifndef NUM_DIGITAL_PINS
      #define NUM_DIGITAL_PINS 35
    #endif
    #ifndef LED_BUILTIN
      #define LED_BUILTIN PB1 //Maple Mini
    #endif
  #elif defined(STM32F407xx)
    #ifndef NUM_DIGITAL_PINS
      #define NUM_DIGITAL_PINS 75
    #endif
  #endif

  #if defined(STM32_CORE_VERSION)
    #define BOARD_H "board_stm32_official.h"
  #else
    #define CORE_STM32_GENERIC
    #define BOARD_H "board_stm32_generic.h"
  #endif

  //Specific mode for Bluepill due to its small flash size. This disables a number of strings from being compiled into the flash
  #if defined(MCU_STM32F103C8) || defined(MCU_STM32F103CB)
    #define SMALL_FLASH_MODE
  #endif

  #define BOARD_MAX_DIGITAL_PINS NUM_DIGITAL_PINS
  #define BOARD_MAX_IO_PINS NUM_DIGITAL_PINS
  #if __GNUC__ < 7 //Already included on GCC 7
  extern "C" char* sbrk(int incr); //Used to freeRam
  #endif
  #ifndef digitalPinToInterrupt
  inline uint32_t  digitalPinToInterrupt(uint32_t Interrupt_pin) { return Interrupt_pin; } //This isn't included in the stm32duino libs (yet)
  #endif
#elif defined(__SAMD21G18A__)
  #define BOARD_H "board_samd21.h"
  #define CORE_SAMD21
  #define CORE_SAM
  #define INJ_CHANNELS 4
  #define IGN_CHANNELS 4
#elif defined(__SAMC21J18A__)
  #define BOARD_H "board_samc21.h"
  #define CORE_SAMC21
  #define CORE_SAM
#elif defined(__SAME51J19A__)
  #define BOARD_H "board_same51.h"
  #define CORE_SAME51
  #define CORE_SAM
  #define INJ_CHANNELS 8
  #define IGN_CHANNELS 8
#else
  #error Incorrect board selected. Please select the correct board (Usually Mega 2560) and upload again
#endif

//This can only be included after the above section
#include BOARD_H //Note that this is not a real file, it is defined in globals.h. 

//Handy bitsetting macros
#define BIT_SET(a,b) ((a) |= (1U<<(b)))
#define BIT_CLEAR(a,b) ((a) &= ~(1U<<(b)))
#define BIT_CHECK(var,pos) !!((var) & (1U<<(pos)))
#define BIT_TOGGLE(var,pos) ((var)^= 1UL << (pos))
#define BIT_WRITE(var, pos, bitvalue) ((bitvalue) ? BIT_SET((var), (pos)) : bitClear((var), (pos)))

#define interruptSafe(c) (noInterrupts(); {c} interrupts();) //Wraps any code between nointerrupt and interrupt calls

#define MS_IN_MINUTE 60000
#define US_IN_MINUTE 60000000

//Define the load algorithm
#define LOAD_SOURCE_MAP         0
#define LOAD_SOURCE_TPS         1
#define LOAD_SOURCE_IMAPEMAP    2

//Define bit positions within engine virable
#define BIT_ENGINE_RUN      0   // Engine running
#define BIT_ENGINE_CRANK    1   // Engine cranking
#define BIT_ENGINE_ASE      2   // after start enrichment (ASE)
#define BIT_ENGINE_WARMUP   3   // Engine in warmup
#define BIT_ENGINE_ACC      4   // in acceleration mode (TPS accel)
#define BIT_ENGINE_DCC      5   // in deceleration mode
#define BIT_ENGINE_MAPACC   6   // MAP acceleration mode
#define BIT_ENGINE_MAPDCC   7   // MAP decelleration mode

//Define masks for Status1
#define BIT_STATUS1_INJ1           0  //inj1
#define BIT_STATUS1_INJ2           1  //inj2
#define BIT_STATUS1_INJ3           2  //inj3
#define BIT_STATUS1_INJ4           3  //inj4
#define BIT_STATUS1_DFCO           4  //Decelleration fuel cutoff
#define BIT_STATUS1_BOOSTCUT       5  //Fuel component of MAP based boost cut out
#define BIT_STATUS1_TOOTHLOG1READY 6  //Used to flag if tooth log 1 is ready
#define BIT_STATUS1_TOOTHLOG2READY 7  //Used to flag if tooth log 2 is ready (Log is not currently used)

//Define masks for spark variable
#define BIT_SPARK_HLAUNCH         0  //Hard Launch indicator
#define BIT_SPARK_SLAUNCH         1  //Soft Launch indicator
#define BIT_SPARK_HRDLIM          2  //Hard limiter indicator
#define BIT_SPARK_SFTLIM          3  //Soft limiter indicator
#define BIT_SPARK_BOOSTCUT        4  //Spark component of MAP based boost cut out
#define BIT_SPARK_ERROR           5  // Error is detected
#define BIT_SPARK_IDLE            6  // idle on
#define BIT_SPARK_SYNC            7  // Whether engine has sync or not

#define BIT_SPARK2_FLATSH         0  //Flat shift hard cut
#define BIT_SPARK2_FLATSS         1  //Flat shift soft cut
#define BIT_SPARK2_SPARK2_ACTIVE  2
#define BIT_SPARK2_UNUSED4        3
#define BIT_SPARK2_UNUSED5        4
#define BIT_SPARK2_UNUSED6        5
#define BIT_SPARK2_UNUSED7        6
#define BIT_SPARK2_UNUSED8        7

#define BIT_TIMER_1HZ             0
#define BIT_TIMER_4HZ             1
#define BIT_TIMER_10HZ            2
#define BIT_TIMER_15HZ            3
#define BIT_TIMER_30HZ            4

#define BIT_STATUS3_RESET_PREVENT 0 //Indicates whether reset prevention is enabled
#define BIT_STATUS3_NITROUS       1
#define BIT_STATUS3_FUEL2_ACTIVE  2
#define BIT_STATUS3_VSS_REFRESH   3
#define BIT_STATUS3_HALFSYNC      4 //shows if there is only sync from primary trigger, but not from secondary.
#define BIT_STATUS3_NSQUIRTS1     5
#define BIT_STATUS3_NSQUIRTS2     6
#define BIT_STATUS3_NSQUIRTS3     7

#define BIT_STATUS4_WMI_EMPTY     0 //Indicates whether the WMI tank is empty
#define BIT_STATUS4_VVT1_ERROR    1 //VVT1 cam angle within limits or not
#define BIT_STATUS4_VVT2_ERROR    2 //VVT2 cam angle within limits or not
#define BIT_STATUS4_FAN           3 //Fan Status
#define BIT_STATUS4_UNUSED5       4
#define BIT_STATUS4_UNUSED6       5
#define BIT_STATUS4_UNUSED7       6
#define BIT_STATUS4_UNUSED8       7

#define VALID_MAP_MAX 1022 //The largest ADC value that is valid for the MAP sensor
#define VALID_MAP_MIN 2 //The smallest ADC value that is valid for the MAP sensor

#ifndef UNIT_TEST 
#define TOOTH_LOG_SIZE      127
#else
#define TOOTH_LOG_SIZE      1
#endif

#define O2_CALIBRATION_PAGE   2
#define IAT_CALIBRATION_PAGE  1
#define CLT_CALIBRATION_PAGE  0

#define COMPOSITE_LOG_PRI   0
#define COMPOSITE_LOG_SEC   1
#define COMPOSITE_LOG_TRIG 2
#define COMPOSITE_LOG_SYNC 3

#define INJ_TYPE_PORT 0
#define INJ_TYPE_TBODY 1

#define INJ_PAIRED 0
#define INJ_SEMISEQUENTIAL 1
#define INJ_BANKED          2
#define INJ_SEQUENTIAL      3

#define OUTPUT_CONTROL_DIRECT   0
#define OUTPUT_CONTROL_MC33810  10

#define IGN_MODE_WASTED     0
#define IGN_MODE_SINGLE     1
#define IGN_MODE_WASTEDCOP  2
#define IGN_MODE_SEQUENTIAL 3
#define IGN_MODE_ROTARY     4

#define SEC_TRIGGER_SINGLE  0
#define SEC_TRIGGER_4_1     1
#define SEC_TRIGGER_POLL    2

#define ROTARY_IGN_FC       0
#define ROTARY_IGN_FD       1
#define ROTARY_IGN_RX8      2

#define BOOST_MODE_SIMPLE   0
#define BOOST_MODE_FULL     1

#define WMI_MODE_SIMPLE       0
#define WMI_MODE_PROPORTIONAL 1
#define WMI_MODE_OPENLOOP     2
#define WMI_MODE_CLOSEDLOOP   3

#define HARD_CUT_FULL       0
#define HARD_CUT_ROLLING    1

#define EVEN_FIRE           0
#define ODD_FIRE            1

#define EGO_ALGORITHM_SIMPLE  0
#define EGO_ALGORITHM_PID     2

#define STAGING_MODE_TABLE  0
#define STAGING_MODE_AUTO   1

#define NITROUS_OFF         0
#define NITROUS_STAGE1      1
#define NITROUS_STAGE2      2
#define NITROUS_BOTH        3

#define PROTECT_CUT_OFF     0
#define PROTECT_CUT_IGN     1
#define PROTECT_CUT_FUEL    2
#define PROTECT_CUT_BOTH    3
#define PROTECT_IO_ERROR    7

#define AE_MODE_TPS         0
#define AE_MODE_MAP         1

#define AE_MODE_MULTIPLIER  0
#define AE_MODE_ADDER       1

#define KNOCK_MODE_OFF      0
#define KNOCK_MODE_DIGITAL  1
#define KNOCK_MODE_ANALOG   2

#define FUEL2_MODE_OFF      0
#define FUEL2_MODE_MULTIPLY 1
#define FUEL2_MODE_ADD      2
#define FUEL2_MODE_CONDITIONAL_SWITCH   3
#define FUEL2_MODE_INPUT_SWITCH 4

#define SPARK2_MODE_OFF      0
#define SPARK2_MODE_MULTIPLY 1
#define SPARK2_MODE_ADD      2
#define SPARK2_MODE_CONDITIONAL_SWITCH   3
#define SPARK2_MODE_INPUT_SWITCH 4

#define FUEL2_CONDITION_RPM 0
#define FUEL2_CONDITION_MAP 1
#define FUEL2_CONDITION_TPS 2
#define FUEL2_CONDITION_ETH 3

#define SPARK2_CONDITION_RPM 0
#define SPARK2_CONDITION_MAP 1
#define SPARK2_CONDITION_TPS 2
#define SPARK2_CONDITION_ETH 3

#define RESET_CONTROL_DISABLED             0
#define RESET_CONTROL_PREVENT_WHEN_RUNNING 1
#define RESET_CONTROL_PREVENT_ALWAYS       2
#define RESET_CONTROL_SERIAL_COMMAND       3

#define OPEN_LOOP_BOOST     0
#define CLOSED_LOOP_BOOST   1
#define BOOST_LOAD_MAP      0
#define BOOST_LOAD_TPS      1

#define SOFT_LIMIT_FIXED        0
#define SOFT_LIMIT_RELATIVE     1

#define VVT_MODE_ONOFF      0
#define VVT_MODE_OPEN_LOOP  1
#define VVT_MODE_CLOSED_LOOP 2
#define VVT_LOAD_MAP      0
#define VVT_LOAD_TPS      1

#define MULTIPLY_MAP_MODE_OFF   0
#define MULTIPLY_MAP_MODE_BARO  1
#define MULTIPLY_MAP_MODE_100   2

#define FOUR_STROKE         0
#define TWO_STROKE          1

#define GOING_LOW         0
#define GOING_HIGH        1

#define MAX_RPM 18000 /**< The maximum rpm that the ECU will attempt to run at. It is NOT related to the rev limiter, but is instead dictates how fast certain operations will be allowed to run. Lower number gives better performance */

#define BATTV_COR_MODE_WHOLE 0
#define BATTV_COR_MODE_OPENTIME 1

#define INJ1_CMD_BIT      0
#define INJ2_CMD_BIT      1
#define INJ3_CMD_BIT      2
#define INJ4_CMD_BIT      3
#define INJ5_CMD_BIT      4
#define INJ6_CMD_BIT      5
#define INJ7_CMD_BIT      6
#define INJ8_CMD_BIT      7

#define IGN1_CMD_BIT      0
#define IGN2_CMD_BIT      1
#define IGN3_CMD_BIT      2
#define IGN4_CMD_BIT      3
#define IGN5_CMD_BIT      4
#define IGN6_CMD_BIT      5
#define IGN7_CMD_BIT      6
#define IGN8_CMD_BIT      7

#define ENGINE_PROTECT_BIT_RPM  0
#define ENGINE_PROTECT_BIT_MAP  1
#define ENGINE_PROTECT_BIT_OIL  2
#define ENGINE_PROTECT_BIT_AFR  3
#define ENGINE_PROTECT_BIT_COOLANT 4


#define CALIBRATION_TABLE_SIZE 512 ///< Calibration table size for CLT, IAT, O2
#define CALIBRATION_TEMPERATURE_OFFSET 40 /**< All temperature measurements are stored offset by 40 degrees.
This is so we can use an unsigned byte (0-255) to represent temperature ranges from -40 to 215 */
#define OFFSET_FUELTRIM 127 ///< The fuel trim tables are offset by 128 to allow for -128 to +128 values
#define OFFSET_IGNITION 40 ///< Ignition values from the main spark table are offset 40 degrees downards to allow for negative spark timing

#define SERIAL_BUFFER_THRESHOLD 32 ///< When the serial buffer is filled to greater than this threshold value, the serial processing operations will be performed more urgently in order to avoid it overflowing. Serial buffer is 64 bytes long, so the threshold is set at half this as a reasonable figure

#ifndef CORE_TEENSY41
  #define FUEL_PUMP_ON() *pump_pin_port |= (pump_pin_mask)
  #define FUEL_PUMP_OFF() *pump_pin_port &= ~(pump_pin_mask)
#else
  //Special compatibility case for TEENSY 41 (for now)
  #define FUEL_PUMP_ON() digitalWrite(pinFuelPump, HIGH);
  #define FUEL_PUMP_OFF() digitalWrite(pinFuelPump, LOW);
#endif

#define LOGGER_CSV_SEPARATOR_SEMICOLON  0
#define LOGGER_CSV_SEPARATOR_COMMA      1
#define LOGGER_CSV_SEPARATOR_TAB        2
#define LOGGER_CSV_SEPARATOR_SPACE      3

#define LOGGER_DISABLED                 0
#define LOGGER_CSV                      1
#define LOGGER_BINARY                   2

#define LOGGER_RATE_1HZ                 0
#define LOGGER_RATE_4HZ                 1
#define LOGGER_RATE_10HZ                2
#define LOGGER_RATE_30HZ                3

#define LOGGER_FILENAMING_OVERWRITE     0
#define LOGGER_FILENAMING_DATETIME      1
#define LOGGER_FILENAMING_SEQENTIAL     2

extern const char TSfirmwareVersion[] PROGMEM;

extern const byte data_structure_version; //This identifies the data structure when reading / writing. Now in use: CURRENT_DATA_VERSION (migration on-the fly) ?
extern FastCRC32 CRC32; //Generic CRC32 instance for general use in pages etc. Note that the serial comms has its own CRC32 instance

extern struct table3d16RpmLoad fuelTable; //16x16 fuel map
extern struct table3d16RpmLoad fuelTable2; //16x16 fuel map
extern struct table3d16RpmLoad ignitionTable; //16x16 ignition map
extern struct table3d16RpmLoad ignitionTable2; //16x16 ignition map
extern struct table3d16RpmLoad afrTable; //16x16 afr target map
extern struct table3d8RpmLoad stagingTable; //8x8 fuel staging table
extern struct table3d8RpmLoad boostTable; //8x8 boost map
extern struct table3d8RpmLoad vvtTable; //8x8 vvt map
extern struct table3d8RpmLoad vvt2Table; //8x8 vvt map
extern struct table3d8RpmLoad wmiTable; //8x8 wmi map
extern struct table3d6RpmLoad trim1Table; //6x6 Fuel trim 1 map
extern struct table3d6RpmLoad trim2Table; //6x6 Fuel trim 2 map
extern struct table3d6RpmLoad trim3Table; //6x6 Fuel trim 3 map
extern struct table3d6RpmLoad trim4Table; //6x6 Fuel trim 4 map
extern struct table3d6RpmLoad trim5Table; //6x6 Fuel trim 5 map
extern struct table3d6RpmLoad trim6Table; //6x6 Fuel trim 6 map
extern struct table3d6RpmLoad trim7Table; //6x6 Fuel trim 7 map
extern struct table3d6RpmLoad trim8Table; //6x6 Fuel trim 8 map
extern struct table3d4RpmLoad dwellTable; //4x4 Dwell map
extern struct table2D taeTable; //4 bin TPS Acceleration Enrichment map (2D)
extern struct table2D maeTable;
extern struct table2D WUETable; //10 bin Warm Up Enrichment map (2D)
extern struct table2D ASETable; //4 bin After Start Enrichment map (2D)
extern struct table2D ASECountTable; //4 bin After Start duration map (2D)
extern struct table2D PrimingPulseTable; //4 bin Priming pulsewidth map (2D)
extern struct table2D crankingEnrichTable; //4 bin cranking Enrichment map (2D)
extern struct table2D dwellVCorrectionTable; //6 bin dwell voltage correction (2D)
extern struct table2D injectorVCorrectionTable; //6 bin injector voltage correction (2D)
extern struct table2D injectorAngleTable; //4 bin injector timing curve (2D)
extern struct table2D IATDensityCorrectionTable; //9 bin inlet air temperature density correction (2D)
extern struct table2D baroFuelTable; //8 bin baro correction curve (2D)
extern struct table2D IATRetardTable; //6 bin ignition adjustment based on inlet air temperature  (2D)
extern struct table2D idleTargetTable; //10 bin idle target table for idle timing (2D)
extern struct table2D idleAdvanceTable; //6 bin idle advance adjustment table based on RPM difference  (2D)
extern struct table2D CLTAdvanceTable; //6 bin ignition adjustment based on coolant temperature  (2D)
extern struct table2D rotarySplitTable; //8 bin ignition split curve for rotary leading/trailing  (2D)
extern struct table2D flexFuelTable;  //6 bin flex fuel correction table for fuel adjustments (2D)
extern struct table2D flexAdvTable;   //6 bin flex fuel correction table for timing advance (2D)
extern struct table2D flexBoostTable; //6 bin flex fuel correction table for boost adjustments (2D)
extern struct table2D fuelTempTable;  //6 bin fuel temperature correction table for fuel adjustments (2D)
extern struct table2D knockWindowStartTable;
extern struct table2D knockWindowDurationTable;
extern struct table2D oilPressureProtectTable;
extern struct table2D wmiAdvTable; //6 bin wmi correction table for timing advance (2D)
extern struct table2D coolantProtectTable; //6 bin coolant temperature protection table for engine protection (2D)
extern struct table2D fanPWMTable;

//These are for the direct port manipulation of the injectors, coils and aux outputs
extern volatile PORT_TYPE *inj1_pin_port;
extern volatile PINMASK_TYPE inj1_pin_mask;
extern volatile PORT_TYPE *inj2_pin_port;
extern volatile PINMASK_TYPE inj2_pin_mask;
extern volatile PORT_TYPE *inj3_pin_port;
extern volatile PINMASK_TYPE inj3_pin_mask;
extern volatile PORT_TYPE *inj4_pin_port;
extern volatile PINMASK_TYPE inj4_pin_mask;
extern volatile PORT_TYPE *inj5_pin_port;
extern volatile PINMASK_TYPE inj5_pin_mask;
extern volatile PORT_TYPE *inj6_pin_port;
extern volatile PINMASK_TYPE inj6_pin_mask;
extern volatile PORT_TYPE *inj7_pin_port;
extern volatile PINMASK_TYPE inj7_pin_mask;
extern volatile PORT_TYPE *inj8_pin_port;
extern volatile PINMASK_TYPE inj8_pin_mask;

extern volatile PORT_TYPE *ign1_pin_port;
extern volatile PINMASK_TYPE ign1_pin_mask;
extern volatile PORT_TYPE *ign2_pin_port;
extern volatile PINMASK_TYPE ign2_pin_mask;
extern volatile PORT_TYPE *ign3_pin_port;
extern volatile PINMASK_TYPE ign3_pin_mask;
extern volatile PORT_TYPE *ign4_pin_port;
extern volatile PINMASK_TYPE ign4_pin_mask;
extern volatile PORT_TYPE *ign5_pin_port;
extern volatile PINMASK_TYPE ign5_pin_mask;
extern volatile PORT_TYPE *ign6_pin_port;
extern volatile PINMASK_TYPE ign6_pin_mask;
extern volatile PORT_TYPE *ign7_pin_port;
extern volatile PINMASK_TYPE ign7_pin_mask;
extern volatile PORT_TYPE *ign8_pin_port;
extern volatile PINMASK_TYPE ign8_pin_mask;

extern volatile PORT_TYPE *tach_pin_port;
extern volatile PINMASK_TYPE tach_pin_mask;
extern volatile PORT_TYPE *pump_pin_port;
extern volatile PINMASK_TYPE pump_pin_mask;

extern volatile PORT_TYPE *flex_pin_port;
extern volatile PINMASK_TYPE flex_pin_mask;

extern volatile PORT_TYPE *triggerPri_pin_port;
extern volatile PINMASK_TYPE triggerPri_pin_mask;
extern volatile PORT_TYPE *triggerSec_pin_port;
extern volatile PINMASK_TYPE triggerSec_pin_mask;

extern byte triggerInterrupt;
extern byte triggerInterrupt2;
extern byte triggerInterrupt3;

//These need to be here as they are used in both speeduino.ino and scheduler.ino
extern bool channel1InjEnabled;
extern bool channel2InjEnabled;
extern bool channel3InjEnabled;
extern bool channel4InjEnabled;
extern bool channel5InjEnabled;
extern bool channel6InjEnabled;
extern bool channel7InjEnabled;
extern bool channel8InjEnabled;

extern int ignition1EndAngle;
extern int ignition2EndAngle;
extern int ignition3EndAngle;
extern int ignition4EndAngle;
extern int ignition5EndAngle;
extern int ignition6EndAngle;
extern int ignition7EndAngle;
extern int ignition8EndAngle;

extern int ignition1StartAngle;
extern int ignition2StartAngle;
extern int ignition3StartAngle;
extern int ignition4StartAngle;
extern int ignition5StartAngle;
extern int ignition6StartAngle;
extern int ignition7StartAngle;
extern int ignition8StartAngle;

extern bool initialisationComplete; //Tracks whether the setup() function has run completely
extern byte fpPrimeTime; //The time (in seconds, based on currentStatus.secl) that the fuel pump started priming
extern uint16_t softStartTime; //The time (in 0.1 seconds, based on seclx10) that the soft limiter started
extern volatile uint16_t mainLoopCount;
extern unsigned long revolutionTime; //The time in uS that one revolution would take at current speed (The time tooth 1 was last seen, minus the time it was seen prior to that)
extern volatile unsigned long timer5_overflow_count; //Increments every time counter 5 overflows. Used for the fast version of micros()
extern volatile unsigned long ms_counter; //A counter that increments once per ms
extern uint16_t fixedCrankingOverride;
extern bool clutchTrigger;
extern bool previousClutchTrigger;
extern volatile uint32_t toothHistory[TOOTH_LOG_SIZE];
extern volatile uint8_t compositeLogHistory[TOOTH_LOG_SIZE];
extern volatile bool fpPrimed; //Tracks whether or not the fuel pump priming has been completed yet
extern volatile bool injPrimed; //Tracks whether or not the injector priming has been completed yet
extern volatile unsigned int toothHistoryIndex;
extern unsigned long currentLoopTime; /**< The time (in uS) that the current mainloop started */
extern unsigned long previousLoopTime; /**< The time (in uS) that the previous mainloop started */
extern volatile uint16_t ignitionCount; /**< The count of ignition events that have taken place since the engine started */
//The below shouldn't be needed and probably should be cleaned up, but the Atmel SAM (ARM) boards use a specific type for the trigger edge values rather than a simple byte/int
#if defined(CORE_SAMD21)
  extern PinStatus primaryTriggerEdge;
  extern PinStatus secondaryTriggerEdge;
  extern PinStatus tertiaryTriggerEdge;
#else
  extern byte primaryTriggerEdge;
  extern byte secondaryTriggerEdge;
  extern byte tertiaryTriggerEdge;
#endif
extern int CRANK_ANGLE_MAX;
extern int CRANK_ANGLE_MAX_IGN;
extern int CRANK_ANGLE_MAX_INJ;       ///< The number of crank degrees that the system track over. 360 for wasted / timed batch and 720 for sequential
extern volatile uint32_t runSecsX10;  /**< Counter of seconds since cranking commenced (similar to runSecs) but in increments of 0.1 seconds */
extern volatile uint32_t seclx10;     /**< Counter of seconds since powered commenced (similar to secl) but in increments of 0.1 seconds */
extern volatile byte HWTest_INJ;      /**< Each bit in this variable represents one of the injector channels and it's HW test status */
extern volatile byte HWTest_INJ_50pc; /**< Each bit in this variable represents one of the injector channels and it's 50% HW test status */
extern volatile byte HWTest_IGN;      /**< Each bit in this variable represents one of the ignition channels and it's HW test status */
extern volatile byte HWTest_IGN_50pc; /**< Each bit in this variable represents one of the ignition channels and it's 50% HW test status */


extern byte resetControl; ///< resetControl needs to be here (as global) because using the config page (4) directly can prevent burning the setting

extern volatile byte TIMER_mask;
extern volatile byte LOOP_TIMER;

//These functions all do checks on a pin to determine if it is already in use by another (higher importance) function
#define pinIsInjector(pin)  ( ((pin) == pinInjector1) || ((pin) == pinInjector2) || ((pin) == pinInjector3) || ((pin) == pinInjector4) || ((pin) == pinInjector5) || ((pin) == pinInjector6) || ((pin) == pinInjector7) || ((pin) == pinInjector8) )
#define pinIsIgnition(pin)  ( ((pin) == pinCoil1) || ((pin) == pinCoil2) || ((pin) == pinCoil3) || ((pin) == pinCoil4) || ((pin) == pinCoil5) || ((pin) == pinCoil6) || ((pin) == pinCoil7) || ((pin) == pinCoil8) )
#define pinIsOutput(pin)    ( pinIsInjector((pin)) || pinIsIgnition((pin)) || ((pin) == pinFuelPump) || ((pin) == pinFan) || ((pin) == pinVVT_1) || ((pin) == pinVVT_2) || ( ((pin) == pinBoost) && configPage6.boostEnabled) || ((pin) == pinIdle1) || ((pin) == pinIdle2) || ((pin) == pinTachOut) || ((pin) == pinStepperEnable) || ((pin) == pinStepperStep) )
#define pinIsSensor(pin)    ( ((pin) == pinCLT) || ((pin) == pinIAT) || ((pin) == pinMAP) || ((pin) == pinTPS) || ((pin) == pinO2) || ((pin) == pinBat) )
#define pinIsUsed(pin)      ( pinIsSensor((pin)) || pinIsOutput((pin)) || pinIsReserved((pin)) )

/** The status struct with current values for all 'live' variables.
* In current version this is 64 bytes. Instantiated as global currentStatus.
* int *ADC (Analog-to-digital value / count) values contain the "raw" value from AD conversion, which get converted to
* unit based values in similar variable(s) without ADC part in name (see sensors.ino for reading of sensors).
*/
struct statuses {
  volatile bool hasSync; /**< Flag for crank/cam position being known by decoders (See decoders.ino).
    This is used for sanity checking e.g. before logging tooth history or reading some sensors and computing readings. */
  uint16_t RPM;   ///< RPM - Current Revs per minute
  byte RPMdiv100; ///< RPM value scaled (divided by 100) to fit a byte (0-255, e.g. 12000 => 120)
  long longRPM;   ///< RPM as long int (gets assigned to / maintained in statuses.RPM as well)
  int mapADC;
  int baroADC;
  long MAP;     ///< Manifold absolute pressure. Has to be a long for PID calcs (Boost control)
  int16_t EMAP; ///< EMAP ... (See @ref config6.useEMAP for EMAP enablement)
  int16_t EMAPADC;
  byte baro;   ///< Barometric pressure is simply the inital MAP reading, taken before the engine is running. Alternatively, can be taken from an external sensor
  byte TPS;    /**< The current TPS reading (0% - 100%). Is the tpsADC value after the calibration is applied */
  byte tpsADC; /**< byte (valued: 0-255) representation of the TPS. Downsampled from the original 10-bit (0-1023) reading, but before any calibration is applied */
  byte tpsDOT; /**< TPS delta over time. Measures the % per second that the TPS is changing. Value is divided by 10 to be stored in a byte */
  byte mapDOT; /**< MAP delta over time. Measures the kpa per second that the MAP is changing. Value is divided by 10 to be stored in a byte */
  volatile int rpmDOT; /**< RPM delta over time (RPM increase / s ?) */
  byte VE;     /**< The current VE value being used in the fuel calculation. Can be the same as VE1 or VE2, or a calculated value of both. */
  byte VE1;    /**< The VE value from fuel table 1 */
  byte VE2;    /**< The VE value from fuel table 2, if in use (and required conditions are met) */
  byte O2;     /**< Primary O2 sensor reading */
  byte O2_2;   /**< Secondary O2 sensor reading */
  int coolant; /**< Coolant temperature reading */
  int cltADC;
  int IAT;     /**< Inlet air temperature reading */
  int iatADC;
  int batADC;
  int O2ADC;
  int O2_2ADC;
  int dwell;          ///< dwell (coil primary winding/circuit on) time (in ms * 10 ? See @ref correctionsDwell)
  byte dwellCorrection; /**< The amount of correction being applied to the dwell time (in unit ...). */
  byte battery10;     /**< The current BRV in volts (multiplied by 10. Eg 12.5V = 125) */
  int8_t advance;     /**< The current advance value being used in the spark calculation. Can be the same as advance1 or advance2, or a calculated value of both */
  int8_t advance1;    /**< The advance value from ignition table 1 */
  int8_t advance2;    /**< The advance value from ignition table 2 */
  uint16_t corrections; /**< The total current corrections % amount */
  uint16_t AEamount;    /**< The amount of accleration enrichment currently being applied. 100=No change. Varies above 255 */
  byte egoCorrection; /**< The amount of closed loop AFR enrichment currently being applied */
  byte wueCorrection; /**< The amount of warmup enrichment currently being applied */
  byte batCorrection; /**< The amount of battery voltage enrichment currently being applied */
  byte iatCorrection; /**< The amount of inlet air temperature adjustment currently being applied */
  byte baroCorrection; /**< The amount of correction being applied for the current baro reading */
  byte launchCorrection;   /**< The amount of correction being applied if launch control is active */
  byte flexCorrection;     /**< Amount of correction being applied to compensate for ethanol content */
  byte fuelTempCorrection; /**< Amount of correction being applied to compensate for fuel temperature */
  int8_t flexIgnCorrection;/**< Amount of additional advance being applied based on flex. Note the type as this allows for negative values */
  byte afrTarget;    /**< Current AFR Target looked up from AFR target table (x10 ? See @ref afrTable)*/
  byte idleDuty;     /**< The current idle duty cycle amount if PWM idle is selected and active */
  byte CLIdleTarget; /**< The target idle RPM (when closed loop idle control is active) */
  bool idleUpActive; /**< Whether the externally controlled idle up is currently active */
  bool idleUpActive2; //miata neutral sw
  bool idleUpActive3; //miata psp sw
  bool CTPSActive;   /**< Whether the externally controlled closed throttle position sensor is currently active */
  volatile byte ethanolPct; /**< Ethanol reading (if enabled). 0 = No ethanol, 100 = pure ethanol. Eg E85 = 85. */
  volatile int8_t fuelTemp;
  unsigned long AEEndTime; /**< The target end time used whenever AE (acceleration enrichment) is turned on */
  volatile byte status1; ///< Status bits (See BIT_STATUS1_* defines on top of this file)
  volatile byte spark;   ///< Spark status/control indicator bits (launch control, boost cut, spark errors, See BIT_SPARK_* defines)
  volatile byte spark2;  ///< Spark 2 ... (See also @ref config10 spark2* members and BIT_SPARK2_* defines)
  uint8_t engine; ///< Engine status bits (See BIT_ENGINE_* defines on top of this file)
  unsigned int PW1; ///< In uS
  unsigned int PW2; ///< In uS
  unsigned int PW3; ///< In uS
  unsigned int PW4; ///< In uS
  unsigned int PW5; ///< In uS
  unsigned int PW6; ///< In uS
  unsigned int PW7; ///< In uS
  unsigned int PW8; ///< In uS
  volatile byte runSecs; /**< Counter of seconds since cranking commenced (Maxes out at 255 to prevent overflow) */
  volatile byte secl; /**< Counter incrementing once per second. Will overflow after 255 and begin again. This is used by TunerStudio to maintain comms sync */
  volatile uint32_t loopsPerSecond; /**< A performance indicator showing the number of main loops that are being executed each second */ 
  bool launchingSoft; /**< Indicator showing whether soft launch control adjustments are active */
  bool launchingHard; /**< Indicator showing whether hard launch control adjustments are active */
  uint16_t freeRAM;
  unsigned int clutchEngagedRPM; /**< The RPM at which the clutch was last depressed. Used for distinguishing between launch control and flat shift */ 
  bool flatShiftingHard;
  volatile uint32_t startRevolutions; /**< A counter for how many revolutions have been completed since sync was achieved. */
  uint16_t boostTarget;
  byte testOutputs;   ///< Test Output bits (only first bit used/tested ?)
  bool testActive;    // Not in use ? Replaced by testOutputs ?
  uint16_t boostDuty; ///< Boost Duty percentage value * 100 to give 2 points of precision
  byte idleLoad;      ///< Either the current steps or current duty cycle for the idle control
  uint16_t canin[16]; ///< 16bit raw value of selected canin data for channels 0-15
  uint8_t current_caninchannel = 0; /**< Current CAN channel, defaults to 0 */
  uint16_t crankRPM = 400; /**< The actual cranking RPM limit. This is derived from the value in the config page, but saves us multiplying it everytime it's used (Config page value is stored divided by 10) */
  volatile byte status3; ///< Status bits (See BIT_STATUS3_* defines on top of this file)
  int16_t flexBoostCorrection; /**< Amount of boost added based on flex */
  byte nitrous_status;
  byte nSquirts;  ///< Number of injector squirts per cycle (per injector)
  byte nChannels; /**< Number of fuel and ignition channels.  */
  int16_t fuelLoad;
  int16_t fuelLoad2;
  int16_t ignLoad;
  int16_t ignLoad2;
  bool fuelPumpOn; /**< Indicator showing the current status of the fuel pump */
  volatile byte syncLossCounter;
  byte knockRetard;
  bool knockActive;
  bool toothLogEnabled;
  bool compositeLogEnabled;
  int16_t vvt1Angle; //Has to be a long for PID calcs (CL VVT control)
  byte vvt1TargetAngle;
  long vvt1Duty; //Has to be a long for PID calcs (CL VVT control)
  uint16_t injAngle;
  byte ASEValue;
  uint16_t vss;      /**< Current speed reading. Natively stored in kph and converted to mph in TS if required */
  bool idleUpOutputActive; /**< Whether the idle up output is currently active */
  byte gear;         /**< Current gear (Calculated from vss) */
  byte fuelPressure; /**< Fuel pressure in PSI */
  byte oilPressure;  /**< Oil pressure in PSI */
  byte engineProtectStatus;
  byte fanDuty;
  byte wmiPW;
  volatile byte status4; ///< Status bits (See BIT_STATUS4_* defines on top of this file)
  int16_t vvt2Angle; //Has to be a long for PID calcs (CL VVT control)
  byte vvt2TargetAngle;
  long vvt2Duty; //Has to be a long for PID calcs (CL VVT control)
  byte outputsStatus;
  byte TS_SD_Status; //TunerStudios SD card status
};

/** Page 2 of the config - mostly variables that are required for fuel.
 * These are "non-live" EFI setting, engine and "system" variables that remain fixed once sent
 * (and stored to e.g. EEPROM) from configuration/tuning SW (from outside by USBserial/bluetooth).
 * Contains a lots of *Min, *Max (named) variables to constrain values to sane ranges.
 * See the ini file for further reference.
 * 
 */
struct config2 {

  byte aseTaperTime;
  byte aeColdPct;  //AE cold clt modifier %
  byte aeColdTaperMin; //AE cold modifier, taper start temp (full modifier, was ASE in early versions)
  byte aeMode : 2;      /**< Acceleration Enrichment mode. 0 = TPS, 1 = MAP. Values 2 and 3 reserved for potential future use (ie blended TPS / MAP) */
  byte battVCorMode : 1;
  byte SoftLimitMode : 1;
  byte useTachoSweep : 1;
  byte aeApplyMode : 1; ///< Acceleration enrichment calc mode: 0 = Multiply | 1 = Add (AE_MODE_ADDER)
  byte multiplyMAP : 2; ///< MAP value processing: 0 = off, 1 = div by currentStatus.baro, 2 = div by 100 (to gain usable value)
  byte wueValues[10];   ///< Warm up enrichment array (10 bytes, transferred to @ref WUETable)
  byte crankingPct;     ///< Cranking enrichment (See @ref config10, updates.ino)
  byte pinMapping;      ///< The board / ping mapping number / id to be used (See: @ref setPinMapping in init.ino)
  byte tachoPin : 6;    ///< Custom pin setting for tacho output (if != 0, override copied to pinTachOut, which defaults to board assigned tach pin)
  byte tachoDiv : 2;    ///< Whether to change the tacho speed ("half speed tacho" ?)
  byte tachoDuration;   //The duration of the tacho pulse in mS
  byte maeThresh;       /**< The MAPdot threshold that must be exceeded before AE is engaged */
  byte taeThresh;       /**< The TPSdot threshold that must be exceeded before AE is engaged */
  byte aeTime;

  //Display config bits
  byte displayType : 3; //21
  byte display1 : 3;
  byte display2 : 2;

  byte display3 : 3;    //22
  byte display4 : 2;
  byte display5 : 3;

  byte displayB1 : 4;   //23
  byte displayB2 : 4;

  byte reqFuel;       //24
  byte divider;
  byte injTiming : 1; ///< Injector timing (aka. injector staging) 0=simultaneous, 1=alternating
  byte multiplyMAP_old : 1;
  byte includeAFR : 1; //< Enable AFR compensation ? (See also @ref config2.incorporateAFR)
  byte hardCutType : 1;
  byte ignAlgorithm : 3;
  byte indInjAng : 1;
  byte injOpen;     ///< Injector opening time (ms * 10)
  uint16_t injAng[4];

  //config1 in ini
  byte mapSample : 2;  ///< MAP sampling method (0=Instantaneous, 1=Cycle Average, 2=Cycle Minimum, 4=Ign. event average, See sensors.ino)
  byte strokes : 1;    ///< Engine cycle type: four-stroke (0) / two-stroke (1)
  byte injType : 1;    ///< Injector type 0=Port (INJ_TYPE_PORT), 1=Throttle Body / TBI (INJ_TYPE_TBODY)
  byte nCylinders : 4; ///< Number of cylinders

  //config2 in ini
  byte fuelAlgorithm : 3;///< Fuel algorithm - 0=Manifold pressure/MAP (LOAD_SOURCE_MAP, default, proven), 1=Throttle/TPS (LOAD_SOURCE_TPS), 2=IMAP/EMAP (LOAD_SOURCE_IMAPEMAP)
  byte fixAngEnable : 1; ///< Whether fixed/locked timing is enabled (0=diable, 1=enable, See @ref configPage4.FixAng)
  byte nInjectors : 4;   ///< Number of injectors


  //config3 in ini
  byte engineType : 1;  ///< Engine crank/ign phasing type: 0=even fire, 1=odd fire
  byte flexEnabled : 1; ///< Enable Flex fuel sensing (pin / interrupt)
  byte legacyMAP  : 1;  ///< Legacy MAP reading behavior
  byte baroCorr : 1;    // Unused ?
  byte injLayout : 2;   /**< Injector Layout - 0=INJ_PAIRED (number outputs == number cyls/2, timed over 1 crank rev), 1=INJ_SEMISEQUENTIAL (like paired, but number outputs == number cyls, only for 4 cyl),
                         2=INJ_BANKED (2 outputs are used), 3=INJ_SEQUENTIAL (number ouputs == number cyls, timed over full cycle, 2 crank revs) */
  byte perToothIgn : 1; ///< Experimental / New ign. mode ... (?) (See decoders.ino)
  byte dfcoEnabled : 1; ///< Whether or not DFCO (deceleration fuel cut-off) is turned on

  byte aeColdTaperMax;  ///< AE cold modifier, taper end temp (no modifier applied, was primePulse in early versions)
  byte dutyLim;
  byte flexFreqLow; //Lowest valid frequency reading from the flex sensor
  byte flexFreqHigh; //Highest valid frequency reading from the flex sensor

  byte boostMaxDuty;
  byte tpsMin;
  byte tpsMax;
  int8_t mapMin; //Must be signed
  uint16_t mapMax;
  byte fpPrime; ///< Time (In seconds) that the fuel pump should be primed for on power up
  byte stoich;  ///< Stoichiometric ratio (x10, so e.g. 14.7 => 147)
  uint16_t oddfire2; ///< The ATDC angle of channel 2 for oddfire
  uint16_t oddfire3; ///< The ATDC angle of channel 3 for oddfire
  uint16_t oddfire4; ///< The ATDC angle of channel 4 for oddfire

  byte idleUpPin : 6;
  byte idleUpPolarity : 1;
  byte idleUpEnabled : 1;

  byte idleUpAdder;
  byte aeTaperMin;
  byte aeTaperMax;

  byte iacCLminDuty;
  byte iacCLmaxDuty;
  byte boostMinDuty;

  int8_t baroMin; //Must be signed
  uint16_t baroMax;

  int8_t EMAPMin; //Must be signed
  uint16_t EMAPMax;

  byte fanWhenOff : 1;      ///< Allow running fan with engine off: 0 = Only run fan when engine is running, 1 = Allow even with engine off
  byte fanWhenCranking : 1; ///< Set whether the fan output will stay on when the engine is cranking (0=force off, 1=allow on)
  byte useDwellMap : 1;     ///< Setting to change between fixed dwell value and dwell map (0=Fixed value from @ref configPage4.dwellRun, 1=Use @ref dwellTable)
  byte fanEnable : 2;       ///< Fan mode. 0=Off, 1=On/Off, 2=PWM
  byte rtc_mode : 2;        // Unused ?
  byte incorporateAFR : 1;  ///< Enable AFR target (stoich/afrtgt) compensation in PW calculation
  byte asePct[4];           ///< Afterstart enrichment values (%)
  byte aseCount[4];         ///< Afterstart enrichment cycles. This is the number of ignition cycles that the afterstart enrichment % lasts for
  byte aseBins[4];          ///< Afterstart enrichment temperatures (x-axis) for (target) enrichment values
  byte primePulse[4];//Priming pulsewidth values (mS, copied to @ref PrimingPulseTable)
  byte primeBins[4]; //Priming temperatures (source,x-axis)

  byte CTPSPin : 6;
  byte CTPSPolarity : 1;
  byte CTPSEnabled : 1;

  byte idleAdvEnabled : 2;
  byte idleAdvAlgorithm : 1;
  byte idleAdvDelay : 5;
  
  byte idleAdvRPM;
  byte idleAdvTPS;

  byte injAngRPM[4];

  byte idleTaperTime;
  byte dfcoDelay;
  byte dfcoMinCLT;

  //VSS Stuff
  byte vssMode : 2; ///< VSS (Vehicle speed sensor) mode (0=none, 1=CANbus, 2,3=Interrupt driven)
  byte vssPin : 6; ///< VSS (Vehicle speed sensor) pin number
  
  uint16_t vssPulsesPerKm; ///< VSS (Vehicle speed sensor) pulses per Km
  byte vssSmoothing;
  uint16_t vssRatio1;
  uint16_t vssRatio2;
  uint16_t vssRatio3;
  uint16_t vssRatio4;
  uint16_t vssRatio5;
  uint16_t vssRatio6;

  byte idleUpOutputEnabled : 1;
  byte idleUpOutputInv : 1;
  byte idleUpOutputPin  : 6;

  byte tachoSweepMaxRPM;
  byte primingDelay;

  byte iacTPSlimit;
  byte iacRPMlimitHysteresis;

  int8_t rtc_trim;
  byte idleAdvVss;
  byte mapSwitchPoint;
  byte idleUpRPMAdder; //byte 126
  byte idleUpAdder2 : 2;
  byte idleUpAdder3 : 2;
  byte idleUpRPMAdder2 : 2;
  byte idleUpRPMAdder3 : 2;

#if defined(CORE_AVR)
  };
#else
  } __attribute__((__packed__)); //The 32 bit systems require all structs to be fully packed
#endif

/** Page 4 of the config - variables required for ignition and rpm/crank phase /cam phase decoding.
* See the ini file for further reference.
*/
struct config4 {

  int16_t triggerAngle; ///< Angle (ATDC) when tooth No:1 on the primary wheel sends signal (-360 to +360 deg.)
  int8_t FixAng; ///< Fixed Ignition angle value (enabled by @ref configPage2.fixAngEnable, copied to ignFixValue, Negative values allowed, See corrections.ino)
  int8_t CrankAng; ///< Fixed start-up/cranking ignition angle (See: corrections.ino)
  byte TrigAngMul; ///< Multiplier for non evenly divisible tooth counts.

  byte TrigEdge : 1;  ///< Primary (RPM1) Trigger Edge - 0 - RISING, 1 = FALLING (Copied from this config to primaryTriggerEdge)
  byte TrigSpeed : 1; ///< Primary (RPM1) Trigger speed - 0 = crank speed (CRANK_SPEED), 1 = cam speed (CAM_SPEED), See decoders.ino
  byte IgInv : 1;     ///< Ignition signal invert (?) (GOING_LOW=0 (default by init.ino) / GOING_HIGH=1 )
  byte TrigPattern : 5; ///< Decoder configured (DECODER_MISSING_TOOTH, DECODER_BASIC_DISTRIBUTOR, DECODER_GM7X, ... See init.ino)

  byte TrigEdgeSec : 1; ///< Secondary (RPM2) Trigger Edge (See RPM1)
  byte fuelPumpPin : 6; ///< Fuel pump pin (copied as override to pinFuelPump, defaults to board default, See: init.ino)
  byte useResync : 1;

  byte sparkDur; ///< Spark duration in ms * 10
  byte trigPatternSec : 7; ///< Mode for Missing tooth secondary trigger - 0=single tooth cam wheel (SEC_TRIGGER_SINGLE), 1=4-1 (SEC_TRIGGER_4_1) or 2=poll level mode (SEC_TRIGGER_POLL)
  byte PollLevelPolarity : 1; //for poll level cam trigger. Sets if the cam trigger is supposed to be high or low for revolution one.
  uint8_t bootloaderCaps; //Capabilities of the bootloader over stock. e.g., 0=Stock, 1=Reset protection, etc.

  byte resetControlConfig : 2; /** Which method of reset control to use - 0=Disabled (RESET_CONTROL_DISABLED), 1=Prevent When Running (RESET_CONTROL_PREVENT_WHEN_RUNNING),
     2=Prevent Always (RESET_CONTROL_PREVENT_ALWAYS), 3=Serial Command (RESET_CONTROL_SERIAL_COMMAND) - Copied to resetControl (See init.ino, utilities.ino) */
  byte resetControlPin : 6;

  byte StgCycles; //The number of initial cycles before the ignition should fire when first cranking

  byte boostType : 1; ///< Boost Control type: 0=Open loop (OPEN_LOOP_BOOST), 1=closed loop (CLOSED_LOOP_BOOST)
  byte useDwellLim : 1; //Whether the dwell limiter is off or on
  byte sparkMode : 3; /** Ignition/Spark output mode - 0=Wasted spark (IGN_MODE_WASTED), 1=single channel (IGN_MODE_SINGLE),
      2=Wasted COP (IGN_MODE_WASTEDCOP), 3=Sequential (IGN_MODE_SEQUENTIAL), 4=Rotary (IGN_MODE_ROTARY) */
  byte triggerFilter : 2; //The mode of trigger filter being used (0=Off, 1=Light (Not currently used), 2=Normal, 3=Aggressive)
  byte ignCranklock : 1; //Whether or not the ignition timing during cranking is locked to a CAS (crank) pulse. Only currently valid for Basic distributor and 4G63.

  byte dwellCrank;    ///< Dwell time whilst cranking
  byte dwellRun;      ///< Dwell time whilst running
  byte triggerTeeth;  ///< The full count of teeth on the trigger wheel if there were no gaps
  byte triggerMissingTeeth; ///< The size of the tooth gap (ie number of missing teeth)
  byte crankRPM;      ///< RPM below which the engine is considered to be cranking
  byte floodClear;    ///< TPS (raw adc count? % ?) value that triggers flood clear mode (No fuel whilst cranking, See @ref correctionFloodClear())
  byte SoftRevLim;    ///< Soft rev limit (RPM/100)
  byte SoftLimRetard; ///< Amount soft limit (ignition) retard (degrees)
  byte SoftLimMax;    ///< Time the soft limit can run (units 0.1S)
  byte HardRevLim;    ///< Hard rev limit (RPM/100)
  byte taeBins[4];    ///< TPS based acceleration enrichment bins (Unit: %/s)
  byte taeValues[4];  ///< TPS based acceleration enrichment rates (Unit: % to add), values matched to thresholds of taeBins
  byte wueBins[10];   ///< Warmup Enrichment bins (Values are in @ref configPage2.wueValues OLD:configTable1)
  byte dwellLimit;
  byte dwellCorrectionValues[6]; ///< Correction table for dwell vs battery voltage
  byte iatRetBins[6]; ///< Inlet Air Temp timing retard curve bins (Unit: ...)
  byte iatRetValues[6]; ///< Inlet Air Temp timing retard curve values (Unit: ...)
  byte dfcoRPM;       ///< RPM at which DFCO turns off/on at
  byte dfcoHyster;    //Hysteris RPM for DFCO
  byte dfcoTPSThresh; //TPS must be below this figure for DFCO to engage (Unit: ...)

  byte ignBypassEnabled : 1; //Whether or not the ignition bypass is enabled
  byte ignBypassPin : 6; //Pin the ignition bypass is activated on
  byte ignBypassHiLo : 1; //Whether this should be active high or low.

  byte ADCFILTER_TPS;
  byte ADCFILTER_CLT;
  byte ADCFILTER_IAT;
  byte ADCFILTER_O2;
  byte ADCFILTER_BAT;
  byte ADCFILTER_MAP; //This is only used on Instantaneous MAP readings and is intentionally very weak to allow for faster response
  byte ADCFILTER_BARO;
  
  byte cltAdvBins[6];   /**< Coolant Temp timing advance curve bins */
  byte cltAdvValues[6]; /**< Coolant timing advance curve values. These are translated by 15 to allow for negative values */

  byte maeBins[4];      /**< MAP based AE MAPdot bins */
  byte maeRates[4];     /**< MAP based AE values */

  int8_t batVoltCorrect; /**< Battery voltage calibration offset (Given as 10x value, e.g. 2v => 20) */

  byte baroFuelBins[8];
  byte baroFuelValues[8];

  byte idleAdvBins[6];
  byte idleAdvValues[6];

  byte engineProtectMaxRPM;

  int16_t vvt2CL0DutyAng;
  byte vvt2PWMdir : 1;
  byte unusedBits4 : 7;
  byte ANGLEFILTER_VVT;
  byte FILTER_FLEX;
  byte vvtMinClt;
  byte vvtDelay;

#if defined(CORE_AVR)
  };
#else
  } __attribute__((__packed__)); //The 32 bi systems require all structs to be fully packed
#endif

/** Page 6 of the config - mostly variables that are required for AFR targets and closed loop.
See the ini file for further reference.
*/
struct config6 {

  byte egoAlgorithm : 2; ///< EGO Algorithm - Simple, PID, No correction
  byte egoType : 2;      ///< EGO Sensor Type 0=Disabled/None, 1=Narrowband, 2=Wideband
  byte boostEnabled : 1; ///< Boost control enabled 0 =off, 1 = on
  byte vvtEnabled : 1;   ///< 
  byte engineProtectType : 2;

  byte egoKP;
  byte egoKI;
  byte egoKD;
  byte egoTemp;     ///< The temperature above which closed loop is enabled
  byte egoCount;    ///< The number of ignition cylces per (ego AFR ?) step
  byte vvtMode : 2; ///< Valid VVT modes are 'on/off', 'open loop' and 'closed loop'
  byte vvtLoadSource : 1; ///< Load source for VVT (TPS or MAP)
  byte boostLoadSource : 1; ///< Load source for Boost Control (TPS or MAP)
  byte vvtPWMdir : 1; ///< VVT direction (normal or reverse)
  byte vvtCLUseHold : 1; //Whether or not to use a hold duty cycle (Most cases are Yes)
  byte vvtCLAlterFuelTiming : 1;
  byte boostCutEnabled : 1;
  byte egoLimit;    /// Maximum amount the closed loop EGO control will vary the fueling
  byte ego_min;     /// AFR must be above this for closed loop to function
  byte ego_max;     /// AFR must be below this for closed loop to function
  byte ego_sdelay;  /// Time in seconds after engine starts that closed loop becomes available
  byte egoRPM;      /// RPM must be above this for closed loop to function
  byte egoTPSMax;   /// TPS must be below this for closed loop to function
  byte vvt1Pin : 6;
  byte useExtBaro : 1;
  byte boostMode : 1; /// Boost control mode: 0=Simple (BOOST_MODE_SIMPLE) or 1=full (BOOST_MODE_FULL)
  byte boostPin : 6;
  byte unused_bit : 1; //Previously was VVTasOnOff
  byte useEMAP : 1;    ///< Enable EMAP
  byte voltageCorrectionBins[6]; //X axis bins for voltage correction tables
  byte injVoltageCorrectionValues[6]; //Correction table for injector PW vs battery voltage
  byte airDenBins[9];
  byte airDenRates[9];
  byte boostFreq;   /// Frequency of the boost PWM valve
  byte vvtFreq;     /// Frequency of the vvt PWM valve
  byte idleFreq;
  // Launch stuff, see beginning of speeduino.ino main loop
  byte launchPin : 6; ///< Launch (control ?) pin
  byte launchEnabled : 1; ///< Launch ...???... (control?) enabled
  byte launchHiLo : 1;  // 

  byte lnchSoftLim;
  int8_t lnchRetard; //Allow for negative advance value (ATDC)
  byte lnchHardLim;
  byte lnchFuelAdd;

  //PID values for idle needed to go here as out of room in the idle page
  byte idleKP;
  byte idleKI;
  byte idleKD;

  byte boostLimit; ///< Boost limit (Kpa). Stored value is actual (kPa) value divided by 2, allowing kPa values up to 511
  byte boostKP;
  byte boostKI;
  byte boostKD;

  byte lnchPullRes : 1;
  byte iacPWMrun : 1; ///< Run the PWM idle valve before engine is cranked over (0 = off, 1 = on)
  byte fuelTrimEnabled : 1;
  byte flatSEnable : 1; ///< Flat shift enable
  byte baroPin : 4;
  byte flatSSoftWin;
  int8_t flatSRetard;
  byte flatSArm;

  byte iacCLValues[10]; //Closed loop target RPM value
  byte iacOLStepVal[10]; //Open loop step values for stepper motors
  byte iacOLPWMVal[10]; //Open loop duty values for PMW valves
  byte iacBins[10]; //Temperature Bins for the above 3 curves
  byte iacCrankSteps[4]; //Steps to use when cranking (Stepper motor)
  byte iacCrankDuty[4]; //Duty cycle to use on PWM valves when cranking
  byte iacCrankBins[4]; //Temperature Bins for the above 2 curves

  byte iacAlgorithm : 3; //Valid values are: "None", "On/Off", "PWM", "PWM Closed Loop", "Stepper", "Stepper Closed Loop"
  byte iacStepTime : 3; //How long to pulse the stepper for to ensure the step completes (ms)
  byte iacChannels : 1; //How many outputs to use in PWM mode (0 = 1 channel, 1 = 2 channels)
  byte iacPWMdir : 1; //Direction of the PWM valve. 0 = Normal = Higher RPM with more duty. 1 = Reverse = Lower RPM with more duty

  byte iacFastTemp; //Fast idle temp when using a simple on/off valve

  byte iacStepHome; //When using a stepper motor, the number of steps to be taken on startup to home the motor
  byte iacStepHyster; //Hysteresis temperature (*10). Eg 2.2C = 22

  byte fanInv : 1;        // Fan output inversion bit
  byte fanUnused : 1;
  byte fanPin : 6;
  byte fanSP;             // Cooling fan start temperature
  byte fanHyster;         // Fan hysteresis
  byte fanFreq;           // Fan PWM frequency
  byte fanPWMBins[4];     //Temperature Bins for the PWM fan control

#if defined(CORE_AVR)
  };
#else
  } __attribute__((__packed__)); //The 32 bit systems require all structs to be fully packed
#endif

/** Page 9 of the config - mostly deals with CANBUS control.
See ini file for further info (Config Page 10 in the ini).
*/
struct config9 {
  byte enable_secondarySerial:1;            //enable secondary serial
  byte intcan_available:1;                     //enable internal can module
  byte enable_intcan:1;
  byte caninput_sel[16];                    //bit status on/Can/analog_local/digtal_local if input is enabled
  uint16_t caninput_source_can_address[16];        //u16 [15] array holding can address of input
  uint8_t caninput_source_start_byte[16];     //u08 [15] array holds the start byte number(value of 0-7)
  uint16_t caninput_source_num_bytes;     //u16 bit status of the number of bytes length 1 or 2
  byte unused10_67;
  byte unused10_68;
  byte enable_candata_out : 1;
  byte canoutput_sel[8];
  uint16_t canoutput_param_group[8];
  uint8_t canoutput_param_start_byte[8];
  byte canoutput_param_num_bytes[8];

  byte unused10_110;
  byte unused10_111;
  byte unused10_112;
  byte unused10_113;
  byte speeduino_tsCanId:4;         //speeduino TS canid (0-14)
  uint16_t true_address;            //speeduino 11bit can address
  uint16_t realtime_base_address;   //speeduino 11 bit realtime base address
  uint16_t obd_address;             //speeduino OBD diagnostic address
  uint8_t Auxinpina[16];            //analog  pin number when internal aux in use
  uint8_t Auxinpinb[16];            // digital pin number when internal aux in use

  byte iacStepperInv : 1;  //stepper direction of travel to allow reversing. 0=normal, 1=inverted.
  byte iacCoolTime : 3; // how long to wait for the stepper to cool between steps

  byte boostByGearEnabled : 2;

  byte iacMaxSteps; // Step limit beyond which the stepper won't be driven. Should always be less than homing steps. Stored div 3 as per home steps.
  byte idleAdvStartDelay;     //delay for idle advance engage
  
  byte boostByGear1;
  byte boostByGear2;
  byte boostByGear3;
  byte boostByGear4;
  byte boostByGear5;
  byte boostByGear6;

<<<<<<< HEAD
  byte PWMFanDuty[4]; //byte 162
  byte iacOLPWMIATVal [9]; //Open loop IAT duty values for PMW valves
  byte unused10_175;
  byte unused10_176;
  byte unused10_177;
  byte unused10_178;
=======
  byte PWMFanDuty[4];
  byte coolantProtEnbl : 1;
  byte coolantProtRPM[6];
  byte coolantProtTemp[6];
>>>>>>> 31385068
  byte unused10_179;
  byte unused10_180;
  byte unused10_181;
  byte unused10_182;
  byte unused10_183;
  byte unused10_184;
  byte unused10_185;
  byte unused10_186;
  byte unused10_187;
  byte unused10_188;
  byte unused10_189;
  byte unused10_190;
  byte unused10_191;
  
#if defined(CORE_AVR)
  };
#else
  } __attribute__((__packed__)); //The 32 bit systems require all structs to be fully packed
#endif

/** Page 10 - No specific purpose. Created initially for the cranking enrich curve.
192 bytes long.
See ini file for further info (Config Page 11 in the ini).
*/
struct config10 {
  byte crankingEnrichBins[4]; //Bytes 0-4
  byte crankingEnrichValues[4]; //Bytes 4-7

  //Byte 8
  byte rotaryType : 2;
  byte stagingEnabled : 1;
  byte stagingMode : 1;
  byte EMAPPin : 4;

  byte rotarySplitValues[8]; //Bytes 9-16
  byte rotarySplitBins[8]; //Bytes 17-24

  uint16_t boostSens; //Bytes 25-26
  byte boostIntv; //Byte 27
  uint16_t stagedInjSizePri; //Bytes 28-29
  uint16_t stagedInjSizeSec; //Bytes 30-31
  byte lnchCtrlTPS; //Byte 32

  uint8_t flexBoostBins[6]; //Byets 33-38
  int16_t flexBoostAdj[6];  //kPa to be added to the boost target @ current ethanol (negative values allowed). Bytes 39-50
  uint8_t flexFuelBins[6]; //Bytes 51-56
  uint8_t flexFuelAdj[6];   //Fuel % @ current ethanol (typically 100% @ 0%, 163% @ 100%). Bytes 57-62
  uint8_t flexAdvBins[6]; //Bytes 63-68
  uint8_t flexAdvAdj[6];    //Additional advance (in degrees) @ current ethanol (typically 0 @ 0%, 10-20 @ 100%). NOTE: THIS SHOULD BE A SIGNED VALUE BUT 2d TABLE LOOKUP NOT WORKING WITH IT CURRENTLY!
                            //And another three corn rows die.
                            //Bytes 69-74

  //Byte 75
  byte n2o_enable : 2;
  byte n2o_arming_pin : 6;
  byte n2o_minCLT; //Byte 76
  byte n2o_maxMAP; //Byte 77
  byte n2o_minTPS; //Byte 78
  byte n2o_maxAFR; //Byte 79

  //Byte 80
  byte n2o_stage1_pin : 6;
  byte n2o_pin_polarity : 1;
  byte n2o_stage1_unused : 1;
  byte n2o_stage1_minRPM; //Byte 81
  byte n2o_stage1_maxRPM; //Byte 82
  byte n2o_stage1_adderMin; //Byte 83
  byte n2o_stage1_adderMax; //Byte 84
  byte n2o_stage1_retard; //Byte 85

  //Byte 86
  byte n2o_stage2_pin : 6;
  byte n2o_stage2_unused : 2;
  byte n2o_stage2_minRPM; //Byte 87
  byte n2o_stage2_maxRPM; //Byte 88
  byte n2o_stage2_adderMin; //Byte 89
  byte n2o_stage2_adderMax; //Byte 90
  byte n2o_stage2_retard; //Byte 91

  //Byte 92
  byte knock_mode : 2;
  byte knock_pin : 6;

  //Byte 93
  byte knock_trigger : 1;
  byte knock_pullup : 1;
  byte knock_limiterDisable : 1;
  byte knock_unused : 2;
  byte knock_count : 3;

  byte knock_threshold; //Byte 94
  byte knock_maxMAP; //Byte 95
  byte knock_maxRPM; //Byte 96
  byte knock_window_rpms[6]; //Bytes 97-102
  byte knock_window_angle[6]; //Bytes 103-108
  byte knock_window_dur[6]; //Bytes 109-114

  byte knock_maxRetard; //Byte 115
  byte knock_firstStep; //Byte 116
  byte knock_stepSize; //Byte 117
  byte knock_stepTime; //Byte 118
        
  byte knock_duration; //Time after knock retard starts that it should start recovering. Byte 119
  byte knock_recoveryStepTime; //Byte 120
  byte knock_recoveryStep; //Byte 121

  //Byte 122
  byte fuel2Algorithm : 3;
  byte fuel2Mode : 3;
  byte fuel2SwitchVariable : 2;

  //Bytes 123-124
  uint16_t fuel2SwitchValue;

  //Byte 125
  byte fuel2InputPin : 6;
  byte fuel2InputPolarity : 1;
  byte fuel2InputPullup : 1;

  byte vvtCLholdDuty; //Byte 126
  byte vvtCLKP; //Byte 127
  byte vvtCLKI; //Byte 128
  byte vvtCLKD; //Byte 129
  int16_t vvtCL0DutyAng; //Bytes 130-131
  uint8_t vvtCLMinAng; //Byte 132
  uint8_t vvtCLMaxAng; //Byte 133

  byte crankingEnrichTaper; //Byte 134

  byte fuelPressureEnable : 1; ///< Enable fuel pressure sensing from an analog pin (@ref pinFuelPressure)
  byte oilPressureEnable : 1;  ///< Enable oil pressure sensing from an analog pin (@ref pinOilPressure)
  byte oilPressureProtEnbl : 1;
  byte oilPressurePin : 5;

  byte fuelPressurePin : 5;
  byte unused11_165 : 3;
  
  int8_t fuelPressureMin;
  byte fuelPressureMax;
  int8_t oilPressureMin;
  byte oilPressureMax;

  byte oilPressureProtRPM[4];
  byte oilPressureProtMins[4];

  byte wmiEnabled : 1; // Byte 149
  byte wmiMode : 6;
  
  byte wmiAdvEnabled : 1;

  byte wmiTPS; // Byte 150
  byte wmiRPM; // Byte 151
  byte wmiMAP; // Byte 152
  byte wmiMAP2; // Byte 153
  byte wmiIAT; // Byte 154
  int8_t wmiOffset; // Byte 155

  byte wmiIndicatorEnabled : 1; // 156
  byte wmiIndicatorPin : 6;
  byte wmiIndicatorPolarity : 1;

  byte wmiEmptyEnabled : 1; // 157
  byte wmiEmptyPin : 6;
  byte wmiEmptyPolarity : 1;

  byte wmiEnabledPin; // 158

  byte wmiAdvBins[6]; //Bytes 159-164
  byte wmiAdvAdj[6];  //Additional advance (in degrees)
                      //Bytes 165-170
  byte vvtCLminDuty;
  byte vvtCLmaxDuty;
  byte vvt2Pin : 6;
  byte vvt2Enabled : 1;
  byte TrigEdgeThrd : 1;

  byte fuelTempBins[6];
  byte fuelTempValues[6]; //180

  //Byte 186
  byte spark2Algorithm : 3;
  byte spark2Mode : 3;
  byte spark2SwitchVariable : 2;

  //Bytes 187-188
  uint16_t spark2SwitchValue;

  //Byte 189
  byte spark2InputPin : 6;
  byte spark2InputPolarity : 1;
  byte spark2InputPullup : 1;

  byte unused11_187_191[2]; //Bytes 187-191

#if defined(CORE_AVR)
  };
#else
  } __attribute__((__packed__)); //The 32 bit systems require all structs to be fully packed
#endif
/** Config for programmable I/O comparison operation (between 2 vars).
 * Operations are implemented in utilities.ino (@ref checkProgrammableIO()).
 */
struct cmpOperation{
  uint8_t firstCompType : 3;  ///< First cmp. op (COMPARATOR_* ops, see below)
  uint8_t secondCompType : 3; ///< Second cmp. op (0=COMPARATOR_EQUAL, 1=COMPARATOR_NOT_EQUAL,2=COMPARATOR_GREATER,3=COMPARATOR_GREATER_EQUAL,4=COMPARATOR_LESS,5=COMPARATOR_LESS_EQUAL,6=COMPARATOR_CHANGE)
  uint8_t bitwise : 2; ///< BITWISE_AND, BITWISE_OR, BITWISE_XOR
};

/**
Page 13 - Programmable outputs logic rules.
128 bytes long. Rules implemented in utilities.ino @ref checkProgrammableIO().
*/
struct config13 {
  uint8_t outputInverted; ///< Invert (on/off) value before writing to output pin (for all programmable I/O:s).
  uint8_t kindOfLimiting; ///< Select which kind of output limiting are active (0 - minimum | 1 - maximum)
  uint8_t outputPin[8];   ///< Disable(0) or enable (set to valid pin number) Programmable Pin (output/target pin to set)
  uint8_t outputDelay[8]; ///< Output write delay for each programmable I/O (Unit: 0.1S)
  uint8_t firstDataIn[8]; ///< Set of first I/O vars to compare
  uint8_t secondDataIn[8];///< Set of second I/O vars to compare
  uint8_t outputTimeLimit[8]; ///< Output delay for each programmable I/O, kindOfLimiting bit dependant(Unit: 0.1S)
  uint8_t unused_13[8]; // Unused
  int16_t firstTarget[8]; ///< first  target value to compare with numeric comp
  int16_t secondTarget[8];///< second target value to compare with bitwise op
  //89bytes
  struct cmpOperation operation[8]; ///< I/O variable comparison operations (See @ref cmpOperation)

  uint16_t candID[8]; ///< Actual CAN ID need 16bits, this is a placeholder
  byte iacBatRates[3];
  byte iacBrvBins[3];
  byte unused12_112_115[4];

  byte onboard_log_csv_separator :2;  //";", ",", "tab", "space"  
  byte onboard_log_file_style    :2;  // "Disabled", "CSV", "Binary", "INVALID" 
  byte onboard_log_file_rate     :2;  // "1Hz", "4Hz", "10Hz", "30Hz" 
  byte onboard_log_filenaming    :2;  // "Overwrite", "Date-time", "Sequential", "INVALID" 
  byte onboard_log_storage       :2;  // "sd-card", "INVALID", "INVALID", "INVALID" ;In the future maybe an onboard spi flash can be used, or switch between SDIO vs SPI sd card interfaces.
  byte onboard_log_trigger_boot  :1;  // "Disabled", "On boot"
  byte onboard_log_trigger_RPM   :1;  // "Disabled", "Enabled"
  byte onboard_log_trigger_prot  :1;  // "Disabled", "Enabled"
  byte onboard_log_trigger_Vbat  :1;  // "Disabled", "Enabled"
  byte onboard_log_trigger_Epin  :2;  // "Disabled", "polling", "toggle" , "INVALID" 
  uint16_t onboard_log_tr1_duration;  // Duration of logging that starts on boot
  byte onboard_log_tr2_thr_on;        //  "RPM",      100.0,  0.0,    0,     10000,  0
  byte onboard_log_tr2_thr_off;       //  "RPM",      100.0,  0.0,    0,     10000,  0
  byte onboard_log_tr3_thr_RPM   :1;  // "Disabled", "Enabled"
  byte onboard_log_tr3_thr_MAP   :1;  // "Disabled", "Enabled"
  byte onboard_log_tr3_thr_Oil   :1;  // "Disabled", "Enabled"
  byte onboard_log_tr3_thr_AFR   :1;  // "Disabled", "Enabled"     
  byte onboard_log_tr4_thr_on;        // "V",        0.1,   0.0,  0.0,  15.90,      2 ; * (  1 byte)    
  byte onboard_log_tr4_thr_off;       // "V",        0.1,   0.0,  0.0,  15.90,      2 ; * (  1 byte)   
  byte onboard_log_tr5_thr_on;        // "pin",      0,    0, 0,  1,    255,        0 ;  


  byte unused12_125_127[2];

#if defined(CORE_AVR)
  };
#else
  } __attribute__((__packed__)); //The 32 bit systems require all structs to be fully packed
#endif

extern byte pinInjector1; //Output pin injector 1
extern byte pinInjector2; //Output pin injector 2
extern byte pinInjector3; //Output pin injector 3
extern byte pinInjector4; //Output pin injector 4
extern byte pinInjector5; //Output pin injector 5
extern byte pinInjector6; //Output pin injector 6
extern byte pinInjector7; //Output pin injector 7
extern byte pinInjector8; //Output pin injector 8
extern byte injectorOutputControl; //Specifies whether the injectors are controlled directly (Via an IO pin) or using something like the MC33810
extern byte pinCoil1; //Pin for coil 1
extern byte pinCoil2; //Pin for coil 2
extern byte pinCoil3; //Pin for coil 3
extern byte pinCoil4; //Pin for coil 4
extern byte pinCoil5; //Pin for coil 5
extern byte pinCoil6; //Pin for coil 6
extern byte pinCoil7; //Pin for coil 7
extern byte pinCoil8; //Pin for coil 8
extern byte ignitionOutputControl; //Specifies whether the coils are controlled directly (Via an IO pin) or using something like the MC33810
extern byte pinTrigger; //The CAS pin
extern byte pinTrigger2; //The Cam Sensor pin
extern byte pinTrigger3;	//the 2nd cam sensor pin
extern byte pinTPS;//TPS input pin
extern byte pinMAP; //MAP sensor pin
extern byte pinEMAP; //EMAP sensor pin
extern byte pinMAP2; //2nd MAP sensor (Currently unused)
extern byte pinIAT; //IAT sensor pin
extern byte pinCLT; //CLS sensor pin
extern byte pinO2; //O2 Sensor pin
extern byte pinO2_2; //second O2 pin
extern byte pinBat; //Battery voltage pin
extern byte pinDisplayReset; // OLED reset pin
extern byte pinTachOut; //Tacho output
extern byte pinFuelPump; //Fuel pump on/off
extern byte pinIdle1; //Single wire idle control
extern byte pinIdle2; //2 wire idle control (Not currently used)
extern byte pinIdleUp; //Input for triggering Idle Up
extern byte pinIdleUp2; //input for miata neutral switch
extern byte pinIdleUp3; //input for miata psp switch
extern byte pinIdleUpOutput; //Output that follows (normal or inverted) the idle up pin
extern byte pinCTPS; //Input for triggering closed throttle state
extern byte pinFuel2Input; //Input for switching to the 2nd fuel table
extern byte pinSpark2Input; //Input for switching to the 2nd ignition table
extern byte pinSpareTemp1; // Future use only
extern byte pinSpareTemp2; // Future use only
extern byte pinSpareOut1; //Generic output
extern byte pinSpareOut2; //Generic output
extern byte pinSpareOut3; //Generic output
extern byte pinSpareOut4; //Generic output
extern byte pinSpareOut5; //Generic output
extern byte pinSpareOut6; //Generic output
extern byte pinSpareHOut1; //spare high current output
extern byte pinSpareHOut2; // spare high current output
extern byte pinSpareLOut1; // spare low current output
extern byte pinSpareLOut2; // spare low current output
extern byte pinSpareLOut3;
extern byte pinSpareLOut4;
extern byte pinSpareLOut5;
extern byte pinBoost;
extern byte pinVVT_1;		// vvt output 1
extern byte pinVVT_2;		// vvt output 2
extern byte pinFan;       // Cooling fan output
extern byte pinStepperDir; //Direction pin for the stepper motor driver
extern byte pinStepperStep; //Step pin for the stepper motor driver
extern byte pinStepperEnable; //Turning the DRV8825 driver on/off
extern byte pinLaunch;
extern byte pinIgnBypass; //The pin used for an ignition bypass (Optional)
extern byte pinFlex; //Pin with the flex sensor attached
extern byte pinVSS; 
extern byte pinBaro; //Pin that an external barometric pressure sensor is attached to (If used)
extern byte pinResetControl; // Output pin used control resetting the Arduino
extern byte pinFuelPressure;
extern byte pinOilPressure;
extern byte pinWMIEmpty; // Water tank empty sensor
extern byte pinWMIIndicator; // No water indicator bulb
extern byte pinWMIEnabled; // ON-OFF ouput to relay/pump/solenoid 
extern byte pinMC33810_1_CS;
extern byte pinMC33810_2_CS;
#ifdef USE_SPI_EEPROM
  extern byte pinSPIFlash_CS;
#endif


/* global variables */ // from speeduino.ino
//#ifndef UNIT_TEST

//#endif

extern struct statuses currentStatus; //The global status object
extern struct config2 configPage2;
extern struct config4 configPage4;
extern struct config6 configPage6;
extern struct config9 configPage9;
extern struct config10 configPage10;
extern struct config13 configPage13;
//extern byte cltCalibrationTable[CALIBRATION_TABLE_SIZE]; /**< An array containing the coolant sensor calibration values */
//extern byte iatCalibrationTable[CALIBRATION_TABLE_SIZE]; /**< An array containing the inlet air temperature sensor calibration values */
//extern byte o2CalibrationTable[CALIBRATION_TABLE_SIZE]; /**< An array containing the O2 sensor calibration values */

extern uint16_t cltCalibration_bins[32];
extern uint16_t cltCalibration_values[32];
extern uint16_t iatCalibration_bins[32];
extern uint16_t iatCalibration_values[32];
extern uint16_t o2Calibration_bins[32];
extern uint8_t  o2Calibration_values[32]; // Note 8-bit values
extern struct table2D cltCalibrationTable; /**< A 32 bin array containing the coolant temperature sensor calibration values */
extern struct table2D iatCalibrationTable; /**< A 32 bin array containing the inlet air temperature sensor calibration values */
extern struct table2D o2CalibrationTable; /**< A 32 bin array containing the O2 sensor calibration values */

#endif // GLOBALS_H<|MERGE_RESOLUTION|>--- conflicted
+++ resolved
@@ -1161,28 +1161,11 @@
   byte boostByGear5;
   byte boostByGear6;
 
-<<<<<<< HEAD
-  byte PWMFanDuty[4]; //byte 162
-  byte iacOLPWMIATVal [9]; //Open loop IAT duty values for PMW valves
-  byte unused10_175;
-  byte unused10_176;
-  byte unused10_177;
-  byte unused10_178;
-=======
   byte PWMFanDuty[4];
   byte coolantProtEnbl : 1;
   byte coolantProtRPM[6];
   byte coolantProtTemp[6];
->>>>>>> 31385068
-  byte unused10_179;
-  byte unused10_180;
-  byte unused10_181;
-  byte unused10_182;
-  byte unused10_183;
-  byte unused10_184;
-  byte unused10_185;
-  byte unused10_186;
-  byte unused10_187;
+  byte iacOLPWMIATVal [9]; //Open loop IAT duty values for PMW valves
   byte unused10_188;
   byte unused10_189;
   byte unused10_190;

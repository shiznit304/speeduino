/** @file
 * Global defines, macros, struct definitions (@ref statuses, @ref config2, @ref config4, config*), extern-definitions (for globally accessible vars).
 * 
 * ### Note on configuration struct layouts
 * 
 * Once the struct members have been assigned to certain "role" (in certain SW version), they should not be "moved around"
 * as the structs are stored onto EEPROM as-is and the offset and size of member needs to remain constant. Also removing existing struct members
 * would disturb layouts. Because of this a certain amount unused old members will be left into the structs. For the storage related reasons also the
 * bit fields are defined in byte-size (or multiple of ...) chunks.
 * 
 * ### Config Structs and 2D, 3D Tables
 * 
 * The config* structures contain information coming from tuning SW (e.g. TS) for 2D and 3D tables, where looked up value is not a result of direct
 * array lookup, but from interpolation algorithm. Because of standard, reusable interpolation routines associated with structs table2D and table3D,
 * the values from config are copied from config* structs to table2D (table3D destined configurations are not stored in config* structures).
 * 
 * ### Board choice
 * There's a C-preprocessor based "#if defined" logic present in this header file based on the Arduino IDE compiler set CPU
 * (+board?) type, e.g. `__AVR_ATmega2560__`. This respectively drives (withi it's "#if defined ..." block):
 * - The setting of various BOARD_* C-preprocessor variables (e.g. BOARD_MAX_ADC_PINS)
 * - Setting of BOARD_H (Board header) file (e.g. "board_avr2560.h"), which is later used to include the header file
 *   - Seems Arduino ide implicitly compiles and links respective .ino file (by it's internal build/compilation rules) (?)
 * - Setting of CPU (?) CORE_* variables (e.g. CORE_AVR), that is used across codebase to distinguish CPU.
 */
#ifndef GLOBALS_H
#define GLOBALS_H
#include <Arduino.h>
#include "table.h"
#include <assert.h>
#include "logger.h"

#if defined(__AVR_ATmega1280__) || defined(__AVR_ATmega2560__) || defined(__AVR_ATmega2561__)
  #define BOARD_MAX_DIGITAL_PINS 54 //digital pins +1
  #define BOARD_MAX_IO_PINS 70 //digital pins + analog channels + 1
  #define BOARD_MAX_ADC_PINS  15 //Number of analog pins
#ifndef LED_BUILTIN
  #define LED_BUILTIN 13
#endif
  #define CORE_AVR
  #define BOARD_H "board_avr2560.h"
  #define INJ_CHANNELS 4
  #define IGN_CHANNELS 5

  #if defined(__AVR_ATmega2561__)
    //This is a workaround to avoid having to change all the references to higher ADC channels. We simply define the channels (Which don't exist on the 2561) as being the same as A0-A7
    //These Analog inputs should never be used on any 2561 board defintion (Because they don't exist on the MCU), so it will not cause any isses
    #define A8  A0
    #define A9  A1
    #define A10  A2
    #define A11  A3
    #define A12  A4
    #define A13  A5
    #define A14  A6
    #define A15  A7
  #endif

  //#define TIMER5_MICROS

#elif defined(CORE_TEENSY)
  #if defined(__MK64FX512__) || defined(__MK66FX1M0__)
    #define CORE_TEENSY35
    #define BOARD_H "board_teensy35.h"
    #define SD_LOGGING //SD logging enabled by default for Teensy 3.5 as it has the slot built in
    #define BOARD_MAX_ADC_PINS  22 //Number of analog pins
  #elif defined(__IMXRT1062__)
    #define CORE_TEENSY41
    #define BOARD_H "board_teensy41.h"
    #define BOARD_MAX_ADC_PINS  17 //Number of analog pins
  #endif
  #define INJ_CHANNELS 8
  #define IGN_CHANNELS 8

#elif defined(STM32_MCU_SERIES) || defined(ARDUINO_ARCH_STM32) || defined(STM32)
  #define CORE_STM32
  #define BOARD_MAX_ADC_PINS  NUM_ANALOG_INPUTS-1 //Number of analog pins from core.
  #if defined(STM32F407xx) //F407 can do 8x8 STM32F401/STM32F411 not
   #define INJ_CHANNELS 8
   #define IGN_CHANNELS 8
  #else
   #define INJ_CHANNELS 4
   #define IGN_CHANNELS 5
  #endif

//Select one for EEPROM,the default is EEPROM emulation on internal flash.
//#define SRAM_AS_EEPROM /*Use 4K battery backed SRAM, requires a 3V continuous source (like battery) connected to Vbat pin */
//#define USE_SPI_EEPROM PB0 /*Use M25Qxx SPI flash */
//#define FRAM_AS_EEPROM /*Use FRAM like FM25xxx, MB85RSxxx or any SPI compatible */

  #ifndef word
    #define word(h, l) ((h << 8) | l) //word() function not defined for this platform in the main library
  #endif
  
  
  #if defined(ARDUINO_BLUEPILL_F103C8) || defined(ARDUINO_BLUEPILL_F103CB) \
   || defined(ARDUINO_BLACKPILL_F401CC) || defined(ARDUINO_BLACKPILL_F411CE)
    //STM32 Pill boards
    #ifndef NUM_DIGITAL_PINS
      #define NUM_DIGITAL_PINS 35
    #endif
    #ifndef LED_BUILTIN
      #define LED_BUILTIN PB1 //Maple Mini
    #endif
  #elif defined(STM32F407xx)
    #ifndef NUM_DIGITAL_PINS
      #define NUM_DIGITAL_PINS 75
    #endif
  #endif

  #if defined(STM32_CORE_VERSION)
    #define BOARD_H "board_stm32_official.h"
  #else
    #define CORE_STM32_GENERIC
    #define BOARD_H "board_stm32_generic.h"
  #endif

  //Specific mode for Bluepill due to its small flash size. This disables a number of strings from being compiled into the flash
  #if defined(MCU_STM32F103C8) || defined(MCU_STM32F103CB)
    #define SMALL_FLASH_MODE
  #endif

  #define BOARD_MAX_DIGITAL_PINS NUM_DIGITAL_PINS
  #define BOARD_MAX_IO_PINS NUM_DIGITAL_PINS
  #if __GNUC__ < 7 //Already included on GCC 7
  extern "C" char* sbrk(int incr); //Used to freeRam
  #endif
  #ifndef digitalPinToInterrupt
  inline uint32_t  digitalPinToInterrupt(uint32_t Interrupt_pin) { return Interrupt_pin; } //This isn't included in the stm32duino libs (yet)
  #endif
#elif defined(__SAMD21G18A__)
  #define BOARD_H "board_samd21.h"
  #define CORE_SAMD21
  #define CORE_SAM
  #define INJ_CHANNELS 4
  #define IGN_CHANNELS 4
#elif defined(__SAMC21J18A__)
  #define BOARD_H "board_samc21.h"
  #define CORE_SAMC21
  #define CORE_SAM
#elif defined(__SAME51J19A__)
  #define BOARD_H "board_same51.h"
  #define CORE_SAME51
  #define CORE_SAM
  #define INJ_CHANNELS 8
  #define IGN_CHANNELS 8
#else
  #error Incorrect board selected. Please select the correct board (Usually Mega 2560) and upload again
#endif

//This can only be included after the above section
#include BOARD_H //Note that this is not a real file, it is defined in globals.h. 

//Handy bitsetting macros
#define BIT_SET(a,b) ((a) |= (1U<<(b)))
#define BIT_CLEAR(a,b) ((a) &= ~(1U<<(b)))
#define BIT_CHECK(var,pos) !!((var) & (1U<<(pos)))
#define BIT_TOGGLE(var,pos) ((var)^= 1UL << (pos))
#define BIT_WRITE(var, pos, bitvalue) ((bitvalue) ? BIT_SET((var), (pos)) : bitClear((var), (pos)))

#define interruptSafe(c) (noInterrupts(); {c} interrupts();) //Wraps any code between nointerrupt and interrupt calls

#define MS_IN_MINUTE 60000
#define US_IN_MINUTE 60000000

//Define the load algorithm
#define LOAD_SOURCE_MAP         0
#define LOAD_SOURCE_TPS         1
#define LOAD_SOURCE_IMAPEMAP    2

//Define bit positions within engine virable
#define BIT_ENGINE_RUN      0   // Engine running
#define BIT_ENGINE_CRANK    1   // Engine cranking
#define BIT_ENGINE_ASE      2   // after start enrichment (ASE)
#define BIT_ENGINE_WARMUP   3   // Engine in warmup
#define BIT_ENGINE_ACC      4   // in acceleration mode (TPS accel)
#define BIT_ENGINE_DCC      5   // in deceleration mode
#define BIT_ENGINE_MAPACC   6   // MAP acceleration mode
#define BIT_ENGINE_MAPDCC   7   // MAP decelleration mode

//Define masks for Status1
#define BIT_STATUS1_INJ1           0  //inj1
#define BIT_STATUS1_INJ2           1  //inj2
#define BIT_STATUS1_INJ3           2  //inj3
#define BIT_STATUS1_INJ4           3  //inj4
#define BIT_STATUS1_DFCO           4  //Decelleration fuel cutoff
#define BIT_STATUS1_BOOSTCUT       5  //Fuel component of MAP based boost cut out
#define BIT_STATUS1_TOOTHLOG1READY 6  //Used to flag if tooth log 1 is ready
#define BIT_STATUS1_TOOTHLOG2READY 7  //Used to flag if tooth log 2 is ready (Log is not currently used)

//Define masks for spark variable
#define BIT_SPARK_HLAUNCH         0  //Hard Launch indicator
#define BIT_SPARK_SLAUNCH         1  //Soft Launch indicator
#define BIT_SPARK_HRDLIM          2  //Hard limiter indicator
#define BIT_SPARK_SFTLIM          3  //Soft limiter indicator
#define BIT_SPARK_BOOSTCUT        4  //Spark component of MAP based boost cut out
#define BIT_SPARK_ERROR           5  // Error is detected
#define BIT_SPARK_IDLE            6  // idle on
#define BIT_SPARK_SYNC            7  // Whether engine has sync or not

#define BIT_SPARK2_FLATSH         0  //Flat shift hard cut
#define BIT_SPARK2_FLATSS         1  //Flat shift soft cut
#define BIT_SPARK2_SPARK2_ACTIVE  2
#define BIT_SPARK2_UNUSED4        3
#define BIT_SPARK2_UNUSED5        4
#define BIT_SPARK2_UNUSED6        5
#define BIT_SPARK2_UNUSED7        6
#define BIT_SPARK2_UNUSED8        7

#define BIT_TIMER_1HZ             0
#define BIT_TIMER_4HZ             1
#define BIT_TIMER_10HZ            2
#define BIT_TIMER_15HZ            3
#define BIT_TIMER_30HZ            4

#define BIT_STATUS3_RESET_PREVENT 0 //Indicates whether reset prevention is enabled
#define BIT_STATUS3_NITROUS       1
#define BIT_STATUS3_FUEL2_ACTIVE  2
#define BIT_STATUS3_VSS_REFRESH   3
#define BIT_STATUS3_HALFSYNC      4 //shows if there is only sync from primary trigger, but not from secondary.
#define BIT_STATUS3_NSQUIRTS1     5
#define BIT_STATUS3_NSQUIRTS2     6
#define BIT_STATUS3_NSQUIRTS3     7

#define BIT_STATUS4_WMI_EMPTY     0 //Indicates whether the WMI tank is empty
#define BIT_STATUS4_VVT1_ERROR    1 //VVT1 cam angle within limits or not
#define BIT_STATUS4_VVT2_ERROR    2 //VVT2 cam angle within limits or not
#define BIT_STATUS4_UNUSED4       3
#define BIT_STATUS4_UNUSED5       4
#define BIT_STATUS4_UNUSED6       5
#define BIT_STATUS4_UNUSED7       6
#define BIT_STATUS4_UNUSED8       7

#define VALID_MAP_MAX 1022 //The largest ADC value that is valid for the MAP sensor
#define VALID_MAP_MIN 2 //The smallest ADC value that is valid for the MAP sensor

#ifndef UNIT_TEST 
#define TOOTH_LOG_SIZE      127
#define TOOTH_LOG_BUFFER    128 //256
#else
#define TOOTH_LOG_SIZE      1
#define TOOTH_LOG_BUFFER    1 //256
#endif

#define COMPOSITE_LOG_PRI   0
#define COMPOSITE_LOG_SEC   1
#define COMPOSITE_LOG_TRIG 2
#define COMPOSITE_LOG_SYNC 3

#define INJ_TYPE_PORT 0
#define INJ_TYPE_TBODY 1

#define INJ_PAIRED 0
#define INJ_SEMISEQUENTIAL 1
#define INJ_BANKED          2
#define INJ_SEQUENTIAL      3

#define OUTPUT_CONTROL_DIRECT   0
#define OUTPUT_CONTROL_MC33810  10

#define IGN_MODE_WASTED     0
#define IGN_MODE_SINGLE     1
#define IGN_MODE_WASTEDCOP  2
#define IGN_MODE_SEQUENTIAL 3
#define IGN_MODE_ROTARY     4

#define SEC_TRIGGER_SINGLE  0
#define SEC_TRIGGER_4_1     1
#define SEC_TRIGGER_POLL    2

#define ROTARY_IGN_FC       0
#define ROTARY_IGN_FD       1
#define ROTARY_IGN_RX8      2

#define BOOST_MODE_SIMPLE   0
#define BOOST_MODE_FULL     1

#define WMI_MODE_SIMPLE       0
#define WMI_MODE_PROPORTIONAL 1
#define WMI_MODE_OPENLOOP     2
#define WMI_MODE_CLOSEDLOOP   3

#define HARD_CUT_FULL       0
#define HARD_CUT_ROLLING    1

#define SIZE_BYTE           8
#define SIZE_INT            16

#define EVEN_FIRE           0
#define ODD_FIRE            1

#define EGO_ALGORITHM_SIMPLE  0
#define EGO_ALGORITHM_PID     2

#define STAGING_MODE_TABLE  0
#define STAGING_MODE_AUTO   1

#define NITROUS_OFF         0
#define NITROUS_STAGE1      1
#define NITROUS_STAGE2      2
#define NITROUS_BOTH        3

#define PROTECT_CUT_OFF     0
#define PROTECT_CUT_IGN     1
#define PROTECT_CUT_FUEL    2
#define PROTECT_CUT_BOTH    3
#define PROTECT_IO_ERROR    7

#define AE_MODE_TPS         0
#define AE_MODE_MAP         1

#define AE_MODE_MULTIPLIER  0
#define AE_MODE_ADDER       1

#define KNOCK_MODE_OFF      0
#define KNOCK_MODE_DIGITAL  1
#define KNOCK_MODE_ANALOG   2

#define FUEL2_MODE_OFF      0
#define FUEL2_MODE_MULTIPLY 1
#define FUEL2_MODE_ADD      2
#define FUEL2_MODE_CONDITIONAL_SWITCH   3
#define FUEL2_MODE_INPUT_SWITCH 4

#define SPARK2_MODE_OFF      0
#define SPARK2_MODE_MULTIPLY 1
#define SPARK2_MODE_ADD      2
#define SPARK2_MODE_CONDITIONAL_SWITCH   3
#define SPARK2_MODE_INPUT_SWITCH 4

#define FUEL2_CONDITION_RPM 0
#define FUEL2_CONDITION_MAP 1
#define FUEL2_CONDITION_TPS 2
#define FUEL2_CONDITION_ETH 3

#define SPARK2_CONDITION_RPM 0
#define SPARK2_CONDITION_MAP 1
#define SPARK2_CONDITION_TPS 2
#define SPARK2_CONDITION_ETH 3

#define RESET_CONTROL_DISABLED             0
#define RESET_CONTROL_PREVENT_WHEN_RUNNING 1
#define RESET_CONTROL_PREVENT_ALWAYS       2
#define RESET_CONTROL_SERIAL_COMMAND       3

#define OPEN_LOOP_BOOST     0
#define CLOSED_LOOP_BOOST   1

#define SOFT_LIMIT_FIXED        0
#define SOFT_LIMIT_RELATIVE     1

#define VVT_MODE_ONOFF      0
#define VVT_MODE_OPEN_LOOP  1
#define VVT_MODE_CLOSED_LOOP 2
#define VVT_LOAD_MAP      0
#define VVT_LOAD_TPS      1

#define MULTIPLY_MAP_MODE_OFF   0
#define MULTIPLY_MAP_MODE_BARO  1
#define MULTIPLY_MAP_MODE_100   2

#define FOUR_STROKE         0
#define TWO_STROKE          1

#define GOING_LOW         0
#define GOING_HIGH        1

#define MAX_RPM 18000 /**< The maximum rpm that the ECU will attempt to run at. It is NOT related to the rev limiter, but is instead dictates how fast certain operations will be allowed to run. Lower number gives better performance */

#define BATTV_COR_MODE_WHOLE 0
#define BATTV_COR_MODE_OPENTIME 1

#define INJ1_CMD_BIT      0
#define INJ2_CMD_BIT      1
#define INJ3_CMD_BIT      2
#define INJ4_CMD_BIT      3
#define INJ5_CMD_BIT      4
#define INJ6_CMD_BIT      5
#define INJ7_CMD_BIT      6
#define INJ8_CMD_BIT      7

#define IGN1_CMD_BIT      0
#define IGN2_CMD_BIT      1
#define IGN3_CMD_BIT      2
#define IGN4_CMD_BIT      3
#define IGN5_CMD_BIT      4
#define IGN6_CMD_BIT      5
#define IGN7_CMD_BIT      6
#define IGN8_CMD_BIT      7

#define ENGINE_PROTECT_BIT_RPM  0
#define ENGINE_PROTECT_BIT_MAP  1
#define ENGINE_PROTECT_BIT_OIL  2
#define ENGINE_PROTECT_BIT_AFR  3


#define CALIBRATION_TABLE_SIZE 512 ///< Calibration table size for CLT, IAT, O2
#define CALIBRATION_TEMPERATURE_OFFSET 40 /**< All temperature measurements are stored offset by 40 degrees.
This is so we can use an unsigned byte (0-255) to represent temperature ranges from -40 to 215 */
#define OFFSET_FUELTRIM 127 ///< The fuel trim tables are offset by 128 to allow for -128 to +128 values
#define OFFSET_IGNITION 40 ///< Ignition values from the main spark table are offset 40 degrees downards to allow for negative spark timing

#define SERIAL_BUFFER_THRESHOLD 32 ///< When the serial buffer is filled to greater than this threshold value, the serial processing operations will be performed more urgently in order to avoid it overflowing. Serial buffer is 64 bytes long, so the threshold is set at half this as a reasonable figure

#ifndef CORE_TEENSY41
  #define FUEL_PUMP_ON() *pump_pin_port |= (pump_pin_mask)
  #define FUEL_PUMP_OFF() *pump_pin_port &= ~(pump_pin_mask)
#else
  //Special compatibility case for TEENSY 41 (for now)
  #define FUEL_PUMP_ON() digitalWrite(pinFuelPump, HIGH);
  #define FUEL_PUMP_OFF() digitalWrite(pinFuelPump, LOW);
#endif

#define LOGGER_CSV_SEPARATOR_SEMICOLON  0
#define LOGGER_CSV_SEPARATOR_COMMA      1
#define LOGGER_CSV_SEPARATOR_TAB        2
#define LOGGER_CSV_SEPARATOR_SPACE      3

#define LOGGER_DISABLED                 0
#define LOGGER_CSV                      1
#define LOGGER_BINARY                   2

#define LOGGER_RATE_1HZ                 0
#define LOGGER_RATE_4HZ                 1
#define LOGGER_RATE_10HZ                2
#define LOGGER_RATE_30HZ                3

#define LOGGER_FILENAMING_OVERWRITE     0
#define LOGGER_FILENAMING_DATETIME      1
#define LOGGER_FILENAMING_SEQENTIAL     2

extern const char TSfirmwareVersion[] PROGMEM;

extern const byte data_structure_version; //This identifies the data structure when reading / writing. Now in use: CURRENT_DATA_VERSION (migration on-the fly) ?

extern struct table3D fuelTable; //16x16 fuel map
extern struct table3D fuelTable2; //16x16 fuel map
extern struct table3D ignitionTable; //16x16 ignition map
extern struct table3D ignitionTable2; //16x16 ignition map
extern struct table3D afrTable; //16x16 afr target map
extern struct table3D stagingTable; //8x8 fuel staging table
extern struct table3D boostTable; //8x8 boost map
extern struct table3D vvtTable; //8x8 vvt map
extern struct table3D vvt2Table; //8x8 vvt2 map
extern struct table3D wmiTable; //8x8 wmi map
extern struct table3D trim1Table; //6x6 Fuel trim 1 map
extern struct table3D trim2Table; //6x6 Fuel trim 2 map
extern struct table3D trim3Table; //6x6 Fuel trim 3 map
extern struct table3D trim4Table; //6x6 Fuel trim 4 map
extern struct table3D trim5Table; //6x6 Fuel trim 5 map
extern struct table3D trim6Table; //6x6 Fuel trim 6 map
extern struct table3D trim7Table; //6x6 Fuel trim 7 map
extern struct table3D trim8Table; //6x6 Fuel trim 8 map
extern struct table3D dwellTable; //4x4 Dwell map
extern struct table2D taeTable; //4 bin TPS Acceleration Enrichment map (2D)
extern struct table2D maeTable;
extern struct table2D WUETable; //10 bin Warm Up Enrichment map (2D)
extern struct table2D ASETable; //4 bin After Start Enrichment map (2D)
extern struct table2D ASECountTable; //4 bin After Start duration map (2D)
extern struct table2D PrimingPulseTable; //4 bin Priming pulsewidth map (2D)
extern struct table2D crankingEnrichTable; //4 bin cranking Enrichment map (2D)
extern struct table2D dwellVCorrectionTable; //6 bin dwell voltage correction (2D)
extern struct table2D injectorVCorrectionTable; //6 bin injector voltage correction (2D)
extern struct table2D injectorAngleTable; //4 bin injector timing curve (2D)
extern struct table2D IATDensityCorrectionTable; //9 bin inlet air temperature density correction (2D)
extern struct table2D baroFuelTable; //8 bin baro correction curve (2D)
extern struct table2D IATRetardTable; //6 bin ignition adjustment based on inlet air temperature  (2D)
extern struct table2D idleTargetTable; //10 bin idle target table for idle timing (2D)
extern struct table2D idleAdvanceTable; //6 bin idle advance adjustment table based on RPM difference  (2D)
extern struct table2D CLTAdvanceTable; //6 bin ignition adjustment based on coolant temperature  (2D)
extern struct table2D rotarySplitTable; //8 bin ignition split curve for rotary leading/trailing  (2D)
extern struct table2D flexFuelTable;  //6 bin flex fuel correction table for fuel adjustments (2D)
extern struct table2D flexAdvTable;   //6 bin flex fuel correction table for timing advance (2D)
extern struct table2D flexBoostTable; //6 bin flex fuel correction table for boost adjustments (2D)
extern struct table2D fuelTempTable;  //6 bin fuel temperature correction table for fuel adjustments (2D)
extern struct table2D knockWindowStartTable;
extern struct table2D knockWindowDurationTable;
extern struct table2D oilPressureProtectTable;
extern struct table2D wmiAdvTable; //6 bin wmi correction table for timing advance (2D)

//These are for the direct port manipulation of the injectors, coils and aux outputs
extern volatile PORT_TYPE *inj1_pin_port;
extern volatile PINMASK_TYPE inj1_pin_mask;
extern volatile PORT_TYPE *inj2_pin_port;
extern volatile PINMASK_TYPE inj2_pin_mask;
extern volatile PORT_TYPE *inj3_pin_port;
extern volatile PINMASK_TYPE inj3_pin_mask;
extern volatile PORT_TYPE *inj4_pin_port;
extern volatile PINMASK_TYPE inj4_pin_mask;
extern volatile PORT_TYPE *inj5_pin_port;
extern volatile PINMASK_TYPE inj5_pin_mask;
extern volatile PORT_TYPE *inj6_pin_port;
extern volatile PINMASK_TYPE inj6_pin_mask;
extern volatile PORT_TYPE *inj7_pin_port;
extern volatile PINMASK_TYPE inj7_pin_mask;
extern volatile PORT_TYPE *inj8_pin_port;
extern volatile PINMASK_TYPE inj8_pin_mask;

extern volatile PORT_TYPE *ign1_pin_port;
extern volatile PINMASK_TYPE ign1_pin_mask;
extern volatile PORT_TYPE *ign2_pin_port;
extern volatile PINMASK_TYPE ign2_pin_mask;
extern volatile PORT_TYPE *ign3_pin_port;
extern volatile PINMASK_TYPE ign3_pin_mask;
extern volatile PORT_TYPE *ign4_pin_port;
extern volatile PINMASK_TYPE ign4_pin_mask;
extern volatile PORT_TYPE *ign5_pin_port;
extern volatile PINMASK_TYPE ign5_pin_mask;
extern volatile PORT_TYPE *ign6_pin_port;
extern volatile PINMASK_TYPE ign6_pin_mask;
extern volatile PORT_TYPE *ign7_pin_port;
extern volatile PINMASK_TYPE ign7_pin_mask;
extern volatile PORT_TYPE *ign8_pin_port;
extern volatile PINMASK_TYPE ign8_pin_mask;

extern volatile PORT_TYPE *tach_pin_port;
extern volatile PINMASK_TYPE tach_pin_mask;
extern volatile PORT_TYPE *pump_pin_port;
extern volatile PINMASK_TYPE pump_pin_mask;

extern volatile PORT_TYPE *flex_pin_port;
extern volatile PINMASK_TYPE flex_pin_mask;

extern volatile PORT_TYPE *triggerPri_pin_port;
extern volatile PINMASK_TYPE triggerPri_pin_mask;
extern volatile PORT_TYPE *triggerSec_pin_port;
extern volatile PINMASK_TYPE triggerSec_pin_mask;

//These need to be here as they are used in both speeduino.ino and scheduler.ino
extern bool channel1InjEnabled;
extern bool channel2InjEnabled;
extern bool channel3InjEnabled;
extern bool channel4InjEnabled;
extern bool channel5InjEnabled;
extern bool channel6InjEnabled;
extern bool channel7InjEnabled;
extern bool channel8InjEnabled;

extern int ignition1EndAngle;
extern int ignition2EndAngle;
extern int ignition3EndAngle;
extern int ignition4EndAngle;
extern int ignition5EndAngle;
extern int ignition6EndAngle;
extern int ignition7EndAngle;
extern int ignition8EndAngle;

extern int ignition1StartAngle;
extern int ignition2StartAngle;
extern int ignition3StartAngle;
extern int ignition4StartAngle;
extern int ignition5StartAngle;
extern int ignition6StartAngle;
extern int ignition7StartAngle;
extern int ignition8StartAngle;

extern bool initialisationComplete; //Tracks whether the setup() function has run completely
extern byte fpPrimeTime; //The time (in seconds, based on currentStatus.secl) that the fuel pump started priming
extern volatile uint16_t mainLoopCount;
extern unsigned long revolutionTime; //The time in uS that one revolution would take at current speed (The time tooth 1 was last seen, minus the time it was seen prior to that)
extern volatile unsigned long timer5_overflow_count; //Increments every time counter 5 overflows. Used for the fast version of micros()
extern volatile unsigned long ms_counter; //A counter that increments once per ms
extern uint16_t fixedCrankingOverride;
extern bool clutchTrigger;
extern bool previousClutchTrigger;
extern volatile uint32_t toothHistory[TOOTH_LOG_BUFFER];
extern volatile uint8_t compositeLogHistory[TOOTH_LOG_BUFFER];
extern volatile bool fpPrimed; //Tracks whether or not the fuel pump priming has been completed yet
extern volatile bool injPrimed; //Tracks whether or not the injector priming has been completed yet
extern volatile unsigned int toothHistoryIndex;
extern volatile byte toothHistorySerialIndex;
extern unsigned long currentLoopTime; /**< The time (in uS) that the current mainloop started */
extern unsigned long previousLoopTime; /**< The time (in uS) that the previous mainloop started */
extern volatile uint16_t ignitionCount; /**< The count of ignition events that have taken place since the engine started */
//The below shouldn't be needed and probably should be cleaned up, but the Atmel SAM (ARM) boards use a specific type for the trigger edge values rather than a simple byte/int
#if defined(CORE_SAMD21)
  extern PinStatus primaryTriggerEdge;
  extern PinStatus secondaryTriggerEdge;
  extern PinStatus tertiaryTriggerEdge;
#else
  extern byte primaryTriggerEdge;
  extern byte secondaryTriggerEdge;
  extern byte tertiaryTriggerEdge;
#endif
extern int CRANK_ANGLE_MAX;
extern int CRANK_ANGLE_MAX_IGN;
extern int CRANK_ANGLE_MAX_INJ;       ///< The number of crank degrees that the system track over. 360 for wasted / timed batch and 720 for sequential
extern byte maxIgnOutputs;            /**< Used for rolling rev limiter to indicate how many total ignition channels should currently be firing */
extern volatile uint32_t runSecsX10;  /**< Counter of seconds since cranking commenced (similar to runSecs) but in increments of 0.1 seconds */
extern volatile uint32_t seclx10;     /**< Counter of seconds since powered commenced (similar to secl) but in increments of 0.1 seconds */
extern volatile byte HWTest_INJ;      /**< Each bit in this variable represents one of the injector channels and it's HW test status */
extern volatile byte HWTest_INJ_50pc; /**< Each bit in this variable represents one of the injector channels and it's 50% HW test status */
extern volatile byte HWTest_IGN;      /**< Each bit in this variable represents one of the ignition channels and it's HW test status */
extern volatile byte HWTest_IGN_50pc; /**< Each bit in this variable represents one of the ignition channels and it's 50% HW test status */


extern byte resetControl; ///< resetControl needs to be here (as global) because using the config page (4) directly can prevent burning the setting

extern volatile byte TIMER_mask;
extern volatile byte LOOP_TIMER;

/*
//These functions all do checks on a pin to determine if it is already in use by another (higher importance) function
#define pinIsInjector(pin)  ( ((pin) == pinInjector1) || ((pin) == pinInjector2) || ((pin) == pinInjector3) || ((pin) == pinInjector4) || ((pin) == pinInjector5) || ((pin) == pinInjector6) || ((pin) == pinInjector7) || ((pin) == pinInjector8) )
#define pinIsIgnition(pin)  ( ((pin) == pinCoil1) || ((pin) == pinCoil2) || ((pin) == pinCoil3) || ((pin) == pinCoil4) || ((pin) == pinCoil5) || ((pin) == pinCoil6) || ((pin) == pinCoil7) || ((pin) == pinCoil8) )
#define pinIsOutput(pin)    ( pinIsInjector((pin)) || pinIsIgnition((pin)) || ((pin) == pinFuelPump) || ((pin) == pinFan) || ((pin) == pinVVT_1) || ((pin) == pinVVT_2) || ( ((pin) == pinBoost) && configPage6.boostEnabled) || ((pin) == pinIdle1) || ((pin) == pinIdle2) || ((pin) == pinTachOut) || ((pin) == pinStepperEnable) || ((pin) == pinStepperStep) )
#define pinIsSensor(pin)    ( ((pin) == pinCLT) || ((pin) == pinIAT) || ((pin) == pinMAP) || ((pin) == pinTPS) || ((pin) == pinO2) || ((pin) == pinBat) )
<<<<<<< HEAD
#define pinIsOutput(pin)    ( ((pin) == pinFuelPump) || ((pin) == pinFan) || ((pin) == pinVVT_1) || ((pin) == pinVVT_2) || ((pin) == pinBoost) || ((pin) == pinIdle1) || ((pin) == pinIdle2) || ((pin) == pinTachOut) )
#define pinIsUsed(pin)      ( pinIsInjector((pin)) || pinIsIgnition((pin)) || pinIsSensor((pin)) || pinIsOutput((pin)) || pinIsReserved((pin)) )
*/
=======
#define pinIsUsed(pin)      ( pinIsSensor((pin)) || pinIsOutput((pin)) || pinIsReserved((pin)) )
>>>>>>> d63a7d5a

/** The status struct with current values for all 'live' variables.
* In current version this is 64 bytes. Instantiated as global currentStatus.
* int *ADC (Analog-to-digital value / count) values contain the "raw" value from AD conversion, which get converted to
* unit based values in similar variable(s) without ADC part in name (see sensors.ino for reading of sensors).
*/
struct statuses {
  volatile bool hasSync; /**< Flag for crank/cam position being known by decoders (See decoders.ino).
    This is used for sanity checking e.g. before logging tooth history or reading some sensors and computing readings. */
  uint16_t RPM;   ///< RPM - Current Revs per minute
  byte RPMdiv100; ///< RPM value scaled (divided by 100) to fit a byte (0-255, e.g. 12000 => 120)
  long longRPM;   ///< RPM as long int (gets assigned to / maintained in statuses.RPM as well)
  int mapADC;
  int baroADC;
  long MAP;     ///< Manifold absolute pressure. Has to be a long for PID calcs (Boost control)
  int16_t EMAP; ///< EMAP ... (See @ref config6.useEMAP for EMAP enablement)
  int16_t EMAPADC;
  byte baro;   ///< Barometric pressure is simply the inital MAP reading, taken before the engine is running. Alternatively, can be taken from an external sensor
  byte TPS;    /**< The current TPS reading (0% - 100%). Is the tpsADC value after the calibration is applied */
  byte tpsADC; /**< byte (valued: 0-255) representation of the TPS. Downsampled from the original 10-bit (0-1023) reading, but before any calibration is applied */
  byte tpsDOT; /**< TPS delta over time. Measures the % per second that the TPS is changing. Value is divided by 10 to be stored in a byte */
  byte mapDOT; /**< MAP delta over time. Measures the kpa per second that the MAP is changing. Value is divided by 10 to be stored in a byte */
  volatile int rpmDOT; /**< RPM delta over time (RPM increase / s ?) */
  byte VE;     /**< The current VE value being used in the fuel calculation. Can be the same as VE1 or VE2, or a calculated value of both. */
  byte VE1;    /**< The VE value from fuel table 1 */
  byte VE2;    /**< The VE value from fuel table 2, if in use (and required conditions are met) */
  byte O2;     /**< Primary O2 sensor reading */
  byte O2_2;   /**< Secondary O2 sensor reading */
  int coolant; /**< Coolant temperature reading */
  int cltADC;
  int IAT;     /**< Inlet air temperature reading */
  int iatADC;
  int batADC;
  int O2ADC;
  int O2_2ADC;
  int dwell;          ///< dwell (coil primary winding/circuit on) time (in ms * 10 ? See @ref correctionsDwell)
  byte dwellCorrection; /**< The amount of correction being applied to the dwell time (in unit ...). */
  byte battery10;     /**< The current BRV in volts (multiplied by 10. Eg 12.5V = 125) */
  int8_t advance;     /**< The current advance value being used in the spark calculation. Can be the same as advance1 or advance2, or a calculated value of both */
  int8_t advance1;    /**< The advance value from ignition table 1 */
  int8_t advance2;    /**< The advance value from ignition table 2 */
  uint16_t corrections; /**< The total current corrections % amount */
  uint16_t AEamount;    /**< The amount of accleration enrichment currently being applied. 100=No change. Varies above 255 */
  byte egoCorrection; /**< The amount of closed loop AFR enrichment currently being applied */
  byte wueCorrection; /**< The amount of warmup enrichment currently being applied */
  byte batCorrection; /**< The amount of battery voltage enrichment currently being applied */
  byte iatCorrection; /**< The amount of inlet air temperature adjustment currently being applied */
  byte baroCorrection; /**< The amount of correction being applied for the current baro reading */
  byte launchCorrection;   /**< The amount of correction being applied if launch control is active */
  byte flexCorrection;     /**< Amount of correction being applied to compensate for ethanol content */
  byte fuelTempCorrection; /**< Amount of correction being applied to compensate for fuel temperature */
  int8_t flexIgnCorrection;/**< Amount of additional advance being applied based on flex. Note the type as this allows for negative values */
  byte afrTarget;    /**< Current AFR Target looked up from AFR target table (x10 ? See @ref afrTable)*/
  byte idleDuty;     /**< The current idle duty cycle amount if PWM idle is selected and active */
  byte CLIdleTarget; /**< The target idle RPM (when closed loop idle control is active) */
  bool idleUpActive; /**< Whether the externally controlled idle up is currently active */
  bool CTPSActive;   /**< Whether the externally controlled closed throttle position sensor is currently active */
  bool fanOn;        /**< Whether or not the fan is turned on */
  volatile byte ethanolPct; /**< Ethanol reading (if enabled). 0 = No ethanol, 100 = pure ethanol. Eg E85 = 85. */
  volatile int8_t fuelTemp;
  unsigned long AEEndTime; /**< The target end time used whenever AE (acceleration enrichment) is turned on */
  volatile byte status1; ///< Status bits (See BIT_STATUS1_* defines on top of this file)
  volatile byte spark;   ///< Spark status/control indicator bits (launch control, boost cut, spark errors, See BIT_SPARK_* defines)
  volatile byte spark2;  ///< Spark 2 ... (See also @ref config10 spark2* members and BIT_SPARK2_* defines)
  uint8_t engine; ///< Engine status bits (See BIT_ENGINE_* defines on top of this file)
  unsigned int PW1; ///< In uS
  unsigned int PW2; ///< In uS
  unsigned int PW3; ///< In uS
  unsigned int PW4; ///< In uS
  unsigned int PW5; ///< In uS
  unsigned int PW6; ///< In uS
  unsigned int PW7; ///< In uS
  unsigned int PW8; ///< In uS
  volatile byte runSecs; /**< Counter of seconds since cranking commenced (Maxes out at 255 to prevent overflow) */
  volatile byte secl; /**< Counter incrementing once per second. Will overflow after 255 and begin again. This is used by TunerStudio to maintain comms sync */
  volatile uint32_t loopsPerSecond; /**< A performance indicator showing the number of main loops that are being executed each second */ 
  bool launchingSoft; /**< Indicator showing whether soft launch control adjustments are active */
  bool launchingHard; /**< Indicator showing whether hard launch control adjustments are active */
  uint16_t freeRAM;
  unsigned int clutchEngagedRPM; /**< The RPM at which the clutch was last depressed. Used for distinguishing between launch control and flat shift */ 
  bool flatShiftingHard;
  volatile uint32_t startRevolutions; /**< A counter for how many revolutions have been completed since sync was achieved. */
  uint16_t boostTarget;
  byte testOutputs;   ///< Test Output bits (only first bit used/tested ?)
  bool testActive;    // Not in use ? Replaced by testOutputs ?
  uint16_t boostDuty; ///< Boost Duty percentage value * 100 to give 2 points of precision
  byte idleLoad;      ///< Either the current steps or current duty cycle for the idle control
  uint16_t canin[16]; ///< 16bit raw value of selected canin data for channels 0-15
  uint8_t current_caninchannel = 0; /**< Current CAN channel, defaults to 0 */
  uint16_t crankRPM = 400; /**< The actual cranking RPM limit. This is derived from the value in the config page, but saves us multiplying it everytime it's used (Config page value is stored divided by 10) */
  volatile byte status3; ///< Status bits (See BIT_STATUS3_* defines on top of this file)
  int16_t flexBoostCorrection; /**< Amount of boost added based on flex */
  byte nitrous_status;
  byte nSquirts;  ///< Number of injector squirts per cycle (per injector)
  byte nChannels; /**< Number of fuel and ignition channels.  */
  int16_t fuelLoad;
  int16_t fuelLoad2;
  int16_t ignLoad;
  int16_t ignLoad2;
  bool fuelPumpOn; /**< Indicator showing the current status of the fuel pump */
  volatile byte syncLossCounter;
  byte knockRetard;
  bool knockActive;
  bool toothLogEnabled;
  bool compositeLogEnabled;
  int16_t vvt1Angle; //Has to be a long for PID calcs (CL VVT control)
  byte vvt1TargetAngle;
  long vvt1Duty; //Has to be a long for PID calcs (CL VVT control)
  uint16_t injAngle;
  byte ASEValue;
  uint16_t vss;      /**< Current speed reading. Natively stored in kph and converted to mph in TS if required */
  bool idleUpOutputActive; /**< Whether the idle up output is currently active */
  byte gear;         /**< Current gear (Calculated from vss) */
  byte fuelPressure; /**< Fuel pressure in PSI */
  byte oilPressure;  /**< Oil pressure in PSI */
  byte engineProtectStatus;
  byte wmiPW;
  volatile byte status4; ///< Status bits (See BIT_STATUS4_* defines on top of this file)
  int16_t vvt2Angle; //Has to be a long for PID calcs (CL VVT control)
  byte vvt2TargetAngle;
  long vvt2Duty; //Has to be a long for PID calcs (CL VVT control)
  byte outputsStatus;
  byte TS_SD_Status; //TunerStudios SD card status
};

/** Page 2 of the config - mostly variables that are required for fuel.
 * These are "non-live" EFI setting, engine and "system" variables that remain fixed once sent
 * (and stored to e.g. EEPROM) from configuration/tuning SW (from outside by USBserial/bluetooth).
 * Contains a lots of *Min, *Max (named) variables to constrain values to sane ranges.
 * See the ini file for further reference.
 * 
 */
struct config2 {

  byte aseTaperTime;
  byte aeColdPct;  //AE cold clt modifier %
  byte aeColdTaperMin; //AE cold modifier, taper start temp (full modifier, was ASE in early versions)
  byte aeMode : 2;      /**< Acceleration Enrichment mode. 0 = TPS, 1 = MAP. Values 2 and 3 reserved for potential future use (ie blended TPS / MAP) */
  byte battVCorMode : 1;
  byte SoftLimitMode : 1;
  byte useTachoSweep : 1;
  byte aeApplyMode : 1; ///< Acceleration enrichment calc mode: 0 = Multiply | 1 = Add (AE_MODE_ADDER)
  byte multiplyMAP : 2; ///< MAP value processing: 0 = off, 1 = div by currentStatus.baro, 2 = div by 100 (to gain usable value)
  byte wueValues[10];   ///< Warm up enrichment array (10 bytes, transferred to @ref WUETable)
  byte crankingPct;     ///< Cranking enrichment (See @ref config10, updates.ino)
  byte pinMapping;      ///< The board / ping mapping number / id to be used (See: @ref setPinMapping in init.ino)
  byte tachoPin : 6;    ///< Custom pin setting for tacho output (if != 0, override copied to pinTachOut, which defaults to board assigned tach pin)
  byte tachoDiv : 2;    ///< Whether to change the tacho speed ("half speed tacho" ?)
  byte tachoDuration;   //The duration of the tacho pulse in mS
  byte maeThresh;       /**< The MAPdot threshold that must be exceeded before AE is engaged */
  byte taeThresh;       /**< The TPSdot threshold that must be exceeded before AE is engaged */
  byte aeTime;

  //Display config bits
  byte displayType : 3; //21
  byte display1 : 3;
  byte display2 : 2;

  byte display3 : 3;    //22
  byte display4 : 2;
  byte display5 : 3;

  byte displayB1 : 4;   //23
  byte displayB2 : 4;

  byte reqFuel;       //24
  byte divider;
  byte injTiming : 1; ///< Injector timing (aka. injector staging) 0=simultaneous, 1=alternating
  byte multiplyMAP_old : 1;
  byte includeAFR : 1; //< Enable AFR compensation ? (See also @ref config2.incorporateAFR)
  byte hardCutType : 1;
  byte ignAlgorithm : 3;
  byte indInjAng : 1;
  byte injOpen;     ///< Injector opening time (ms * 10)
  uint16_t injAng[4];

  //config1 in ini
  byte mapSample : 2;  ///< MAP sampling method (0=Instantaneous, 1=Cycle Average, 2=Cycle Minimum, 4=Ign. event average, See sensors.ino)
  byte strokes : 1;    ///< Engine cycle type: four-stroke (0) / two-stroke (1)
  byte injType : 1;    ///< Injector type 0=Port (INJ_TYPE_PORT), 1=Throttle Body / TBI (INJ_TYPE_TBODY)
  byte nCylinders : 4; ///< Number of cylinders

  //config2 in ini
  byte fuelAlgorithm : 3;///< Fuel algorithm - 0=Manifold pressure/MAP (LOAD_SOURCE_MAP, default, proven), 1=Throttle/TPS (LOAD_SOURCE_TPS), 2=IMAP/EMAP (LOAD_SOURCE_IMAPEMAP)
  byte fixAngEnable : 1; ///< Whether fixed/locked timing is enabled (0=diable, 1=enable, See @ref configPage4.FixAng)
  byte nInjectors : 4;   ///< Number of injectors


  //config3 in ini
  byte engineType : 1;  ///< Engine crank/ign phasing type: 0=even fire, 1=odd fire
  byte flexEnabled : 1; ///< Enable Flex fuel sensing (pin / interrupt)
  byte legacyMAP  : 1;  ///< Legacy MAP reading behavior
  byte baroCorr : 1;    // Unused ?
  byte injLayout : 2;   /**< Injector Layout - 0=INJ_PAIRED (#outputs == #cyls/2, timed over 1 crank rev), 1=INJ_SEMISEQUENTIAL (like paired, but #outputs == #cyls, only for 4 cyl),
                         2=INJ_BANKED (2 outputs are used), 3=INJ_SEQUENTIAL (#ouputs == #cyls, timed over full cycle, 2 crank revs) */
  byte perToothIgn : 1; ///< Experimental / New ign. mode ... (?) (See decoders.ino)
  byte dfcoEnabled : 1; ///< Whether or not DFCO (deceleration fuel cut-off) is turned on

  byte aeColdTaperMax;  ///< AE cold modifier, taper end temp (no modifier applied, was primePulse in early versions)
  byte dutyLim;
  byte flexFreqLow; //Lowest valid frequency reading from the flex sensor
  byte flexFreqHigh; //Highest valid frequency reading from the flex sensor

  byte boostMaxDuty;
  byte tpsMin;
  byte tpsMax;
  int8_t mapMin; //Must be signed
  uint16_t mapMax;
  byte fpPrime; ///< Time (In seconds) that the fuel pump should be primed for on power up
  byte stoich;  ///< Stoichiometric ratio (x10, so e.g. 14.7 => 147)
  uint16_t oddfire2; ///< The ATDC angle of channel 2 for oddfire
  uint16_t oddfire3; ///< The ATDC angle of channel 3 for oddfire
  uint16_t oddfire4; ///< The ATDC angle of channel 4 for oddfire

  byte idleUpPin : 6;
  byte idleUpPolarity : 1;
  byte idleUpEnabled : 1;

  byte idleUpAdder;
  byte aeTaperMin;
  byte aeTaperMax;

  byte iacCLminDuty;
  byte iacCLmaxDuty;
  byte boostMinDuty;

  int8_t baroMin; //Must be signed
  uint16_t baroMax;

  int8_t EMAPMin; //Must be signed
  uint16_t EMAPMax;

  byte fanWhenOff : 1;      ///< Allow running fan with engine off: 0 = Only run fan when engine is running, 1 = Allow even with engine off
  byte fanWhenCranking : 1; ///< Set whether the fan output will stay on when the engine is cranking (0=force off, 1=allow on)
  byte useDwellMap : 1;     ///< Setting to change between fixed dwell value and dwell map (0=Fixed value from @ref configPage4.dwellRun, 1=Use @ref dwellTable)
  byte fanUnused : 2;       // Unused ?
  byte rtc_mode : 2;        // Unused ?
  byte incorporateAFR : 1;  ///< Enable AFR target (stoich/afrtgt) compensation in PW calculation
  byte asePct[4];           ///< Afterstart enrichment values (%)
  byte aseCount[4];         ///< Afterstart enrichment cycles. This is the number of ignition cycles that the afterstart enrichment % lasts for
  byte aseBins[4];          ///< Afterstart enrichment temperatures (x-axis) for (target) enrichment values
  byte primePulse[4];//Priming pulsewidth values (mS, copied to @ref PrimingPulseTable)
  byte primeBins[4]; //Priming temperatures (source,x-axis)

  byte CTPSPin : 6;
  byte CTPSPolarity : 1;
  byte CTPSEnabled : 1;

  byte idleAdvEnabled : 2;
  byte idleAdvAlgorithm : 1;
  byte idleAdvDelay : 5;
  
  byte idleAdvRPM;
  byte idleAdvTPS;

  byte injAngRPM[4];

  byte idleTaperTime;
  byte dfcoDelay;
  byte dfcoMinCLT;

  //VSS Stuff
  byte vssMode : 2; ///< VSS (Vehicle speed sensor) mode (0=none, 1=CANbus, 2,3=Interrupt driven)
  byte vssPin : 6; ///< VSS (Vehicle speed sensor) pin number
  
  uint16_t vssPulsesPerKm; ///< VSS (Vehicle speed sensor) pulses per Km
  byte vssSmoothing;
  uint16_t vssRatio1;
  uint16_t vssRatio2;
  uint16_t vssRatio3;
  uint16_t vssRatio4;
  uint16_t vssRatio5;
  uint16_t vssRatio6;

  byte idleUpOutputEnabled : 1;
  byte idleUpOutputInv : 1;
  byte idleUpOutputPin  : 6;

  byte tachoSweepMaxRPM;
  byte primingDelay;

  byte iacTPSlimit;
  byte iacRPMlimitHysteresis;

  int8_t rtc_trim;
  byte idleAdvVss;
  byte mapSwitchPoint;

  byte unused2_95[2];

#if defined(CORE_AVR)
  };
#else
  } __attribute__((__packed__)); //The 32 bit systems require all structs to be fully packed
#endif

/** Page 4 of the config - variables required for ignition and rpm/crank phase /cam phase decoding.
* See the ini file for further reference.
*/
struct config4 {

  int16_t triggerAngle; ///< Angle (ATDC) when tooth No:1 on the primary wheel sends signal (-360 to +360 deg.)
  int8_t FixAng; ///< Fixed Ignition angle value (enabled by @ref configPage2.fixAngEnable, copied to ignFixValue, Negative values allowed, See corrections.ino)
  byte CrankAng; ///< Fixed start-up/cranking ignition angle (See: corrections.ino)
  byte TrigAngMul; ///< Multiplier for non evenly divisible tooth counts.

  byte TrigEdge : 1;  ///< Primary (RPM1) Trigger Edge - 0 - RISING, 1 = FALLING (Copied from this config to primaryTriggerEdge)
  byte TrigSpeed : 1; ///< Primary (RPM1) Trigger speed - 0 = crank speed (CRANK_SPEED), 1 = cam speed (CAM_SPEED), See decoders.ino
  byte IgInv : 1;     ///< Ignition signal invert (?) (GOING_LOW=0 (default by init.ino) / GOING_HIGH=1 )
  byte TrigPattern : 5; ///< Decoder configured (DECODER_MISSING_TOOTH, DECODER_BASIC_DISTRIBUTOR, DECODER_GM7X, ... See init.ino)

  byte TrigEdgeSec : 1; ///< Secondary (RPM2) Trigger Edge (See RPM1)
  byte fuelPumpPin : 6; ///< Fuel pump pin (copied as override to pinFuelPump, defaults to board default, See: init.ino)
  byte useResync : 1;

  byte sparkDur; ///< Spark duration in ms * 10
  byte trigPatternSec : 7; ///< Mode for Missing tooth secondary trigger - 0=single tooth cam wheel (SEC_TRIGGER_SINGLE), 1=4-1 (SEC_TRIGGER_4_1) or 2=poll level mode (SEC_TRIGGER_POLL)
  byte PollLevelPolarity : 1; //for poll level cam trigger. Sets if the cam trigger is supposed to be high or low for revolution one.
  uint8_t bootloaderCaps; //Capabilities of the bootloader over stock. e.g., 0=Stock, 1=Reset protection, etc.

  byte resetControlConfig : 2; /** Which method of reset control to use - 0=Disabled (RESET_CONTROL_DISABLED), 1=Prevent When Running (RESET_CONTROL_PREVENT_WHEN_RUNNING),
     2=Prevent Always (RESET_CONTROL_PREVENT_ALWAYS), 3=Serial Command (RESET_CONTROL_SERIAL_COMMAND) - Copied to resetControl (See init.ino, utilities.ino) */
  byte resetControlPin : 6;

  byte StgCycles; //The number of initial cycles before the ignition should fire when first cranking

  byte boostType : 1; ///< Boost Control type: 0=Open loop (OPEN_LOOP_BOOST), 1=closed loop (CLOSED_LOOP_BOOST)
  byte useDwellLim : 1; //Whether the dwell limiter is off or on
  byte sparkMode : 3; /** Ignition/Spark output mode - 0=Wasted spark (IGN_MODE_WASTED), 1=single channel (IGN_MODE_SINGLE),
      2=Wasted COP (IGN_MODE_WASTEDCOP), 3=Sequential (IGN_MODE_SEQUENTIAL), 4=Rotary (IGN_MODE_ROTARY) */
  byte triggerFilter : 2; //The mode of trigger filter being used (0=Off, 1=Light (Not currently used), 2=Normal, 3=Aggressive)
  byte ignCranklock : 1; //Whether or not the ignition timing during cranking is locked to a CAS (crank) pulse. Only currently valid for Basic distributor and 4G63.

  byte dwellCrank;    ///< Dwell time whilst cranking
  byte dwellRun;      ///< Dwell time whilst running
  byte triggerTeeth;  ///< The full count of teeth on the trigger wheel if there were no gaps
  byte triggerMissingTeeth; ///< The size of the tooth gap (ie number of missing teeth)
  byte crankRPM;      ///< RPM below which the engine is considered to be cranking
  byte floodClear;    ///< TPS (raw adc count? % ?) value that triggers flood clear mode (No fuel whilst cranking, See @ref correctionFloodClear())
  byte SoftRevLim;    ///< Soft rev limit (RPM/100)
  byte SoftLimRetard; ///< Amount soft limit (ignition) retard (degrees)
  byte SoftLimMax;    ///< Time the soft limit can run (units ?)
  byte HardRevLim;    ///< Hard rev limit (RPM/100)
  byte taeBins[4];    ///< TPS based acceleration enrichment bins (Unit: %/s)
  byte taeValues[4];  ///< TPS based acceleration enrichment rates (Unit: % to add), values matched to thresholds of taeBins
  byte wueBins[10];   ///< Warmup Enrichment bins (Values are in @ref configPage2.wueValues OLD:configTable1)
  byte dwellLimit;
  byte dwellCorrectionValues[6]; ///< Correction table for dwell vs battery voltage
  byte iatRetBins[6]; ///< Inlet Air Temp timing retard curve bins (Unit: ...)
  byte iatRetValues[6]; ///< Inlet Air Temp timing retard curve values (Unit: ...)
  byte dfcoRPM;       ///< RPM at which DFCO turns off/on at
  byte dfcoHyster;    //Hysteris RPM for DFCO
  byte dfcoTPSThresh; //TPS must be below this figure for DFCO to engage (Unit: ...)

  byte ignBypassEnabled : 1; //Whether or not the ignition bypass is enabled
  byte ignBypassPin : 6; //Pin the ignition bypass is activated on
  byte ignBypassHiLo : 1; //Whether this should be active high or low.

  byte ADCFILTER_TPS;
  byte ADCFILTER_CLT;
  byte ADCFILTER_IAT;
  byte ADCFILTER_O2;
  byte ADCFILTER_BAT;
  byte ADCFILTER_MAP; //This is only used on Instantaneous MAP readings and is intentionally very weak to allow for faster response
  byte ADCFILTER_BARO;
  
  byte cltAdvBins[6];   /**< Coolant Temp timing advance curve bins */
  byte cltAdvValues[6]; /**< Coolant timing advance curve values. These are translated by 15 to allow for negative values */

  byte maeBins[4];      /**< MAP based AE MAPdot bins */
  byte maeRates[4];     /**< MAP based AE values */

  int8_t batVoltCorrect; /**< Battery voltage calibration offset (Given as 10x value, e.g. 2v => 20) */

  byte baroFuelBins[8];
  byte baroFuelValues[8];

  byte idleAdvBins[6];
  byte idleAdvValues[6];

  byte engineProtectMaxRPM;

  int16_t vvt2CL0DutyAng;
  byte vvt2PWMdir : 1;
  byte unusedBits4 : 7;
  byte ANGLEFILTER_VVT;
  byte FILTER_FLEX;
  byte vvtMinClt;
  byte vvtDelay;

#if defined(CORE_AVR)
  };
#else
  } __attribute__((__packed__)); //The 32 bi systems require all structs to be fully packed
#endif

/** Page 6 of the config - mostly variables that are required for AFR targets and closed loop.
See the ini file for further reference.
*/
struct config6 {

  byte egoAlgorithm : 2; ///< EGO Algorithm - Simple, PID, No correction
  byte egoType : 2;      ///< EGO Sensor Type 0=Disabled/None, 1=Narrowband, 2=Wideband
  byte boostEnabled : 1; ///< Boost control enabled 0 =off, 1 = on
  byte vvtEnabled : 1;   ///< 
  byte engineProtectType : 2;

  byte egoKP;
  byte egoKI;
  byte egoKD;
  byte egoTemp;     ///< The temperature above which closed loop is enabled
  byte egoCount;    ///< The number of ignition cylces per (ego AFR ?) step
  byte vvtMode : 2; ///< Valid VVT modes are 'on/off', 'open loop' and 'closed loop'
  byte vvtLoadSource : 2; ///< Load source for VVT (TPS or MAP)
  byte vvtPWMdir : 1; ///< VVT direction (normal or reverse)
  byte vvtCLUseHold : 1; //Whether or not to use a hold duty cycle (Most cases are Yes)
  byte vvtCLAlterFuelTiming : 1;
  byte boostCutEnabled : 1;
  byte egoLimit;    /// Maximum amount the closed loop EGO control will vary the fueling
  byte ego_min;     /// AFR must be above this for closed loop to function
  byte ego_max;     /// AFR must be below this for closed loop to function
  byte ego_sdelay;  /// Time in seconds after engine starts that closed loop becomes available
  byte egoRPM;      /// RPM must be above this for closed loop to function
  byte egoTPSMax;   /// TPS must be below this for closed loop to function
  byte vvt1Pin : 6;
  byte useExtBaro : 1;
  byte boostMode : 1; /// Boost control mode: 0=Simple (BOOST_MODE_SIMPLE) or 1=full (BOOST_MODE_FULL)
  byte boostPin : 6;
  byte unused_bit : 1; //Previously was VVTasOnOff
  byte useEMAP : 1;    ///< Enable EMAP
  byte voltageCorrectionBins[6]; //X axis bins for voltage correction tables
  byte injVoltageCorrectionValues[6]; //Correction table for injector PW vs battery voltage
  byte airDenBins[9];
  byte airDenRates[9];
  byte boostFreq;   /// Frequency of the boost PWM valve
  byte vvtFreq;     /// Frequency of the vvt PWM valve
  byte idleFreq;
  // Launch stuff, see beginning of speeduino.ino main loop
  byte launchPin : 6; ///< Launch (control ?) pin
  byte launchEnabled : 1; ///< Launch ...???... (control?) enabled
  byte launchHiLo : 1;  // 

  byte lnchSoftLim;
  int8_t lnchRetard; //Allow for negative advance value (ATDC)
  byte lnchHardLim;
  byte lnchFuelAdd;

  //PID values for idle needed to go here as out of room in the idle page
  byte idleKP;
  byte idleKI;
  byte idleKD;

  byte boostLimit; ///< Boost limit (Kpa). Stored value is actual (kPa) value divided by 2, allowing kPa values up to 511
  byte boostKP;
  byte boostKI;
  byte boostKD;

  byte lnchPullRes : 1;
  byte iacPWMrun : 1; ///< Run the PWM idle valve before engine is cranked over (0 = off, 1 = on)
  byte fuelTrimEnabled : 1;
  byte flatSEnable : 1; ///< Flat shift enable
  byte baroPin : 4;
  byte flatSSoftWin;
  int8_t flatSRetard;
  byte flatSArm;

  byte iacCLValues[10]; //Closed loop target RPM value
  byte iacOLStepVal[10]; //Open loop step values for stepper motors
  byte iacOLPWMVal[10]; //Open loop duty values for PMWM valves
  byte iacBins[10]; //Temperature Bins for the above 3 curves
  byte iacCrankSteps[4]; //Steps to use when cranking (Stepper motor)
  byte iacCrankDuty[4]; //Duty cycle to use on PWM valves when cranking
  byte iacCrankBins[4]; //Temperature Bins for the above 2 curves

  byte iacAlgorithm : 3; //Valid values are: "None", "On/Off", "PWM", "PWM Closed Loop", "Stepper", "Stepper Closed Loop"
  byte iacStepTime : 3; //How long to pulse the stepper for to ensure the step completes (ms)
  byte iacChannels : 1; //How many outputs to use in PWM mode (0 = 1 channel, 1 = 2 channels)
  byte iacPWMdir : 1; //Direction of the PWM valve. 0 = Normal = Higher RPM with more duty. 1 = Reverse = Lower RPM with more duty

  byte iacFastTemp; //Fast idle temp when using a simple on/off valve

  byte iacStepHome; //When using a stepper motor, the number of steps to be taken on startup to home the motor
  byte iacStepHyster; //Hysteresis temperature (*10). Eg 2.2C = 22

  byte fanInv : 1;        // Fan output inversion bit
  byte fanEnable : 1;     // Fan enable bit. 0=Off, 1=On/Off
  byte fanPin : 6;
  byte fanSP;             // Cooling fan start temperature
  byte fanHyster;         // Fan hysteresis
  byte fanFreq;           // Fan PWM frequency
  byte fanPWMBins[4];     //Temperature Bins for the PWM fan control

#if defined(CORE_AVR)
  };
#else
  } __attribute__((__packed__)); //The 32 bit systems require all structs to be fully packed
#endif

/** Page 9 of the config - mostly deals with CANBUS control.
See ini file for further info (Config Page 10 in the ini).
*/
struct config9 {
  byte enable_secondarySerial:1;            //enable secondary serial
  byte intcan_available:1;                     //enable internal can module
  byte enable_intcan:1;
  byte caninput_sel[16];                    //bit status on/Can/analog_local/digtal_local if input is enabled
  uint16_t caninput_source_can_address[16];        //u16 [15] array holding can address of input
  uint8_t caninput_source_start_byte[16];     //u08 [15] array holds the start byte number(value of 0-7)
  uint16_t caninput_source_num_bytes;     //u16 bit status of the number of bytes length 1 or 2
  byte unused10_67;
  byte unused10_68;
  byte enable_candata_out : 1;
  byte canoutput_sel[8];
  uint16_t canoutput_param_group[8];
  uint8_t canoutput_param_start_byte[8];
  byte canoutput_param_num_bytes[8];

  byte unused10_110;
  byte unused10_111;
  byte unused10_112;
  byte unused10_113;
  byte speeduino_tsCanId:4;         //speeduino TS canid (0-14)
  uint16_t true_address;            //speeduino 11bit can address
  uint16_t realtime_base_address;   //speeduino 11 bit realtime base address
  uint16_t obd_address;             //speeduino OBD diagnostic address
  uint8_t Auxinpina[16];            //analog  pin number when internal aux in use
  uint8_t Auxinpinb[16];            // digital pin number when internal aux in use

  byte iacStepperInv : 1;  //stepper direction of travel to allow reversing. 0=normal, 1=inverted.
  byte iacCoolTime : 3; // how long to wait for the stepper to cool between steps

  byte boostByGearEnabled : 2;

  byte iacMaxSteps; // Step limit beyond which the stepper won't be driven. Should always be less than homing steps. Stored div 3 as per home steps.
  byte idleAdvStartDelay;     //delay for idle advance engage
  
  byte boostByGear1;
  byte boostByGear2;
  byte boostByGear3;
  byte boostByGear4;
  byte boostByGear5;
  byte boostByGear6;

  byte unused10_162;
  byte unused10_163;
  byte unused10_164;
  byte unused10_165;
  byte unused10_166;
  byte unused10_167;
  byte unused10_168;
  byte unused10_169;
  byte unused10_170;
  byte unused10_171;
  byte unused10_172;
  byte unused10_173;
  byte unused10_174;
  byte unused10_175;
  byte unused10_176;
  byte unused10_177;
  byte unused10_178;
  byte unused10_179;
  byte unused10_180;
  byte unused10_181;
  byte unused10_182;
  byte unused10_183;
  byte unused10_184;
  byte unused10_185;
  byte unused10_186;
  byte unused10_187;
  byte unused10_188;
  byte unused10_189;
  byte unused10_190;
  byte unused10_191;
  
#if defined(CORE_AVR)
  };
#else
  } __attribute__((__packed__)); //The 32 bit systems require all structs to be fully packed
#endif

/** Page 10 - No specific purpose. Created initially for the cranking enrich curve.
192 bytes long.
See ini file for further info (Config Page 11 in the ini).
*/
struct config10 {
  byte crankingEnrichBins[4]; //Bytes 0-4
  byte crankingEnrichValues[4]; //Bytes 4-7

  //Byte 8
  byte rotaryType : 2;
  byte stagingEnabled : 1;
  byte stagingMode : 1;
  byte EMAPPin : 4;

  byte rotarySplitValues[8]; //Bytes 9-16
  byte rotarySplitBins[8]; //Bytes 17-24

  uint16_t boostSens; //Bytes 25-26
  byte boostIntv; //Byte 27
  uint16_t stagedInjSizePri; //Bytes 28-29
  uint16_t stagedInjSizeSec; //Bytes 30-31
  byte lnchCtrlTPS; //Byte 32

  uint8_t flexBoostBins[6]; //Byets 33-38
  int16_t flexBoostAdj[6];  //kPa to be added to the boost target @ current ethanol (negative values allowed). Bytes 39-50
  uint8_t flexFuelBins[6]; //Bytes 51-56
  uint8_t flexFuelAdj[6];   //Fuel % @ current ethanol (typically 100% @ 0%, 163% @ 100%). Bytes 57-62
  uint8_t flexAdvBins[6]; //Bytes 63-68
  uint8_t flexAdvAdj[6];    //Additional advance (in degrees) @ current ethanol (typically 0 @ 0%, 10-20 @ 100%). NOTE: THIS SHOULD BE A SIGNED VALUE BUT 2d TABLE LOOKUP NOT WORKING WITH IT CURRENTLY!
                            //And another three corn rows die.
                            //Bytes 69-74

  //Byte 75
  byte n2o_enable : 2;
  byte n2o_arming_pin : 6;
  byte n2o_minCLT; //Byte 76
  byte n2o_maxMAP; //Byte 77
  byte n2o_minTPS; //Byte 78
  byte n2o_maxAFR; //Byte 79

  //Byte 80
  byte n2o_stage1_pin : 6;
  byte n2o_pin_polarity : 1;
  byte n2o_stage1_unused : 1;
  byte n2o_stage1_minRPM; //Byte 81
  byte n2o_stage1_maxRPM; //Byte 82
  byte n2o_stage1_adderMin; //Byte 83
  byte n2o_stage1_adderMax; //Byte 84
  byte n2o_stage1_retard; //Byte 85

  //Byte 86
  byte n2o_stage2_pin : 6;
  byte n2o_stage2_unused : 2;
  byte n2o_stage2_minRPM; //Byte 87
  byte n2o_stage2_maxRPM; //Byte 88
  byte n2o_stage2_adderMin; //Byte 89
  byte n2o_stage2_adderMax; //Byte 90
  byte n2o_stage2_retard; //Byte 91

  //Byte 92
  byte knock_mode : 2;
  byte knock_pin : 6;

  //Byte 93
  byte knock_trigger : 1;
  byte knock_pullup : 1;
  byte knock_limiterDisable : 1;
  byte knock_unused : 2;
  byte knock_count : 3;

  byte knock_threshold; //Byte 94
  byte knock_maxMAP; //Byte 95
  byte knock_maxRPM; //Byte 96
  byte knock_window_rpms[6]; //Bytes 97-102
  byte knock_window_angle[6]; //Bytes 103-108
  byte knock_window_dur[6]; //Bytes 109-114

  byte knock_maxRetard; //Byte 115
  byte knock_firstStep; //Byte 116
  byte knock_stepSize; //Byte 117
  byte knock_stepTime; //Byte 118
        
  byte knock_duration; //Time after knock retard starts that it should start recovering. Byte 119
  byte knock_recoveryStepTime; //Byte 120
  byte knock_recoveryStep; //Byte 121

  //Byte 122
  byte fuel2Algorithm : 3;
  byte fuel2Mode : 3;
  byte fuel2SwitchVariable : 2;

  //Bytes 123-124
  uint16_t fuel2SwitchValue;

  //Byte 125
  byte fuel2InputPin : 6;
  byte fuel2InputPolarity : 1;
  byte fuel2InputPullup : 1;

  byte vvtCLholdDuty; //Byte 126
  byte vvtCLKP; //Byte 127
  byte vvtCLKI; //Byte 128
  byte vvtCLKD; //Byte 129
  int16_t vvtCL0DutyAng; //Bytes 130-131
  uint8_t vvtCLMinAng; //Byte 132
  uint8_t vvtCLMaxAng; //Byte 133

  byte crankingEnrichTaper; //Byte 134

  byte fuelPressureEnable : 1; ///< Enable fuel pressure sensing from an analog pin (@ref pinFuelPressure)
  byte oilPressureEnable : 1;  ///< Enable oil pressure sensing from an analog pin (@ref pinOilPressure)
  byte oilPressureProtEnbl : 1;
  byte oilPressurePin : 5;

  byte fuelPressurePin : 5;
  byte unused11_165 : 3;
  
  int8_t fuelPressureMin;
  byte fuelPressureMax;
  int8_t oilPressureMin;
  byte oilPressureMax;

  byte oilPressureProtRPM[4];
  byte oilPressureProtMins[4];

  byte wmiEnabled : 1; // Byte 149
  byte wmiMode : 6;
  
  byte wmiAdvEnabled : 1;

  byte wmiTPS; // Byte 150
  byte wmiRPM; // Byte 151
  byte wmiMAP; // Byte 152
  byte wmiMAP2; // Byte 153
  byte wmiIAT; // Byte 154
  int8_t wmiOffset; // Byte 155

  byte wmiIndicatorEnabled : 1; // 156
  byte wmiIndicatorPin : 6;
  byte wmiIndicatorPolarity : 1;

  byte wmiEmptyEnabled : 1; // 157
  byte wmiEmptyPin : 6;
  byte wmiEmptyPolarity : 1;

  byte wmiEnabledPin; // 158

  byte wmiAdvBins[6]; //Bytes 159-164
  byte wmiAdvAdj[6];  //Additional advance (in degrees)
                      //Bytes 165-170
  byte vvtCLminDuty;
  byte vvtCLmaxDuty;
  byte vvt2Pin : 6;
  byte vvt2Enabled : 1;
  byte TrigEdgeThrd : 1;

  byte fuelTempBins[6];
  byte fuelTempValues[6]; //180

  //Byte 186
  byte spark2Algorithm : 3;
  byte spark2Mode : 3;
  byte spark2SwitchVariable : 2;

  //Bytes 187-188
  uint16_t spark2SwitchValue;

  //Byte 189
  byte spark2InputPin : 6;
  byte spark2InputPolarity : 1;
  byte spark2InputPullup : 1;

  byte unused11_187_191[2]; //Bytes 187-191

#if defined(CORE_AVR)
  };
#else
  } __attribute__((__packed__)); //The 32 bit systems require all structs to be fully packed
#endif
/** Config for programmable I/O comparison operation (between 2 vars).
 * Operations are implemented in utilities.ino (@ref checkProgrammableIO()).
 */
struct cmpOperation{
  uint8_t firstCompType : 3;  ///< First cmp. op (COMPARATOR_* ops, see below)
  uint8_t secondCompType : 3; ///< Second cmp. op (0=COMPARATOR_EQUAL, 1=COMPARATOR_NOT_EQUAL,2=COMPARATOR_GREATER,3=COMPARATOR_GREATER_EQUAL,4=COMPARATOR_LESS,5=COMPARATOR_LESS_EQUAL,6=COMPARATOR_CHANGE)
  uint8_t bitwise : 2; ///< BITWISE_AND, BITWISE_OR, BITWISE_XOR
};

/**
Page 13 - Programmable outputs logic rules.
128 bytes long. Rules implemented in utilities.ino @ref checkProgrammableIO().
*/
struct config13 {
  uint8_t outputInverted; ///< Invert (on/off) value before writing to output pin (for all programmable I/O:s).
  uint8_t kindOfLimiting; ///< Select which kind of output limiting are active (0 - minimum | 1 - maximum)
  uint8_t outputPin[8];   ///< Disable(0) or enable (set to valid pin number) Programmable Pin (output/target pin to set)
  uint8_t outputDelay[8]; ///< Output write delay for each programmable I/O (Unit: 0.1S)
  uint8_t firstDataIn[8]; ///< Set of first I/O vars to compare
  uint8_t secondDataIn[8];///< Set of second I/O vars to compare
  uint8_t outputTimeLimit[8]; ///< Output delay for each programmable I/O, kindOfLimiting bit dependant(Unit: 0.1S)
  uint8_t unused_13[8]; // Unused
  int16_t firstTarget[8]; ///< first  target value to compare with numeric comp
  int16_t secondTarget[8];///< second target value to compare with bitwise op
  //89bytes
  struct cmpOperation operation[8]; ///< I/O variable comparison operations (See @ref cmpOperation)

  uint16_t candID[8]; ///< Actual CAN ID need 16bits, this is a placeholder

  byte unused12_106_116[10];

  byte onboard_log_csv_separator :2;  //";", ",", "tab", "space"  
  byte onboard_log_file_style    :2;  // "Disabled", "CSV", "Binary", "INVALID" 
  byte onboard_log_file_rate     :2;  // "1Hz", "4Hz", "10Hz", "30Hz" 
  byte onboard_log_filenaming    :2;  // "Overwrite", "Date-time", "Sequential", "INVALID" 
  byte onboard_log_storage       :2;  // "sd-card", "INVALID", "INVALID", "INVALID" ;In the future maybe an onboard spi flash can be used, or switch between SDIO vs SPI sd card interfaces.
  byte onboard_log_trigger_boot  :1;  // "Disabled", "On boot"
  byte onboard_log_trigger_RPM   :1;  // "Disabled", "Enabled"
  byte onboard_log_trigger_prot  :1;  // "Disabled", "Enabled"
  byte onboard_log_trigger_Vbat  :1;  // "Disabled", "Enabled"
  byte onboard_log_trigger_Epin  :2;  // "Disabled", "polling", "toggle" , "INVALID" 
  uint16_t onboard_log_tr1_duration;  // Duration of logging that starts on boot
  byte onboard_log_tr2_thr_on;        //  "RPM",      100.0,  0.0,    0,     10000,  0
  byte onboard_log_tr2_thr_off;       //  "RPM",      100.0,  0.0,    0,     10000,  0
  byte onboard_log_tr3_thr_RPM   :1;  // "Disabled", "Enabled"
  byte onboard_log_tr3_thr_MAP   :1;  // "Disabled", "Enabled"
  byte onboard_log_tr3_thr_Oil   :1;  // "Disabled", "Enabled"
  byte onboard_log_tr3_thr_AFR   :1;  // "Disabled", "Enabled"     
  byte onboard_log_tr4_thr_on;        // "V",        0.1,   0.0,  0.0,  15.90,      2 ; * (  1 byte)    
  byte onboard_log_tr4_thr_off;       // "V",        0.1,   0.0,  0.0,  15.90,      2 ; * (  1 byte)   
  byte onboard_log_tr5_thr_on;        // "pin",      0,    0, 0,  1,    255,        0 ;  


  byte unused12_125_127[2];

#if defined(CORE_AVR)
  };
#else
  } __attribute__((__packed__)); //The 32 bit systems require all structs to be fully packed
#endif

extern byte pinInjector1; //Output pin injector 1
extern byte pinInjector2; //Output pin injector 2
extern byte pinInjector3; //Output pin injector 3
extern byte pinInjector4; //Output pin injector 4
extern byte pinInjector5; //Output pin injector 5
extern byte pinInjector6; //Output pin injector 6
extern byte pinInjector7; //Output pin injector 7
extern byte pinInjector8; //Output pin injector 8
extern byte injectorOutputControl; //Specifies whether the injectors are controlled directly (Via an IO pin) or using something like the MC33810
extern byte pinCoil1; //Pin for coil 1
extern byte pinCoil2; //Pin for coil 2
extern byte pinCoil3; //Pin for coil 3
extern byte pinCoil4; //Pin for coil 4
extern byte pinCoil5; //Pin for coil 5
extern byte pinCoil6; //Pin for coil 6
extern byte pinCoil7; //Pin for coil 7
extern byte pinCoil8; //Pin for coil 8
extern byte ignitionOutputControl; //Specifies whether the coils are controlled directly (Via an IO pin) or using something like the MC33810
extern byte pinTrigger; //The CAS pin
extern byte pinTrigger2; //The Cam Sensor pin
extern byte pinTrigger3;	//the 2nd cam sensor pin
extern byte pinTPS;//TPS input pin
extern byte pinMAP; //MAP sensor pin
extern byte pinEMAP; //EMAP sensor pin
extern byte pinMAP2; //2nd MAP sensor (Currently unused)
extern byte pinIAT; //IAT sensor pin
extern byte pinCLT; //CLS sensor pin
extern byte pinO2; //O2 Sensor pin
extern byte pinO2_2; //second O2 pin
extern byte pinBat; //Battery voltage pin
extern byte pinDisplayReset; // OLED reset pin
extern byte pinTachOut; //Tacho output
extern byte pinFuelPump; //Fuel pump on/off
extern byte pinIdle1; //Single wire idle control
extern byte pinIdle2; //2 wire idle control (Not currently used)
extern byte pinIdleUp; //Input for triggering Idle Up
extern byte pinIdleUpOutput; //Output that follows (normal or inverted) the idle up pin
extern byte pinCTPS; //Input for triggering closed throttle state
extern byte pinFuel2Input; //Input for switching to the 2nd fuel table
extern byte pinSpark2Input; //Input for switching to the 2nd ignition table
extern byte pinSpareTemp1; // Future use only
extern byte pinSpareTemp2; // Future use only
extern byte pinSpareOut1; //Generic output
extern byte pinSpareOut2; //Generic output
extern byte pinSpareOut3; //Generic output
extern byte pinSpareOut4; //Generic output
extern byte pinSpareOut5; //Generic output
extern byte pinSpareOut6; //Generic output
extern byte pinSpareHOut1; //spare high current output
extern byte pinSpareHOut2; // spare high current output
extern byte pinSpareLOut1; // spare low current output
extern byte pinSpareLOut2; // spare low current output
extern byte pinSpareLOut3;
extern byte pinSpareLOut4;
extern byte pinSpareLOut5;
extern byte pinBoost;
extern byte pinVVT_1;		// vvt output 1
extern byte pinVVT_2;		// vvt output 2
extern byte pinFan;       // Cooling fan output
extern byte pinStepperDir; //Direction pin for the stepper motor driver
extern byte pinStepperStep; //Step pin for the stepper motor driver
extern byte pinStepperEnable; //Turning the DRV8825 driver on/off
extern byte pinLaunch;
extern byte pinIgnBypass; //The pin used for an ignition bypass (Optional)
extern byte pinFlex; //Pin with the flex sensor attached
extern byte pinVSS; 
extern byte pinBaro; //Pin that an external barometric pressure sensor is attached to (If used)
extern byte pinResetControl; // Output pin used control resetting the Arduino
extern byte pinFuelPressure;
extern byte pinOilPressure;
extern byte pinWMIEmpty; // Water tank empty sensor
extern byte pinWMIIndicator; // No water indicator bulb
extern byte pinWMIEnabled; // ON-OFF ouput to relay/pump/solenoid 
extern byte pinMC33810_1_CS;
extern byte pinMC33810_2_CS;
#ifdef USE_SPI_EEPROM
  extern byte pinSPIFlash_CS;
#endif


/* global variables */ // from speeduino.ino
//#ifndef UNIT_TEST

//#endif

extern struct statuses currentStatus; //The global status object
extern struct config2 configPage2;
extern struct config4 configPage4;
extern struct config6 configPage6;
extern struct config9 configPage9;
extern struct config10 configPage10;
extern struct config13 configPage13;
//extern byte cltCalibrationTable[CALIBRATION_TABLE_SIZE]; /**< An array containing the coolant sensor calibration values */
//extern byte iatCalibrationTable[CALIBRATION_TABLE_SIZE]; /**< An array containing the inlet air temperature sensor calibration values */
//extern byte o2CalibrationTable[CALIBRATION_TABLE_SIZE]; /**< An array containing the O2 sensor calibration values */

extern uint16_t cltCalibration_bins[32];
extern uint16_t cltCalibration_values[32];
extern uint16_t iatCalibration_bins[32];
extern uint16_t iatCalibration_values[32];
extern uint16_t o2Calibration_bins[32];
extern uint8_t  o2Calibration_values[32]; // Note 8-bit values
extern struct table2D cltCalibrationTable; /**< A 32 bin array containing the coolant temperature sensor calibration values */
extern struct table2D iatCalibrationTable; /**< A 32 bin array containing the inlet air temperature sensor calibration values */
extern struct table2D o2CalibrationTable; /**< A 32 bin array containing the O2 sensor calibration values */

bool pinIsUsed(byte pin);

#endif // GLOBALS_H<|MERGE_RESOLUTION|>--- conflicted
+++ resolved
@@ -603,13 +603,10 @@
 #define pinIsIgnition(pin)  ( ((pin) == pinCoil1) || ((pin) == pinCoil2) || ((pin) == pinCoil3) || ((pin) == pinCoil4) || ((pin) == pinCoil5) || ((pin) == pinCoil6) || ((pin) == pinCoil7) || ((pin) == pinCoil8) )
 #define pinIsOutput(pin)    ( pinIsInjector((pin)) || pinIsIgnition((pin)) || ((pin) == pinFuelPump) || ((pin) == pinFan) || ((pin) == pinVVT_1) || ((pin) == pinVVT_2) || ( ((pin) == pinBoost) && configPage6.boostEnabled) || ((pin) == pinIdle1) || ((pin) == pinIdle2) || ((pin) == pinTachOut) || ((pin) == pinStepperEnable) || ((pin) == pinStepperStep) )
 #define pinIsSensor(pin)    ( ((pin) == pinCLT) || ((pin) == pinIAT) || ((pin) == pinMAP) || ((pin) == pinTPS) || ((pin) == pinO2) || ((pin) == pinBat) )
-<<<<<<< HEAD
 #define pinIsOutput(pin)    ( ((pin) == pinFuelPump) || ((pin) == pinFan) || ((pin) == pinVVT_1) || ((pin) == pinVVT_2) || ((pin) == pinBoost) || ((pin) == pinIdle1) || ((pin) == pinIdle2) || ((pin) == pinTachOut) )
 #define pinIsUsed(pin)      ( pinIsInjector((pin)) || pinIsIgnition((pin)) || pinIsSensor((pin)) || pinIsOutput((pin)) || pinIsReserved((pin)) )
 */
-=======
 #define pinIsUsed(pin)      ( pinIsSensor((pin)) || pinIsOutput((pin)) || pinIsReserved((pin)) )
->>>>>>> d63a7d5a
 
 /** The status struct with current values for all 'live' variables.
 * In current version this is 64 bytes. Instantiated as global currentStatus.

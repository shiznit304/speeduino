--- conflicted
+++ resolved
@@ -318,11 +318,8 @@
   uint16_t canin[16];   //16bit raw value of selected canin data for channel 0-15
   uint8_t current_caninchannel = 0; //start off at channel 0
   uint16_t crankRPM = 400; //The actual cranking RPM limit. Saves us multiplying it everytime from the config page
-<<<<<<< HEAD
   volatile byte status3;
-=======
   int16_t flexBoostCorrection; //Amount of boost added based on flex
->>>>>>> 8e789d46
 
   //Helpful bitwise operations:
   //Useful reference: http://playground.arduino.cc/Code/BitMath
@@ -666,20 +663,16 @@
   uint16_t stagedInjSizePri;
   uint16_t stagedInjSizeSec;
   byte lnchCtrlTPS;
-<<<<<<< HEAD
-  byte unused11_32_192[158];
-=======
-  
+
   uint8_t flexBoostBins[6];
-  int16_t flexBoostAdj[6];  //Boost kPa to be added to the boost target @ current ethanol (negative values allowed)
+  int16_t flexBoostAdj[6];  //kPa to be added to the boost target @ current ethanol (negative values allowed)
   uint8_t flexFuelBins[6];
   uint8_t flexFuelAdj[6];   //Fuel % @ current ethanol (typically 100% @ 0%, 163% @ 100%)
   uint8_t flexAdvBins[6];
   uint8_t flexAdvAdj[6];    //Additional advance (in degrees) @ current ethanol (typically 0 @ 0%, 10-20 @ 100%)
                             //And another three corn rows die.
 
-  byte unused11_70_192[122];
->>>>>>> 8e789d46
+  byte unused11_75_192[117];
 
 #if defined(CORE_AVR)
   };

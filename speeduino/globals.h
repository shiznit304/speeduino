--- conflicted
+++ resolved
@@ -1118,7 +1118,7 @@
   byte iacStepHyster; //Hysteresis temperature (*10). Eg 2.2C = 22
 
   byte fanInv : 1;        // Fan output inversion bit
-  byte fanUnused : 1;
+  byte afrLoad : 1;
   byte fanPin : 6;
   byte fanSP;             // Cooling fan start temperature
   byte fanHyster;         // Fan hysteresis
@@ -1168,13 +1168,8 @@
   byte iacCoolTime : 3; // how long to wait for the stepper to cool between steps
 
   byte boostByGearEnabled : 2;
-<<<<<<< HEAD
-  byte blankfield : 1;
-  byte afrLoad : 1;
-=======
   byte blankField : 1;
   byte iacStepperPower : 1; //Whether or not to power the stepper motor when not in use
->>>>>>> ca420423
 
   byte iacMaxSteps; // Step limit beyond which the stepper won't be driven. Should always be less than homing steps. Stored div 3 as per home steps.
   byte idleAdvStartDelay;     //delay for idle advance engage

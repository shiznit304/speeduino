--- conflicted
+++ resolved
@@ -1468,22 +1468,16 @@
   byte airConUnused4 : 2;
   byte airConIdleUpRPMAdder;
   byte airConPwmFanMinDuty;
-<<<<<<< HEAD
-  //Bytes 97-255
+  //bytes 98-255
+  int8_t rollingProtRPMDelta[4]; // Signed RPM value representing how much below the RPM limit. Divided by 10
+  byte rollingProtCutPercent[4];
   byte idleUpAdder2 : 2;
   byte idleUpAdder3 : 2;
   byte idleUpRPMAdder2 : 2;
   byte idleUpRPMAdder3 : 2;
   byte iacOLPWMIATVal [9]; //Open loop IAT duty values for PMW valves
-  byte unused15_108_255[148];
-=======
-
-  int8_t rollingProtRPMDelta[4]; // Signed RPM value representing how much below the RPM limit. Divided by 10
-  byte rollingProtCutPercent[4];
   
-  //Bytes 98-255
-  byte Unused15_98_255[150];
->>>>>>> a6201f3b
+  byte Unused15_116_255[140];
 
 #if defined(CORE_AVR)
   };

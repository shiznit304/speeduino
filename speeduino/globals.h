/** @file
 * Global defines, macros, struct definitions (@ref statuses, @ref config2, @ref config4, config*), extern-definitions (for globally accessible vars).
 * 
 * ### Note on configuration struct layouts
 * 
 * Once the struct members have been assigned to certain "role" (in certain SW version), they should not be "moved around"
 * as the structs are stored onto EEPROM as-is and the offset and size of member needs to remain constant. Also removing existing struct members
 * would disturb layouts. Because of this a certain amount unused old members will be left into the structs. For the storage related reasons also the
 * bit fields are defined in byte-size (or multiple of ...) chunks.
 * 
 * ### Config Structs and 2D, 3D Tables
 * 
 * The config* structures contain information coming from tuning SW (e.g. TS) for 2D and 3D tables, where looked up value is not a result of direct
 * array lookup, but from interpolation algorithm. Because of standard, reusable interpolation routines associated with structs table2D and table3D,
 * the values from config are copied from config* structs to table2D (table3D destined configurations are not stored in config* structures).
 * 
 * ### Board choice
 * There's a C-preprocessor based "#if defined" logic present in this header file based on the Arduino IDE compiler set CPU
 * (+board?) type, e.g. `__AVR_ATmega2560__`. This respectively drives (withi it's "#if defined ..." block):
 * - The setting of various BOARD_* C-preprocessor variables (e.g. BOARD_MAX_ADC_PINS)
 * - Setting of BOARD_H (Board header) file (e.g. "board_avr2560.h"), which is later used to include the header file
 *   - Seems Arduino ide implicitly compiles and links respective .ino file (by it's internal build/compilation rules) (?)
 * - Setting of CPU (?) CORE_* variables (e.g. CORE_AVR), that is used across codebase to distinguish CPU.
 */
#ifndef GLOBALS_H
#define GLOBALS_H
#include <Arduino.h>
#include "table2d.h"
#include "table3d.h"
#include <assert.h>
#include "logger.h"
#include "src/FastCRC/FastCRC.h"

#if defined(__AVR_ATmega1280__) || defined(__AVR_ATmega2560__) || defined(__AVR_ATmega2561__)
  #define BOARD_MAX_DIGITAL_PINS 54 //digital pins +1
  #define BOARD_MAX_IO_PINS 70 //digital pins + analog channels + 1
  #define BOARD_MAX_ADC_PINS  15 //Number of analog pins
#ifndef LED_BUILTIN
  #define LED_BUILTIN 13
#endif
  #define CORE_AVR
  #define BOARD_H "board_avr2560.h"
  #define INJ_CHANNELS 4
  #define IGN_CHANNELS 5

  #if defined(__AVR_ATmega2561__)
    //This is a workaround to avoid having to change all the references to higher ADC channels. We simply define the channels (Which don't exist on the 2561) as being the same as A0-A7
    //These Analog inputs should never be used on any 2561 board defintion (Because they don't exist on the MCU), so it will not cause any isses
    #define A8  A0
    #define A9  A1
    #define A10  A2
    #define A11  A3
    #define A12  A4
    #define A13  A5
    #define A14  A6
    #define A15  A7
  #endif

  //#define TIMER5_MICROS

#elif defined(CORE_TEENSY)
  #if defined(__MK64FX512__) || defined(__MK66FX1M0__)
    #define CORE_TEENSY35
    #define BOARD_H "board_teensy35.h"
    #define BOARD_MAX_ADC_PINS  22 //Number of analog pins
  #elif defined(__IMXRT1062__)
    #define CORE_TEENSY41
    #define BOARD_H "board_teensy41.h"
    #define BOARD_MAX_ADC_PINS  17 //Number of analog pins
  #endif
  #define INJ_CHANNELS 8
  #define IGN_CHANNELS 8

#elif defined(STM32_MCU_SERIES) || defined(ARDUINO_ARCH_STM32) || defined(STM32)
  #define CORE_STM32
  #define BOARD_MAX_ADC_PINS  NUM_ANALOG_INPUTS-1 //Number of analog pins from core.
  #if defined(STM32F407xx) //F407 can do 8x8 STM32F401/STM32F411 not
   #define INJ_CHANNELS 8
   #define IGN_CHANNELS 8
  #else
   #define INJ_CHANNELS 4
   #define IGN_CHANNELS 5
  #endif

//Select one for EEPROM,the default is EEPROM emulation on internal flash.
//#define SRAM_AS_EEPROM /*Use 4K battery backed SRAM, requires a 3V continuous source (like battery) connected to Vbat pin */
//#define USE_SPI_EEPROM PB0 /*Use M25Qxx SPI flash */
//#define FRAM_AS_EEPROM /*Use FRAM like FM25xxx, MB85RSxxx or any SPI compatible */

  #ifndef word
    #define word(h, l) ((h << 8) | l) //word() function not defined for this platform in the main library
  #endif
  
  
  #if defined(ARDUINO_BLUEPILL_F103C8) || defined(ARDUINO_BLUEPILL_F103CB) \
   || defined(ARDUINO_BLACKPILL_F401CC) || defined(ARDUINO_BLACKPILL_F411CE)
    //STM32 Pill boards
    #ifndef NUM_DIGITAL_PINS
      #define NUM_DIGITAL_PINS 35
    #endif
    #ifndef LED_BUILTIN
      #define LED_BUILTIN PB1 //Maple Mini
    #endif
  #elif defined(STM32F407xx)
    #ifndef NUM_DIGITAL_PINS
      #define NUM_DIGITAL_PINS 75
    #endif
  #endif

  #if defined(STM32_CORE_VERSION)
    #define BOARD_H "board_stm32_official.h"
  #else
    #define CORE_STM32_GENERIC
    #define BOARD_H "board_stm32_generic.h"
  #endif

  //Specific mode for Bluepill due to its small flash size. This disables a number of strings from being compiled into the flash
  #if defined(MCU_STM32F103C8) || defined(MCU_STM32F103CB)
    #define SMALL_FLASH_MODE
  #endif

  #define BOARD_MAX_DIGITAL_PINS NUM_DIGITAL_PINS
  #define BOARD_MAX_IO_PINS NUM_DIGITAL_PINS
  #if __GNUC__ < 7 //Already included on GCC 7
  extern "C" char* sbrk(int incr); //Used to freeRam
  #endif
  #ifndef digitalPinToInterrupt
  inline uint32_t  digitalPinToInterrupt(uint32_t Interrupt_pin) { return Interrupt_pin; } //This isn't included in the stm32duino libs (yet)
  #endif
#elif defined(__SAMD21G18A__)
  #define BOARD_H "board_samd21.h"
  #define CORE_SAMD21
  #define CORE_SAM
  #define INJ_CHANNELS 4
  #define IGN_CHANNELS 4
#elif defined(__SAMC21J18A__)
  #define BOARD_H "board_samc21.h"
  #define CORE_SAMC21
  #define CORE_SAM
#elif defined(__SAME51J19A__)
  #define BOARD_H "board_same51.h"
  #define CORE_SAME51
  #define CORE_SAM
  #define INJ_CHANNELS 8
  #define IGN_CHANNELS 8
#else
  #error Incorrect board selected. Please select the correct board (Usually Mega 2560) and upload again
#endif

//This can only be included after the above section
#include BOARD_H //Note that this is not a real file, it is defined in globals.h. 

//Handy bitsetting macros
#define BIT_SET(a,b) ((a) |= (1U<<(b)))
#define BIT_CLEAR(a,b) ((a) &= ~(1U<<(b)))
#define BIT_CHECK(var,pos) !!((var) & (1U<<(pos)))
#define BIT_TOGGLE(var,pos) ((var)^= 1UL << (pos))
#define BIT_WRITE(var, pos, bitvalue) ((bitvalue) ? BIT_SET((var), (pos)) : bitClear((var), (pos)))

#define interruptSafe(c) (noInterrupts(); {c} interrupts();) //Wraps any code between nointerrupt and interrupt calls

#define MS_IN_MINUTE 60000
#define US_IN_MINUTE 60000000

//Define the load algorithm
#define LOAD_SOURCE_MAP         0
#define LOAD_SOURCE_TPS         1
#define LOAD_SOURCE_IMAPEMAP    2

//Define bit positions within engine virable
#define BIT_ENGINE_RUN      0   // Engine running
#define BIT_ENGINE_CRANK    1   // Engine cranking
#define BIT_ENGINE_ASE      2   // after start enrichment (ASE)
#define BIT_ENGINE_WARMUP   3   // Engine in warmup
#define BIT_ENGINE_ACC      4   // in acceleration mode (TPS accel)
#define BIT_ENGINE_DCC      5   // in deceleration mode
#define BIT_ENGINE_MAPACC   6   // MAP acceleration mode
#define BIT_ENGINE_MAPDCC   7   // MAP decelleration mode

//Define masks for Status1
#define BIT_STATUS1_INJ1           0  //inj1
#define BIT_STATUS1_INJ2           1  //inj2
#define BIT_STATUS1_INJ3           2  //inj3
#define BIT_STATUS1_INJ4           3  //inj4
#define BIT_STATUS1_DFCO           4  //Decelleration fuel cutoff
#define BIT_STATUS1_BOOSTCUT       5  //Fuel component of MAP based boost cut out
#define BIT_STATUS1_TOOTHLOG1READY 6  //Used to flag if tooth log 1 is ready
#define BIT_STATUS1_TOOTHLOG2READY 7  //Used to flag if tooth log 2 is ready (Log is not currently used)

//Define masks for spark variable
#define BIT_SPARK_HLAUNCH         0  //Hard Launch indicator
#define BIT_SPARK_SLAUNCH         1  //Soft Launch indicator
#define BIT_SPARK_HRDLIM          2  //Hard limiter indicator
#define BIT_SPARK_SFTLIM          3  //Soft limiter indicator
#define BIT_SPARK_BOOSTCUT        4  //Spark component of MAP based boost cut out
#define BIT_SPARK_ERROR           5  // Error is detected
#define BIT_SPARK_IDLE            6  // idle on
#define BIT_SPARK_SYNC            7  // Whether engine has sync or not

#define BIT_SPARK2_FLATSH         0  //Flat shift hard cut
#define BIT_SPARK2_FLATSS         1  //Flat shift soft cut
#define BIT_SPARK2_SPARK2_ACTIVE  2
#define BIT_SPARK2_UNUSED4        3
#define BIT_SPARK2_UNUSED5        4
#define BIT_SPARK2_UNUSED6        5
#define BIT_SPARK2_UNUSED7        6
#define BIT_SPARK2_UNUSED8        7

#define BIT_TIMER_1HZ             0
#define BIT_TIMER_4HZ             1
#define BIT_TIMER_10HZ            2
#define BIT_TIMER_15HZ            3
#define BIT_TIMER_30HZ            4

#define BIT_STATUS3_RESET_PREVENT 0 //Indicates whether reset prevention is enabled
#define BIT_STATUS3_NITROUS       1
#define BIT_STATUS3_FUEL2_ACTIVE  2
#define BIT_STATUS3_VSS_REFRESH   3
#define BIT_STATUS3_HALFSYNC      4 //shows if there is only sync from primary trigger, but not from secondary.
#define BIT_STATUS3_NSQUIRTS1     5
#define BIT_STATUS3_NSQUIRTS2     6
#define BIT_STATUS3_NSQUIRTS3     7

#define BIT_STATUS4_WMI_EMPTY     0 //Indicates whether the WMI tank is empty
#define BIT_STATUS4_VVT1_ERROR    1 //VVT1 cam angle within limits or not
#define BIT_STATUS4_VVT2_ERROR    2 //VVT2 cam angle within limits or not
#define BIT_STATUS4_FAN           3 //Fan Status
#define BIT_STATUS4_UNUSED5       4
#define BIT_STATUS4_UNUSED6       5
#define BIT_STATUS4_UNUSED7       6
#define BIT_STATUS4_UNUSED8       7

#define VALID_MAP_MAX 1022 //The largest ADC value that is valid for the MAP sensor
#define VALID_MAP_MIN 2 //The smallest ADC value that is valid for the MAP sensor

#ifndef UNIT_TEST 
#define TOOTH_LOG_SIZE      127
#else
#define TOOTH_LOG_SIZE      1
#endif

#define O2_CALIBRATION_PAGE   2
#define IAT_CALIBRATION_PAGE  1
#define CLT_CALIBRATION_PAGE  0

#define COMPOSITE_LOG_PRI   0
#define COMPOSITE_LOG_SEC   1
#define COMPOSITE_LOG_TRIG 2
#define COMPOSITE_LOG_SYNC 3

#define INJ_TYPE_PORT 0
#define INJ_TYPE_TBODY 1

#define INJ_PAIRED 0
#define INJ_SEMISEQUENTIAL 1
#define INJ_BANKED          2
#define INJ_SEQUENTIAL      3

#define OUTPUT_CONTROL_DIRECT   0
#define OUTPUT_CONTROL_MC33810  10

#define IGN_MODE_WASTED     0
#define IGN_MODE_SINGLE     1
#define IGN_MODE_WASTEDCOP  2
#define IGN_MODE_SEQUENTIAL 3
#define IGN_MODE_ROTARY     4

#define SEC_TRIGGER_SINGLE  0
#define SEC_TRIGGER_4_1     1
#define SEC_TRIGGER_POLL    2

#define ROTARY_IGN_FC       0
#define ROTARY_IGN_FD       1
#define ROTARY_IGN_RX8      2

#define BOOST_MODE_SIMPLE   0
#define BOOST_MODE_FULL     1

#define WMI_MODE_SIMPLE       0
#define WMI_MODE_PROPORTIONAL 1
#define WMI_MODE_OPENLOOP     2
#define WMI_MODE_CLOSEDLOOP   3

#define HARD_CUT_FULL       0
#define HARD_CUT_ROLLING    1

#define EVEN_FIRE           0
#define ODD_FIRE            1

#define EGO_ALGORITHM_SIMPLE  0
#define EGO_ALGORITHM_PID     2

#define STAGING_MODE_TABLE  0
#define STAGING_MODE_AUTO   1

#define NITROUS_OFF         0
#define NITROUS_STAGE1      1
#define NITROUS_STAGE2      2
#define NITROUS_BOTH        3

#define PROTECT_CUT_OFF     0
#define PROTECT_CUT_IGN     1
#define PROTECT_CUT_FUEL    2
#define PROTECT_CUT_BOTH    3
#define PROTECT_IO_ERROR    7

#define AE_MODE_TPS         0
#define AE_MODE_MAP         1

#define AE_MODE_MULTIPLIER  0
#define AE_MODE_ADDER       1

#define KNOCK_MODE_OFF      0
#define KNOCK_MODE_DIGITAL  1
#define KNOCK_MODE_ANALOG   2

#define FUEL2_MODE_OFF      0
#define FUEL2_MODE_MULTIPLY 1
#define FUEL2_MODE_ADD      2
#define FUEL2_MODE_CONDITIONAL_SWITCH   3
#define FUEL2_MODE_INPUT_SWITCH 4

#define SPARK2_MODE_OFF      0
#define SPARK2_MODE_MULTIPLY 1
#define SPARK2_MODE_ADD      2
#define SPARK2_MODE_CONDITIONAL_SWITCH   3
#define SPARK2_MODE_INPUT_SWITCH 4

#define FUEL2_CONDITION_RPM 0
#define FUEL2_CONDITION_MAP 1
#define FUEL2_CONDITION_TPS 2
#define FUEL2_CONDITION_ETH 3

#define SPARK2_CONDITION_RPM 0
#define SPARK2_CONDITION_MAP 1
#define SPARK2_CONDITION_TPS 2
#define SPARK2_CONDITION_ETH 3

#define RESET_CONTROL_DISABLED             0
#define RESET_CONTROL_PREVENT_WHEN_RUNNING 1
#define RESET_CONTROL_PREVENT_ALWAYS       2
#define RESET_CONTROL_SERIAL_COMMAND       3

#define OPEN_LOOP_BOOST     0
#define CLOSED_LOOP_BOOST   1

#define SOFT_LIMIT_FIXED        0
#define SOFT_LIMIT_RELATIVE     1

#define VVT_MODE_ONOFF      0
#define VVT_MODE_OPEN_LOOP  1
#define VVT_MODE_CLOSED_LOOP 2
#define VVT_LOAD_MAP      0
#define VVT_LOAD_TPS      1

#define MULTIPLY_MAP_MODE_OFF   0
#define MULTIPLY_MAP_MODE_BARO  1
#define MULTIPLY_MAP_MODE_100   2

#define FOUR_STROKE         0
#define TWO_STROKE          1

#define GOING_LOW         0
#define GOING_HIGH        1

#define MAX_RPM 18000 /**< The maximum rpm that the ECU will attempt to run at. It is NOT related to the rev limiter, but is instead dictates how fast certain operations will be allowed to run. Lower number gives better performance */

#define BATTV_COR_MODE_WHOLE 0
#define BATTV_COR_MODE_OPENTIME 1

#define INJ1_CMD_BIT      0
#define INJ2_CMD_BIT      1
#define INJ3_CMD_BIT      2
#define INJ4_CMD_BIT      3
#define INJ5_CMD_BIT      4
#define INJ6_CMD_BIT      5
#define INJ7_CMD_BIT      6
#define INJ8_CMD_BIT      7

#define IGN1_CMD_BIT      0
#define IGN2_CMD_BIT      1
#define IGN3_CMD_BIT      2
#define IGN4_CMD_BIT      3
#define IGN5_CMD_BIT      4
#define IGN6_CMD_BIT      5
#define IGN7_CMD_BIT      6
#define IGN8_CMD_BIT      7

#define ENGINE_PROTECT_BIT_RPM  0
#define ENGINE_PROTECT_BIT_MAP  1
#define ENGINE_PROTECT_BIT_OIL  2
#define ENGINE_PROTECT_BIT_AFR  3


#define CALIBRATION_TABLE_SIZE 512 ///< Calibration table size for CLT, IAT, O2
#define CALIBRATION_TEMPERATURE_OFFSET 40 /**< All temperature measurements are stored offset by 40 degrees.
This is so we can use an unsigned byte (0-255) to represent temperature ranges from -40 to 215 */
#define OFFSET_FUELTRIM 127 ///< The fuel trim tables are offset by 128 to allow for -128 to +128 values
#define OFFSET_IGNITION 40 ///< Ignition values from the main spark table are offset 40 degrees downards to allow for negative spark timing

#define SERIAL_BUFFER_THRESHOLD 32 ///< When the serial buffer is filled to greater than this threshold value, the serial processing operations will be performed more urgently in order to avoid it overflowing. Serial buffer is 64 bytes long, so the threshold is set at half this as a reasonable figure

#ifndef CORE_TEENSY41
  #define FUEL_PUMP_ON() *pump_pin_port |= (pump_pin_mask)
  #define FUEL_PUMP_OFF() *pump_pin_port &= ~(pump_pin_mask)
#else
  //Special compatibility case for TEENSY 41 (for now)
  #define FUEL_PUMP_ON() digitalWrite(pinFuelPump, HIGH);
  #define FUEL_PUMP_OFF() digitalWrite(pinFuelPump, LOW);
#endif

#define LOGGER_CSV_SEPARATOR_SEMICOLON  0
#define LOGGER_CSV_SEPARATOR_COMMA      1
#define LOGGER_CSV_SEPARATOR_TAB        2
#define LOGGER_CSV_SEPARATOR_SPACE      3

#define LOGGER_DISABLED                 0
#define LOGGER_CSV                      1
#define LOGGER_BINARY                   2

#define LOGGER_RATE_1HZ                 0
#define LOGGER_RATE_4HZ                 1
#define LOGGER_RATE_10HZ                2
#define LOGGER_RATE_30HZ                3

#define LOGGER_FILENAMING_OVERWRITE     0
#define LOGGER_FILENAMING_DATETIME      1
#define LOGGER_FILENAMING_SEQENTIAL     2

extern const char TSfirmwareVersion[] PROGMEM;

extern const byte data_structure_version; //This identifies the data structure when reading / writing. Now in use: CURRENT_DATA_VERSION (migration on-the fly) ?
extern FastCRC32 CRC32;


extern struct table3d16RpmLoad fuelTable; //16x16 fuel map
extern struct table3d16RpmLoad fuelTable2; //16x16 fuel map
extern struct table3d16RpmLoad ignitionTable; //16x16 ignition map
extern struct table3d16RpmLoad ignitionTable2; //16x16 ignition map
extern struct table3d16RpmLoad afrTable; //16x16 afr target map
extern struct table3d8RpmLoad stagingTable; //8x8 fuel staging table
extern struct table3d8RpmLoad boostTable; //8x8 boost map
extern struct table3d8RpmLoad vvtTable; //8x8 vvt map
extern struct table3d8RpmLoad vvt2Table; //8x8 vvt map
extern struct table3d8RpmLoad wmiTable; //8x8 wmi map
extern struct table3d6RpmLoad trim1Table; //6x6 Fuel trim 1 map
extern struct table3d6RpmLoad trim2Table; //6x6 Fuel trim 2 map
extern struct table3d6RpmLoad trim3Table; //6x6 Fuel trim 3 map
extern struct table3d6RpmLoad trim4Table; //6x6 Fuel trim 4 map
extern struct table3d6RpmLoad trim5Table; //6x6 Fuel trim 5 map
extern struct table3d6RpmLoad trim6Table; //6x6 Fuel trim 6 map
extern struct table3d6RpmLoad trim7Table; //6x6 Fuel trim 7 map
extern struct table3d6RpmLoad trim8Table; //6x6 Fuel trim 8 map
extern struct table3d4RpmLoad dwellTable; //4x4 Dwell map
extern struct table2D taeTable; //4 bin TPS Acceleration Enrichment map (2D)
extern struct table2D maeTable;
extern struct table2D WUETable; //10 bin Warm Up Enrichment map (2D)
extern struct table2D ASETable; //4 bin After Start Enrichment map (2D)
extern struct table2D ASECountTable; //4 bin After Start duration map (2D)
extern struct table2D PrimingPulseTable; //4 bin Priming pulsewidth map (2D)
extern struct table2D crankingEnrichTable; //4 bin cranking Enrichment map (2D)
extern struct table2D dwellVCorrectionTable; //6 bin dwell voltage correction (2D)
extern struct table2D injectorVCorrectionTable; //6 bin injector voltage correction (2D)
extern struct table2D injectorAngleTable; //4 bin injector timing curve (2D)
extern struct table2D IATDensityCorrectionTable; //9 bin inlet air temperature density correction (2D)
extern struct table2D baroFuelTable; //8 bin baro correction curve (2D)
extern struct table2D IATRetardTable; //6 bin ignition adjustment based on inlet air temperature  (2D)
extern struct table2D idleTargetTable; //10 bin idle target table for idle timing (2D)
extern struct table2D idleAdvanceTable; //6 bin idle advance adjustment table based on RPM difference  (2D)
extern struct table2D CLTAdvanceTable; //6 bin ignition adjustment based on coolant temperature  (2D)
extern struct table2D rotarySplitTable; //8 bin ignition split curve for rotary leading/trailing  (2D)
extern struct table2D flexFuelTable;  //6 bin flex fuel correction table for fuel adjustments (2D)
extern struct table2D flexAdvTable;   //6 bin flex fuel correction table for timing advance (2D)
extern struct table2D flexBoostTable; //6 bin flex fuel correction table for boost adjustments (2D)
extern struct table2D fuelTempTable;  //6 bin fuel temperature correction table for fuel adjustments (2D)
extern struct table2D knockWindowStartTable;
extern struct table2D knockWindowDurationTable;
extern struct table2D oilPressureProtectTable;
extern struct table2D wmiAdvTable; //6 bin wmi correction table for timing advance (2D)
extern struct table2D fanPWMTable;

//These are for the direct port manipulation of the injectors, coils and aux outputs
extern volatile PORT_TYPE *inj1_pin_port;
extern volatile PINMASK_TYPE inj1_pin_mask;
extern volatile PORT_TYPE *inj2_pin_port;
extern volatile PINMASK_TYPE inj2_pin_mask;
extern volatile PORT_TYPE *inj3_pin_port;
extern volatile PINMASK_TYPE inj3_pin_mask;
extern volatile PORT_TYPE *inj4_pin_port;
extern volatile PINMASK_TYPE inj4_pin_mask;
extern volatile PORT_TYPE *inj5_pin_port;
extern volatile PINMASK_TYPE inj5_pin_mask;
extern volatile PORT_TYPE *inj6_pin_port;
extern volatile PINMASK_TYPE inj6_pin_mask;
extern volatile PORT_TYPE *inj7_pin_port;
extern volatile PINMASK_TYPE inj7_pin_mask;
extern volatile PORT_TYPE *inj8_pin_port;
extern volatile PINMASK_TYPE inj8_pin_mask;

extern volatile PORT_TYPE *ign1_pin_port;
extern volatile PINMASK_TYPE ign1_pin_mask;
extern volatile PORT_TYPE *ign2_pin_port;
extern volatile PINMASK_TYPE ign2_pin_mask;
extern volatile PORT_TYPE *ign3_pin_port;
extern volatile PINMASK_TYPE ign3_pin_mask;
extern volatile PORT_TYPE *ign4_pin_port;
extern volatile PINMASK_TYPE ign4_pin_mask;
extern volatile PORT_TYPE *ign5_pin_port;
extern volatile PINMASK_TYPE ign5_pin_mask;
extern volatile PORT_TYPE *ign6_pin_port;
extern volatile PINMASK_TYPE ign6_pin_mask;
extern volatile PORT_TYPE *ign7_pin_port;
extern volatile PINMASK_TYPE ign7_pin_mask;
extern volatile PORT_TYPE *ign8_pin_port;
extern volatile PINMASK_TYPE ign8_pin_mask;

extern volatile PORT_TYPE *tach_pin_port;
extern volatile PINMASK_TYPE tach_pin_mask;
extern volatile PORT_TYPE *pump_pin_port;
extern volatile PINMASK_TYPE pump_pin_mask;

extern volatile PORT_TYPE *flex_pin_port;
extern volatile PINMASK_TYPE flex_pin_mask;

extern volatile PORT_TYPE *triggerPri_pin_port;
extern volatile PINMASK_TYPE triggerPri_pin_mask;
extern volatile PORT_TYPE *triggerSec_pin_port;
extern volatile PINMASK_TYPE triggerSec_pin_mask;

extern byte triggerInterrupt;
extern byte triggerInterrupt2;
extern byte triggerInterrupt3;

//These need to be here as they are used in both speeduino.ino and scheduler.ino
extern bool channel1InjEnabled;
extern bool channel2InjEnabled;
extern bool channel3InjEnabled;
extern bool channel4InjEnabled;
extern bool channel5InjEnabled;
extern bool channel6InjEnabled;
extern bool channel7InjEnabled;
extern bool channel8InjEnabled;

extern int ignition1EndAngle;
extern int ignition2EndAngle;
extern int ignition3EndAngle;
extern int ignition4EndAngle;
extern int ignition5EndAngle;
extern int ignition6EndAngle;
extern int ignition7EndAngle;
extern int ignition8EndAngle;

extern int ignition1StartAngle;
extern int ignition2StartAngle;
extern int ignition3StartAngle;
extern int ignition4StartAngle;
extern int ignition5StartAngle;
extern int ignition6StartAngle;
extern int ignition7StartAngle;
extern int ignition8StartAngle;

extern bool initialisationComplete; //Tracks whether the setup() function has run completely
extern byte fpPrimeTime; //The time (in seconds, based on currentStatus.secl) that the fuel pump started priming
extern uint16_t softStartTime; //The time (in 0.1 seconds, based on seclx10) that the soft limiter started
extern volatile uint16_t mainLoopCount;
extern unsigned long revolutionTime; //The time in uS that one revolution would take at current speed (The time tooth 1 was last seen, minus the time it was seen prior to that)
extern volatile unsigned long timer5_overflow_count; //Increments every time counter 5 overflows. Used for the fast version of micros()
extern volatile unsigned long ms_counter; //A counter that increments once per ms
extern uint16_t fixedCrankingOverride;
extern bool clutchTrigger;
extern bool previousClutchTrigger;
<<<<<<< HEAD
extern bool previousAntiLagTrigger;
extern bool antiLagTrigger;
extern volatile uint32_t toothHistory[TOOTH_LOG_BUFFER];
extern volatile uint8_t compositeLogHistory[TOOTH_LOG_BUFFER];
=======
extern volatile uint32_t toothHistory[TOOTH_LOG_SIZE];
extern volatile uint8_t compositeLogHistory[TOOTH_LOG_SIZE];
>>>>>>> 318677fb
extern volatile bool fpPrimed; //Tracks whether or not the fuel pump priming has been completed yet
extern volatile bool injPrimed; //Tracks whether or not the injector priming has been completed yet
extern volatile unsigned int toothHistoryIndex;
extern unsigned long currentLoopTime; /**< The time (in uS) that the current mainloop started */
extern unsigned long previousLoopTime; /**< The time (in uS) that the previous mainloop started */
extern volatile uint16_t ignitionCount; /**< The count of ignition events that have taken place since the engine started */
//The below shouldn't be needed and probably should be cleaned up, but the Atmel SAM (ARM) boards use a specific type for the trigger edge values rather than a simple byte/int
#if defined(CORE_SAMD21)
  extern PinStatus primaryTriggerEdge;
  extern PinStatus secondaryTriggerEdge;
  extern PinStatus tertiaryTriggerEdge;
#else
  extern byte primaryTriggerEdge;
  extern byte secondaryTriggerEdge;
  extern byte tertiaryTriggerEdge;
#endif
extern int CRANK_ANGLE_MAX;
extern int CRANK_ANGLE_MAX_IGN;
extern int CRANK_ANGLE_MAX_INJ;       ///< The number of crank degrees that the system track over. 360 for wasted / timed batch and 720 for sequential
extern volatile uint32_t runSecsX10;  /**< Counter of seconds since cranking commenced (similar to runSecs) but in increments of 0.1 seconds */
extern volatile uint32_t seclx10;     /**< Counter of seconds since powered commenced (similar to secl) but in increments of 0.1 seconds */
extern volatile byte HWTest_INJ;      /**< Each bit in this variable represents one of the injector channels and it's HW test status */
extern volatile byte HWTest_INJ_50pc; /**< Each bit in this variable represents one of the injector channels and it's 50% HW test status */
extern volatile byte HWTest_IGN;      /**< Each bit in this variable represents one of the ignition channels and it's HW test status */
extern volatile byte HWTest_IGN_50pc; /**< Each bit in this variable represents one of the ignition channels and it's 50% HW test status */


extern byte resetControl; ///< resetControl needs to be here (as global) because using the config page (4) directly can prevent burning the setting

extern volatile byte TIMER_mask;
extern volatile byte LOOP_TIMER;

//These functions all do checks on a pin to determine if it is already in use by another (higher importance) function
#define pinIsInjector(pin)  ( ((pin) == pinInjector1) || ((pin) == pinInjector2) || ((pin) == pinInjector3) || ((pin) == pinInjector4) || ((pin) == pinInjector5) || ((pin) == pinInjector6) || ((pin) == pinInjector7) || ((pin) == pinInjector8) )
#define pinIsIgnition(pin)  ( ((pin) == pinCoil1) || ((pin) == pinCoil2) || ((pin) == pinCoil3) || ((pin) == pinCoil4) || ((pin) == pinCoil5) || ((pin) == pinCoil6) || ((pin) == pinCoil7) || ((pin) == pinCoil8) )
#define pinIsOutput(pin)    ( pinIsInjector((pin)) || pinIsIgnition((pin)) || ((pin) == pinFuelPump) || ((pin) == pinFan) || ((pin) == pinVVT_1) || ((pin) == pinVVT_2) || ( ((pin) == pinBoost) && configPage6.boostEnabled) || ((pin) == pinIdle1) || ((pin) == pinIdle2) || ((pin) == pinTachOut) || ((pin) == pinStepperEnable) || ((pin) == pinStepperStep) )
#define pinIsSensor(pin)    ( ((pin) == pinCLT) || ((pin) == pinIAT) || ((pin) == pinMAP) || ((pin) == pinTPS) || ((pin) == pinO2) || ((pin) == pinBat) )
#define pinIsUsed(pin)      ( pinIsSensor((pin)) || pinIsOutput((pin)) || pinIsReserved((pin)) )

/** The status struct with current values for all 'live' variables.
* In current version this is 64 bytes. Instantiated as global currentStatus.
* int *ADC (Analog-to-digital value / count) values contain the "raw" value from AD conversion, which get converted to
* unit based values in similar variable(s) without ADC part in name (see sensors.ino for reading of sensors).
*/
struct statuses {
  volatile bool hasSync; /**< Flag for crank/cam position being known by decoders (See decoders.ino).
    This is used for sanity checking e.g. before logging tooth history or reading some sensors and computing readings. */
  uint16_t RPM;   ///< RPM - Current Revs per minute
  byte RPMdiv100; ///< RPM value scaled (divided by 100) to fit a byte (0-255, e.g. 12000 => 120)
  long longRPM;   ///< RPM as long int (gets assigned to / maintained in statuses.RPM as well)
  int mapADC;
  int baroADC;
  long MAP;     ///< Manifold absolute pressure. Has to be a long for PID calcs (Boost control)
  int16_t EMAP; ///< EMAP ... (See @ref config6.useEMAP for EMAP enablement)
  int16_t EMAPADC;
  byte baro;   ///< Barometric pressure is simply the inital MAP reading, taken before the engine is running. Alternatively, can be taken from an external sensor
  byte TPS;    /**< The current TPS reading (0% - 100%). Is the tpsADC value after the calibration is applied */
  byte tpsADC; /**< byte (valued: 0-255) representation of the TPS. Downsampled from the original 10-bit (0-1023) reading, but before any calibration is applied */
  byte tpsDOT; /**< TPS delta over time. Measures the % per second that the TPS is changing. Value is divided by 10 to be stored in a byte */
  byte mapDOT; /**< MAP delta over time. Measures the kpa per second that the MAP is changing. Value is divided by 10 to be stored in a byte */
  volatile int rpmDOT; /**< RPM delta over time (RPM increase / s ?) */
  byte VE;     /**< The current VE value being used in the fuel calculation. Can be the same as VE1 or VE2, or a calculated value of both. */
  byte VE1;    /**< The VE value from fuel table 1 */
  byte VE2;    /**< The VE value from fuel table 2, if in use (and required conditions are met) */
  byte O2;     /**< Primary O2 sensor reading */
  byte O2_2;   /**< Secondary O2 sensor reading */
  int coolant; /**< Coolant temperature reading */
  int cltADC;
  int IAT;     /**< Inlet air temperature reading */
  int iatADC;
  int batADC;
  int O2ADC;
  int O2_2ADC;
  int dwell;          ///< dwell (coil primary winding/circuit on) time (in ms * 10 ? See @ref correctionsDwell)
  byte dwellCorrection; /**< The amount of correction being applied to the dwell time (in unit ...). */
  byte battery10;     /**< The current BRV in volts (multiplied by 10. Eg 12.5V = 125) */
  int8_t advance;     /**< The current advance value being used in the spark calculation. Can be the same as advance1 or advance2, or a calculated value of both */
  int8_t advance1;    /**< The advance value from ignition table 1 */
  int8_t advance2;    /**< The advance value from ignition table 2 */
  uint16_t corrections; /**< The total current corrections % amount */
  uint16_t AEamount;    /**< The amount of accleration enrichment currently being applied. 100=No change. Varies above 255 */
  byte egoCorrection; /**< The amount of closed loop AFR enrichment currently being applied */
  byte wueCorrection; /**< The amount of warmup enrichment currently being applied */
  byte batCorrection; /**< The amount of battery voltage enrichment currently being applied */
  byte iatCorrection; /**< The amount of inlet air temperature adjustment currently being applied */
  byte baroCorrection; /**< The amount of correction being applied for the current baro reading */
  byte launchCorrection;   /**< The amount of correction being applied if launch control is active */
  byte flexCorrection;     /**< Amount of correction being applied to compensate for ethanol content */
  byte fuelTempCorrection; /**< Amount of correction being applied to compensate for fuel temperature */
  int8_t flexIgnCorrection;/**< Amount of additional advance being applied based on flex. Note the type as this allows for negative values */
  byte afrTarget;    /**< Current AFR Target looked up from AFR target table (x10 ? See @ref afrTable)*/
  byte idleDuty;     /**< The current idle duty cycle amount if PWM idle is selected and active */
  byte CLIdleTarget; /**< The target idle RPM (when closed loop idle control is active) */
  bool idleUpActive; /**< Whether the externally controlled idle up is currently active */
  bool CTPSActive;   /**< Whether the externally controlled closed throttle position sensor is currently active */
  volatile byte ethanolPct; /**< Ethanol reading (if enabled). 0 = No ethanol, 100 = pure ethanol. Eg E85 = 85. */
  volatile int8_t fuelTemp;
  unsigned long AEEndTime; /**< The target end time used whenever AE (acceleration enrichment) is turned on */
  volatile byte status1; ///< Status bits (See BIT_STATUS1_* defines on top of this file)
  volatile byte spark;   ///< Spark status/control indicator bits (launch control, boost cut, spark errors, See BIT_SPARK_* defines)
  volatile byte spark2;  ///< Spark 2 ... (See also @ref config10 spark2* members and BIT_SPARK2_* defines)
  uint8_t engine; ///< Engine status bits (See BIT_ENGINE_* defines on top of this file)
  unsigned int PW1; ///< In uS
  unsigned int PW2; ///< In uS
  unsigned int PW3; ///< In uS
  unsigned int PW4; ///< In uS
  unsigned int PW5; ///< In uS
  unsigned int PW6; ///< In uS
  unsigned int PW7; ///< In uS
  unsigned int PW8; ///< In uS
  volatile byte runSecs; /**< Counter of seconds since cranking commenced (Maxes out at 255 to prevent overflow) */
  volatile byte secl; /**< Counter incrementing once per second. Will overflow after 255 and begin again. This is used by TunerStudio to maintain comms sync */
  volatile uint32_t loopsPerSecond; /**< A performance indicator showing the number of main loops that are being executed each second */ 
  bool launchingSoft; /**< Indicator showing whether soft launch control adjustments are active */
  bool launchingHard; /**< Indicator showing whether hard launch control adjustments are active */
  uint16_t freeRAM;
  unsigned int clutchEngagedRPM; /**< The RPM at which the clutch was last depressed. Used for distinguishing between launch control and flat shift */ 
  unsigned int antiLagEngagedRPM;
  bool flatShiftingHard;
  volatile uint32_t startRevolutions; /**< A counter for how many revolutions have been completed since sync was achieved. */
  uint16_t boostTarget;
  byte testOutputs;   ///< Test Output bits (only first bit used/tested ?)
  bool testActive;    // Not in use ? Replaced by testOutputs ?
  uint16_t boostDuty; ///< Boost Duty percentage value * 100 to give 2 points of precision
  byte idleLoad;      ///< Either the current steps or current duty cycle for the idle control
  uint16_t canin[16]; ///< 16bit raw value of selected canin data for channels 0-15
  uint8_t current_caninchannel = 0; /**< Current CAN channel, defaults to 0 */
  uint16_t crankRPM = 400; /**< The actual cranking RPM limit. This is derived from the value in the config page, but saves us multiplying it everytime it's used (Config page value is stored divided by 10) */
  volatile byte status3; ///< Status bits (See BIT_STATUS3_* defines on top of this file)
  int16_t flexBoostCorrection; /**< Amount of boost added based on flex */
  byte nitrous_status;
  byte nSquirts;  ///< Number of injector squirts per cycle (per injector)
  byte nChannels; /**< Number of fuel and ignition channels.  */
  int16_t fuelLoad;
  int16_t fuelLoad2;
  int16_t ignLoad;
  int16_t ignLoad2;
  bool fuelPumpOn; /**< Indicator showing the current status of the fuel pump */
  volatile byte syncLossCounter;
  byte knockRetard;
  bool knockActive;
  bool toothLogEnabled;
  bool compositeLogEnabled;
  int16_t vvt1Angle; //Has to be a long for PID calcs (CL VVT control)
  byte vvt1TargetAngle;
  long vvt1Duty; //Has to be a long for PID calcs (CL VVT control)
  uint16_t injAngle;
  byte ASEValue;
  uint16_t vss;      /**< Current speed reading. Natively stored in kph and converted to mph in TS if required */
  bool idleUpOutputActive; /**< Whether the idle up output is currently active */
  byte gear;         /**< Current gear (Calculated from vss) */
  byte fuelPressure; /**< Fuel pressure in PSI */
  byte oilPressure;  /**< Oil pressure in PSI */
  byte engineProtectStatus;
  byte fanDuty;
  byte wmiPW;
  volatile byte status4; ///< Status bits (See BIT_STATUS4_* defines on top of this file)
  int16_t vvt2Angle; //Has to be a long for PID calcs (CL VVT control)
  byte vvt2TargetAngle;
  long vvt2Duty; //Has to be a long for PID calcs (CL VVT control)
  byte outputsStatus;
  byte TS_SD_Status; //TunerStudios SD card status
};

/** Page 2 of the config - mostly variables that are required for fuel.
 * These are "non-live" EFI setting, engine and "system" variables that remain fixed once sent
 * (and stored to e.g. EEPROM) from configuration/tuning SW (from outside by USBserial/bluetooth).
 * Contains a lots of *Min, *Max (named) variables to constrain values to sane ranges.
 * See the ini file for further reference.
 * 
 */
struct config2 {

  byte aseTaperTime;
  byte aeColdPct;  //AE cold clt modifier %
  byte aeColdTaperMin; //AE cold modifier, taper start temp (full modifier, was ASE in early versions)
  byte aeMode : 2;      /**< Acceleration Enrichment mode. 0 = TPS, 1 = MAP. Values 2 and 3 reserved for potential future use (ie blended TPS / MAP) */
  byte battVCorMode : 1;
  byte SoftLimitMode : 1;
  byte useTachoSweep : 1;
  byte aeApplyMode : 1; ///< Acceleration enrichment calc mode: 0 = Multiply | 1 = Add (AE_MODE_ADDER)
  byte multiplyMAP : 2; ///< MAP value processing: 0 = off, 1 = div by currentStatus.baro, 2 = div by 100 (to gain usable value)
  byte wueValues[10];   ///< Warm up enrichment array (10 bytes, transferred to @ref WUETable)
  byte crankingPct;     ///< Cranking enrichment (See @ref config10, updates.ino)
  byte pinMapping;      ///< The board / ping mapping number / id to be used (See: @ref setPinMapping in init.ino)
  byte tachoPin : 6;    ///< Custom pin setting for tacho output (if != 0, override copied to pinTachOut, which defaults to board assigned tach pin)
  byte tachoDiv : 2;    ///< Whether to change the tacho speed ("half speed tacho" ?)
  byte tachoDuration;   //The duration of the tacho pulse in mS
  byte maeThresh;       /**< The MAPdot threshold that must be exceeded before AE is engaged */
  byte taeThresh;       /**< The TPSdot threshold that must be exceeded before AE is engaged */
  byte aeTime;

  //Display config bits
  byte displayType : 3; //21
  byte display1 : 3;
  byte display2 : 2;

  byte display3 : 3;    //22
  byte display4 : 2;
  byte display5 : 3;

  byte displayB1 : 4;   //23
  byte displayB2 : 4;

  byte reqFuel;       //24
  byte divider;
  byte injTiming : 1; ///< Injector timing (aka. injector staging) 0=simultaneous, 1=alternating
  byte multiplyMAP_old : 1;
  byte includeAFR : 1; //< Enable AFR compensation ? (See also @ref config2.incorporateAFR)
  byte hardCutType : 1;
  byte ignAlgorithm : 3;
  byte indInjAng : 1;
  byte injOpen;     ///< Injector opening time (ms * 10)
  uint16_t injAng[4];

  //config1 in ini
  byte mapSample : 2;  ///< MAP sampling method (0=Instantaneous, 1=Cycle Average, 2=Cycle Minimum, 4=Ign. event average, See sensors.ino)
  byte strokes : 1;    ///< Engine cycle type: four-stroke (0) / two-stroke (1)
  byte injType : 1;    ///< Injector type 0=Port (INJ_TYPE_PORT), 1=Throttle Body / TBI (INJ_TYPE_TBODY)
  byte nCylinders : 4; ///< Number of cylinders

  //config2 in ini
  byte fuelAlgorithm : 3;///< Fuel algorithm - 0=Manifold pressure/MAP (LOAD_SOURCE_MAP, default, proven), 1=Throttle/TPS (LOAD_SOURCE_TPS), 2=IMAP/EMAP (LOAD_SOURCE_IMAPEMAP)
  byte fixAngEnable : 1; ///< Whether fixed/locked timing is enabled (0=diable, 1=enable, See @ref configPage4.FixAng)
  byte nInjectors : 4;   ///< Number of injectors


  //config3 in ini
  byte engineType : 1;  ///< Engine crank/ign phasing type: 0=even fire, 1=odd fire
  byte flexEnabled : 1; ///< Enable Flex fuel sensing (pin / interrupt)
  byte legacyMAP  : 1;  ///< Legacy MAP reading behavior
  byte baroCorr : 1;    // Unused ?
  byte injLayout : 2;   /**< Injector Layout - 0=INJ_PAIRED (number outputs == number cyls/2, timed over 1 crank rev), 1=INJ_SEMISEQUENTIAL (like paired, but number outputs == number cyls, only for 4 cyl),
                         2=INJ_BANKED (2 outputs are used), 3=INJ_SEQUENTIAL (number ouputs == number cyls, timed over full cycle, 2 crank revs) */
  byte perToothIgn : 1; ///< Experimental / New ign. mode ... (?) (See decoders.ino)
  byte dfcoEnabled : 1; ///< Whether or not DFCO (deceleration fuel cut-off) is turned on

  byte aeColdTaperMax;  ///< AE cold modifier, taper end temp (no modifier applied, was primePulse in early versions)
  byte dutyLim;
  byte flexFreqLow; //Lowest valid frequency reading from the flex sensor
  byte flexFreqHigh; //Highest valid frequency reading from the flex sensor

  byte boostMaxDuty;
  byte tpsMin;
  byte tpsMax;
  int8_t mapMin; //Must be signed
  uint16_t mapMax;
  byte fpPrime; ///< Time (In seconds) that the fuel pump should be primed for on power up
  byte stoich;  ///< Stoichiometric ratio (x10, so e.g. 14.7 => 147)
  uint16_t oddfire2; ///< The ATDC angle of channel 2 for oddfire
  uint16_t oddfire3; ///< The ATDC angle of channel 3 for oddfire
  uint16_t oddfire4; ///< The ATDC angle of channel 4 for oddfire

  byte idleUpPin : 6;
  byte idleUpPolarity : 1;
  byte idleUpEnabled : 1;

  byte idleUpAdder;
  byte aeTaperMin;
  byte aeTaperMax;

  byte iacCLminDuty;
  byte iacCLmaxDuty;
  byte boostMinDuty;

  int8_t baroMin; //Must be signed
  uint16_t baroMax;

  int8_t EMAPMin; //Must be signed
  uint16_t EMAPMax;

  byte fanWhenOff : 1;      ///< Allow running fan with engine off: 0 = Only run fan when engine is running, 1 = Allow even with engine off
  byte fanWhenCranking : 1; ///< Set whether the fan output will stay on when the engine is cranking (0=force off, 1=allow on)
  byte useDwellMap : 1;     ///< Setting to change between fixed dwell value and dwell map (0=Fixed value from @ref configPage4.dwellRun, 1=Use @ref dwellTable)
  byte fanEnable : 2;       ///< Fan mode. 0=Off, 1=On/Off, 2=PWM
  byte rtc_mode : 2;        // Unused ?
  byte incorporateAFR : 1;  ///< Enable AFR target (stoich/afrtgt) compensation in PW calculation
  byte asePct[4];           ///< Afterstart enrichment values (%)
  byte aseCount[4];         ///< Afterstart enrichment cycles. This is the number of ignition cycles that the afterstart enrichment % lasts for
  byte aseBins[4];          ///< Afterstart enrichment temperatures (x-axis) for (target) enrichment values
  byte primePulse[4];//Priming pulsewidth values (mS, copied to @ref PrimingPulseTable)
  byte primeBins[4]; //Priming temperatures (source,x-axis)

  byte CTPSPin : 6;
  byte CTPSPolarity : 1;
  byte CTPSEnabled : 1;

  byte idleAdvEnabled : 2;
  byte idleAdvAlgorithm : 1;
  byte idleAdvDelay : 5;
  
  byte idleAdvRPM;
  byte idleAdvTPS;

  byte injAngRPM[4];

  byte idleTaperTime;
  byte dfcoDelay;
  byte dfcoMinCLT;

  //VSS Stuff
  byte vssMode : 2; ///< VSS (Vehicle speed sensor) mode (0=none, 1=CANbus, 2,3=Interrupt driven)
  byte vssPin : 6; ///< VSS (Vehicle speed sensor) pin number
  
  uint16_t vssPulsesPerKm; ///< VSS (Vehicle speed sensor) pulses per Km
  byte vssSmoothing;
  uint16_t vssRatio1;
  uint16_t vssRatio2;
  uint16_t vssRatio3;
  uint16_t vssRatio4;
  uint16_t vssRatio5;
  uint16_t vssRatio6;

  byte idleUpOutputEnabled : 1;
  byte idleUpOutputInv : 1;
  byte idleUpOutputPin  : 6;

  byte tachoSweepMaxRPM;
  byte primingDelay;

  byte iacTPSlimit;
  byte iacRPMlimitHysteresis;

  int8_t rtc_trim;
  byte idleAdvVss;
  byte mapSwitchPoint;

  byte unused2_95[2];

#if defined(CORE_AVR)
  };
#else
  } __attribute__((__packed__)); //The 32 bit systems require all structs to be fully packed
#endif

/** Page 4 of the config - variables required for ignition and rpm/crank phase /cam phase decoding.
* See the ini file for further reference.
*/
struct config4 {

  int16_t triggerAngle; ///< Angle (ATDC) when tooth No:1 on the primary wheel sends signal (-360 to +360 deg.)
  int8_t FixAng; ///< Fixed Ignition angle value (enabled by @ref configPage2.fixAngEnable, copied to ignFixValue, Negative values allowed, See corrections.ino)
  int8_t CrankAng; ///< Fixed start-up/cranking ignition angle (See: corrections.ino)
  byte TrigAngMul; ///< Multiplier for non evenly divisible tooth counts.

  byte TrigEdge : 1;  ///< Primary (RPM1) Trigger Edge - 0 - RISING, 1 = FALLING (Copied from this config to primaryTriggerEdge)
  byte TrigSpeed : 1; ///< Primary (RPM1) Trigger speed - 0 = crank speed (CRANK_SPEED), 1 = cam speed (CAM_SPEED), See decoders.ino
  byte IgInv : 1;     ///< Ignition signal invert (?) (GOING_LOW=0 (default by init.ino) / GOING_HIGH=1 )
  byte TrigPattern : 5; ///< Decoder configured (DECODER_MISSING_TOOTH, DECODER_BASIC_DISTRIBUTOR, DECODER_GM7X, ... See init.ino)

  byte TrigEdgeSec : 1; ///< Secondary (RPM2) Trigger Edge (See RPM1)
  byte fuelPumpPin : 6; ///< Fuel pump pin (copied as override to pinFuelPump, defaults to board default, See: init.ino)
  byte useResync : 1;

  byte sparkDur; ///< Spark duration in ms * 10
  byte trigPatternSec : 7; ///< Mode for Missing tooth secondary trigger - 0=single tooth cam wheel (SEC_TRIGGER_SINGLE), 1=4-1 (SEC_TRIGGER_4_1) or 2=poll level mode (SEC_TRIGGER_POLL)
  byte PollLevelPolarity : 1; //for poll level cam trigger. Sets if the cam trigger is supposed to be high or low for revolution one.
  uint8_t bootloaderCaps; //Capabilities of the bootloader over stock. e.g., 0=Stock, 1=Reset protection, etc.

  byte resetControlConfig : 2; /** Which method of reset control to use - 0=Disabled (RESET_CONTROL_DISABLED), 1=Prevent When Running (RESET_CONTROL_PREVENT_WHEN_RUNNING),
     2=Prevent Always (RESET_CONTROL_PREVENT_ALWAYS), 3=Serial Command (RESET_CONTROL_SERIAL_COMMAND) - Copied to resetControl (See init.ino, utilities.ino) */
  byte resetControlPin : 6;

  byte StgCycles; //The number of initial cycles before the ignition should fire when first cranking

  byte boostType : 1; ///< Boost Control type: 0=Open loop (OPEN_LOOP_BOOST), 1=closed loop (CLOSED_LOOP_BOOST)
  byte useDwellLim : 1; //Whether the dwell limiter is off or on
  byte sparkMode : 3; /** Ignition/Spark output mode - 0=Wasted spark (IGN_MODE_WASTED), 1=single channel (IGN_MODE_SINGLE),
      2=Wasted COP (IGN_MODE_WASTEDCOP), 3=Sequential (IGN_MODE_SEQUENTIAL), 4=Rotary (IGN_MODE_ROTARY) */
  byte triggerFilter : 2; //The mode of trigger filter being used (0=Off, 1=Light (Not currently used), 2=Normal, 3=Aggressive)
  byte ignCranklock : 1; //Whether or not the ignition timing during cranking is locked to a CAS (crank) pulse. Only currently valid for Basic distributor and 4G63.

  byte dwellCrank;    ///< Dwell time whilst cranking
  byte dwellRun;      ///< Dwell time whilst running
  byte triggerTeeth;  ///< The full count of teeth on the trigger wheel if there were no gaps
  byte triggerMissingTeeth; ///< The size of the tooth gap (ie number of missing teeth)
  byte crankRPM;      ///< RPM below which the engine is considered to be cranking
  byte floodClear;    ///< TPS (raw adc count? % ?) value that triggers flood clear mode (No fuel whilst cranking, See @ref correctionFloodClear())
  byte SoftRevLim;    ///< Soft rev limit (RPM/100)
  byte SoftLimRetard; ///< Amount soft limit (ignition) retard (degrees)
  byte SoftLimMax;    ///< Time the soft limit can run (units 0.1S)
  byte HardRevLim;    ///< Hard rev limit (RPM/100)
  byte taeBins[4];    ///< TPS based acceleration enrichment bins (Unit: %/s)
  byte taeValues[4];  ///< TPS based acceleration enrichment rates (Unit: % to add), values matched to thresholds of taeBins
  byte wueBins[10];   ///< Warmup Enrichment bins (Values are in @ref configPage2.wueValues OLD:configTable1)
  byte dwellLimit;
  byte dwellCorrectionValues[6]; ///< Correction table for dwell vs battery voltage
  byte iatRetBins[6]; ///< Inlet Air Temp timing retard curve bins (Unit: ...)
  byte iatRetValues[6]; ///< Inlet Air Temp timing retard curve values (Unit: ...)
  byte dfcoRPM;       ///< RPM at which DFCO turns off/on at
  byte dfcoHyster;    //Hysteris RPM for DFCO
  byte dfcoTPSThresh; //TPS must be below this figure for DFCO to engage (Unit: ...)

  byte ignBypassEnabled : 1; //Whether or not the ignition bypass is enabled
  byte ignBypassPin : 6; //Pin the ignition bypass is activated on
  byte ignBypassHiLo : 1; //Whether this should be active high or low.

  byte ADCFILTER_TPS;
  byte ADCFILTER_CLT;
  byte ADCFILTER_IAT;
  byte ADCFILTER_O2;
  byte ADCFILTER_BAT;
  byte ADCFILTER_MAP; //This is only used on Instantaneous MAP readings and is intentionally very weak to allow for faster response
  byte ADCFILTER_BARO;
  
  byte cltAdvBins[6];   /**< Coolant Temp timing advance curve bins */
  byte cltAdvValues[6]; /**< Coolant timing advance curve values. These are translated by 15 to allow for negative values */

  byte maeBins[4];      /**< MAP based AE MAPdot bins */
  byte maeRates[4];     /**< MAP based AE values */

  int8_t batVoltCorrect; /**< Battery voltage calibration offset (Given as 10x value, e.g. 2v => 20) */

  byte baroFuelBins[8];
  byte baroFuelValues[8];

  byte idleAdvBins[6];
  byte idleAdvValues[6];

  byte engineProtectMaxRPM;

  int16_t vvt2CL0DutyAng;
  byte vvt2PWMdir : 1;
  byte antiLagEnable : 1;
  byte antiLagPin : 6;
  byte ANGLEFILTER_VVT;
  byte FILTER_FLEX;
  byte vvtMinClt;
  byte vvtDelay;

#if defined(CORE_AVR)
  };
#else
  } __attribute__((__packed__)); //The 32 bi systems require all structs to be fully packed
#endif

/** Page 6 of the config - mostly variables that are required for AFR targets and closed loop.
See the ini file for further reference.
*/
struct config6 {

  byte egoAlgorithm : 2; ///< EGO Algorithm - Simple, PID, No correction
  byte egoType : 2;      ///< EGO Sensor Type 0=Disabled/None, 1=Narrowband, 2=Wideband
  byte boostEnabled : 1; ///< Boost control enabled 0 =off, 1 = on
  byte vvtEnabled : 1;   ///< 
  byte engineProtectType : 2;

  byte egoKP;
  byte egoKI;
  byte egoKD;
  byte egoTemp;     ///< The temperature above which closed loop is enabled
  byte egoCount;    ///< The number of ignition cylces per (ego AFR ?) step
  byte vvtMode : 2; ///< Valid VVT modes are 'on/off', 'open loop' and 'closed loop'
  byte vvtLoadSource : 2; ///< Load source for VVT (TPS or MAP)
  byte vvtPWMdir : 1; ///< VVT direction (normal or reverse)
  byte vvtCLUseHold : 1; //Whether or not to use a hold duty cycle (Most cases are Yes)
  byte vvtCLAlterFuelTiming : 1;
  byte boostCutEnabled : 1;
  byte egoLimit;    /// Maximum amount the closed loop EGO control will vary the fueling
  byte ego_min;     /// AFR must be above this for closed loop to function
  byte ego_max;     /// AFR must be below this for closed loop to function
  byte ego_sdelay;  /// Time in seconds after engine starts that closed loop becomes available
  byte egoRPM;      /// RPM must be above this for closed loop to function
  byte egoTPSMax;   /// TPS must be below this for closed loop to function
  byte vvt1Pin : 6;
  byte useExtBaro : 1;
  byte boostMode : 1; /// Boost control mode: 0=Simple (BOOST_MODE_SIMPLE) or 1=full (BOOST_MODE_FULL)
  byte boostPin : 6;
  byte unused_bit : 1; //Previously was VVTasOnOff
  byte useEMAP : 1;    ///< Enable EMAP
  byte voltageCorrectionBins[6]; //X axis bins for voltage correction tables
  byte injVoltageCorrectionValues[6]; //Correction table for injector PW vs battery voltage
  byte airDenBins[9];
  byte airDenRates[9];
  byte boostFreq;   /// Frequency of the boost PWM valve
  byte vvtFreq;     /// Frequency of the vvt PWM valve
  byte idleFreq;
  // Launch stuff, see beginning of speeduino.ino main loop
  byte launchPin : 6; ///< Launch (control ?) pin
  byte launchEnabled : 1; ///< Launch ...???... (control?) enabled
  byte launchHiLo : 1;  // 

  byte lnchSoftLim;
  int8_t lnchRetard; //Allow for negative advance value (ATDC)
  byte lnchHardLim;
  byte lnchFuelAdd;

  //PID values for idle needed to go here as out of room in the idle page
  byte idleKP;
  byte idleKI;
  byte idleKD;

  byte boostLimit; ///< Boost limit (Kpa). Stored value is actual (kPa) value divided by 2, allowing kPa values up to 511
  byte boostKP;
  byte boostKI;
  byte boostKD;

  byte lnchPullRes : 1;
  byte iacPWMrun : 1; ///< Run the PWM idle valve before engine is cranked over (0 = off, 1 = on)
  byte fuelTrimEnabled : 1;
  byte flatSEnable : 1; ///< Flat shift enable
  byte baroPin : 4;
  byte flatSSoftWin;
  int8_t flatSRetard;
  byte flatSArm;

  byte iacCLValues[10]; //Closed loop target RPM value
  byte iacOLStepVal[10]; //Open loop step values for stepper motors
  byte iacOLPWMVal[10]; //Open loop duty values for PMWM valves
  byte iacBins[10]; //Temperature Bins for the above 3 curves
  byte iacCrankSteps[4]; //Steps to use when cranking (Stepper motor)
  byte iacCrankDuty[4]; //Duty cycle to use on PWM valves when cranking
  byte iacCrankBins[4]; //Temperature Bins for the above 2 curves

  byte iacAlgorithm : 3; //Valid values are: "None", "On/Off", "PWM", "PWM Closed Loop", "Stepper", "Stepper Closed Loop"
  byte iacStepTime : 3; //How long to pulse the stepper for to ensure the step completes (ms)
  byte iacChannels : 1; //How many outputs to use in PWM mode (0 = 1 channel, 1 = 2 channels)
  byte iacPWMdir : 1; //Direction of the PWM valve. 0 = Normal = Higher RPM with more duty. 1 = Reverse = Lower RPM with more duty

  byte iacFastTemp; //Fast idle temp when using a simple on/off valve

  byte iacStepHome; //When using a stepper motor, the number of steps to be taken on startup to home the motor
  byte iacStepHyster; //Hysteresis temperature (*10). Eg 2.2C = 22

  byte fanInv : 1;        // Fan output inversion bit
  byte fanUnused : 1;
  byte fanPin : 6;
  byte fanSP;             // Cooling fan start temperature
  byte fanHyster;         // Fan hysteresis
  byte fanFreq;           // Fan PWM frequency
  byte fanPWMBins[4];     //Temperature Bins for the PWM fan control

#if defined(CORE_AVR)
  };
#else
  } __attribute__((__packed__)); //The 32 bit systems require all structs to be fully packed
#endif

/** Page 9 of the config - mostly deals with CANBUS control.
See ini file for further info (Config Page 10 in the ini).
*/
struct config9 {
  byte enable_secondarySerial:1;            //enable secondary serial
  byte intcan_available:1;                     //enable internal can module
  byte enable_intcan:1;
  byte caninput_sel[16];                    //bit status on/Can/analog_local/digtal_local if input is enabled
  uint16_t caninput_source_can_address[16];        //u16 [15] array holding can address of input
  uint8_t caninput_source_start_byte[16];     //u08 [15] array holds the start byte number(value of 0-7)
  uint16_t caninput_source_num_bytes;     //u16 bit status of the number of bytes length 1 or 2
  byte unused10_67;
  byte unused10_68;
  byte enable_candata_out : 1;
  byte canoutput_sel[8];
  uint16_t canoutput_param_group[8];
  uint8_t canoutput_param_start_byte[8];
  byte canoutput_param_num_bytes[8];

  byte unused10_110;
  byte unused10_111;
  byte unused10_112;
  byte unused10_113;
  byte speeduino_tsCanId:4;         //speeduino TS canid (0-14)
  uint16_t true_address;            //speeduino 11bit can address
  uint16_t realtime_base_address;   //speeduino 11 bit realtime base address
  uint16_t obd_address;             //speeduino OBD diagnostic address
  uint8_t Auxinpina[16];            //analog  pin number when internal aux in use
  uint8_t Auxinpinb[16];            // digital pin number when internal aux in use

  byte iacStepperInv : 1;  //stepper direction of travel to allow reversing. 0=normal, 1=inverted.
  byte iacCoolTime : 3; // how long to wait for the stepper to cool between steps

  byte boostByGearEnabled : 2;

  byte iacMaxSteps; // Step limit beyond which the stepper won't be driven. Should always be less than homing steps. Stored div 3 as per home steps.
  byte idleAdvStartDelay;     //delay for idle advance engage
  
  byte boostByGear1;
  byte boostByGear2;
  byte boostByGear3;
  byte boostByGear4;
  byte boostByGear5;
  byte boostByGear6;

  byte PWMFanDuty[4];
  byte unused10_166;
  byte unused10_167;
  byte unused10_168;
  byte unused10_169;
  byte unused10_170;
  byte unused10_171;
  byte unused10_172;
  byte unused10_173;
  byte unused10_174;
  byte unused10_175;
  byte unused10_176;
  byte unused10_177;
  byte unused10_178;
  byte unused10_179;
  byte unused10_180;
  byte unused10_181;
  byte unused10_182;
  byte unused10_183;
  byte unused10_184;
  byte unused10_185;
  byte unused10_186;
  byte unused10_187;
  byte unused10_188;
  byte unused10_189;
  byte unused10_190;
  byte unused10_191;
  
#if defined(CORE_AVR)
  };
#else
  } __attribute__((__packed__)); //The 32 bit systems require all structs to be fully packed
#endif

/** Page 10 - No specific purpose. Created initially for the cranking enrich curve.
192 bytes long.
See ini file for further info (Config Page 11 in the ini).
*/
struct config10 {
  byte crankingEnrichBins[4]; //Bytes 0-4
  byte crankingEnrichValues[4]; //Bytes 4-7

  //Byte 8
  byte rotaryType : 2;
  byte stagingEnabled : 1;
  byte stagingMode : 1;
  byte EMAPPin : 4;

  byte rotarySplitValues[8]; //Bytes 9-16
  byte rotarySplitBins[8]; //Bytes 17-24

  uint16_t boostSens; //Bytes 25-26
  byte boostIntv; //Byte 27
  uint16_t stagedInjSizePri; //Bytes 28-29
  uint16_t stagedInjSizeSec; //Bytes 30-31
  byte lnchCtrlTPS; //Byte 32

  uint8_t flexBoostBins[6]; //Byets 33-38
  int16_t flexBoostAdj[6];  //kPa to be added to the boost target @ current ethanol (negative values allowed). Bytes 39-50
  uint8_t flexFuelBins[6]; //Bytes 51-56
  uint8_t flexFuelAdj[6];   //Fuel % @ current ethanol (typically 100% @ 0%, 163% @ 100%). Bytes 57-62
  uint8_t flexAdvBins[6]; //Bytes 63-68
  uint8_t flexAdvAdj[6];    //Additional advance (in degrees) @ current ethanol (typically 0 @ 0%, 10-20 @ 100%). NOTE: THIS SHOULD BE A SIGNED VALUE BUT 2d TABLE LOOKUP NOT WORKING WITH IT CURRENTLY!
                            //And another three corn rows die.
                            //Bytes 69-74

  //Byte 75
  byte n2o_enable : 2;
  byte n2o_arming_pin : 6;
  byte n2o_minCLT; //Byte 76
  byte n2o_maxMAP; //Byte 77
  byte n2o_minTPS; //Byte 78
  byte n2o_maxAFR; //Byte 79

  //Byte 80
  byte n2o_stage1_pin : 6;
  byte n2o_pin_polarity : 1;
  byte n2o_stage1_unused : 1;
  byte n2o_stage1_minRPM; //Byte 81
  byte n2o_stage1_maxRPM; //Byte 82
  byte n2o_stage1_adderMin; //Byte 83
  byte n2o_stage1_adderMax; //Byte 84
  byte n2o_stage1_retard; //Byte 85

  //Byte 86
  byte n2o_stage2_pin : 6;
  byte n2o_stage2_unused : 2;
  byte n2o_stage2_minRPM; //Byte 87
  byte n2o_stage2_maxRPM; //Byte 88
  byte n2o_stage2_adderMin; //Byte 89
  byte n2o_stage2_adderMax; //Byte 90
  byte n2o_stage2_retard; //Byte 91

  //Byte 92
  byte knock_mode : 2;
  byte knock_pin : 6;

  //Byte 93
  byte knock_trigger : 1;
  byte knock_pullup : 1;
  byte knock_limiterDisable : 1;
  byte knock_unused : 2;
  byte knock_count : 3;

  byte knock_threshold; //Byte 94
  byte knock_maxMAP; //Byte 95
  byte knock_maxRPM; //Byte 96
  byte knock_window_rpms[6]; //Bytes 97-102
  byte knock_window_angle[6]; //Bytes 103-108
  byte knock_window_dur[6]; //Bytes 109-114

  byte knock_maxRetard; //Byte 115
  byte knock_firstStep; //Byte 116
  byte knock_stepSize; //Byte 117
  byte knock_stepTime; //Byte 118
        
  byte knock_duration; //Time after knock retard starts that it should start recovering. Byte 119
  byte knock_recoveryStepTime; //Byte 120
  byte knock_recoveryStep; //Byte 121

  //Byte 122
  byte fuel2Algorithm : 3;
  byte fuel2Mode : 3;
  byte fuel2SwitchVariable : 2;

  //Bytes 123-124
  uint16_t fuel2SwitchValue;

  //Byte 125
  byte fuel2InputPin : 6;
  byte fuel2InputPolarity : 1;
  byte fuel2InputPullup : 1;

  byte vvtCLholdDuty; //Byte 126
  byte vvtCLKP; //Byte 127
  byte vvtCLKI; //Byte 128
  byte vvtCLKD; //Byte 129
  int16_t vvtCL0DutyAng; //Bytes 130-131
  uint8_t vvtCLMinAng; //Byte 132
  uint8_t vvtCLMaxAng; //Byte 133

  byte crankingEnrichTaper; //Byte 134

  byte fuelPressureEnable : 1; ///< Enable fuel pressure sensing from an analog pin (@ref pinFuelPressure)
  byte oilPressureEnable : 1;  ///< Enable oil pressure sensing from an analog pin (@ref pinOilPressure)
  byte oilPressureProtEnbl : 1;
  byte oilPressurePin : 5;

  byte fuelPressurePin : 5;
  byte unused11_165 : 3;
  
  int8_t fuelPressureMin;
  byte fuelPressureMax;
  int8_t oilPressureMin;
  byte oilPressureMax;

  byte oilPressureProtRPM[4];
  byte oilPressureProtMins[4];

  byte wmiEnabled : 1; // Byte 149
  byte wmiMode : 6;
  
  byte wmiAdvEnabled : 1;

  byte wmiTPS; // Byte 150
  byte wmiRPM; // Byte 151
  byte wmiMAP; // Byte 152
  byte wmiMAP2; // Byte 153
  byte wmiIAT; // Byte 154
  int8_t wmiOffset; // Byte 155

  byte wmiIndicatorEnabled : 1; // 156
  byte wmiIndicatorPin : 6;
  byte wmiIndicatorPolarity : 1;

  byte wmiEmptyEnabled : 1; // 157
  byte wmiEmptyPin : 6;
  byte wmiEmptyPolarity : 1;

  byte wmiEnabledPin; // 158

  byte wmiAdvBins[6]; //Bytes 159-164
  byte wmiAdvAdj[6];  //Additional advance (in degrees)
                      //Bytes 165-170
  byte vvtCLminDuty;
  byte vvtCLmaxDuty;
  byte vvt2Pin : 6;
  byte vvt2Enabled : 1;
  byte TrigEdgeThrd : 1;

  byte fuelTempBins[6];
  byte fuelTempValues[6]; //180

  //Byte 186
  byte spark2Algorithm : 3;
  byte spark2Mode : 3;
  byte spark2SwitchVariable : 2;

  //Bytes 187-188
  uint16_t spark2SwitchValue;

  //Byte 189
  byte spark2InputPin : 6;
  byte spark2InputPolarity : 1;
  byte spark2InputPullup : 1;
  byte antiLagRPMWindow;
  byte unused11_191; 

#if defined(CORE_AVR)
  };
#else
  } __attribute__((__packed__)); //The 32 bit systems require all structs to be fully packed
#endif
/** Config for programmable I/O comparison operation (between 2 vars).
 * Operations are implemented in utilities.ino (@ref checkProgrammableIO()).
 */
struct cmpOperation{
  uint8_t firstCompType : 3;  ///< First cmp. op (COMPARATOR_* ops, see below)
  uint8_t secondCompType : 3; ///< Second cmp. op (0=COMPARATOR_EQUAL, 1=COMPARATOR_NOT_EQUAL,2=COMPARATOR_GREATER,3=COMPARATOR_GREATER_EQUAL,4=COMPARATOR_LESS,5=COMPARATOR_LESS_EQUAL,6=COMPARATOR_CHANGE)
  uint8_t bitwise : 2; ///< BITWISE_AND, BITWISE_OR, BITWISE_XOR
};

/**
Page 13 - Programmable outputs logic rules.
128 bytes long. Rules implemented in utilities.ino @ref checkProgrammableIO().
*/
struct config13 {
  uint8_t outputInverted; ///< Invert (on/off) value before writing to output pin (for all programmable I/O:s).
  uint8_t kindOfLimiting; ///< Select which kind of output limiting are active (0 - minimum | 1 - maximum)
  uint8_t outputPin[8];   ///< Disable(0) or enable (set to valid pin number) Programmable Pin (output/target pin to set)
  uint8_t outputDelay[8]; ///< Output write delay for each programmable I/O (Unit: 0.1S)
  uint8_t firstDataIn[8]; ///< Set of first I/O vars to compare
  uint8_t secondDataIn[8];///< Set of second I/O vars to compare
  uint8_t outputTimeLimit[8]; ///< Output delay for each programmable I/O, kindOfLimiting bit dependant(Unit: 0.1S)
  uint8_t unused_13[8]; // Unused
  int16_t firstTarget[8]; ///< first  target value to compare with numeric comp
  int16_t secondTarget[8];///< second target value to compare with bitwise op
  //89bytes
  struct cmpOperation operation[8]; ///< I/O variable comparison operations (See @ref cmpOperation)

  uint16_t candID[8]; ///< Actual CAN ID need 16bits, this is a placeholder

  byte unused12_106_116[10];

  byte onboard_log_csv_separator :2;  //";", ",", "tab", "space"  
  byte onboard_log_file_style    :2;  // "Disabled", "CSV", "Binary", "INVALID" 
  byte onboard_log_file_rate     :2;  // "1Hz", "4Hz", "10Hz", "30Hz" 
  byte onboard_log_filenaming    :2;  // "Overwrite", "Date-time", "Sequential", "INVALID" 
  byte onboard_log_storage       :2;  // "sd-card", "INVALID", "INVALID", "INVALID" ;In the future maybe an onboard spi flash can be used, or switch between SDIO vs SPI sd card interfaces.
  byte onboard_log_trigger_boot  :1;  // "Disabled", "On boot"
  byte onboard_log_trigger_RPM   :1;  // "Disabled", "Enabled"
  byte onboard_log_trigger_prot  :1;  // "Disabled", "Enabled"
  byte onboard_log_trigger_Vbat  :1;  // "Disabled", "Enabled"
  byte onboard_log_trigger_Epin  :2;  // "Disabled", "polling", "toggle" , "INVALID" 
  uint16_t onboard_log_tr1_duration;  // Duration of logging that starts on boot
  byte onboard_log_tr2_thr_on;        //  "RPM",      100.0,  0.0,    0,     10000,  0
  byte onboard_log_tr2_thr_off;       //  "RPM",      100.0,  0.0,    0,     10000,  0
  byte onboard_log_tr3_thr_RPM   :1;  // "Disabled", "Enabled"
  byte onboard_log_tr3_thr_MAP   :1;  // "Disabled", "Enabled"
  byte onboard_log_tr3_thr_Oil   :1;  // "Disabled", "Enabled"
  byte onboard_log_tr3_thr_AFR   :1;  // "Disabled", "Enabled"     
  byte onboard_log_tr4_thr_on;        // "V",        0.1,   0.0,  0.0,  15.90,      2 ; * (  1 byte)    
  byte onboard_log_tr4_thr_off;       // "V",        0.1,   0.0,  0.0,  15.90,      2 ; * (  1 byte)   
  byte onboard_log_tr5_thr_on;        // "pin",      0,    0, 0,  1,    255,        0 ;  


  byte unused12_125_127[2];

#if defined(CORE_AVR)
  };
#else
  } __attribute__((__packed__)); //The 32 bit systems require all structs to be fully packed
#endif

extern byte pinInjector1; //Output pin injector 1
extern byte pinInjector2; //Output pin injector 2
extern byte pinInjector3; //Output pin injector 3
extern byte pinInjector4; //Output pin injector 4
extern byte pinInjector5; //Output pin injector 5
extern byte pinInjector6; //Output pin injector 6
extern byte pinInjector7; //Output pin injector 7
extern byte pinInjector8; //Output pin injector 8
extern byte injectorOutputControl; //Specifies whether the injectors are controlled directly (Via an IO pin) or using something like the MC33810
extern byte pinCoil1; //Pin for coil 1
extern byte pinCoil2; //Pin for coil 2
extern byte pinCoil3; //Pin for coil 3
extern byte pinCoil4; //Pin for coil 4
extern byte pinCoil5; //Pin for coil 5
extern byte pinCoil6; //Pin for coil 6
extern byte pinCoil7; //Pin for coil 7
extern byte pinCoil8; //Pin for coil 8
extern byte ignitionOutputControl; //Specifies whether the coils are controlled directly (Via an IO pin) or using something like the MC33810
extern byte pinTrigger; //The CAS pin
extern byte pinTrigger2; //The Cam Sensor pin
extern byte pinTrigger3;	//the 2nd cam sensor pin
extern byte pinTPS;//TPS input pin
extern byte pinMAP; //MAP sensor pin
extern byte pinEMAP; //EMAP sensor pin
extern byte pinMAP2; //2nd MAP sensor (Currently unused)
extern byte pinIAT; //IAT sensor pin
extern byte pinCLT; //CLS sensor pin
extern byte pinO2; //O2 Sensor pin
extern byte pinO2_2; //second O2 pin
extern byte pinBat; //Battery voltage pin
extern byte pinDisplayReset; // OLED reset pin
extern byte pinTachOut; //Tacho output
extern byte pinFuelPump; //Fuel pump on/off
extern byte pinIdle1; //Single wire idle control
extern byte pinIdle2; //2 wire idle control (Not currently used)
extern byte pinIdleUp; //Input for triggering Idle Up
extern byte pinIdleUpOutput; //Output that follows (normal or inverted) the idle up pin
extern byte pinCTPS; //Input for triggering closed throttle state
extern byte pinFuel2Input; //Input for switching to the 2nd fuel table
extern byte pinSpark2Input; //Input for switching to the 2nd ignition table
extern byte pinSpareTemp1; // Future use only
extern byte pinSpareTemp2; // Future use only
extern byte pinSpareOut1; //Generic output
extern byte pinSpareOut2; //Generic output
extern byte pinSpareOut3; //Generic output
extern byte pinSpareOut4; //Generic output
extern byte pinSpareOut5; //Generic output
extern byte pinSpareOut6; //Generic output
extern byte pinSpareHOut1; //spare high current output
extern byte pinSpareHOut2; // spare high current output
extern byte pinSpareLOut1; // spare low current output
extern byte pinSpareLOut2; // spare low current output
extern byte pinSpareLOut3;
extern byte pinSpareLOut4;
extern byte pinSpareLOut5;
extern byte pinBoost;
extern byte pinVVT_1;		// vvt output 1
extern byte pinVVT_2;		// vvt output 2
extern byte pinFan;       // Cooling fan output
extern byte pinStepperDir; //Direction pin for the stepper motor driver
extern byte pinStepperStep; //Step pin for the stepper motor driver
extern byte pinStepperEnable; //Turning the DRV8825 driver on/off
extern byte pinLaunch;
extern byte pinAntiLag;
extern byte pinIgnBypass; //The pin used for an ignition bypass (Optional)
extern byte pinFlex; //Pin with the flex sensor attached
extern byte pinVSS; 
extern byte pinBaro; //Pin that an external barometric pressure sensor is attached to (If used)
extern byte pinResetControl; // Output pin used control resetting the Arduino
extern byte pinFuelPressure;
extern byte pinOilPressure;
extern byte pinWMIEmpty; // Water tank empty sensor
extern byte pinWMIIndicator; // No water indicator bulb
extern byte pinWMIEnabled; // ON-OFF ouput to relay/pump/solenoid 
extern byte pinMC33810_1_CS;
extern byte pinMC33810_2_CS;
#ifdef USE_SPI_EEPROM
  extern byte pinSPIFlash_CS;
#endif


/* global variables */ // from speeduino.ino
//#ifndef UNIT_TEST

//#endif

extern struct statuses currentStatus; //The global status object
extern struct config2 configPage2;
extern struct config4 configPage4;
extern struct config6 configPage6;
extern struct config9 configPage9;
extern struct config10 configPage10;
extern struct config13 configPage13;
//extern byte cltCalibrationTable[CALIBRATION_TABLE_SIZE]; /**< An array containing the coolant sensor calibration values */
//extern byte iatCalibrationTable[CALIBRATION_TABLE_SIZE]; /**< An array containing the inlet air temperature sensor calibration values */
//extern byte o2CalibrationTable[CALIBRATION_TABLE_SIZE]; /**< An array containing the O2 sensor calibration values */

extern uint16_t cltCalibration_bins[32];
extern uint16_t cltCalibration_values[32];
extern uint16_t iatCalibration_bins[32];
extern uint16_t iatCalibration_values[32];
extern uint16_t o2Calibration_bins[32];
extern uint8_t  o2Calibration_values[32]; // Note 8-bit values
extern struct table2D cltCalibrationTable; /**< A 32 bin array containing the coolant temperature sensor calibration values */
extern struct table2D iatCalibrationTable; /**< A 32 bin array containing the inlet air temperature sensor calibration values */
extern struct table2D o2CalibrationTable; /**< A 32 bin array containing the O2 sensor calibration values */

#endif // GLOBALS_H<|MERGE_RESOLUTION|>--- conflicted
+++ resolved
@@ -569,15 +569,10 @@
 extern uint16_t fixedCrankingOverride;
 extern bool clutchTrigger;
 extern bool previousClutchTrigger;
-<<<<<<< HEAD
 extern bool previousAntiLagTrigger;
 extern bool antiLagTrigger;
-extern volatile uint32_t toothHistory[TOOTH_LOG_BUFFER];
-extern volatile uint8_t compositeLogHistory[TOOTH_LOG_BUFFER];
-=======
 extern volatile uint32_t toothHistory[TOOTH_LOG_SIZE];
 extern volatile uint8_t compositeLogHistory[TOOTH_LOG_SIZE];
->>>>>>> 318677fb
 extern volatile bool fpPrimed; //Tracks whether or not the fuel pump priming has been completed yet
 extern volatile bool injPrimed; //Tracks whether or not the injector priming has been completed yet
 extern volatile unsigned int toothHistoryIndex;

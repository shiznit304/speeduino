--- conflicted
+++ resolved
@@ -1184,27 +1184,11 @@
   byte dfcoDsblwClutch: 1; //DFCO Disable when clutch pressed (Launch Input)
   byte dfcoExitFuelTime: 1; // Selects if short (two engine cycles) or long (dfcoRampInTime) for dfcoExitFuel;
 
-  byte unused10_175;
-
-  byte coolantProtEnbl : 1;
-<<<<<<< HEAD
-  byte coolantProtRPM[6];
-  byte coolantProtTemp[6];
-  byte iacOLPWMIATVal [9]; //Open loop IAT duty values for PMW valves
-=======
+
+  byte coolantProtEnbl : 1; //byte 175
   byte coolantProtRPM[3];
   byte coolantProtTemp[3];
-
-  byte unused10_183;
-  byte unused10_184;
-  byte unused10_185;
-  byte unused10_186;
-  byte unused10_187;
->>>>>>> 443219f6
-  byte unused10_188;
-  byte unused10_189;
-  byte unused10_190;
-  byte unused10_191;
+  byte iacOLPWMIATVal [9]; //Open loop IAT duty values for PMW valves
   
 #if defined(CORE_AVR)
   };

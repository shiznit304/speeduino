--- conflicted
+++ resolved
@@ -1454,11 +1454,7 @@
   byte airConReqPin : 6;
   byte airConUnused3 : 2;
   byte airConTPSCut;
-<<<<<<< HEAD
-  byte airConMinRPMdiv100;
-=======
   byte airConMinRPMdiv16;
->>>>>>> 0451a678
   byte airConMaxRPMdiv100;
   byte airConClTempCut;
   byte airConIdleSteps;

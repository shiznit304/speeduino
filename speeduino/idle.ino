/*
Speeduino - Simple engine management for the Arduino Mega 2560 platform
Copyright (C) Josh Stewart
A full copy of the license may be found in the projects root directory
*/
#include "idle.h"
#include "maths.h"
#include "timers.h"
#include "src/PID_v1/PID_v1.h"

/*
These functions cover the PWM and stepper idle control
*/

/*
Idle Control
Currently limited to on/off control and open loop PWM and stepper drive
*/
integerPID idlePID(&currentStatus.longRPM, &idle_pid_target_value, &idle_cl_target_rpm, configPage6.idleKP, configPage6.idleKI, configPage6.idleKD, DIRECT); //This is the PID object if that algorithm is used. Needs to be global as it maintains state outside of each function call

//Any common functions associated with starting the Idle
//Typically this is enabling the PWM interrupt
static inline void enableIdle()
{
  if( (configPage6.iacAlgorithm == IAC_ALGORITHM_PWM_CL) || (configPage6.iacAlgorithm == IAC_ALGORITHM_PWM_OL) || (configPage6.iacAlgorithm == IAC_ALGORITHM_PWM_OLCL) )
  {
    IDLE_TIMER_ENABLE();
  }
  else if ( (configPage6.iacAlgorithm == IAC_ALGORITHM_STEP_CL) || (configPage6.iacAlgorithm == IAC_ALGORITHM_STEP_OL) || (configPage6.iacAlgorithm == IAC_ALGORITHM_STEP_OLCL) )
  {

  }
}

void initialiseIdle()
{
  //By default, turn off the PWM interrupt (It gets turned on below if needed)
  IDLE_TIMER_DISABLE();

  //Pin masks must always be initialised, regardless of whether PWM idle is used. This is required for STM32 to prevent issues if the IRQ function fires on restart/overflow
  idle_pin_port = portOutputRegister(digitalPinToPort(pinIdle1));
  idle_pin_mask = digitalPinToBitMask(pinIdle1);
  idle2_pin_port = portOutputRegister(digitalPinToPort(pinIdle2));
  idle2_pin_mask = digitalPinToBitMask(pinIdle2);

  //Initialising comprises of setting the 2D tables with the relevant values from the config pages
  switch(configPage6.iacAlgorithm)
  {
    case IAC_ALGORITHM_NONE:       
      //Case 0 is no idle control ('None')
      break;

    case IAC_ALGORITHM_ONOFF:
      //Case 1 is on/off idle control
      if ((currentStatus.coolant + CALIBRATION_TEMPERATURE_OFFSET) < configPage6.iacFastTemp)
      {
        IDLE_PIN_HIGH();
        idleOn = true;
      }
      break;

    case IAC_ALGORITHM_PWM_OL:
      //Case 2 is PWM open loop
      iacPWMTable.xSize = 10;
      iacPWMTable.valueSize = SIZE_BYTE;
      iacPWMTable.axisSize = SIZE_BYTE;
      iacPWMTable.values = configPage6.iacOLPWMVal;
      iacPWMTable.axisX = configPage6.iacBins;


      iacCrankDutyTable.xSize = 4;
      iacCrankDutyTable.valueSize = SIZE_BYTE;
      iacCrankDutyTable.axisSize = SIZE_BYTE;
      iacCrankDutyTable.values = configPage6.iacCrankDuty;
      iacCrankDutyTable.axisX = configPage6.iacCrankBins;

      iacVCorrectionTable.valueSize = SIZE_BYTE;
      iacVCorrectionTable.axisSize = SIZE_BYTE; 
      iacVCorrectionTable.xSize = 3;
      iacVCorrectionTable.values = configPage13.iacBatRates;
      iacVCorrectionTable.axisX = configPage13.iacBrvBins;      

      #if defined(CORE_AVR)
        idle_pwm_max_count = 1000000L / (16 * configPage6.idleFreq * 2); //Converts the frequency in Hz to the number of ticks (at 16uS) it takes to complete 1 cycle. Note that the frequency is divided by 2 coming from TS to allow for up to 512hz
      #elif defined(CORE_TEENSY35)
        idle_pwm_max_count = 1000000L / (32 * configPage6.idleFreq * 2); //Converts the frequency in Hz to the number of ticks (at 32uS) it takes to complete 1 cycle. Note that the frequency is divided by 2 coming from TS to allow for up to 512hz
      #elif defined(CORE_TEENSY41)
        idle_pwm_max_count = 1000000L / (2 * configPage6.idleFreq * 2); //Converts the frequency in Hz to the number of ticks (at 2uS) it takes to complete 1 cycle. Note that the frequency is divided by 2 coming from TS to allow for up to 512hz
      #endif
      enableIdle();
      break;

    case IAC_ALGORITHM_PWM_OLCL:
      //Case 6 is PWM closed loop with open loop table used as feed forward
      iacPWMTable.xSize = 10;
      iacPWMTable.valueSize = SIZE_BYTE;
      iacPWMTable.axisSize = SIZE_BYTE;
      iacPWMTable.values = configPage6.iacOLPWMVal;
      iacPWMTable.axisX = configPage6.iacBins;

      iacCrankDutyTable.xSize = 4;
      iacCrankDutyTable.valueSize = SIZE_BYTE;
      iacCrankDutyTable.axisSize = SIZE_BYTE;
      iacCrankDutyTable.values = configPage6.iacCrankDuty;
      iacCrankDutyTable.axisX = configPage6.iacCrankBins;

      #if defined(CORE_AVR)
        idle_pwm_max_count = 1000000L / (16 * configPage6.idleFreq * 2); //Converts the frequency in Hz to the number of ticks (at 16uS) it takes to complete 1 cycle. Note that the frequency is divided by 2 coming from TS to allow for up to 512hz
      #elif defined(CORE_TEENSY)
        idle_pwm_max_count = 1000000L / (32 * configPage6.idleFreq * 2); //Converts the frequency in Hz to the number of ticks (at 32uS) it takes to complete 1 cycle. Note that the frequency is divided by 2 coming from TS to allow for up to 512hz
      #elif defined(CORE_TEENSY41)
        idle_pwm_max_count = 1000000L / (2 * configPage6.idleFreq * 2); //Converts the frequency in Hz to the number of ticks (at 2uS) it takes to complete 1 cycle. Note that the frequency is divided by 2 coming from TS to allow for up to 512hz
      #endif
      idlePID.SetOutputLimits(percentage(configPage2.iacCLminDuty, idle_pwm_max_count<<2), percentage(configPage2.iacCLmaxDuty, idle_pwm_max_count<<2));
      idlePID.SetTunings(configPage6.idleKP, configPage6.idleKI, configPage6.idleKD);
      idlePID.SetMode(AUTOMATIC); //Turn PID on
      idle_pid_target_value = 0;
      idlePID.Initialize();
      idleCounter = 0;

      break;

    case IAC_ALGORITHM_PWM_CL:
      //Case 3 is PWM closed loop
      iacCrankDutyTable.xSize = 4;
      iacCrankDutyTable.valueSize = SIZE_BYTE;
      iacCrankDutyTable.axisSize = SIZE_BYTE;
      iacCrankDutyTable.values = configPage6.iacCrankDuty;
      iacCrankDutyTable.axisX = configPage6.iacCrankBins;

      #if defined(CORE_AVR)
        idle_pwm_max_count = 1000000L / (16 * configPage6.idleFreq * 2); //Converts the frequency in Hz to the number of ticks (at 16uS) it takes to complete 1 cycle. Note that the frequency is divided by 2 coming from TS to allow for up to 512hz
      #elif defined(CORE_TEENSY)
        idle_pwm_max_count = 1000000L / (32 * configPage6.idleFreq * 2); //Converts the frequency in Hz to the number of ticks (at 32uS) it takes to complete 1 cycle. Note that the frequency is divided by 2 coming from TS to allow for up to 512hz
      #elif defined(CORE_TEENSY41)
        idle_pwm_max_count = 1000000L / (2 * configPage6.idleFreq * 2); //Converts the frequency in Hz to the number of ticks (at 2uS) it takes to complete 1 cycle. Note that the frequency is divided by 2 coming from TS to allow for up to 512hz
      #endif
      idlePID.SetOutputLimits(percentage(configPage2.iacCLminDuty, idle_pwm_max_count<<2), percentage(configPage2.iacCLmaxDuty, idle_pwm_max_count<<2));
      idlePID.SetTunings(configPage6.idleKP, configPage6.idleKI, configPage6.idleKD);
      idlePID.SetMode(AUTOMATIC); //Turn PID on
      idle_pid_target_value = table2D_getValue(&iacCrankDutyTable, currentStatus.coolant + CALIBRATION_TEMPERATURE_OFFSET);
      idlePID.Initialize();
      idleCounter = 0;

      break;

    case IAC_ALGORITHM_STEP_OL:
      //Case 2 is Stepper open loop
      iacStepTable.xSize = 10;
      iacStepTable.valueSize = SIZE_BYTE;
      iacStepTable.axisSize = SIZE_BYTE;
      iacStepTable.values = configPage6.iacOLStepVal;
      iacStepTable.axisX = configPage6.iacBins;

      iacCrankStepsTable.xSize = 4;
      iacCrankStepsTable.valueSize = SIZE_BYTE;
      iacCrankStepsTable.axisSize = SIZE_BYTE;
      iacCrankStepsTable.values = configPage6.iacCrankSteps;
      iacCrankStepsTable.axisX = configPage6.iacCrankBins;
      iacStepTime_uS = configPage6.iacStepTime * 1000;
      iacCoolTime_uS = configPage9.iacCoolTime * 1000;

      if( completedHomeSteps < (configPage6.iacStepHome * 3) )
      {
        //Change between modes running make engine stall
        completedHomeSteps = 0;
        idleStepper.curIdleStep = 0;
        idleStepper.stepperStatus = SOFF;
      }

      if (! configPage9.iacStepperInv)
      {
        idleStepper.lessAirDirection = STEPPER_BACKWARD;
        idleStepper.moreAirDirection = STEPPER_FORWARD;
      }
      else
      {
        idleStepper.lessAirDirection = STEPPER_FORWARD;
        idleStepper.moreAirDirection = STEPPER_BACKWARD;
      }
      configPage6.iacPWMrun = false; // just in case. This needs to be false with stepper idle
      break;

    case IAC_ALGORITHM_STEP_CL:
      //Case 5 is Stepper closed loop
      iacCrankStepsTable.xSize = 4;
      iacCrankStepsTable.valueSize = SIZE_BYTE;
      iacCrankStepsTable.axisSize = SIZE_BYTE;
      iacCrankStepsTable.values = configPage6.iacCrankSteps;
      iacCrankStepsTable.axisX = configPage6.iacCrankBins;
      iacStepTime_uS = configPage6.iacStepTime * 1000;
      iacCoolTime_uS = configPage9.iacCoolTime * 1000;

      if( completedHomeSteps < (configPage6.iacStepHome * 3) )
      {
        //Change between modes running make engine stall
        completedHomeSteps = 0;
        idleStepper.curIdleStep = 0;
        idleStepper.stepperStatus = SOFF;
      }

      if (! configPage9.iacStepperInv)
      {
        idleStepper.lessAirDirection = STEPPER_BACKWARD;
        idleStepper.moreAirDirection = STEPPER_FORWARD;
      }
      else
      {
        idleStepper.lessAirDirection = STEPPER_FORWARD;
        idleStepper.moreAirDirection = STEPPER_BACKWARD;
      }

      idlePID.SetSampleTime(250); //4Hz means 250ms
      idlePID.SetOutputLimits((configPage6.iacOLStepVal[9]*3)<<1, (configPage9.iacMaxSteps * 3)<<2); //Maximum number of steps; always less than home steps count.
      idlePID.SetTunings(configPage6.idleKP, configPage6.idleKI, configPage6.idleKD);
      idlePID.SetMode(AUTOMATIC); //Turn PID on
      configPage6.iacPWMrun = false; // just in case. This needs to be false with stepper idle
      idle_pid_target_value = currentStatus.CLIdleTarget * 3;
      idlePID.Initialize();
      break;

    case IAC_ALGORITHM_STEP_OLCL:
      //Case 7 is Stepper closed loop with open loop table used as feed forward
      iacStepTable.xSize = 10;
      iacStepTable.valueSize = SIZE_BYTE;
      iacStepTable.axisSize = SIZE_BYTE;
      iacStepTable.values = configPage6.iacOLStepVal;
      iacStepTable.axisX = configPage6.iacBins;

      iacCrankStepsTable.xSize = 4;
      iacCrankStepsTable.valueSize = SIZE_BYTE;
      iacCrankStepsTable.axisSize = SIZE_BYTE;
      iacCrankStepsTable.values = configPage6.iacCrankSteps;
      iacCrankStepsTable.axisX = configPage6.iacCrankBins;
      iacStepTime_uS = configPage6.iacStepTime * 1000;
      iacCoolTime_uS = configPage9.iacCoolTime * 1000;

      if( completedHomeSteps < (configPage6.iacStepHome * 3) )
      {
        //Change between modes running make engine stall
        completedHomeSteps = 0;
        idleStepper.curIdleStep = 0;
        idleStepper.stepperStatus = SOFF;
      }

      if (! configPage9.iacStepperInv)
      {
        idleStepper.lessAirDirection = STEPPER_BACKWARD;
        idleStepper.moreAirDirection = STEPPER_FORWARD;
      }
      else
      {
        idleStepper.lessAirDirection = STEPPER_FORWARD;
        idleStepper.moreAirDirection = STEPPER_BACKWARD;
      }

      idlePID.SetSampleTime(250); //4Hz means 250ms
      idlePID.SetOutputLimits((configPage6.iacOLStepVal[9]*3)<<1, (configPage9.iacMaxSteps * 3)<<2); //Maximum number of steps; always less than home steps count.
      idlePID.SetTunings(configPage6.idleKP, configPage6.idleKI, configPage6.idleKD);
      idlePID.SetMode(AUTOMATIC); //Turn PID on
      configPage6.iacPWMrun = false; // just in case. This needs to be false with stepper idle
      idle_pid_target_value = 0;
      idlePID.Initialize();
      break;

    default:
      //Well this just shouldn't happen
      break;
  }

  initialiseIdleUpOutput();

  idleInitComplete = configPage6.iacAlgorithm; //Sets which idle method was initialised
  currentStatus.idleLoad = 0;
}

void initialiseIdleUpOutput()
{
  if (configPage2.idleUpOutputInv == 1) { idleUpOutputHIGH = LOW; idleUpOutputLOW = HIGH; }
  else { idleUpOutputHIGH = HIGH; idleUpOutputLOW = LOW; }

  digitalWrite(pinIdleUpOutput, idleUpOutputLOW); //Initialise program with the idle up output in the off state
  currentStatus.idleUpOutputActive = false;

  idleUpOutput_pin_port = portOutputRegister(digitalPinToPort(pinIdleUpOutput));
  idleUpOutput_pin_mask = digitalPinToBitMask(pinIdleUpOutput);
}

/*
Checks whether a step is currently underway or whether the motor is in 'cooling' state (ie whether it's ready to begin another step or not)
Returns:
True: If a step is underway or motor is 'cooling'
False: If the motor is ready for another step
*/
static inline byte checkForStepping()
{
  bool isStepping = false;
  unsigned int timeCheck;
  
  if( (idleStepper.stepperStatus == STEPPING) || (idleStepper.stepperStatus == COOLING) )
  {
    if (idleStepper.stepperStatus == STEPPING)
    {
      timeCheck = iacStepTime_uS;
    }
    else 
    {
      timeCheck = iacCoolTime_uS;
    }

    if(micros_safe() > (idleStepper.stepStartTime + timeCheck) )
    {         
      if(idleStepper.stepperStatus == STEPPING)
      {
        //Means we're currently in a step, but it needs to be turned off
        digitalWrite(pinStepperStep, LOW); //Turn off the step
        idleStepper.stepStartTime = micros_safe();
        
        // if there is no cool time we can miss that step out completely.
        if (iacCoolTime_uS > 0)
        {
          idleStepper.stepperStatus = COOLING; //'Cooling' is the time the stepper needs to sit in LOW state before the next step can be made
        }
        else
        {
          idleStepper.stepperStatus = SOFF;  
        }
          
        isStepping = true;
      }
      else
      {
        //Means we're in COOLING status but have been in this state long enough. Go into off state
        idleStepper.stepperStatus = SOFF;
        digitalWrite(pinStepperEnable, HIGH); //Disable the DRV8825
      }
    }
    else
    {
      //Means we're in a step, but it doesn't need to turn off yet. No further action at this time
      isStepping = true;
    }
  }
  return isStepping;
}

/*
Performs a step
*/
static inline void doStep()
{
  if ( (idleStepper.targetIdleStep <= (idleStepper.curIdleStep - configPage6.iacStepHyster)) || (idleStepper.targetIdleStep >= (idleStepper.curIdleStep + configPage6.iacStepHyster)) ) //Hysteresis check
  {
    // the home position for a stepper is pintle fully seated, i.e. no airflow.
    if(idleStepper.targetIdleStep < idleStepper.curIdleStep)
    {
      // we are moving toward the home position (reducing air)
      digitalWrite(pinStepperDir, idleStepper.lessAirDirection);
      idleStepper.curIdleStep--;
    }
    else
    if (idleStepper.targetIdleStep > idleStepper.curIdleStep)
    {
      // we are moving away from the home position (adding air).
      digitalWrite(pinStepperDir, idleStepper.moreAirDirection);
      idleStepper.curIdleStep++;
    }

    digitalWrite(pinStepperEnable, LOW); //Enable the DRV8825
    digitalWrite(pinStepperStep, HIGH);
    idleStepper.stepStartTime = micros_safe();
    idleStepper.stepperStatus = STEPPING;
    idleOn = true;
  }
}

/*
Checks whether the stepper has been homed yet. If it hasn't, will handle the next step
Returns:
True: If the system has been homed. No other action is taken
False: If the motor has not yet been homed. Will also perform another homing step.
*/
static inline byte isStepperHomed()
{
  bool isHomed = true; //As it's the most common scenario, default value is true
  if( completedHomeSteps < (configPage6.iacStepHome * 3) ) //Home steps are divided by 3 from TS
  {
    digitalWrite(pinStepperDir, idleStepper.lessAirDirection); //homing the stepper closes off the air bleed
    digitalWrite(pinStepperEnable, LOW); //Enable the DRV8825
    digitalWrite(pinStepperStep, HIGH);
    idleStepper.stepStartTime = micros_safe();
    idleStepper.stepperStatus = STEPPING;
    completedHomeSteps++;
    idleOn = true;
    isHomed = false;
  }
  return isHomed;
}

void idleControl()
{
  if( idleInitComplete != configPage6.iacAlgorithm) { initialiseIdle(); }
  if( (currentStatus.RPM > 0) || (configPage6.iacPWMrun == true) ) { enableIdle(); }

  //Check whether the idleUp is active
  if (configPage2.idleUpEnabled == true)
  {
    if (configPage2.idleUpPolarity == 0) { currentStatus.idleUpActive = !digitalRead(pinIdleUp); } //Normal mode (ground switched)
    else { currentStatus.idleUpActive = digitalRead(pinIdleUp); } //Inverted mode (5v activates idleUp)

    if (configPage2.idleUpOutputEnabled  == true)
    {
      if (currentStatus.idleUpActive == true)
      {
        digitalWrite(pinIdleUpOutput, idleUpOutputHIGH);
        currentStatus.idleUpOutputActive = true;
      }
      else
      {
        digitalWrite(pinIdleUpOutput, idleUpOutputLOW);
        currentStatus.idleUpOutputActive = false;
      }      
    }
  }
  else { currentStatus.idleUpActive = false; }

  bool PID_computed = false;
  switch(configPage6.iacAlgorithm)
  {
    case IAC_ALGORITHM_NONE:       //Case 0 is no idle control ('None')
      break;

    case IAC_ALGORITHM_ONOFF:      //Case 1 is on/off idle control
      if ( (currentStatus.coolant + CALIBRATION_TEMPERATURE_OFFSET) < configPage6.iacFastTemp) //All temps are offset by 40 degrees
      {
        IDLE_PIN_HIGH();
        idleOn = true;
        BIT_SET(currentStatus.spark, BIT_SPARK_IDLE); //Turn the idle control flag on
		currentStatus.idleLoad = 100;
      }
      else if (idleOn)
      {
        IDLE_PIN_LOW();
        idleOn = false; 
        BIT_CLEAR(currentStatus.spark, BIT_SPARK_IDLE); //Turn the idle control flag on
		currentStatus.idleLoad = 0;
      }
      break;

    case IAC_ALGORITHM_PWM_OL:      //Case 2 is PWM open loop
      //Check for cranking pulsewidth
      if( BIT_CHECK(currentStatus.engine, BIT_ENGINE_CRANK) )
      {
        //Currently cranking. Use the cranking table
<<<<<<< HEAD
        currentStatus.idleDuty = table2D_getValue(&iacCrankDutyTable, currentStatus.coolant + CALIBRATION_TEMPERATURE_OFFSET) + table2D_getValue(&iacVCorrectionTable, currentStatus.battery10); //All temps are offset by 40 degrees
=======
        currentStatus.idleLoad = table2D_getValue(&iacCrankDutyTable, currentStatus.coolant + CALIBRATION_TEMPERATURE_OFFSET); //All temps are offset by 40 degrees
        idleTaper = 0;
>>>>>>> 4ce8c28c
      }
      else if ( !BIT_CHECK(currentStatus.engine, BIT_ENGINE_RUN))
      {
        if( configPage6.iacPWMrun == true)
        {
          //Engine is not running or cranking, but the run before crank flag is set. Use the cranking table
<<<<<<< HEAD
          currentStatus.idleDuty = table2D_getValue(&iacCrankDutyTable, currentStatus.coolant + CALIBRATION_TEMPERATURE_OFFSET) + table2D_getValue(&iacVCorrectionTable, currentStatus.battery10); //All temps are offset by 40 degrees
=======
          currentStatus.idleLoad = table2D_getValue(&iacCrankDutyTable, currentStatus.coolant + CALIBRATION_TEMPERATURE_OFFSET); //All temps are offset by 40 degrees
          idleTaper = 0;
>>>>>>> 4ce8c28c
        }
      }
      else
      {
        if ( idleTaper < configPage2.idleTaperTime )
        {
          //Tapering between cranking IAC value and running
          currentStatus.idleLoad = map(idleTaper, 0, configPage2.idleTaperTime,\
          table2D_getValue(&iacCrankDutyTable, currentStatus.coolant + CALIBRATION_TEMPERATURE_OFFSET),\
<<<<<<< HEAD
          table2D_getValue(&iacPWMTable, currentStatus.coolant + CALIBRATION_TEMPERATURE_OFFSET)) + table2D_getValue(&iacVCorrectionTable, currentStatus.battery10);
=======
          table2D_getValue(&iacPWMTable, currentStatus.coolant + CALIBRATION_TEMPERATURE_OFFSET));
          if( BIT_CHECK(LOOP_TIMER, BIT_TIMER_10HZ) ) { idleTaper++; }
>>>>>>> 4ce8c28c
        }
        else
        {
          //Standard running
<<<<<<< HEAD
          currentStatus.idleDuty = table2D_getValue(&iacPWMTable, currentStatus.coolant + CALIBRATION_TEMPERATURE_OFFSET) + table2D_getValue(&iacVCorrectionTable, currentStatus.battery10); //All temps are offset by 40 degrees
=======
          currentStatus.idleLoad = table2D_getValue(&iacPWMTable, currentStatus.coolant + CALIBRATION_TEMPERATURE_OFFSET); //All temps are offset by 40 degrees
>>>>>>> 4ce8c28c
        }
      }

      if(currentStatus.idleUpActive == true) { currentStatus.idleLoad += configPage2.idleUpAdder; } //Add Idle Up amount if active
      if( currentStatus.idleLoad > 100 ) { currentStatus.idleLoad = 100; } //Safety Check
      idle_pwm_target_value = percentage(currentStatus.idleLoad, idle_pwm_max_count);
      
      break;

    case IAC_ALGORITHM_PWM_CL:    //Case 3 is PWM closed loop
        //No cranking specific value for closed loop (yet?)
      if( BIT_CHECK(currentStatus.engine, BIT_ENGINE_CRANK) )
      {
        //Currently cranking. Use the cranking table
        currentStatus.idleLoad = table2D_getValue(&iacCrankDutyTable, currentStatus.coolant + CALIBRATION_TEMPERATURE_OFFSET); //All temps are offset by 40 degrees
        idle_pwm_target_value = percentage(currentStatus.idleLoad, idle_pwm_max_count);
        idle_pid_target_value = idle_pwm_target_value << 2; //Resolution increased
        idlePID.Initialize(); //Update output to smooth transition
      }
      else if ( !BIT_CHECK(currentStatus.engine, BIT_ENGINE_RUN))
      {
        if( configPage6.iacPWMrun == true)
        {
          //Engine is not running or cranking, but the run before crank flag is set. Use the cranking table
          currentStatus.idleLoad = table2D_getValue(&iacCrankDutyTable, currentStatus.coolant + CALIBRATION_TEMPERATURE_OFFSET); //All temps are offset by 40 degrees
          idle_pwm_target_value = percentage(currentStatus.idleLoad, idle_pwm_max_count);
        }
      }
      else
      {
        idle_cl_target_rpm = (uint16_t)currentStatus.CLIdleTarget * 10; //Multiply the byte target value back out by 10
        if( (idleCounter & 31) == 1) { idlePID.SetTunings(configPage6.idleKP, configPage6.idleKI, configPage6.idleKD); } //This only needs to be run very infrequently, once every 32 calls to idleControl(). This is approx. once per second

        PID_computed = idlePID.Compute(true);
        if(PID_computed == true)
        {
          idle_pwm_target_value = idle_pid_target_value>>2; //increased resolution
          currentStatus.idleLoad = ((unsigned long)(idle_pwm_target_value * 100UL) / idle_pwm_max_count);
          if(currentStatus.idleUpActive == true) { currentStatus.idleLoad += configPage2.idleUpAdder; } //Add Idle Up amount if active

        }
        idleCounter++;
      }  
      break;


    case IAC_ALGORITHM_PWM_OLCL: //case 6 is PWM Open Loop table as feedforward term plus closed loop. 
      //No cranking specific value for closed loop (yet?)
      if( BIT_CHECK(currentStatus.engine, BIT_ENGINE_CRANK) )
      {
        //Currently cranking. Use the cranking table
        currentStatus.idleLoad = table2D_getValue(&iacCrankDutyTable, currentStatus.coolant + CALIBRATION_TEMPERATURE_OFFSET); //All temps are offset by 40 degrees
        idle_pwm_target_value = percentage(currentStatus.idleLoad, idle_pwm_max_count);
        idle_pid_target_value = idle_pwm_target_value << 2; //Resolution increased
        idlePID.Initialize(); //Update output to smooth transition
      }
      else if ( !BIT_CHECK(currentStatus.engine, BIT_ENGINE_RUN))
      {
        if( configPage6.iacPWMrun == true)
        {
          //Engine is not running or cranking, but the run before crank flag is set. Use the cranking table
          currentStatus.idleLoad = table2D_getValue(&iacCrankDutyTable, currentStatus.coolant + CALIBRATION_TEMPERATURE_OFFSET); //All temps are offset by 40 degrees
          idle_pwm_target_value = percentage(currentStatus.idleLoad, idle_pwm_max_count);
        }
      }
      else
      {
        //Read the OL table as feedforward term
        FeedForwardTerm = percentage(table2D_getValue(&iacPWMTable, currentStatus.coolant + CALIBRATION_TEMPERATURE_OFFSET), idle_pwm_max_count<<2); //All temps are offset by 40 degrees
    
        idle_cl_target_rpm = (uint16_t)currentStatus.CLIdleTarget * 10; //Multiply the byte target value back out by 10
        if( (idleCounter & 31) == 1) { idlePID.SetTunings(configPage6.idleKP, configPage6.idleKI, configPage6.idleKD); } //This only needs to be run very infrequently, once every 32 calls to idleControl(). This is approx. once per 9 seconds
        if((currentStatus.RPM - idle_cl_target_rpm > configPage2.iacRPMlimitHysteresis*10) || (currentStatus.TPS > configPage2.iacTPSlimit)){ //reset integral to zero when TPS is bigger than set value in TS (opening throttle so not idle anymore). OR when RPM higher than Idle Target + RPM Histeresis (comming back from high rpm with throttle closed) 
          idlePID.ResetIntegeral();
        }
        PID_computed = idlePID.Compute(true, FeedForwardTerm);

        if(PID_computed == true)
        {
          idle_pwm_target_value = idle_pid_target_value>>2; //increased resolution
          currentStatus.idleLoad = ((unsigned long)(idle_pwm_target_value * 100UL) / idle_pwm_max_count);
          if(currentStatus.idleUpActive == true) { currentStatus.idleLoad += configPage2.idleUpAdder; } //Add Idle Up amount if active

        }
        idleCounter++;
      }
        
    break;


    case IAC_ALGORITHM_STEP_OL:    //Case 4 is open loop stepper control
      //First thing to check is whether there is currently a step going on and if so, whether it needs to be turned off
      if( (checkForStepping() == false) && (isStepperHomed() == true) ) //Check that homing is complete and that there's not currently a step already taking place. MUST BE IN THIS ORDER!
      {
        //Check for cranking pulsewidth
        if( !BIT_CHECK(currentStatus.engine, BIT_ENGINE_RUN) ) //If ain't running it means off or cranking
        {
          //Currently cranking. Use the cranking table
          idleStepper.targetIdleStep = (table2D_getValue(&iacCrankStepsTable, (currentStatus.coolant + CALIBRATION_TEMPERATURE_OFFSET)) + table2D_getValue(&iacVCorrectionTable, currentStatus.battery10)) * 3; //All temps are offset by 40 degrees. Step counts are divided by 3 in TS. Multiply back out here
          if(currentStatus.idleUpActive == true) { idleStepper.targetIdleStep += configPage2.idleUpAdder; } //Add Idle Up amount if active

          //limit to the configured max steps. This must include any idle up adder, to prevent over-opening.
          if (idleStepper.targetIdleStep > (configPage9.iacMaxSteps * 3) )
          {
            idleStepper.targetIdleStep = configPage9.iacMaxSteps * 3;
          }

          doStep();
          idleTaper = 0;
        }
        else
        {
          //Standard running
          if (BIT_CHECK(LOOP_TIMER, BIT_TIMER_10HZ) && (currentStatus.RPM > 0))
          {
            if ( idleTaper < configPage2.idleTaperTime )
            {
              //Tapering between cranking IAC value and running
              idleStepper.targetIdleStep = map(idleTaper, 0, configPage2.idleTaperTime,\
              table2D_getValue(&iacCrankStepsTable, (currentStatus.coolant + CALIBRATION_TEMPERATURE_OFFSET)) * 3,\
              table2D_getValue(&iacStepTable, (currentStatus.coolant + CALIBRATION_TEMPERATURE_OFFSET)) * 3);
              if( BIT_CHECK(LOOP_TIMER, BIT_TIMER_10HZ) ) { idleTaper++; }
            }
            else
            {
              //Standard running
              idleStepper.targetIdleStep = (table2D_getValue(&iacStepTable, (currentStatus.coolant + CALIBRATION_TEMPERATURE_OFFSET)) + table2D_getValue(&iacVCorrectionTable, currentStatus.battery10)) * 3; //All temps are offset by 40 degrees. Step counts are divided by 3 in TS. Multiply back out here
            }
            if(currentStatus.idleUpActive == true) { idleStepper.targetIdleStep += configPage2.idleUpAdder; } //Add Idle Up amount if active
            iacStepTime_uS = configPage6.iacStepTime * 1000;
            iacCoolTime_uS = configPage9.iacCoolTime * 1000;

            //limit to the configured max steps. This must include any idle up adder, to prevent over-opening.
            if (idleStepper.targetIdleStep > (configPage9.iacMaxSteps * 3) )
            {
              idleStepper.targetIdleStep = configPage9.iacMaxSteps * 3;
            }
          }
          doStep();
        }
        if( ((uint16_t)configPage9.iacMaxSteps * 3) > 255 ) { currentStatus.idleLoad = idleStepper.curIdleStep / 2; }//Current step count (Divided by 2 for byte)
        else { currentStatus.idleLoad = idleStepper.curIdleStep; }
      }
      //Set or clear the idle active flag
      if(idleStepper.targetIdleStep != idleStepper.curIdleStep) { BIT_SET(currentStatus.spark, BIT_SPARK_IDLE); }
      else { BIT_CLEAR(currentStatus.spark, BIT_SPARK_IDLE); }
      break;

    case IAC_ALGORITHM_STEP_OLCL:  //Case 7 is closed+open loop stepper control
    case IAC_ALGORITHM_STEP_CL:    //Case 5 is closed loop stepper control
      //First thing to check is whether there is currently a step going on and if so, whether it needs to be turned off
      if( (checkForStepping() == false) && (isStepperHomed() == true) ) //Check that homing is complete and that there's not currently a step already taking place. MUST BE IN THIS ORDER!
      {
        if( !BIT_CHECK(currentStatus.engine, BIT_ENGINE_RUN) ) //If ain't running it means off or cranking
        {
          //Currently cranking. Use the cranking table
          idleStepper.targetIdleStep = table2D_getValue(&iacCrankStepsTable, (currentStatus.coolant + CALIBRATION_TEMPERATURE_OFFSET)) * 3; //All temps are offset by 40 degrees. Step counts are divided by 3 in TS. Multiply back out here
          if(currentStatus.idleUpActive == true) { idleStepper.targetIdleStep += configPage2.idleUpAdder; } //Add Idle Up amount if active

          //limit to the configured max steps. This must include any idle up adder, to prevent over-opening.
          if (idleStepper.targetIdleStep > (configPage9.iacMaxSteps * 3) )
          {
            idleStepper.targetIdleStep = configPage9.iacMaxSteps * 3;
          }
          
          doStep();
          idle_pid_target_value = idleStepper.targetIdleStep << 2; //Resolution increased
          idlePID.ResetIntegeral();
          FeedForwardTerm = idle_pid_target_value;
        }
        else 
        {
          if( BIT_CHECK(LOOP_TIMER, BIT_TIMER_10HZ) )
          {
            idle_cl_target_rpm = (uint16_t)currentStatus.CLIdleTarget * 10; //Multiply the byte target value back out by 10
            if( idleTaper < configPage2.idleTaperTime )
            {
              uint16_t minValue = table2D_getValue(&iacCrankStepsTable, (currentStatus.coolant + CALIBRATION_TEMPERATURE_OFFSET)) * 3;
              if( idle_pid_target_value < minValue<<2 ) { idle_pid_target_value = minValue<<2; }
              uint16_t maxValue = idle_pid_target_value>>2;
              if( configPage6.iacAlgorithm == IAC_ALGORITHM_STEP_OLCL ) { maxValue = table2D_getValue(&iacStepTable, (currentStatus.coolant + CALIBRATION_TEMPERATURE_OFFSET)) * 3; }

              //Tapering between cranking IAC value and running
              FeedForwardTerm = map(idleTaper, 0, configPage2.idleTaperTime, minValue, maxValue)<<2;
              idle_pid_target_value = FeedForwardTerm;
            }
            else if (configPage6.iacAlgorithm == IAC_ALGORITHM_STEP_OLCL)
            {
              //Standard running
              FeedForwardTerm = (table2D_getValue(&iacStepTable, (currentStatus.coolant + CALIBRATION_TEMPERATURE_OFFSET)) * 3)<<2; //All temps are offset by 40 degrees. Step counts are divided by 3 in TS. Multiply back out here
              //reset integral to zero when TPS is bigger than set value in TS (opening throttle so not idle anymore). OR when RPM higher than Idle Target + RPM Hysteresis (coming back from high rpm with throttle closed) 
              if (((currentStatus.RPM - idle_cl_target_rpm) > configPage2.iacRPMlimitHysteresis*10) || (currentStatus.TPS > configPage2.iacTPSlimit) || lastDFCOValue )
              {
                idlePID.ResetIntegeral();
              }
            }
            else { FeedForwardTerm = idle_pid_target_value; }
          }

          PID_computed = idlePID.Compute(true, FeedForwardTerm);

          //If DFCO conditions are met keep output from changing
          if( (currentStatus.TPS > configPage2.iacTPSlimit) || lastDFCOValue
          || ((configPage6.iacAlgorithm == IAC_ALGORITHM_STEP_OLCL) && (idleTaper < configPage2.idleTaperTime)) )
          {
            idle_pid_target_value = FeedForwardTerm;
          }
          idleStepper.targetIdleStep = idle_pid_target_value>>2; //Increase resolution

        }
        if(currentStatus.idleUpActive == true) { idleStepper.targetIdleStep += configPage2.idleUpAdder; } //Add Idle Up amount if active
        //limit to the configured max steps. This must include any idle up adder, to prevent over-opening.
        if (idleStepper.targetIdleStep > (configPage9.iacMaxSteps * 3) )
        {
          idleStepper.targetIdleStep = configPage9.iacMaxSteps * 3;
        }
        doStep();

        if( ( (uint16_t)configPage9.iacMaxSteps * 3) > 255 ) { currentStatus.idleLoad = idleStepper.curIdleStep / 2; }//Current step count (Divided by 2 for byte)
        else { currentStatus.idleLoad = idleStepper.curIdleStep; }
      }
      //Set or clear the idle active flag
      if(idleStepper.targetIdleStep != idleStepper.curIdleStep) { BIT_SET(currentStatus.spark, BIT_SPARK_IDLE); }
      else { BIT_CLEAR(currentStatus.spark, BIT_SPARK_IDLE); }
      if (BIT_CHECK(LOOP_TIMER, BIT_TIMER_1HZ)) //Use timer flag instead idle count
      {
        //This only needs to be run very infrequently, once per second
        idlePID.SetTunings(configPage6.idleKP, configPage6.idleKI, configPage6.idleKD);
        iacStepTime_uS = configPage6.iacStepTime * 1000;
        iacCoolTime_uS = configPage9.iacCoolTime * 1000;
      }
      break;

    default:
      //There really should be a valid idle type
      break;
  }
  lastDFCOValue = BIT_CHECK(currentStatus.status1, BIT_STATUS1_DFCO);

  //Check for 100% and 0% DC on PWM idle
  if( (configPage6.iacAlgorithm == IAC_ALGORITHM_PWM_OL) || (configPage6.iacAlgorithm == IAC_ALGORITHM_PWM_CL) || (configPage6.iacAlgorithm == IAC_ALGORITHM_PWM_OLCL) )
  {
    if(currentStatus.idleLoad >= 100)
    {
      BIT_SET(currentStatus.spark, BIT_SPARK_IDLE); //Turn the idle control flag on
      IDLE_TIMER_DISABLE();
      if (configPage6.iacPWMdir == 0)
      {
        //Normal direction
        IDLE_PIN_HIGH();  // Switch pin high
        if(configPage6.iacChannels == 1) { IDLE2_PIN_LOW(); } //If 2 idle channels are in use, flip idle2 to be the opposite of idle1
      }
      else
      {
        //Reversed direction
        IDLE_PIN_LOW();  // Switch pin to low
        if(configPage6.iacChannels == 1) { IDLE2_PIN_HIGH(); } //If 2 idle channels are in use, flip idle2 to be the opposite of idle1
      }
    }
    else if (currentStatus.idleLoad == 0)
    {
      disableIdle();
    }
    else
    {
      BIT_SET(currentStatus.spark, BIT_SPARK_IDLE); //Turn the idle control flag on
      IDLE_TIMER_ENABLE();
    }
  }
}


//This function simply turns off the idle PWM and sets the pin low
void disableIdle()
{
  if( (configPage6.iacAlgorithm == IAC_ALGORITHM_PWM_CL) || (configPage6.iacAlgorithm == IAC_ALGORITHM_PWM_OL) )
  {
    IDLE_TIMER_DISABLE();
    if (configPage6.iacPWMdir == 0)
    {
      //Normal direction
      IDLE_PIN_LOW();  // Switch pin to low
      if(configPage6.iacChannels == 1) { IDLE2_PIN_HIGH(); } //If 2 idle channels are in use, flip idle2 to be the opposite of idle1
    }
    else
    {
      //Reversed direction
      IDLE_PIN_HIGH();  // Switch pin high
      if(configPage6.iacChannels == 1) { IDLE2_PIN_LOW(); } //If 2 idle channels are in use, flip idle2 to be the opposite of idle1
    }
  }
  else if( (configPage6.iacAlgorithm == IAC_ALGORITHM_STEP_OL) || (configPage6.iacAlgorithm == IAC_ALGORITHM_STEP_CL) || (configPage6.iacAlgorithm == IAC_ALGORITHM_STEP_OLCL) )
  {
    //Only disable the stepper motor if homing is completed
    if( (checkForStepping() == false) && (isStepperHomed() == true) )
    {
        /* for open loop stepper we should just move to the cranking position when
           disabling idle, since the only time this function is called in this scenario
           is if the engine stops.
        */
        idleStepper.targetIdleStep = table2D_getValue(&iacCrankStepsTable, (currentStatus.coolant + CALIBRATION_TEMPERATURE_OFFSET)) * 3; //All temps are offset by 40 degrees. Step counts are divided by 3 in TS. Multiply back out here
        if(currentStatus.idleUpActive == true) { idleStepper.targetIdleStep += configPage2.idleUpAdder; } //Add Idle Up amount if active?

        //limit to the configured max steps. This must include any idle up adder, to prevent over-opening.
        if (idleStepper.targetIdleStep > (configPage9.iacMaxSteps * 3) )
        {
          idleStepper.targetIdleStep = configPage9.iacMaxSteps * 3;
        }
        idle_pid_target_value = idleStepper.targetIdleStep<<2;
    }
  }
  BIT_CLEAR(currentStatus.spark, BIT_SPARK_IDLE); //Turn the idle control flag off
  currentStatus.idleLoad = 0;
}

#if defined(CORE_AVR) //AVR chips use the ISR for this
ISR(TIMER1_COMPC_vect)
#else
void idleInterrupt() //Most ARM chips can simply call a function
#endif
{
  if (idle_pwm_state)
  {
    if (configPage6.iacPWMdir == 0)
    {
      //Normal direction
      IDLE_PIN_LOW();  // Switch pin to low (1 pin mode)
      if(configPage6.iacChannels == 1) { IDLE2_PIN_HIGH(); } //If 2 idle channels are in use, flip idle2 to be the opposite of idle1
    }
    else
    {
      //Reversed direction
      IDLE_PIN_HIGH();  // Switch pin high
      if(configPage6.iacChannels == 1) { IDLE2_PIN_LOW(); } //If 2 idle channels are in use, flip idle2 to be the opposite of idle1
    }
    SET_COMPARE(IDLE_COMPARE, IDLE_COUNTER + (idle_pwm_max_count - idle_pwm_cur_value) );
    idle_pwm_state = false;
  }
  else
  {
    if (configPage6.iacPWMdir == 0)
    {
      //Normal direction
      IDLE_PIN_HIGH();  // Switch pin high
      if(configPage6.iacChannels == 1) { IDLE2_PIN_LOW(); } //If 2 idle channels are in use, flip idle2 to be the opposite of idle1
    }
    else
    {
      //Reversed direction
      IDLE_PIN_LOW();  // Switch pin to low (1 pin mode)
      if(configPage6.iacChannels == 1) { IDLE2_PIN_HIGH(); } //If 2 idle channels are in use, flip idle2 to be the opposite of idle1
    }
    SET_COMPARE(IDLE_COMPARE, IDLE_COUNTER + idle_pwm_target_value);
    idle_pwm_cur_value = idle_pwm_target_value;
    idle_pwm_state = true;
  }
}<|MERGE_RESOLUTION|>--- conflicted
+++ resolved
@@ -452,24 +452,16 @@
       if( BIT_CHECK(currentStatus.engine, BIT_ENGINE_CRANK) )
       {
         //Currently cranking. Use the cranking table
-<<<<<<< HEAD
-        currentStatus.idleDuty = table2D_getValue(&iacCrankDutyTable, currentStatus.coolant + CALIBRATION_TEMPERATURE_OFFSET) + table2D_getValue(&iacVCorrectionTable, currentStatus.battery10); //All temps are offset by 40 degrees
-=======
-        currentStatus.idleLoad = table2D_getValue(&iacCrankDutyTable, currentStatus.coolant + CALIBRATION_TEMPERATURE_OFFSET); //All temps are offset by 40 degrees
+        currentStatus.idleLoad = table2D_getValue(&iacCrankDutyTable, currentStatus.coolant + CALIBRATION_TEMPERATURE_OFFSET) + table2D_getValue(&iacVCorrectionTable, currentStatus.battery10); //All temps are offset by 40 degrees
         idleTaper = 0;
->>>>>>> 4ce8c28c
       }
       else if ( !BIT_CHECK(currentStatus.engine, BIT_ENGINE_RUN))
       {
         if( configPage6.iacPWMrun == true)
         {
           //Engine is not running or cranking, but the run before crank flag is set. Use the cranking table
-<<<<<<< HEAD
-          currentStatus.idleDuty = table2D_getValue(&iacCrankDutyTable, currentStatus.coolant + CALIBRATION_TEMPERATURE_OFFSET) + table2D_getValue(&iacVCorrectionTable, currentStatus.battery10); //All temps are offset by 40 degrees
-=======
-          currentStatus.idleLoad = table2D_getValue(&iacCrankDutyTable, currentStatus.coolant + CALIBRATION_TEMPERATURE_OFFSET); //All temps are offset by 40 degrees
+          currentStatus.idleLoad = table2D_getValue(&iacCrankDutyTable, currentStatus.coolant + CALIBRATION_TEMPERATURE_OFFSET) + table2D_getValue(&iacVCorrectionTable, currentStatus.battery10); //All temps are offset by 40 degrees
           idleTaper = 0;
->>>>>>> 4ce8c28c
         }
       }
       else
@@ -479,21 +471,13 @@
           //Tapering between cranking IAC value and running
           currentStatus.idleLoad = map(idleTaper, 0, configPage2.idleTaperTime,\
           table2D_getValue(&iacCrankDutyTable, currentStatus.coolant + CALIBRATION_TEMPERATURE_OFFSET),\
-<<<<<<< HEAD
-          table2D_getValue(&iacPWMTable, currentStatus.coolant + CALIBRATION_TEMPERATURE_OFFSET)) + table2D_getValue(&iacVCorrectionTable, currentStatus.battery10);
-=======
-          table2D_getValue(&iacPWMTable, currentStatus.coolant + CALIBRATION_TEMPERATURE_OFFSET));
+          table2D_getValue(&iacPWMTable, currentStatus.coolant + CALIBRATION_TEMPERATURE_OFFSET) + table2D_getValue(&iacVCorrectionTable, currentStatus.battery10);
           if( BIT_CHECK(LOOP_TIMER, BIT_TIMER_10HZ) ) { idleTaper++; }
->>>>>>> 4ce8c28c
         }
         else
         {
           //Standard running
-<<<<<<< HEAD
-          currentStatus.idleDuty = table2D_getValue(&iacPWMTable, currentStatus.coolant + CALIBRATION_TEMPERATURE_OFFSET) + table2D_getValue(&iacVCorrectionTable, currentStatus.battery10); //All temps are offset by 40 degrees
-=======
-          currentStatus.idleLoad = table2D_getValue(&iacPWMTable, currentStatus.coolant + CALIBRATION_TEMPERATURE_OFFSET); //All temps are offset by 40 degrees
->>>>>>> 4ce8c28c
+          currentStatus.idleLoad = table2D_getValue(&iacPWMTable, currentStatus.coolant + CALIBRATION_TEMPERATURE_OFFSET) + table2D_getValue(&iacVCorrectionTable, currentStatus.battery10); //All temps are offset by 40 degrees
         }
       }
 

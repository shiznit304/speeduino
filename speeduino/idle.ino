--- conflicted
+++ resolved
@@ -502,11 +502,7 @@
       }
       else
       {
-<<<<<<< HEAD
-        currentStatus.CLIdleTarget = (byte)table2D_getValue(&iacClosedLoopTable, currentStatus.coolant + CALIBRATION_TEMPERATURE_OFFSET); //All temps are offset by 40 degrees
         if(currentStatus.idleUpActive == true) { currentStatus.CLIdleTarget += configPage2.idleUpRPMAdder;  } //Add Idle Up RPM amount if active
-=======
->>>>>>> 4ce8c28c
         idle_cl_target_rpm = (uint16_t)currentStatus.CLIdleTarget * 10; //Multiply the byte target value back out by 10
         if( (idleCounter & 31) == 1) { idlePID.SetTunings(configPage6.idleKP, configPage6.idleKI, configPage6.idleKD); } //This only needs to be run very infrequently, once every 32 calls to idleControl(). This is approx. once per second
 
@@ -515,12 +511,7 @@
         {
           idle_pwm_target_value = idle_pid_target_value>>2; //increased resolution
           currentStatus.idleLoad = ((unsigned long)(idle_pwm_target_value * 100UL) / idle_pwm_max_count);
-<<<<<<< HEAD
-          if(currentStatus.idleUpActive == true) { currentStatus.idleDuty += configPage2.idleUpAdder; } //Add Idle Up amount if active
-          
-=======
           if(currentStatus.idleUpActive == true) { currentStatus.idleLoad += configPage2.idleUpAdder; } //Add Idle Up amount if active
->>>>>>> 4ce8c28c
 
         }
         idleCounter++;
@@ -552,11 +543,7 @@
         //Read the OL table as feedforward term
         FeedForwardTerm = percentage(table2D_getValue(&iacPWMTable, currentStatus.coolant + CALIBRATION_TEMPERATURE_OFFSET), idle_pwm_max_count<<2); //All temps are offset by 40 degrees
     
-<<<<<<< HEAD
-        currentStatus.CLIdleTarget = (byte)table2D_getValue(&iacClosedLoopTable, currentStatus.coolant + CALIBRATION_TEMPERATURE_OFFSET); //All temps are offset by 40 degrees
         if(currentStatus.idleUpActive == true) { currentStatus.CLIdleTarget += configPage2.idleUpRPMAdder;  } //Add Idle Up RPM amount if active
-=======
->>>>>>> 4ce8c28c
         idle_cl_target_rpm = (uint16_t)currentStatus.CLIdleTarget * 10; //Multiply the byte target value back out by 10
         if( (idleCounter & 31) == 1) { idlePID.SetTunings(configPage6.idleKP, configPage6.idleKI, configPage6.idleKD); } //This only needs to be run very infrequently, once every 32 calls to idleControl(). This is approx. once per 9 seconds
         if((currentStatus.RPM - idle_cl_target_rpm > configPage2.iacRPMlimitHysteresis*10) || (currentStatus.TPS > configPage2.iacTPSlimit)){ //reset integral to zero when TPS is bigger than set value in TS (opening throttle so not idle anymore). OR when RPM higher than Idle Target + RPM Histeresis (comming back from high rpm with throttle closed) 
@@ -568,12 +555,7 @@
         {
           idle_pwm_target_value = idle_pid_target_value>>2; //increased resolution
           currentStatus.idleLoad = ((unsigned long)(idle_pwm_target_value * 100UL) / idle_pwm_max_count);
-<<<<<<< HEAD
-          if(currentStatus.idleUpActive == true) { currentStatus.idleDuty += configPage2.idleUpAdder; } //Add Idle Up amount if active
-          
-=======
           if(currentStatus.idleUpActive == true) { currentStatus.idleLoad += configPage2.idleUpAdder; } //Add Idle Up amount if active
->>>>>>> 4ce8c28c
 
         }
         idleCounter++;

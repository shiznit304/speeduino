--- conflicted
+++ resolved
@@ -485,18 +485,11 @@
             break; 
           }
           BIT_SET(currentStatus.spark, BIT_SPARK_IDLE); //Turn the idle control flag on
-<<<<<<< HEAD
-          currentStatus.idleLoad = ((unsigned long)(idle_pwm_target_value * 100UL) / idle_pwm_max_count);
-          if(currentStatus.idleUpActive == true) { currentStatus.idleDuty += configPage2.idleUpAdder; } //Add Idle Up amount if active
-          
-
-=======
           if(currentStatus.idleUpActive == true) { 
             currentStatus.idleLoad = configPage2.idleUpAdder + ((unsigned long)(idle_pwm_target_value * 100UL) / idle_pwm_max_count); //Add Idle Up amount if active
           } else {
             currentStatus.idleLoad = ((unsigned long)(idle_pwm_target_value * 100UL) / idle_pwm_max_count);
           }
->>>>>>> 7112282d
         }
         idleCounter++;
       }  
@@ -538,19 +531,12 @@
             break; 
           }
           BIT_SET(currentStatus.spark, BIT_SPARK_IDLE); //Turn the idle control flag on
-<<<<<<< HEAD
-          currentStatus.idleLoad = ((unsigned long)(idle_pwm_target_value * 100UL) / idle_pwm_max_count);
-          if(currentStatus.idleUpActive == true) { currentStatus.idleDuty += configPage2.idleUpAdder; } //Add Idle Up amount if active
-          
-
-=======
           if(currentStatus.idleUpActive == true) { 
             currentStatus.idleLoad = configPage2.idleUpAdder + ((unsigned long)(idle_pwm_target_value * 100UL) / idle_pwm_max_count); //Add Idle Up amount if active
           } else {
             currentStatus.idleLoad = ((unsigned long)(idle_pwm_target_value * 100UL) / idle_pwm_max_count);
           }
           
->>>>>>> 7112282d
         }
         idleCounter++;
       }

/*
Speeduino - Simple engine management for the Arduino Mega 2560 platform
Copyright (C) Josh Stewart
A full copy of the license may be found in the projects root directory
*/
#include "idle.h"
#include "maths.h"
#include "timers.h"
#include "src/PID_v1/PID_v1.h"

/*
These functions cover the PWM and stepper idle control
*/

/*
Idle Control
Currently limited to on/off control and open loop PWM and stepper drive
*/
integerPID idlePID(&currentStatus.longRPM, &idle_pid_target_value, &idle_cl_target_rpm, configPage6.idleKP, configPage6.idleKI, configPage6.idleKD, DIRECT); //This is the PID object if that algorithm is used. Needs to be global as it maintains state outside of each function call

//Any common functions associated with starting the Idle
//Typically this is enabling the PWM interrupt
static inline void enableIdle()
{
  if( (configPage6.iacAlgorithm == IAC_ALGORITHM_PWM_CL) || (configPage6.iacAlgorithm == IAC_ALGORITHM_PWM_OL) || (configPage6.iacAlgorithm == IAC_ALGORITHM_PWM_OLCL) )
  {
    IDLE_TIMER_ENABLE();
  }
  else if ( (configPage6.iacAlgorithm == IAC_ALGORITHM_STEP_CL) || (configPage6.iacAlgorithm == IAC_ALGORITHM_STEP_OL) || (configPage6.iacAlgorithm == IAC_ALGORITHM_STEP_OLCL) )
  {

  }
}

void initialiseIdle()
{
  //By default, turn off the PWM interrupt (It gets turned on below if needed)
  IDLE_TIMER_DISABLE();

  //Pin masks must always be initialised, regardless of whether PWM idle is used. This is required for STM32 to prevent issues if the IRQ function fires on restart/overflow
  idle_pin_port = portOutputRegister(digitalPinToPort(pinIdle1));
  idle_pin_mask = digitalPinToBitMask(pinIdle1);
  idle2_pin_port = portOutputRegister(digitalPinToPort(pinIdle2));
  idle2_pin_mask = digitalPinToBitMask(pinIdle2);

  //Initialising comprises of setting the 2D tables with the relevant values from the config pages
  switch(configPage6.iacAlgorithm)
  {
    case IAC_ALGORITHM_NONE:       
      //Case 0 is no idle control ('None')
      break;

    case IAC_ALGORITHM_ONOFF:
      //Case 1 is on/off idle control
      if ((currentStatus.coolant + CALIBRATION_TEMPERATURE_OFFSET) < configPage6.iacFastTemp)
      {
        IDLE_PIN_HIGH();
        idleOn = true;
      }
      break;

    case IAC_ALGORITHM_PWM_OL:
      //Case 2 is PWM open loop
      iacPWMTable.xSize = 10;
      iacPWMTable.valueSize = SIZE_BYTE;
      iacPWMTable.axisSize = SIZE_BYTE;
      iacPWMTable.values = configPage6.iacOLPWMVal;
      iacPWMTable.axisX = configPage6.iacBins;


      iacCrankDutyTable.xSize = 4;
      iacCrankDutyTable.valueSize = SIZE_BYTE;
      iacCrankDutyTable.axisSize = SIZE_BYTE;
      iacCrankDutyTable.values = configPage6.iacCrankDuty;
      iacCrankDutyTable.axisX = configPage6.iacCrankBins;

      #if defined(CORE_AVR)
        idle_pwm_max_count = 1000000L / (16 * configPage6.idleFreq * 2); //Converts the frequency in Hz to the number of ticks (at 16uS) it takes to complete 1 cycle. Note that the frequency is divided by 2 coming from TS to allow for up to 512hz
      #elif defined(CORE_TEENSY35)
        idle_pwm_max_count = 1000000L / (32 * configPage6.idleFreq * 2); //Converts the frequency in Hz to the number of ticks (at 32uS) it takes to complete 1 cycle. Note that the frequency is divided by 2 coming from TS to allow for up to 512hz
      #elif defined(CORE_TEENSY41)
        idle_pwm_max_count = 1000000L / (2 * configPage6.idleFreq * 2); //Converts the frequency in Hz to the number of ticks (at 2uS) it takes to complete 1 cycle. Note that the frequency is divided by 2 coming from TS to allow for up to 512hz
      #endif
      enableIdle();
      break;

    case IAC_ALGORITHM_PWM_OLCL:
      //Case 6 is PWM closed loop with open loop table used as feed forward
      iacPWMTable.xSize = 10;
      iacPWMTable.valueSize = SIZE_BYTE;
      iacPWMTable.axisSize = SIZE_BYTE;
      iacPWMTable.values = configPage6.iacOLPWMVal;
      iacPWMTable.axisX = configPage6.iacBins;

      iacCrankDutyTable.xSize = 4;
      iacCrankDutyTable.valueSize = SIZE_BYTE;
      iacCrankDutyTable.axisSize = SIZE_BYTE;
      iacCrankDutyTable.values = configPage6.iacCrankDuty;
      iacCrankDutyTable.axisX = configPage6.iacCrankBins;

      #if defined(CORE_AVR)
        idle_pwm_max_count = 1000000L / (16 * configPage6.idleFreq * 2); //Converts the frequency in Hz to the number of ticks (at 16uS) it takes to complete 1 cycle. Note that the frequency is divided by 2 coming from TS to allow for up to 512hz
      #elif defined(CORE_TEENSY)
        idle_pwm_max_count = 1000000L / (32 * configPage6.idleFreq * 2); //Converts the frequency in Hz to the number of ticks (at 32uS) it takes to complete 1 cycle. Note that the frequency is divided by 2 coming from TS to allow for up to 512hz
      #elif defined(CORE_TEENSY41)
        idle_pwm_max_count = 1000000L / (2 * configPage6.idleFreq * 2); //Converts the frequency in Hz to the number of ticks (at 2uS) it takes to complete 1 cycle. Note that the frequency is divided by 2 coming from TS to allow for up to 512hz
      #endif
      idlePID.SetOutputLimits(percentage(configPage2.iacCLminDuty, idle_pwm_max_count<<2), percentage(configPage2.iacCLmaxDuty, idle_pwm_max_count<<2));
      idlePID.SetTunings(configPage6.idleKP, configPage6.idleKI, configPage6.idleKD);
      idlePID.SetMode(AUTOMATIC); //Turn PID on
      idle_pid_target_value = 0;
      idlePID.Initialize();
      idleCounter = 0;

      break;

    case IAC_ALGORITHM_PWM_CL:
      //Case 3 is PWM closed loop
      iacCrankDutyTable.xSize = 4;
      iacCrankDutyTable.valueSize = SIZE_BYTE;
      iacCrankDutyTable.axisSize = SIZE_BYTE;
      iacCrankDutyTable.values = configPage6.iacCrankDuty;
      iacCrankDutyTable.axisX = configPage6.iacCrankBins;

      #if defined(CORE_AVR)
        idle_pwm_max_count = 1000000L / (16 * configPage6.idleFreq * 2); //Converts the frequency in Hz to the number of ticks (at 16uS) it takes to complete 1 cycle. Note that the frequency is divided by 2 coming from TS to allow for up to 512hz
      #elif defined(CORE_TEENSY)
        idle_pwm_max_count = 1000000L / (32 * configPage6.idleFreq * 2); //Converts the frequency in Hz to the number of ticks (at 32uS) it takes to complete 1 cycle. Note that the frequency is divided by 2 coming from TS to allow for up to 512hz
      #elif defined(CORE_TEENSY41)
        idle_pwm_max_count = 1000000L / (2 * configPage6.idleFreq * 2); //Converts the frequency in Hz to the number of ticks (at 2uS) it takes to complete 1 cycle. Note that the frequency is divided by 2 coming from TS to allow for up to 512hz
      #endif
      idlePID.SetOutputLimits(percentage(configPage2.iacCLminDuty, idle_pwm_max_count<<2), percentage(configPage2.iacCLmaxDuty, idle_pwm_max_count<<2));
      idlePID.SetTunings(configPage6.idleKP, configPage6.idleKI, configPage6.idleKD);
      idlePID.SetMode(AUTOMATIC); //Turn PID on
      idle_pid_target_value = table2D_getValue(&iacCrankDutyTable, currentStatus.coolant + CALIBRATION_TEMPERATURE_OFFSET);
      idlePID.Initialize();
      idleCounter = 0;

      break;

    case IAC_ALGORITHM_STEP_OL:
      //Case 2 is Stepper open loop
      iacStepTable.xSize = 10;
      iacStepTable.valueSize = SIZE_BYTE;
      iacStepTable.axisSize = SIZE_BYTE;
      iacStepTable.values = configPage6.iacOLStepVal;
      iacStepTable.axisX = configPage6.iacBins;

      iacCrankStepsTable.xSize = 4;
      iacCrankStepsTable.valueSize = SIZE_BYTE;
      iacCrankStepsTable.axisSize = SIZE_BYTE;
      iacCrankStepsTable.values = configPage6.iacCrankSteps;
      iacCrankStepsTable.axisX = configPage6.iacCrankBins;
      iacStepTime_uS = configPage6.iacStepTime * 1000;
      iacCoolTime_uS = configPage9.iacCoolTime * 1000;

      if( completedHomeSteps < (configPage6.iacStepHome * 3) )
      {
        //Change between modes running make engine stall
        completedHomeSteps = 0;
        idleStepper.curIdleStep = 0;
        idleStepper.stepperStatus = SOFF;
      }

      if (! configPage9.iacStepperInv)
      {
        idleStepper.lessAirDirection = STEPPER_BACKWARD;
        idleStepper.moreAirDirection = STEPPER_FORWARD;
      }
      else
      {
        idleStepper.lessAirDirection = STEPPER_FORWARD;
        idleStepper.moreAirDirection = STEPPER_BACKWARD;
      }
      configPage6.iacPWMrun = false; // just in case. This needs to be false with stepper idle
      break;

    case IAC_ALGORITHM_STEP_CL:
      //Case 5 is Stepper closed loop
      iacCrankStepsTable.xSize = 4;
      iacCrankStepsTable.valueSize = SIZE_BYTE;
      iacCrankStepsTable.axisSize = SIZE_BYTE;
      iacCrankStepsTable.values = configPage6.iacCrankSteps;
      iacCrankStepsTable.axisX = configPage6.iacCrankBins;
      iacStepTime_uS = configPage6.iacStepTime * 1000;
      iacCoolTime_uS = configPage9.iacCoolTime * 1000;

      if( completedHomeSteps < (configPage6.iacStepHome * 3) )
      {
        //Change between modes running make engine stall
        completedHomeSteps = 0;
        idleStepper.curIdleStep = 0;
        idleStepper.stepperStatus = SOFF;
      }

      if (! configPage9.iacStepperInv)
      {
        idleStepper.lessAirDirection = STEPPER_BACKWARD;
        idleStepper.moreAirDirection = STEPPER_FORWARD;
      }
      else
      {
        idleStepper.lessAirDirection = STEPPER_FORWARD;
        idleStepper.moreAirDirection = STEPPER_BACKWARD;
      }

      idlePID.SetSampleTime(250); //4Hz means 250ms
      idlePID.SetOutputLimits((configPage6.iacOLStepVal[9]*3)<<1, (configPage9.iacMaxSteps * 3)<<2); //Maximum number of steps; always less than home steps count.
      idlePID.SetTunings(configPage6.idleKP, configPage6.idleKI, configPage6.idleKD);
      idlePID.SetMode(AUTOMATIC); //Turn PID on
      configPage6.iacPWMrun = false; // just in case. This needs to be false with stepper idle
      idle_pid_target_value = currentStatus.CLIdleTarget * 3;
      idlePID.Initialize();
      break;

    case IAC_ALGORITHM_STEP_OLCL:
      //Case 7 is Stepper closed loop with open loop table used as feed forward
      iacStepTable.xSize = 10;
      iacStepTable.valueSize = SIZE_BYTE;
      iacStepTable.axisSize = SIZE_BYTE;
      iacStepTable.values = configPage6.iacOLStepVal;
      iacStepTable.axisX = configPage6.iacBins;

      iacCrankStepsTable.xSize = 4;
      iacCrankStepsTable.valueSize = SIZE_BYTE;
      iacCrankStepsTable.axisSize = SIZE_BYTE;
      iacCrankStepsTable.values = configPage6.iacCrankSteps;
      iacCrankStepsTable.axisX = configPage6.iacCrankBins;
      iacStepTime_uS = configPage6.iacStepTime * 1000;
      iacCoolTime_uS = configPage9.iacCoolTime * 1000;

      if( completedHomeSteps < (configPage6.iacStepHome * 3) )
      {
        //Change between modes running make engine stall
        completedHomeSteps = 0;
        idleStepper.curIdleStep = 0;
        idleStepper.stepperStatus = SOFF;
      }

      if (! configPage9.iacStepperInv)
      {
        idleStepper.lessAirDirection = STEPPER_BACKWARD;
        idleStepper.moreAirDirection = STEPPER_FORWARD;
      }
      else
      {
        idleStepper.lessAirDirection = STEPPER_FORWARD;
        idleStepper.moreAirDirection = STEPPER_BACKWARD;
      }

      idlePID.SetSampleTime(250); //4Hz means 250ms
      idlePID.SetOutputLimits((configPage6.iacOLStepVal[9]*3)<<1, (configPage9.iacMaxSteps * 3)<<2); //Maximum number of steps; always less than home steps count.
      idlePID.SetTunings(configPage6.idleKP, configPage6.idleKI, configPage6.idleKD);
      idlePID.SetMode(AUTOMATIC); //Turn PID on
      configPage6.iacPWMrun = false; // just in case. This needs to be false with stepper idle
      idle_pid_target_value = 0;
      idlePID.Initialize();
      break;

    default:
      //Well this just shouldn't happen
      break;
  }

  initialiseIdleUpOutput();

  idleInitComplete = configPage6.iacAlgorithm; //Sets which idle method was initialised
  currentStatus.idleLoad = 0;
}

void initialiseIdleUpOutput()
{
  if (configPage2.idleUpOutputInv == 1) { idleUpOutputHIGH = LOW; idleUpOutputLOW = HIGH; }
  else { idleUpOutputHIGH = HIGH; idleUpOutputLOW = LOW; }

  digitalWrite(pinIdleUpOutput, idleUpOutputLOW); //Initialise program with the idle up output in the off state
  currentStatus.idleUpOutputActive = false;

  idleUpOutput_pin_port = portOutputRegister(digitalPinToPort(pinIdleUpOutput));
  idleUpOutput_pin_mask = digitalPinToBitMask(pinIdleUpOutput);
}

/*
Checks whether a step is currently underway or whether the motor is in 'cooling' state (ie whether it's ready to begin another step or not)
Returns:
True: If a step is underway or motor is 'cooling'
False: If the motor is ready for another step
*/
static inline byte checkForStepping()
{
  bool isStepping = false;
  unsigned int timeCheck;
  
  if( (idleStepper.stepperStatus == STEPPING) || (idleStepper.stepperStatus == COOLING) )
  {
    if (idleStepper.stepperStatus == STEPPING)
    {
      timeCheck = iacStepTime_uS;
    }
    else 
    {
      timeCheck = iacCoolTime_uS;
    }

    if(micros_safe() > (idleStepper.stepStartTime + timeCheck) )
    {         
      if(idleStepper.stepperStatus == STEPPING)
      {
        //Means we're currently in a step, but it needs to be turned off
        digitalWrite(pinStepperStep, LOW); //Turn off the step
        idleStepper.stepStartTime = micros_safe();
        
        // if there is no cool time we can miss that step out completely.
        if (iacCoolTime_uS > 0)
        {
          idleStepper.stepperStatus = COOLING; //'Cooling' is the time the stepper needs to sit in LOW state before the next step can be made
        }
        else
        {
          idleStepper.stepperStatus = SOFF;  
        }
          
        isStepping = true;
      }
      else
      {
        //Means we're in COOLING status but have been in this state long enough. Go into off state
        idleStepper.stepperStatus = SOFF;
        digitalWrite(pinStepperEnable, HIGH); //Disable the DRV8825
      }
    }
    else
    {
      //Means we're in a step, but it doesn't need to turn off yet. No further action at this time
      isStepping = true;
    }
  }
  return isStepping;
}

/*
Performs a step
*/
static inline void doStep()
{
  if ( (idleStepper.targetIdleStep <= (idleStepper.curIdleStep - configPage6.iacStepHyster)) || (idleStepper.targetIdleStep >= (idleStepper.curIdleStep + configPage6.iacStepHyster)) ) //Hysteresis check
  {
    // the home position for a stepper is pintle fully seated, i.e. no airflow.
    if(idleStepper.targetIdleStep < idleStepper.curIdleStep)
    {
      // we are moving toward the home position (reducing air)
      digitalWrite(pinStepperDir, idleStepper.lessAirDirection);
      idleStepper.curIdleStep--;
    }
    else
    if (idleStepper.targetIdleStep > idleStepper.curIdleStep)
    {
      // we are moving away from the home position (adding air).
      digitalWrite(pinStepperDir, idleStepper.moreAirDirection);
      idleStepper.curIdleStep++;
    }

    digitalWrite(pinStepperEnable, LOW); //Enable the DRV8825
    digitalWrite(pinStepperStep, HIGH);
    idleStepper.stepStartTime = micros_safe();
    idleStepper.stepperStatus = STEPPING;
    idleOn = true;
  }
}

/*
Checks whether the stepper has been homed yet. If it hasn't, will handle the next step
Returns:
True: If the system has been homed. No other action is taken
False: If the motor has not yet been homed. Will also perform another homing step.
*/
static inline byte isStepperHomed()
{
  bool isHomed = true; //As it's the most common scenario, default value is true
  if( completedHomeSteps < (configPage6.iacStepHome * 3) ) //Home steps are divided by 3 from TS
  {
    digitalWrite(pinStepperDir, idleStepper.lessAirDirection); //homing the stepper closes off the air bleed
    digitalWrite(pinStepperEnable, LOW); //Enable the DRV8825
    digitalWrite(pinStepperStep, HIGH);
    idleStepper.stepStartTime = micros_safe();
    idleStepper.stepperStatus = STEPPING;
    completedHomeSteps++;
    idleOn = true;
    isHomed = false;
  }
  return isHomed;
}

void idleControl()
{
  if( idleInitComplete != configPage6.iacAlgorithm) { initialiseIdle(); }
  if( (currentStatus.RPM > 0) || (configPage6.iacPWMrun == true) ) { enableIdle(); }

  //Check whether the idleUp is active
  if (configPage2.idleUpEnabled == true)
  {
    if (configPage2.idleUpPolarity == 0) { currentStatus.idleUpActive = !digitalRead(pinIdleUp); } //Normal mode (ground switched)
    else { currentStatus.idleUpActive = digitalRead(pinIdleUp); } //Inverted mode (5v activates idleUp)

    if (configPage2.idleUpOutputEnabled  == true)
    {
      if (currentStatus.idleUpActive == true)
      {
        digitalWrite(pinIdleUpOutput, idleUpOutputHIGH);
        currentStatus.idleUpOutputActive = true;
      }
      else
      {
        digitalWrite(pinIdleUpOutput, idleUpOutputLOW);
        currentStatus.idleUpOutputActive = false;
      }      
    }
  }
  else { currentStatus.idleUpActive = false; }

  bool PID_computed = false;
  switch(configPage6.iacAlgorithm)
  {
    case IAC_ALGORITHM_NONE:       //Case 0 is no idle control ('None')
      break;

    case IAC_ALGORITHM_ONOFF:      //Case 1 is on/off idle control
      if ( (currentStatus.coolant + CALIBRATION_TEMPERATURE_OFFSET) < configPage6.iacFastTemp) //All temps are offset by 40 degrees
      {
        IDLE_PIN_HIGH();
        idleOn = true;
        BIT_SET(currentStatus.spark, BIT_SPARK_IDLE); //Turn the idle control flag on
		currentStatus.idleLoad = 100;
      }
      else if (idleOn)
      {
        IDLE_PIN_LOW();
        idleOn = false; 
        BIT_CLEAR(currentStatus.spark, BIT_SPARK_IDLE); //Turn the idle control flag on
		currentStatus.idleLoad = 0;
      }
      break;

    case IAC_ALGORITHM_PWM_OL:      //Case 2 is PWM open loop
      //Check for cranking pulsewidth
      if( BIT_CHECK(currentStatus.engine, BIT_ENGINE_CRANK) )
      {
        //Currently cranking. Use the cranking table
        currentStatus.idleLoad = table2D_getValue(&iacCrankDutyTable, currentStatus.coolant + CALIBRATION_TEMPERATURE_OFFSET); //All temps are offset by 40 degrees
        idleTaper = 0;
      }
      else if ( !BIT_CHECK(currentStatus.engine, BIT_ENGINE_RUN))
      {
        if( configPage6.iacPWMrun == true)
        {
          //Engine is not running or cranking, but the run before crank flag is set. Use the cranking table
          currentStatus.idleLoad = table2D_getValue(&iacCrankDutyTable, currentStatus.coolant + CALIBRATION_TEMPERATURE_OFFSET); //All temps are offset by 40 degrees
          idleTaper = 0;
        }
      }
      else
      {
        if ( idleTaper < configPage2.idleTaperTime )
        {
          //Tapering between cranking IAC value and running
          currentStatus.idleLoad = map(idleTaper, 0, configPage2.idleTaperTime,\
          table2D_getValue(&iacCrankDutyTable, currentStatus.coolant + CALIBRATION_TEMPERATURE_OFFSET),\
          table2D_getValue(&iacPWMTable, currentStatus.coolant + CALIBRATION_TEMPERATURE_OFFSET));
          if( BIT_CHECK(LOOP_TIMER, BIT_TIMER_10HZ) ) { idleTaper++; }
        }
        else
        {
          //Standard running
          currentStatus.idleLoad = table2D_getValue(&iacPWMTable, currentStatus.coolant + CALIBRATION_TEMPERATURE_OFFSET); //All temps are offset by 40 degrees
        }
      }

      if(currentStatus.idleUpActive == true) { currentStatus.idleLoad += configPage2.idleUpAdder; } //Add Idle Up amount if active
      if( currentStatus.idleLoad > 100 ) { currentStatus.idleLoad = 100; } //Safety Check
      idle_pwm_target_value = percentage(currentStatus.idleLoad, idle_pwm_max_count);
      
      break;

    case IAC_ALGORITHM_PWM_CL:    //Case 3 is PWM closed loop
        //No cranking specific value for closed loop (yet?)
      if( BIT_CHECK(currentStatus.engine, BIT_ENGINE_CRANK) )
      {
        //Currently cranking. Use the cranking table
        currentStatus.idleLoad = table2D_getValue(&iacCrankDutyTable, currentStatus.coolant + CALIBRATION_TEMPERATURE_OFFSET); //All temps are offset by 40 degrees
        idle_pwm_target_value = percentage(currentStatus.idleLoad, idle_pwm_max_count);
        idle_pid_target_value = idle_pwm_target_value << 2; //Resolution increased
        idlePID.Initialize(); //Update output to smooth transition
      }
      else if ( !BIT_CHECK(currentStatus.engine, BIT_ENGINE_RUN))
      {
        if( configPage6.iacPWMrun == true)
        {
          //Engine is not running or cranking, but the run before crank flag is set. Use the cranking table
          currentStatus.idleLoad = table2D_getValue(&iacCrankDutyTable, currentStatus.coolant + CALIBRATION_TEMPERATURE_OFFSET); //All temps are offset by 40 degrees
          idle_pwm_target_value = percentage(currentStatus.idleLoad, idle_pwm_max_count);
        }
      }
      else
      {
        idle_cl_target_rpm = (uint16_t)currentStatus.CLIdleTarget * 10; //Multiply the byte target value back out by 10
        if( (idleCounter & 31) == 1) { idlePID.SetTunings(configPage6.idleKP, configPage6.idleKI, configPage6.idleKD); } //This only needs to be run very infrequently, once every 32 calls to idleControl(). This is approx. once per second

        PID_computed = idlePID.Compute(true);
        if(PID_computed == true)
        {
          idle_pwm_target_value = idle_pid_target_value>>2; //increased resolution
<<<<<<< HEAD
          if(currentStatus.idleUpActive == true) { idle_pwm_target_value += configPage2.idleUpAdder; } //Add Idle Up amount if active
          if( idle_pwm_target_value == 0 )
          { 
            disableIdle(); 
            BIT_CLEAR(currentStatus.spark, BIT_SPARK_IDLE); //Turn the idle control flag off
            break; 
          }
          BIT_SET(currentStatus.spark, BIT_SPARK_IDLE); //Turn the idle control flag on
          currentStatus.idleLoad = ((unsigned long)(idle_pwm_target_value * 100UL) / idle_pwm_max_count);
          
=======
          currentStatus.idleLoad = ((unsigned long)(idle_pwm_target_value * 100UL) / idle_pwm_max_count);
          if(currentStatus.idleUpActive == true) { currentStatus.idleLoad += configPage2.idleUpAdder; } //Add Idle Up amount if active
>>>>>>> 4ce8c28c

        }
        idleCounter++;
      }  
      break;


    case IAC_ALGORITHM_PWM_OLCL: //case 6 is PWM Open Loop table as feedforward term plus closed loop. 
      //No cranking specific value for closed loop (yet?)
      if( BIT_CHECK(currentStatus.engine, BIT_ENGINE_CRANK) )
      {
        //Currently cranking. Use the cranking table
        currentStatus.idleLoad = table2D_getValue(&iacCrankDutyTable, currentStatus.coolant + CALIBRATION_TEMPERATURE_OFFSET); //All temps are offset by 40 degrees
        idle_pwm_target_value = percentage(currentStatus.idleLoad, idle_pwm_max_count);
        idle_pid_target_value = idle_pwm_target_value << 2; //Resolution increased
        idlePID.Initialize(); //Update output to smooth transition
      }
      else if ( !BIT_CHECK(currentStatus.engine, BIT_ENGINE_RUN))
      {
        if( configPage6.iacPWMrun == true)
        {
          //Engine is not running or cranking, but the run before crank flag is set. Use the cranking table
          currentStatus.idleLoad = table2D_getValue(&iacCrankDutyTable, currentStatus.coolant + CALIBRATION_TEMPERATURE_OFFSET); //All temps are offset by 40 degrees
          idle_pwm_target_value = percentage(currentStatus.idleLoad, idle_pwm_max_count);
        }
      }
      else
      {
        //Read the OL table as feedforward term
        FeedForwardTerm = percentage(table2D_getValue(&iacPWMTable, currentStatus.coolant + CALIBRATION_TEMPERATURE_OFFSET), idle_pwm_max_count<<2); //All temps are offset by 40 degrees
    
        idle_cl_target_rpm = (uint16_t)currentStatus.CLIdleTarget * 10; //Multiply the byte target value back out by 10
        if( (idleCounter & 31) == 1) { idlePID.SetTunings(configPage6.idleKP, configPage6.idleKI, configPage6.idleKD); } //This only needs to be run very infrequently, once every 32 calls to idleControl(). This is approx. once per 9 seconds
        if((currentStatus.RPM - idle_cl_target_rpm > configPage2.iacRPMlimitHysteresis*10) || (currentStatus.TPS > configPage2.iacTPSlimit)){ //reset integral to zero when TPS is bigger than set value in TS (opening throttle so not idle anymore). OR when RPM higher than Idle Target + RPM Histeresis (comming back from high rpm with throttle closed) 
          idlePID.ResetIntegeral();
        }
        PID_computed = idlePID.Compute(true, FeedForwardTerm);

        if(PID_computed == true)
        {
          idle_pwm_target_value = idle_pid_target_value>>2; //increased resolution
<<<<<<< HEAD
		  if(currentStatus.idleUpActive == true) { idle_pwm_target_value += configPage2.idleUpAdder; }  //Add Idle Up amount if active
          if( idle_pwm_target_value == 0 )
          { 
            disableIdle(); 
            BIT_CLEAR(currentStatus.spark, BIT_SPARK_IDLE); //Turn the idle control flag off
            break; 
          }
          BIT_SET(currentStatus.spark, BIT_SPARK_IDLE); //Turn the idle control flag on
          currentStatus.idleLoad = ((unsigned long)(idle_pwm_target_value * 100UL) / idle_pwm_max_count);
=======
          currentStatus.idleLoad = ((unsigned long)(idle_pwm_target_value * 100UL) / idle_pwm_max_count);
          if(currentStatus.idleUpActive == true) { currentStatus.idleLoad += configPage2.idleUpAdder; } //Add Idle Up amount if active
>>>>>>> 4ce8c28c

        }
        idleCounter++;
      }
        
    break;


    case IAC_ALGORITHM_STEP_OL:    //Case 4 is open loop stepper control
      //First thing to check is whether there is currently a step going on and if so, whether it needs to be turned off
      if( (checkForStepping() == false) && (isStepperHomed() == true) ) //Check that homing is complete and that there's not currently a step already taking place. MUST BE IN THIS ORDER!
      {
        //Check for cranking pulsewidth
        if( !BIT_CHECK(currentStatus.engine, BIT_ENGINE_RUN) ) //If ain't running it means off or cranking
        {
          //Currently cranking. Use the cranking table
          idleStepper.targetIdleStep = table2D_getValue(&iacCrankStepsTable, (currentStatus.coolant + CALIBRATION_TEMPERATURE_OFFSET)) * 3; //All temps are offset by 40 degrees. Step counts are divided by 3 in TS. Multiply back out here
          if(currentStatus.idleUpActive == true) { idleStepper.targetIdleStep += configPage2.idleUpAdder; } //Add Idle Up amount if active

          //limit to the configured max steps. This must include any idle up adder, to prevent over-opening.
          if (idleStepper.targetIdleStep > (configPage9.iacMaxSteps * 3) )
          {
            idleStepper.targetIdleStep = configPage9.iacMaxSteps * 3;
          }

          doStep();
          idleTaper = 0;
        }
        else
        {
          //Standard running
          if (BIT_CHECK(LOOP_TIMER, BIT_TIMER_10HZ) && (currentStatus.RPM > 0))
          {
            if ( idleTaper < configPage2.idleTaperTime )
            {
              //Tapering between cranking IAC value and running
              idleStepper.targetIdleStep = map(idleTaper, 0, configPage2.idleTaperTime,\
              table2D_getValue(&iacCrankStepsTable, (currentStatus.coolant + CALIBRATION_TEMPERATURE_OFFSET)) * 3,\
              table2D_getValue(&iacStepTable, (currentStatus.coolant + CALIBRATION_TEMPERATURE_OFFSET)) * 3);
              if( BIT_CHECK(LOOP_TIMER, BIT_TIMER_10HZ) ) { idleTaper++; }
            }
            else
            {
              //Standard running
              idleStepper.targetIdleStep = table2D_getValue(&iacStepTable, (currentStatus.coolant + CALIBRATION_TEMPERATURE_OFFSET)) * 3; //All temps are offset by 40 degrees. Step counts are divided by 3 in TS. Multiply back out here
            }
            if(currentStatus.idleUpActive == true) { idleStepper.targetIdleStep += configPage2.idleUpAdder; } //Add Idle Up amount if active
            iacStepTime_uS = configPage6.iacStepTime * 1000;
            iacCoolTime_uS = configPage9.iacCoolTime * 1000;

            //limit to the configured max steps. This must include any idle up adder, to prevent over-opening.
            if (idleStepper.targetIdleStep > (configPage9.iacMaxSteps * 3) )
            {
              idleStepper.targetIdleStep = configPage9.iacMaxSteps * 3;
            }
          }
          doStep();
        }
        if( ((uint16_t)configPage9.iacMaxSteps * 3) > 255 ) { currentStatus.idleLoad = idleStepper.curIdleStep / 2; }//Current step count (Divided by 2 for byte)
        else { currentStatus.idleLoad = idleStepper.curIdleStep; }
      }
      //Set or clear the idle active flag
      if(idleStepper.targetIdleStep != idleStepper.curIdleStep) { BIT_SET(currentStatus.spark, BIT_SPARK_IDLE); }
      else { BIT_CLEAR(currentStatus.spark, BIT_SPARK_IDLE); }
      break;

    case IAC_ALGORITHM_STEP_OLCL:  //Case 7 is closed+open loop stepper control
    case IAC_ALGORITHM_STEP_CL:    //Case 5 is closed loop stepper control
      //First thing to check is whether there is currently a step going on and if so, whether it needs to be turned off
      if( (checkForStepping() == false) && (isStepperHomed() == true) ) //Check that homing is complete and that there's not currently a step already taking place. MUST BE IN THIS ORDER!
      {
        if( !BIT_CHECK(currentStatus.engine, BIT_ENGINE_RUN) ) //If ain't running it means off or cranking
        {
          //Currently cranking. Use the cranking table
          idleStepper.targetIdleStep = table2D_getValue(&iacCrankStepsTable, (currentStatus.coolant + CALIBRATION_TEMPERATURE_OFFSET)) * 3; //All temps are offset by 40 degrees. Step counts are divided by 3 in TS. Multiply back out here
          if(currentStatus.idleUpActive == true) { idleStepper.targetIdleStep += configPage2.idleUpAdder; } //Add Idle Up amount if active

          //limit to the configured max steps. This must include any idle up adder, to prevent over-opening.
          if (idleStepper.targetIdleStep > (configPage9.iacMaxSteps * 3) )
          {
            idleStepper.targetIdleStep = configPage9.iacMaxSteps * 3;
          }
          
          doStep();
          idle_pid_target_value = idleStepper.targetIdleStep << 2; //Resolution increased
          idlePID.ResetIntegeral();
          FeedForwardTerm = idle_pid_target_value;
        }
        else 
        {
          if( BIT_CHECK(LOOP_TIMER, BIT_TIMER_10HZ) )
          {
            idle_cl_target_rpm = (uint16_t)currentStatus.CLIdleTarget * 10; //Multiply the byte target value back out by 10
            if( idleTaper < configPage2.idleTaperTime )
            {
              uint16_t minValue = table2D_getValue(&iacCrankStepsTable, (currentStatus.coolant + CALIBRATION_TEMPERATURE_OFFSET)) * 3;
              if( idle_pid_target_value < minValue<<2 ) { idle_pid_target_value = minValue<<2; }
              uint16_t maxValue = idle_pid_target_value>>2;
              if( configPage6.iacAlgorithm == IAC_ALGORITHM_STEP_OLCL ) { maxValue = table2D_getValue(&iacStepTable, (currentStatus.coolant + CALIBRATION_TEMPERATURE_OFFSET)) * 3; }

              //Tapering between cranking IAC value and running
              FeedForwardTerm = map(idleTaper, 0, configPage2.idleTaperTime, minValue, maxValue)<<2;
              idle_pid_target_value = FeedForwardTerm;
            }
            else if (configPage6.iacAlgorithm == IAC_ALGORITHM_STEP_OLCL)
            {
              //Standard running
              FeedForwardTerm = (table2D_getValue(&iacStepTable, (currentStatus.coolant + CALIBRATION_TEMPERATURE_OFFSET)) * 3)<<2; //All temps are offset by 40 degrees. Step counts are divided by 3 in TS. Multiply back out here
              //reset integral to zero when TPS is bigger than set value in TS (opening throttle so not idle anymore). OR when RPM higher than Idle Target + RPM Hysteresis (coming back from high rpm with throttle closed) 
              if (((currentStatus.RPM - idle_cl_target_rpm) > configPage2.iacRPMlimitHysteresis*10) || (currentStatus.TPS > configPage2.iacTPSlimit) || lastDFCOValue )
              {
                idlePID.ResetIntegeral();
              }
            }
            else { FeedForwardTerm = idle_pid_target_value; }
          }

          PID_computed = idlePID.Compute(true, FeedForwardTerm);

          //If DFCO conditions are met keep output from changing
          if( (currentStatus.TPS > configPage2.iacTPSlimit) || lastDFCOValue
          || ((configPage6.iacAlgorithm == IAC_ALGORITHM_STEP_OLCL) && (idleTaper < configPage2.idleTaperTime)) )
          {
            idle_pid_target_value = FeedForwardTerm;
          }
          idleStepper.targetIdleStep = idle_pid_target_value>>2; //Increase resolution

        }
        if(currentStatus.idleUpActive == true) { idleStepper.targetIdleStep += configPage2.idleUpAdder; } //Add Idle Up amount if active
        //limit to the configured max steps. This must include any idle up adder, to prevent over-opening.
        if (idleStepper.targetIdleStep > (configPage9.iacMaxSteps * 3) )
        {
          idleStepper.targetIdleStep = configPage9.iacMaxSteps * 3;
        }
        doStep();

        if( ( (uint16_t)configPage9.iacMaxSteps * 3) > 255 ) { currentStatus.idleLoad = idleStepper.curIdleStep / 2; }//Current step count (Divided by 2 for byte)
        else { currentStatus.idleLoad = idleStepper.curIdleStep; }
      }
      //Set or clear the idle active flag
      if(idleStepper.targetIdleStep != idleStepper.curIdleStep) { BIT_SET(currentStatus.spark, BIT_SPARK_IDLE); }
      else { BIT_CLEAR(currentStatus.spark, BIT_SPARK_IDLE); }
      if (BIT_CHECK(LOOP_TIMER, BIT_TIMER_1HZ)) //Use timer flag instead idle count
      {
        //This only needs to be run very infrequently, once per second
        idlePID.SetTunings(configPage6.idleKP, configPage6.idleKI, configPage6.idleKD);
        iacStepTime_uS = configPage6.iacStepTime * 1000;
        iacCoolTime_uS = configPage9.iacCoolTime * 1000;
      }
      break;

    default:
      //There really should be a valid idle type
      break;
  }
  lastDFCOValue = BIT_CHECK(currentStatus.status1, BIT_STATUS1_DFCO);

  //Check for 100% and 0% DC on PWM idle
  if( (configPage6.iacAlgorithm == IAC_ALGORITHM_PWM_OL) || (configPage6.iacAlgorithm == IAC_ALGORITHM_PWM_CL) || (configPage6.iacAlgorithm == IAC_ALGORITHM_PWM_OLCL) )
  {
    if(currentStatus.idleLoad >= 100)
    {
      BIT_SET(currentStatus.spark, BIT_SPARK_IDLE); //Turn the idle control flag on
      IDLE_TIMER_DISABLE();
      if (configPage6.iacPWMdir == 0)
      {
        //Normal direction
        IDLE_PIN_HIGH();  // Switch pin high
        if(configPage6.iacChannels == 1) { IDLE2_PIN_LOW(); } //If 2 idle channels are in use, flip idle2 to be the opposite of idle1
      }
      else
      {
        //Reversed direction
        IDLE_PIN_LOW();  // Switch pin to low
        if(configPage6.iacChannels == 1) { IDLE2_PIN_HIGH(); } //If 2 idle channels are in use, flip idle2 to be the opposite of idle1
      }
    }
    else if (currentStatus.idleLoad == 0)
    {
      disableIdle();
    }
    else
    {
      BIT_SET(currentStatus.spark, BIT_SPARK_IDLE); //Turn the idle control flag on
      IDLE_TIMER_ENABLE();
    }
  }
}


//This function simply turns off the idle PWM and sets the pin low
void disableIdle()
{
  if( (configPage6.iacAlgorithm == IAC_ALGORITHM_PWM_CL) || (configPage6.iacAlgorithm == IAC_ALGORITHM_PWM_OL) )
  {
    IDLE_TIMER_DISABLE();
    if (configPage6.iacPWMdir == 0)
    {
      //Normal direction
      IDLE_PIN_LOW();  // Switch pin to low
      if(configPage6.iacChannels == 1) { IDLE2_PIN_HIGH(); } //If 2 idle channels are in use, flip idle2 to be the opposite of idle1
    }
    else
    {
      //Reversed direction
      IDLE_PIN_HIGH();  // Switch pin high
      if(configPage6.iacChannels == 1) { IDLE2_PIN_LOW(); } //If 2 idle channels are in use, flip idle2 to be the opposite of idle1
    }
  }
  else if( (configPage6.iacAlgorithm == IAC_ALGORITHM_STEP_OL) || (configPage6.iacAlgorithm == IAC_ALGORITHM_STEP_CL) || (configPage6.iacAlgorithm == IAC_ALGORITHM_STEP_OLCL) )
  {
    //Only disable the stepper motor if homing is completed
    if( (checkForStepping() == false) && (isStepperHomed() == true) )
    {
        /* for open loop stepper we should just move to the cranking position when
           disabling idle, since the only time this function is called in this scenario
           is if the engine stops.
        */
        idleStepper.targetIdleStep = table2D_getValue(&iacCrankStepsTable, (currentStatus.coolant + CALIBRATION_TEMPERATURE_OFFSET)) * 3; //All temps are offset by 40 degrees. Step counts are divided by 3 in TS. Multiply back out here
        if(currentStatus.idleUpActive == true) { idleStepper.targetIdleStep += configPage2.idleUpAdder; } //Add Idle Up amount if active?

        //limit to the configured max steps. This must include any idle up adder, to prevent over-opening.
        if (idleStepper.targetIdleStep > (configPage9.iacMaxSteps * 3) )
        {
          idleStepper.targetIdleStep = configPage9.iacMaxSteps * 3;
        }
        idle_pid_target_value = idleStepper.targetIdleStep<<2;
    }
  }
  BIT_CLEAR(currentStatus.spark, BIT_SPARK_IDLE); //Turn the idle control flag off
  currentStatus.idleLoad = 0;
}

#if defined(CORE_AVR) //AVR chips use the ISR for this
ISR(TIMER1_COMPC_vect)
#else
void idleInterrupt() //Most ARM chips can simply call a function
#endif
{
  if (idle_pwm_state)
  {
    if (configPage6.iacPWMdir == 0)
    {
      //Normal direction
      IDLE_PIN_LOW();  // Switch pin to low (1 pin mode)
      if(configPage6.iacChannels == 1) { IDLE2_PIN_HIGH(); } //If 2 idle channels are in use, flip idle2 to be the opposite of idle1
    }
    else
    {
      //Reversed direction
      IDLE_PIN_HIGH();  // Switch pin high
      if(configPage6.iacChannels == 1) { IDLE2_PIN_LOW(); } //If 2 idle channels are in use, flip idle2 to be the opposite of idle1
    }
    SET_COMPARE(IDLE_COMPARE, IDLE_COUNTER + (idle_pwm_max_count - idle_pwm_cur_value) );
    idle_pwm_state = false;
  }
  else
  {
    if (configPage6.iacPWMdir == 0)
    {
      //Normal direction
      IDLE_PIN_HIGH();  // Switch pin high
      if(configPage6.iacChannels == 1) { IDLE2_PIN_LOW(); } //If 2 idle channels are in use, flip idle2 to be the opposite of idle1
    }
    else
    {
      //Reversed direction
      IDLE_PIN_LOW();  // Switch pin to low (1 pin mode)
      if(configPage6.iacChannels == 1) { IDLE2_PIN_HIGH(); } //If 2 idle channels are in use, flip idle2 to be the opposite of idle1
    }
    SET_COMPARE(IDLE_COMPARE, IDLE_COUNTER + idle_pwm_target_value);
    idle_pwm_cur_value = idle_pwm_target_value;
    idle_pwm_state = true;
  }
}<|MERGE_RESOLUTION|>--- conflicted
+++ resolved
@@ -509,7 +509,6 @@
         if(PID_computed == true)
         {
           idle_pwm_target_value = idle_pid_target_value>>2; //increased resolution
-<<<<<<< HEAD
           if(currentStatus.idleUpActive == true) { idle_pwm_target_value += configPage2.idleUpAdder; } //Add Idle Up amount if active
           if( idle_pwm_target_value == 0 )
           { 
@@ -520,10 +519,6 @@
           BIT_SET(currentStatus.spark, BIT_SPARK_IDLE); //Turn the idle control flag on
           currentStatus.idleLoad = ((unsigned long)(idle_pwm_target_value * 100UL) / idle_pwm_max_count);
           
-=======
-          currentStatus.idleLoad = ((unsigned long)(idle_pwm_target_value * 100UL) / idle_pwm_max_count);
-          if(currentStatus.idleUpActive == true) { currentStatus.idleLoad += configPage2.idleUpAdder; } //Add Idle Up amount if active
->>>>>>> 4ce8c28c
 
         }
         idleCounter++;
@@ -565,8 +560,7 @@
         if(PID_computed == true)
         {
           idle_pwm_target_value = idle_pid_target_value>>2; //increased resolution
-<<<<<<< HEAD
-		  if(currentStatus.idleUpActive == true) { idle_pwm_target_value += configPage2.idleUpAdder; }  //Add Idle Up amount if active
+		      if(currentStatus.idleUpActive == true) { idle_pwm_target_value += configPage2.idleUpAdder; }  //Add Idle Up amount if active
           if( idle_pwm_target_value == 0 )
           { 
             disableIdle(); 
@@ -575,10 +569,6 @@
           }
           BIT_SET(currentStatus.spark, BIT_SPARK_IDLE); //Turn the idle control flag on
           currentStatus.idleLoad = ((unsigned long)(idle_pwm_target_value * 100UL) / idle_pwm_max_count);
-=======
-          currentStatus.idleLoad = ((unsigned long)(idle_pwm_target_value * 100UL) / idle_pwm_max_count);
-          if(currentStatus.idleUpActive == true) { currentStatus.idleLoad += configPage2.idleUpAdder; } //Add Idle Up amount if active
->>>>>>> 4ce8c28c
 
         }
         idleCounter++;

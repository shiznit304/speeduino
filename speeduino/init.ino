/** @file
 * Speeduino Initialisation (called at Arduino setup()).
 */
#include "globals.h"
#include "init.h"
#include "storage.h"
#include "updates.h"
#include "speeduino.h"
#include "timers.h"
#include "cancomms.h"
#include "utilities.h"
#include "scheduledIO.h"
#include "scheduler.h"
#include "schedule_calcs.h"
#include "auxiliaries.h"
#include "sensors.h"
#include "decoders.h"
#include "corrections.h"
#include "idle.h"
#include "table2d.h"
#include "acc_mc33810.h"
#include BOARD_H //Note that this is not a real file, it is defined in globals.h. 
#include EEPROM_LIB_H
#ifdef SD_LOGGING
  #include "SD_logger.h"
  #include "rtc_common.h"
#endif

/** Initialise Speeduino for the main loop.
 * Top level init entry point for all initialisations:
 * - Initialise and set sizes of 3D tables
 * - Load config from EEPROM, update config structures to current version of SW if needed.
 * - Initialise board (The initBoard() is for board X implemented in board_X.ino file)
 * - Initialise timers (See timers.ino)
 * - Perform optional SD card and RTC battery inits
 * - Load calibration tables from EEPROM
 * - Perform pin mapping (calling @ref setPinMapping() based on @ref config2.pinMapping)
 * - Stop any coil charging and close injectors
 * - Initialise schedulers, Idle, Fan, auxPWM, Corrections, AD-conversions, Programmable I/O
 * - Initialise baro (ambient pressure) by reading MAP (before engine runs)
 * - Initialise triggers (by @ref initialiseTriggers() )
 * - Perform cyl. count based initialisations (@ref config2.nCylinders)
 * - Perform injection and spark mode based setup
 *   - Assign injector open/close and coil charge begin/end functions to their dedicated global vars
 * - Perform fuel pressure priming by turning fuel pump on
 * - Read CLT and TPS sensors to have cranking pulsewidths computed correctly
 * - Mark Initialisation completed (this flag-marking is used in code to prevent after-init changes)
 */
void initialiseAll(void)
{   
    fpPrimed = false;
    injPrimed = false;

    pinMode(LED_BUILTIN, OUTPUT);
    digitalWrite(LED_BUILTIN, LOW);

    #if defined(CORE_STM32)
    configPage9.intcan_available = 1;   // device has internal canbus
    //STM32 can not currently enabled
    #endif

    /*
    ***********************************************************************************************************
    * EEPROM reset
    */
    #if defined(EEPROM_RESET_PIN)
    uint32_t start_time = millis();
    byte exit_erase_loop = false; 
    pinMode(EEPROM_RESET_PIN, INPUT_PULLUP);  

    //only start routine when this pin is low because it is pulled low
    while (digitalRead(EEPROM_RESET_PIN) != HIGH && (millis() - start_time)<1050)
    {
      //make sure the key is pressed for at least 0.5 second 
      if ((millis() - start_time)>500) {
        //if key is pressed afterboot for 0.5 second make led turn off
        digitalWrite(LED_BUILTIN, HIGH);

        //see if the user reacts to the led turned off with removing the keypress within 1 second
        while (((millis() - start_time)<1000) && (exit_erase_loop!=true)){

          //if user let go of key within 1 second erase eeprom
          if(digitalRead(EEPROM_RESET_PIN) != LOW){
            #if defined(FLASH_AS_EEPROM_h)
              EEPROM.read(0); //needed for SPI eeprom emulation.
              EEPROM.clear(); 
            #else 
              for (int i = 0 ; i < EEPROM.length() ; i++) { EEPROM.write(i, 255);}
            #endif
            //if erase done exit while loop.
            exit_erase_loop = true;
          }
        }
      } 
    }
    #endif
    
    loadConfig();
    doUpdates(); //Check if any data items need updating (Occurs with firmware updates)

    //Always start with a clean slate on the bootloader capabilities level
    //This should be 0 until we hear otherwise from the 16u2
    configPage4.bootloaderCaps = 0;
    
    initBoard(); //This calls the current individual boards init function. See the board_xxx.ino files for these.
    initialiseTimers();
  #ifdef SD_LOGGING
    initRTC();
    initSD();
  #endif

    Serial.begin(115200);
    #if defined(CANSerial_AVAILABLE)
      if (configPage9.enable_secondarySerial == 1) { CANSerial.begin(115200); }
    #endif

    //Repoint the 2D table structs to the config pages that were just loaded
    taeTable.valueSize = SIZE_BYTE; //Set this table to use byte values
    taeTable.axisSize = SIZE_BYTE; //Set this table to use byte axis bins
    taeTable.xSize = 4;
    taeTable.values = configPage4.taeValues;
    taeTable.axisX = configPage4.taeBins;
    maeTable.valueSize = SIZE_BYTE; //Set this table to use byte values
    maeTable.axisSize = SIZE_BYTE; //Set this table to use byte axis bins
    maeTable.xSize = 4;
    maeTable.values = configPage4.maeRates;
    maeTable.axisX = configPage4.maeBins;
    WUETable.valueSize = SIZE_BYTE; //Set this table to use byte values
    WUETable.axisSize = SIZE_BYTE; //Set this table to use byte axis bins
    WUETable.xSize = 10;
    WUETable.values = configPage2.wueValues;
    WUETable.axisX = configPage4.wueBins;
    ASETable.valueSize = SIZE_BYTE;
    ASETable.axisSize = SIZE_BYTE; //Set this table to use byte axis bins
    ASETable.xSize = 4;
    ASETable.values = configPage2.asePct;
    ASETable.axisX = configPage2.aseBins;
    ASECountTable.valueSize = SIZE_BYTE;
    ASECountTable.axisSize = SIZE_BYTE; //Set this table to use byte axis bins
    ASECountTable.xSize = 4;
    ASECountTable.values = configPage2.aseCount;
    ASECountTable.axisX = configPage2.aseBins;
    PrimingPulseTable.valueSize = SIZE_BYTE;
    PrimingPulseTable.axisSize = SIZE_BYTE; //Set this table to use byte axis bins
    PrimingPulseTable.xSize = 4;
    PrimingPulseTable.values = configPage2.primePulse;
    PrimingPulseTable.axisX = configPage2.primeBins;
    crankingEnrichTable.valueSize = SIZE_BYTE;
    crankingEnrichTable.axisSize = SIZE_BYTE;
    crankingEnrichTable.xSize = 4;
    crankingEnrichTable.values = configPage10.crankingEnrichValues;
    crankingEnrichTable.axisX = configPage10.crankingEnrichBins;

    dwellVCorrectionTable.valueSize = SIZE_BYTE;
    dwellVCorrectionTable.axisSize = SIZE_BYTE; //Set this table to use byte axis bins
    dwellVCorrectionTable.xSize = 6;
    dwellVCorrectionTable.values = configPage4.dwellCorrectionValues;
    dwellVCorrectionTable.axisX = configPage6.voltageCorrectionBins;
    injectorVCorrectionTable.valueSize = SIZE_BYTE;
    injectorVCorrectionTable.axisSize = SIZE_BYTE; //Set this table to use byte axis bins
    injectorVCorrectionTable.xSize = 6;
    injectorVCorrectionTable.values = configPage6.injVoltageCorrectionValues;
    injectorVCorrectionTable.axisX = configPage6.voltageCorrectionBins;
    injectorAngleTable.valueSize = SIZE_INT;
    injectorAngleTable.axisSize = SIZE_BYTE; //Set this table to use byte axis bins
    injectorAngleTable.xSize = 4;
    injectorAngleTable.values = configPage2.injAng;
    injectorAngleTable.axisX = configPage2.injAngRPM;
    IATDensityCorrectionTable.valueSize = SIZE_BYTE;
    IATDensityCorrectionTable.axisSize = SIZE_BYTE; //Set this table to use byte axis bins
    IATDensityCorrectionTable.xSize = 9;
    IATDensityCorrectionTable.values = configPage6.airDenRates;
    IATDensityCorrectionTable.axisX = configPage6.airDenBins;
    baroFuelTable.valueSize = SIZE_BYTE;
    baroFuelTable.axisSize = SIZE_BYTE;
    baroFuelTable.xSize = 8;
    baroFuelTable.values = configPage4.baroFuelValues;
    baroFuelTable.axisX = configPage4.baroFuelBins;
    IATRetardTable.valueSize = SIZE_BYTE;
    IATRetardTable.axisSize = SIZE_BYTE; //Set this table to use byte axis bins
    IATRetardTable.xSize = 6;
    IATRetardTable.values = configPage4.iatRetValues;
    IATRetardTable.axisX = configPage4.iatRetBins;
    CLTAdvanceTable.valueSize = SIZE_BYTE;
    CLTAdvanceTable.axisSize = SIZE_BYTE; //Set this table to use byte axis bins
    CLTAdvanceTable.xSize = 6;
    CLTAdvanceTable.values = (byte*)configPage4.cltAdvValues;
    CLTAdvanceTable.axisX = configPage4.cltAdvBins;
    idleTargetTable.valueSize = SIZE_BYTE;
    idleTargetTable.axisSize = SIZE_BYTE; //Set this table to use byte axis bins
    idleTargetTable.xSize = 10;
    idleTargetTable.values = configPage6.iacCLValues;
    idleTargetTable.axisX = configPage6.iacBins;
    idleAdvanceTable.valueSize = SIZE_BYTE;
    idleAdvanceTable.axisSize = SIZE_BYTE; //Set this table to use byte axis bins
    idleAdvanceTable.xSize = 6;
    idleAdvanceTable.values = (byte*)configPage4.idleAdvValues;
    idleAdvanceTable.axisX = configPage4.idleAdvBins;
    rotarySplitTable.valueSize = SIZE_BYTE;
    rotarySplitTable.axisSize = SIZE_BYTE; //Set this table to use byte axis bins
    rotarySplitTable.xSize = 8;
    rotarySplitTable.values = configPage10.rotarySplitValues;
    rotarySplitTable.axisX = configPage10.rotarySplitBins;

    flexFuelTable.valueSize = SIZE_BYTE;
    flexFuelTable.axisSize = SIZE_BYTE; //Set this table to use byte axis bins
    flexFuelTable.xSize = 6;
    flexFuelTable.values = configPage10.flexFuelAdj;
    flexFuelTable.axisX = configPage10.flexFuelBins;
    flexAdvTable.valueSize = SIZE_BYTE;
    flexAdvTable.axisSize = SIZE_BYTE; //Set this table to use byte axis bins
    flexAdvTable.xSize = 6;
    flexAdvTable.values = configPage10.flexAdvAdj;
    flexAdvTable.axisX = configPage10.flexAdvBins;
    flexBoostTable.valueSize = SIZE_INT;
    flexBoostTable.axisSize = SIZE_BYTE; //Set this table to use byte axis bins (NOTE THIS IS DIFFERENT TO THE VALUES!!)
    flexBoostTable.xSize = 6;
    flexBoostTable.values = configPage10.flexBoostAdj;
    flexBoostTable.axisX = configPage10.flexBoostBins;
    fuelTempTable.valueSize = SIZE_BYTE;
    fuelTempTable.axisSize = SIZE_BYTE; //Set this table to use byte axis bins
    fuelTempTable.xSize = 6;
    fuelTempTable.values = configPage10.fuelTempValues;
    fuelTempTable.axisX = configPage10.fuelTempBins;

    knockWindowStartTable.valueSize = SIZE_BYTE;
    knockWindowStartTable.axisSize = SIZE_BYTE; //Set this table to use byte axis bins
    knockWindowStartTable.xSize = 6;
    knockWindowStartTable.values = configPage10.knock_window_angle;
    knockWindowStartTable.axisX = configPage10.knock_window_rpms;
    knockWindowDurationTable.valueSize = SIZE_BYTE;
    knockWindowDurationTable.axisSize = SIZE_BYTE; //Set this table to use byte axis bins
    knockWindowDurationTable.xSize = 6;
    knockWindowDurationTable.values = configPage10.knock_window_dur;
    knockWindowDurationTable.axisX = configPage10.knock_window_rpms;

    oilPressureProtectTable.valueSize = SIZE_BYTE;
    oilPressureProtectTable.axisSize = SIZE_BYTE; //Set this table to use byte axis bins
    oilPressureProtectTable.xSize = 4;
    oilPressureProtectTable.values = configPage10.oilPressureProtMins;
    oilPressureProtectTable.axisX = configPage10.oilPressureProtRPM;

    coolantProtectTable.valueSize = SIZE_BYTE;
    coolantProtectTable.axisSize = SIZE_BYTE; //Set this table to use byte axis bins
    coolantProtectTable.xSize = 6;
    coolantProtectTable.values = configPage9.coolantProtRPM;
    coolantProtectTable.axisX = configPage9.coolantProtTemp;


    fanPWMTable.valueSize = SIZE_BYTE;
    fanPWMTable.axisSize = SIZE_BYTE; //Set this table to use byte axis bins
    fanPWMTable.xSize = 4;
    fanPWMTable.values = configPage9.PWMFanDuty;
    fanPWMTable.axisX = configPage6.fanPWMBins;

    wmiAdvTable.valueSize = SIZE_BYTE;
    wmiAdvTable.axisSize = SIZE_BYTE; //Set this table to use byte axis bins
    wmiAdvTable.xSize = 6;
    wmiAdvTable.values = configPage10.wmiAdvAdj;
    wmiAdvTable.axisX = configPage10.wmiAdvBins;

    cltCalibrationTable.valueSize = SIZE_INT;
    cltCalibrationTable.axisSize = SIZE_INT;
    cltCalibrationTable.xSize = 32;
    cltCalibrationTable.values = cltCalibration_values;
    cltCalibrationTable.axisX = cltCalibration_bins;

    iatCalibrationTable.valueSize = SIZE_INT;
    iatCalibrationTable.axisSize = SIZE_INT;
    iatCalibrationTable.xSize = 32;
    iatCalibrationTable.values = iatCalibration_values;
    iatCalibrationTable.axisX = iatCalibration_bins;

    o2CalibrationTable.valueSize = SIZE_BYTE;
    o2CalibrationTable.axisSize = SIZE_INT;
    o2CalibrationTable.xSize = 32;
    o2CalibrationTable.values = o2Calibration_values;
    o2CalibrationTable.axisX = o2Calibration_bins;

    //Setup the calibration tables
    loadCalibration();

    #if defined (NATIVE_CAN_AVAILABLE)
      configPage9.intcan_available = 1;   // device has internal canbus
      //Teensy uses the Flexcan_T4 library to use the internal canbus
      //enable local can interface
      //setup can interface to 500k   
      Can0.begin();
      Can0.setBaudRate(500000);
      Can0.enableFIFO();
    #endif

    //Set the pin mappings
    if((configPage2.pinMapping == 255) || (configPage2.pinMapping == 0)) //255 = EEPROM value in a blank AVR; 0 = EEPROM value in new FRAM
    {
      //First time running on this board
      resetConfigPages(); 
      setPinMapping(3); //Force board to v0.4
    }
    else { setPinMapping(configPage2.pinMapping); }

    /* Note: This must come after the call to setPinMapping() or else pins 29 and 30 will become unusable as outputs.
     * Workaround for: https://github.com/tonton81/FlexCAN_T4/issues/14 */
    #if defined(CORE_TEENSY35)
      Can0.setRX(DEF);
      Can0.setTX(DEF);
    #endif

    //End all coil charges to ensure no stray sparks on startup
    endCoil1Charge();
    endCoil2Charge();
    endCoil3Charge();
    endCoil4Charge();
    endCoil5Charge();
    #if (IGN_CHANNELS >= 6)
    endCoil6Charge();
    #endif
    #if (IGN_CHANNELS >= 7)
    endCoil7Charge();
    #endif
    #if (IGN_CHANNELS >= 8)
    endCoil8Charge();
    #endif

    //Similar for injectors, make sure they're turned off
    closeInjector1();
    closeInjector2();
    closeInjector3();
    closeInjector4();
    closeInjector5();
    #if (INJ_CHANNELS >= 6)
    closeInjector6();
    #endif
    #if (INJ_CHANNELS >= 7)
    closeInjector7();
    #endif
    #if (INJ_CHANNELS >= 8)
    closeInjector8();
    #endif
    
    //Set the tacho output default state
    digitalWrite(pinTachOut, HIGH);
    //Perform all initialisations
    initialiseSchedulers();
    //initialiseDisplay();
    initialiseIdle(true);
    initialiseFan();
    initialiseAirCon();
    initialiseAuxPWM();
    initialiseCorrections();
    BIT_CLEAR(currentStatus.engineProtectStatus, PROTECT_IO_ERROR); //Clear the I/O error bit. The bit will be set in initialiseADC() if there is problem in there.
    initialiseADC();
    initialiseProgrammableIO();

    //Check whether the flex sensor is enabled and if so, attach an interrupt for it
    if(configPage2.flexEnabled > 0)
    {
      attachInterrupt(digitalPinToInterrupt(pinFlex), flexPulse, CHANGE);
      currentStatus.ethanolPct = 0;
    }
    //Same as above, but for the VSS input
    if(configPage2.vssMode > 1) // VSS modes 2 and 3 are interrupt drive (Mode 1 is CAN)
    {
      attachInterrupt(digitalPinToInterrupt(pinVSS), vssPulse, RISING);
    }

    //Once the configs have been loaded, a number of one time calculations can be completed
    req_fuel_uS = configPage2.reqFuel * 100; //Convert to uS and an int. This is the only variable to be used in calculations
    inj_opentime_uS = configPage2.injOpen * 100; //Injector open time. Comes through as ms*10 (Eg 15.5ms = 155).

    if(configPage10.stagingEnabled == true)
    {
    uint32_t totalInjector = configPage10.stagedInjSizePri + configPage10.stagedInjSizeSec;
    /*
        These values are a percentage of the req_fuel value that would be required for each injector channel to deliver that much fuel.
        Eg:
        Pri injectors are 250cc
        Sec injectors are 500cc
        Total injector capacity = 750cc

        staged_req_fuel_mult_pri = 300% (The primary injectors would have to run 3x the overall PW in order to be the equivalent of the full 750cc capacity
        staged_req_fuel_mult_sec = 150% (The secondary injectors would have to run 1.5x the overall PW in order to be the equivalent of the full 750cc capacity
    */
    staged_req_fuel_mult_pri = (100 * totalInjector) / configPage10.stagedInjSizePri;
    staged_req_fuel_mult_sec = (100 * totalInjector) / configPage10.stagedInjSizeSec;
    }

    if (configPage4.trigPatternSec == SEC_TRIGGER_POLL && configPage4.TrigPattern == DECODER_MISSING_TOOTH)
    { configPage4.TrigEdgeSec = configPage4.PollLevelPolarity; } // set the secondary trigger edge automatically to correct working value with poll level mode to enable cam angle detection in closed loop vvt.
    //Explanation: currently cam trigger for VVT is only captured when revolution one == 1. So we need to make sure that the edge trigger happens on the first revolution. So now when we set the poll level to be low
    //on revolution one and it's checked at tooth #1. This means that the cam signal needs to go high during the first revolution to be high on next revolution at tooth #1. So poll level low = cam trigger edge rising.

    //Begin the main crank trigger interrupt pin setup
    //The interrupt numbering is a bit odd - See here for reference: arduino.cc/en/Reference/AttachInterrupt
    //These assignments are based on the Arduino Mega AND VARY BETWEEN BOARDS. Please confirm the board you are using and update accordingly.
    currentStatus.RPM = 0;
    currentStatus.hasSync = false;
    BIT_CLEAR(currentStatus.status3, BIT_STATUS3_HALFSYNC);
    currentStatus.runSecs = 0;
    currentStatus.secl = 0;
    //currentStatus.seclx10 = 0;
    currentStatus.startRevolutions = 0;
    currentStatus.syncLossCounter = 0;
    currentStatus.flatShiftingHard = false;
    currentStatus.launchingHard = false;
    currentStatus.crankRPM = ((unsigned int)configPage4.crankRPM * 10); //Crank RPM limit (Saves us calculating this over and over again. It's updated once per second in timers.ino)
    currentStatus.fuelPumpOn = false;
    currentStatus.engineProtectStatus = 0;
    triggerFilterTime = 0; //Trigger filter time is the shortest possible time (in uS) that there can be between crank teeth (ie at max RPM). Any pulses that occur faster than this time will be discarded as noise. This is simply a default value, the actual values are set in the setup() functions of each decoder
    dwellLimit_uS = (1000 * configPage4.dwellLimit);
    currentStatus.nChannels = ((uint8_t)INJ_CHANNELS << 4) + IGN_CHANNELS; //First 4 bits store the number of injection channels, 2nd 4 store the number of ignition channels
    fpPrimeTime = 0;
    ms_counter = 0;
    fixedCrankingOverride = 0;
    timer5_overflow_count = 0;
    toothHistoryIndex = 0;
    toothLastToothTime = 0;

    //Lookup the current MAP reading for barometric pressure
    instanteneousMAPReading();
    readBaro();
    
    noInterrupts();
    initialiseTriggers();

    //End crank trigger interrupt attachment
    if(configPage2.strokes == FOUR_STROKE)
    {
      //Default is 1 squirt per revolution, so we halve the given req-fuel figure (Which would be over 2 revolutions)
      req_fuel_uS = req_fuel_uS / 2; //The req_fuel calculation above gives the total required fuel (At VE 100%) in the full cycle. If we're doing more than 1 squirt per cycle then we need to split the amount accordingly. (Note that in a non-sequential 4-stroke setup you cannot have less than 2 squirts as you cannot determine the stroke to make the single squirt on)
    }

    //Initial values for loop times
    currentLoopTime = micros_safe();
    mainLoopCount = 0;

    currentStatus.nSquirts = configPage2.nCylinders / configPage2.divider; //The number of squirts being requested. This is manually overridden below for sequential setups (Due to TS req_fuel calc limitations)
    if(currentStatus.nSquirts == 0) { currentStatus.nSquirts = 1; } //Safety check. Should never happen as TS will give an error, but leave in case tune is manually altered etc. 

    //Calculate the number of degrees between cylinders
    //Set some default values. These will be updated below if required.
    CRANK_ANGLE_MAX = 720;
    CRANK_ANGLE_MAX_IGN = 360;
    CRANK_ANGLE_MAX_INJ = 360;

    channelInjEnabled = 0; // Disable all injectors
    BIT_SET(channelInjEnabled, INJ1_CMD_BIT);

    ignition1EndAngle = 0;
    ignition2EndAngle = 0;
    ignition3EndAngle = 0;
    ignition4EndAngle = 0;
    ignition5EndAngle = 0;
    ignition6EndAngle = 0;
    ignition7EndAngle = 0;
    ignition8EndAngle = 0;

    if(configPage2.strokes == FOUR_STROKE) { CRANK_ANGLE_MAX_INJ = 720 / currentStatus.nSquirts; }
    else { CRANK_ANGLE_MAX_INJ = 360 / currentStatus.nSquirts; }

    switch (configPage2.nCylinders) {
    case 1:
        channel1IgnDegrees = 0;
        channel1InjDegrees = 0;
        maxIgnOutputs = 1;

        //Sequential ignition works identically on a 1 cylinder whether it's odd or even fire. 
        if( (configPage4.sparkMode == IGN_MODE_SEQUENTIAL) && (configPage2.strokes == FOUR_STROKE) ) { CRANK_ANGLE_MAX_IGN = 720; }

        if ( (configPage2.injLayout == INJ_SEQUENTIAL) && (configPage2.strokes == FOUR_STROKE) )
        {
          CRANK_ANGLE_MAX_INJ = 720;
          currentStatus.nSquirts = 1;
          req_fuel_uS = req_fuel_uS * 2;
        }

        BIT_SET(channelInjEnabled, INJ1_CMD_BIT);

        //Check if injector staging is enabled
        if(configPage10.stagingEnabled == true)
        {
          BIT_SET(channelInjEnabled, INJ2_CMD_BIT);
          channel2InjDegrees = channel1InjDegrees;
        }
        break;

    case 2:
        channel1IgnDegrees = 0;
        channel1InjDegrees = 0;
        maxIgnOutputs = 2;
        if (configPage2.engineType == EVEN_FIRE ) { channel2IgnDegrees = 180; }
        else { channel2IgnDegrees = configPage2.oddfire2; }

        //Sequential ignition works identically on a 2 cylinder whether it's odd or even fire (With the default being a 180 degree second cylinder).
        if( (configPage4.sparkMode == IGN_MODE_SEQUENTIAL) && (configPage2.strokes == FOUR_STROKE) ) { CRANK_ANGLE_MAX_IGN = 720; }

        if ( (configPage2.injLayout == INJ_SEQUENTIAL) && (configPage2.strokes == FOUR_STROKE) )
        {
          CRANK_ANGLE_MAX_INJ = 720;
          currentStatus.nSquirts = 1;
          req_fuel_uS = req_fuel_uS * 2;
        }
        //The below are true regardless of whether this is running sequential or not
        if (configPage2.engineType == EVEN_FIRE ) { channel2InjDegrees = 180; }
        else { channel2InjDegrees = configPage2.oddfire2; }
        if (!configPage2.injTiming) 
        { 
          //For simultaneous, all squirts happen at the same time
          channel1InjDegrees = 0;
          channel2InjDegrees = 0; 
        }

        BIT_SET(channelInjEnabled, INJ1_CMD_BIT);
        BIT_SET(channelInjEnabled, INJ2_CMD_BIT);

        //Check if injector staging is enabled
        if(configPage10.stagingEnabled == true)
        {
          BIT_SET(channelInjEnabled, INJ3_CMD_BIT);
          BIT_SET(channelInjEnabled, INJ4_CMD_BIT);

          channel3InjDegrees = channel1InjDegrees;
          channel4InjDegrees = channel2InjDegrees;
        }

        break;

    case 3:
        channel1IgnDegrees = 0;
        maxIgnOutputs = 3;
        if (configPage2.engineType == EVEN_FIRE )
        {
        //Sequential and Single channel modes both run over 720 crank degrees, but only on 4 stroke engines.
        if( ( (configPage4.sparkMode == IGN_MODE_SEQUENTIAL) || (configPage4.sparkMode == IGN_MODE_SINGLE) ) && (configPage2.strokes == FOUR_STROKE) )
        {
          channel2IgnDegrees = 240;
          channel3IgnDegrees = 480;

          CRANK_ANGLE_MAX_IGN = 720;
        }
        else
        {
          channel2IgnDegrees = 120;
          channel3IgnDegrees = 240;
        }
        }
        else
        {
        channel2IgnDegrees = configPage2.oddfire2;
        channel3IgnDegrees = configPage2.oddfire3;
        }

        //For alternating injection, the squirt occurs at different times for each channel
        if( (configPage2.injLayout == INJ_SEMISEQUENTIAL) || (configPage2.injLayout == INJ_PAIRED) || (configPage2.strokes == TWO_STROKE) )
        {
          channel1InjDegrees = 0;
          channel2InjDegrees = 120;
          channel3InjDegrees = 240;

          //Adjust the injection angles based on the number of squirts
          if (currentStatus.nSquirts > 2)
          {
            channel2InjDegrees = (channel2InjDegrees * 2) / currentStatus.nSquirts;
            channel3InjDegrees = (channel3InjDegrees * 2) / currentStatus.nSquirts;
          }

          if (!configPage2.injTiming) 
          { 
            //For simultaneous, all squirts happen at the same time
            channel1InjDegrees = 0;
            channel2InjDegrees = 0;
            channel3InjDegrees = 0; 
          } 
        }
        else if (configPage2.injLayout == INJ_SEQUENTIAL)
        {
          channel1InjDegrees = 0;
          channel2InjDegrees = 240;
          channel3InjDegrees = 480;
          CRANK_ANGLE_MAX_INJ = 720;
          currentStatus.nSquirts = 1;
          req_fuel_uS = req_fuel_uS * 2;
        }
        else
        {
          //Should never happen, but default values
          channel1InjDegrees = 0;
          channel2InjDegrees = 120;
          channel3InjDegrees = 240;
        }

        BIT_SET(channelInjEnabled, INJ1_CMD_BIT);
        BIT_SET(channelInjEnabled, INJ2_CMD_BIT);
        BIT_SET(channelInjEnabled, INJ3_CMD_BIT);

        //Check if injector staging is enabled
        if(configPage10.stagingEnabled == true)
        {
          #if INJ_CHANNELS >= 6
            BIT_SET(channelInjEnabled, INJ4_CMD_BIT);
            BIT_SET(channelInjEnabled, INJ5_CMD_BIT);
            BIT_SET(channelInjEnabled, INJ6_CMD_BIT);

            channel4InjDegrees = channel1InjDegrees;
            channel5InjDegrees = channel2InjDegrees;
            channel6InjDegrees = channel3InjDegrees;
          #else
            //Staged output is on channel 4
            BIT_SET(channelInjEnabled, INJ4_CMD_BIT);
            channel4InjDegrees = channel1InjDegrees;
          #endif
        }
        break;
    case 4:
        channel1IgnDegrees = 0;
        channel1InjDegrees = 0;
        maxIgnOutputs = 2; //Default value for 4 cylinder, may be changed below
        if (configPage2.engineType == EVEN_FIRE )
        {
          channel2IgnDegrees = 180;

          if( (configPage4.sparkMode == IGN_MODE_SEQUENTIAL) && (configPage2.strokes == FOUR_STROKE) )
          {
            channel3IgnDegrees = 360;
            channel4IgnDegrees = 540;

            CRANK_ANGLE_MAX_IGN = 720;
            maxIgnOutputs = 4;
          }
          if(configPage4.sparkMode == IGN_MODE_ROTARY)
          {
            //Rotary uses the ign 3 and 4 schedules for the trailing spark. They are offset from the ign 1 and 2 channels respectively and so use the same degrees as them
            channel3IgnDegrees = 0;
            channel4IgnDegrees = 180;
            maxIgnOutputs = 4;

            configPage4.IgInv = GOING_LOW; //Force Going Low ignition mode (Going high is never used for rotary)
          }
        }
        else
        {
          channel2IgnDegrees = configPage2.oddfire2;
          channel3IgnDegrees = configPage2.oddfire3;
          channel4IgnDegrees = configPage2.oddfire4;
          maxIgnOutputs = 4;
        }

        //For alternating injection, the squirt occurs at different times for each channel
        if( (configPage2.injLayout == INJ_SEMISEQUENTIAL) || (configPage2.injLayout == INJ_PAIRED) || (configPage2.strokes == TWO_STROKE) )
        {
          channel2InjDegrees = 180;

          if (!configPage2.injTiming) 
          { 
            //For simultaneous, all squirts happen at the same time
            channel1InjDegrees = 0;
            channel2InjDegrees = 0; 
          }
          else if (currentStatus.nSquirts > 2)
          {
            //Adjust the injection angles based on the number of squirts
            channel2InjDegrees = (channel2InjDegrees * 2) / currentStatus.nSquirts;
          }
          else { } //Do nothing, default values are correct
        }
        else if (configPage2.injLayout == INJ_SEQUENTIAL)
        {
          channel2InjDegrees = 180;
          channel3InjDegrees = 360;
          channel4InjDegrees = 540;

          BIT_SET(channelInjEnabled, INJ3_CMD_BIT);
          BIT_SET(channelInjEnabled, INJ4_CMD_BIT);

          CRANK_ANGLE_MAX_INJ = 720;
          currentStatus.nSquirts = 1;
          req_fuel_uS = req_fuel_uS * 2;
        }
        else
        {
          //Should never happen, but default values
          BIT_CLEAR(channelInjEnabled, INJ3_CMD_BIT);
          BIT_CLEAR(channelInjEnabled, INJ4_CMD_BIT);
          BIT_CLEAR(channelInjEnabled, INJ5_CMD_BIT);
          BIT_CLEAR(channelInjEnabled, INJ6_CMD_BIT);
          BIT_CLEAR(channelInjEnabled, INJ7_CMD_BIT);
          BIT_CLEAR(channelInjEnabled, INJ8_CMD_BIT);
        }

        //Check if injector staging is enabled
        if(configPage10.stagingEnabled == true)
        {
          BIT_SET(channelInjEnabled, INJ3_CMD_BIT);
          BIT_SET(channelInjEnabled, INJ4_CMD_BIT);

          if( (configPage2.injLayout == INJ_SEQUENTIAL) || (configPage2.injLayout == INJ_SEMISEQUENTIAL) )
          {
            //Staging with 4 cylinders semi/sequential requires 8 total channels
            #if INJ_CHANNELS >= 8
              BIT_SET(channelInjEnabled, INJ5_CMD_BIT);
              BIT_SET(channelInjEnabled, INJ6_CMD_BIT);
              BIT_SET(channelInjEnabled, INJ7_CMD_BIT);
              BIT_SET(channelInjEnabled, INJ8_CMD_BIT);

              channel5InjDegrees = channel1InjDegrees;
              channel6InjDegrees = channel2InjDegrees;
              channel7InjDegrees = channel3InjDegrees;
              channel8InjDegrees = channel4InjDegrees;
            #else
              //This is an invalid config as there are not enough outputs to support sequential + staging
              //Put the staging output to the non-existant channel 5
              BIT_SET(channelInjEnabled, INJ5_CMD_BIT);
              channel5InjDegrees = channel1InjDegrees;
            #endif
          }
          else
          {
            channel3InjDegrees = channel1InjDegrees;
            channel4InjDegrees = channel2InjDegrees;
          }
        }

        BIT_SET(channelInjEnabled, INJ1_CMD_BIT);
        BIT_SET(channelInjEnabled, INJ2_CMD_BIT);
        break;
    case 5:
        channel1IgnDegrees = 0;
        channel2IgnDegrees = 72;
        channel3IgnDegrees = 144;
        channel4IgnDegrees = 216;
        channel5IgnDegrees = 288;
        maxIgnOutputs = 5; //Only 4 actual outputs, so that's all that can be cut

        if(configPage4.sparkMode == IGN_MODE_SEQUENTIAL)
        {
          channel2IgnDegrees = 144;
          channel3IgnDegrees = 288;
          channel4IgnDegrees = 432;
          channel5IgnDegrees = 576;

          CRANK_ANGLE_MAX_IGN = 720;
        }

        //For alternating injection, the squirt occurs at different times for each channel
        if( (configPage2.injLayout == INJ_SEMISEQUENTIAL) || (configPage2.injLayout == INJ_PAIRED) || (configPage2.strokes == TWO_STROKE) )
        {
          if (!configPage2.injTiming) 
          { 
            //For simultaneous, all squirts happen at the same time
            channel1InjDegrees = 0;
            channel2InjDegrees = 0;
            channel3InjDegrees = 0;
            channel4InjDegrees = 0;
            channel5InjDegrees = 0; 
          }
          else
          {
            channel1InjDegrees = 0;
            channel2InjDegrees = 72;
            channel3InjDegrees = 144;
            channel4InjDegrees = 216;
            channel5InjDegrees = 288;

            //Divide by currentStatus.nSquirts ?
          }
        }
    #if INJ_CHANNELS >= 5
        else if (configPage2.injLayout == INJ_SEQUENTIAL)
        {
          channel1InjDegrees = 0;
          channel2InjDegrees = 144;
          channel3InjDegrees = 288;
          channel4InjDegrees = 432;
          channel5InjDegrees = 576;

          BIT_SET(channelInjEnabled, INJ5_CMD_BIT);
    #if INJ_CHANNELS >= 6
          if(configPage10.stagingEnabled == true) { BIT_SET(channelInjEnabled, INJ6_CMD_BIT); }
    #endif

          CRANK_ANGLE_MAX_INJ = 720;
          currentStatus.nSquirts = 1;
          req_fuel_uS = req_fuel_uS * 2;
        }
    #endif

        BIT_SET(channelInjEnabled, INJ1_CMD_BIT);
        BIT_SET(channelInjEnabled, INJ2_CMD_BIT);
        BIT_SET(channelInjEnabled, INJ3_CMD_BIT);
        BIT_SET(channelInjEnabled, INJ4_CMD_BIT);
    #if INJ_CHANNELS >= 5
          if(configPage10.stagingEnabled == true) { BIT_SET(channelInjEnabled, INJ5_CMD_BIT); }
    #endif
        break;
    case 6:
        channel1IgnDegrees = 0;
        channel2IgnDegrees = 120;
        channel3IgnDegrees = 240;
        maxIgnOutputs = 3;

    #if IGN_CHANNELS >= 6
        if( (configPage4.sparkMode == IGN_MODE_SEQUENTIAL))
        {
        channel4IgnDegrees = 360;
        channel5IgnDegrees = 480;
        channel6IgnDegrees = 600;
        CRANK_ANGLE_MAX_IGN = 720;
        maxIgnOutputs = 6;
        }
    #endif

        //For alternating injection, the squirt occurs at different times for each channel
        if( (configPage2.injLayout == INJ_SEMISEQUENTIAL) || (configPage2.injLayout == INJ_PAIRED) )
        {
          channel1InjDegrees = 0;
          channel2InjDegrees = 120;
          channel3InjDegrees = 240;
          if (!configPage2.injTiming)
          {
            //For simultaneous, all squirts happen at the same time
            channel1InjDegrees = 0;
            channel2InjDegrees = 0;
            channel3InjDegrees = 0;
          }
          else if (currentStatus.nSquirts > 2)
          {
            //Adjust the injection angles based on the number of squirts
            channel2InjDegrees = (channel2InjDegrees * 2) / currentStatus.nSquirts;
            channel3InjDegrees = (channel3InjDegrees * 2) / currentStatus.nSquirts;
          }
        }

    #if INJ_CHANNELS >= 6
        if (configPage2.injLayout == INJ_SEQUENTIAL)
        {
          channel1InjDegrees = 0;
          channel2InjDegrees = 120;
          channel3InjDegrees = 240;
          channel4InjDegrees = 360;
          channel5InjDegrees = 480;
          channel6InjDegrees = 600;

          BIT_SET(channelInjEnabled, INJ4_CMD_BIT);
          BIT_SET(channelInjEnabled, INJ5_CMD_BIT);
          BIT_SET(channelInjEnabled, INJ6_CMD_BIT);

          CRANK_ANGLE_MAX_INJ = 720;
          currentStatus.nSquirts = 1;
          req_fuel_uS = req_fuel_uS * 2;
        }
        else if(configPage10.stagingEnabled == true) //Check if injector staging is enabled
        {
          BIT_SET(channelInjEnabled, INJ3_CMD_BIT);
          BIT_SET(channelInjEnabled, INJ4_CMD_BIT);

          if( (configPage2.injLayout == INJ_SEQUENTIAL) || (configPage2.injLayout == INJ_SEMISEQUENTIAL) )
          {
            //Staging with 4 cylinders semi/sequential requires 8 total channels
            #if INJ_CHANNELS >= 8
              BIT_SET(channelInjEnabled, INJ5_CMD_BIT);
              BIT_SET(channelInjEnabled, INJ6_CMD_BIT);
              BIT_SET(channelInjEnabled, INJ7_CMD_BIT);
              BIT_SET(channelInjEnabled, INJ8_CMD_BIT);

              channel5InjDegrees = channel1InjDegrees;
              channel6InjDegrees = channel2InjDegrees;
              channel7InjDegrees = channel3InjDegrees;
              channel8InjDegrees = channel4InjDegrees;
            #else
              //This is an invalid config as there are not enough outputs to support sequential + staging
              //Put the staging output to the non-existant channel 5
              BIT_SET(channelInjEnabled, INJ5_CMD_BIT);
              channel5InjDegrees = channel1InjDegrees;
            #endif
          }
        }
    #endif

        BIT_SET(channelInjEnabled, INJ1_CMD_BIT);
        BIT_SET(channelInjEnabled, INJ2_CMD_BIT);
        BIT_SET(channelInjEnabled, INJ3_CMD_BIT);
        break;
    case 8:
        channel1IgnDegrees = 0;
        channel2IgnDegrees = 90;
        channel3IgnDegrees = 180;
        channel4IgnDegrees = 270;
        maxIgnOutputs = 4;

    #if IGN_CHANNELS >= 1
        if( (configPage4.sparkMode == IGN_MODE_SINGLE))
        {
        maxIgnOutputs = 1;
        CRANK_ANGLE_MAX_IGN = 90;
        }
    #endif

    #if IGN_CHANNELS >= 8
        if( (configPage4.sparkMode == IGN_MODE_SEQUENTIAL))
        {
        channel5IgnDegrees = 360;
        channel6IgnDegrees = 450;
        channel7IgnDegrees = 540;
        channel8IgnDegrees = 630;
        maxIgnOutputs = 8;
        CRANK_ANGLE_MAX_IGN = 720;
        }
    #endif

        //For alternating injection, the squirt occurs at different times for each channel
        if( (configPage2.injLayout == INJ_SEMISEQUENTIAL) || (configPage2.injLayout == INJ_PAIRED) )
        {
          channel1InjDegrees = 0;
          channel2InjDegrees = 90;
          channel3InjDegrees = 180;
          channel4InjDegrees = 270;

          if (!configPage2.injTiming)
          {
            //For simultaneous, all squirts happen at the same time
            channel1InjDegrees = 0;
            channel2InjDegrees = 0;
            channel3InjDegrees = 0;
            channel4InjDegrees = 0;
          }
          else if (currentStatus.nSquirts > 2)
          {
            //Adjust the injection angles based on the number of squirts
            channel2InjDegrees = (channel2InjDegrees * 2) / currentStatus.nSquirts;
            channel3InjDegrees = (channel3InjDegrees * 2) / currentStatus.nSquirts;
            channel4InjDegrees = (channel4InjDegrees * 2) / currentStatus.nSquirts;
          }
        }

    #if INJ_CHANNELS >= 8
        else if (configPage2.injLayout == INJ_SEQUENTIAL)
        {
          channel1InjDegrees = 0;
          channel2InjDegrees = 90;
          channel3InjDegrees = 180;
          channel4InjDegrees = 270;
          channel5InjDegrees = 360;
          channel6InjDegrees = 450;
          channel7InjDegrees = 540;
          channel8InjDegrees = 630;

          BIT_SET(channelInjEnabled, INJ5_CMD_BIT);
          BIT_SET(channelInjEnabled, INJ6_CMD_BIT);
          BIT_SET(channelInjEnabled, INJ7_CMD_BIT);
          BIT_SET(channelInjEnabled, INJ8_CMD_BIT);

          CRANK_ANGLE_MAX_INJ = 720;
          currentStatus.nSquirts = 1;
          req_fuel_uS = req_fuel_uS * 2;
        }
    #endif

        BIT_SET(channelInjEnabled, INJ1_CMD_BIT);
        BIT_SET(channelInjEnabled, INJ2_CMD_BIT);
        BIT_SET(channelInjEnabled, INJ3_CMD_BIT);
        BIT_SET(channelInjEnabled, INJ4_CMD_BIT);
        break;
    default: //Handle this better!!!
        channel1InjDegrees = 0;
        channel2InjDegrees = 180;
        break;
    }

    if(CRANK_ANGLE_MAX_IGN == CRANK_ANGLE_MAX_INJ) { CRANK_ANGLE_MAX = CRANK_ANGLE_MAX_IGN; } //If both the injector max and ignition max angles are the same, make the overall system max this value
    else if (CRANK_ANGLE_MAX_IGN > CRANK_ANGLE_MAX_INJ) { CRANK_ANGLE_MAX = CRANK_ANGLE_MAX_IGN; }
    else { CRANK_ANGLE_MAX = CRANK_ANGLE_MAX_INJ; }
    currentStatus.status3 |= currentStatus.nSquirts << BIT_STATUS3_NSQUIRTS1; //Top 3 bits of the status3 variable are the number of squirts. This must be done after the above section due to nSquirts being forced to 1 for sequential
    
    //Special case:
    //3 or 5 squirts per cycle MUST be tracked over 720 degrees. This is because the angles for them (Eg 720/3=240) are not evenly divisible into 360
    //This is ONLY the case on 4 stroke systems
    if( (currentStatus.nSquirts == 3) || (currentStatus.nSquirts == 5) )
    {
      if(configPage2.strokes == FOUR_STROKE) { CRANK_ANGLE_MAX = 720; }
    }
    
    switch(configPage2.injLayout)
    {
    case INJ_PAIRED:
        //Paired injection
        inj1StartFunction = openInjector1;
        inj1EndFunction = closeInjector1;
        inj2StartFunction = openInjector2;
        inj2EndFunction = closeInjector2;
        inj3StartFunction = openInjector3;
        inj3EndFunction = closeInjector3;
        inj4StartFunction = openInjector4;
        inj4EndFunction = closeInjector4;
        inj5StartFunction = openInjector5;
        inj5EndFunction = closeInjector5;
        break;

    case INJ_SEMISEQUENTIAL:
        //Semi-Sequential injection. Currently possible with 4, 6 and 8 cylinders. 5 cylinder is a special case
        if( configPage2.nCylinders == 4 )
        {
          if(configPage4.inj4cylPairing == INJ_PAIR_13_24)
          {
            inj1StartFunction = openInjector1and3;
            inj1EndFunction = closeInjector1and3;
            inj2StartFunction = openInjector2and4;
            inj2EndFunction = closeInjector2and4;
          }
          else
          {
            inj1StartFunction = openInjector1and4;
            inj1EndFunction = closeInjector1and4;
            inj2StartFunction = openInjector2and3;
            inj2EndFunction = closeInjector2and3;
          }
        }
        else if( configPage2.nCylinders == 5 ) //This is similar to the paired injection but uses five injector outputs instead of four
        {
          inj1StartFunction = openInjector1;
          inj1EndFunction = closeInjector1;
          inj2StartFunction = openInjector2;
          inj2EndFunction = closeInjector2;
          inj3StartFunction = openInjector3and5;
          inj3EndFunction = closeInjector3and5;
          inj4StartFunction = openInjector4;
          inj4EndFunction = closeInjector4;
        }
        else if( configPage2.nCylinders == 6 )
        {
          inj1StartFunction = openInjector1and4;
          inj1EndFunction = closeInjector1and4;
          inj2StartFunction = openInjector2and5;
          inj2EndFunction = closeInjector2and5;
          inj3StartFunction = openInjector3and6;
          inj3EndFunction = closeInjector3and6;
        }
        else if( configPage2.nCylinders == 8 )
        {
          inj1StartFunction = openInjector1and5;
          inj1EndFunction = closeInjector1and5;
          inj2StartFunction = openInjector2and6;
          inj2EndFunction = closeInjector2and6;
          inj3StartFunction = openInjector3and7;
          inj3EndFunction = closeInjector3and7;
          inj4StartFunction = openInjector4and8;
          inj4EndFunction = closeInjector4and8;
        }
        else
        {
          //Fall back to paired injection
          inj1StartFunction = openInjector1;
          inj1EndFunction = closeInjector1;
          inj2StartFunction = openInjector2;
          inj2EndFunction = closeInjector2;
          inj3StartFunction = openInjector3;
          inj3EndFunction = closeInjector3;
          inj4StartFunction = openInjector4;
          inj4EndFunction = closeInjector4;
          inj5StartFunction = openInjector5;
          inj5EndFunction = closeInjector5;
        }
        break;

    case INJ_SEQUENTIAL:
        //Sequential injection
        inj1StartFunction = openInjector1;
        inj1EndFunction = closeInjector1;
        inj2StartFunction = openInjector2;
        inj2EndFunction = closeInjector2;
        inj3StartFunction = openInjector3;
        inj3EndFunction = closeInjector3;
        inj4StartFunction = openInjector4;
        inj4EndFunction = closeInjector4;
        inj5StartFunction = openInjector5;
        inj5EndFunction = closeInjector5;
        inj6StartFunction = openInjector6;
        inj6EndFunction = closeInjector6;
        inj7StartFunction = openInjector7;
        inj7EndFunction = closeInjector7;
        inj8StartFunction = openInjector8;
        inj8EndFunction = closeInjector8;
        break;

    default:
        //Paired injection
        inj1StartFunction = openInjector1;
        inj1EndFunction = closeInjector1;
        inj2StartFunction = openInjector2;
        inj2EndFunction = closeInjector2;
        inj3StartFunction = openInjector3;
        inj3EndFunction = closeInjector3;
        inj4StartFunction = openInjector4;
        inj4EndFunction = closeInjector4;
        inj5StartFunction = openInjector5;
        inj5EndFunction = closeInjector5;
        break;
    }

    switch(configPage4.sparkMode)
    {
    case IGN_MODE_WASTED:
        //Wasted Spark (Normal mode)
        ign1StartFunction = beginCoil1Charge;
        ign1EndFunction = endCoil1Charge;
        ign2StartFunction = beginCoil2Charge;
        ign2EndFunction = endCoil2Charge;
        ign3StartFunction = beginCoil3Charge;
        ign3EndFunction = endCoil3Charge;
        ign4StartFunction = beginCoil4Charge;
        ign4EndFunction = endCoil4Charge;
        ign5StartFunction = beginCoil5Charge;
        ign5EndFunction = endCoil5Charge;
        break;

    case IGN_MODE_SINGLE:
        //Single channel mode. All ignition pulses are on channel 1
        ign1StartFunction = beginCoil1Charge;
        ign1EndFunction = endCoil1Charge;
        ign2StartFunction = beginCoil1Charge;
        ign2EndFunction = endCoil1Charge;
        ign3StartFunction = beginCoil1Charge;
        ign3EndFunction = endCoil1Charge;
        ign4StartFunction = beginCoil1Charge;
        ign4EndFunction = endCoil1Charge;
        ign5StartFunction = beginCoil1Charge;
        ign5EndFunction = endCoil1Charge;
        ign6StartFunction = beginCoil1Charge;
        ign6EndFunction = endCoil1Charge;
        ign7StartFunction = beginCoil1Charge;
        ign7EndFunction = endCoil1Charge;
        ign8StartFunction = beginCoil1Charge;
        ign8EndFunction = endCoil1Charge;
        break;

    case IGN_MODE_WASTEDCOP:
        //Wasted COP mode. Note, most of the boards can only run this for 4-cyl only.
        //Wasted COP mode for 4 cylinders. Ignition channels 1&3 and 2&4 are paired together
        if( configPage2.nCylinders <= 4 )
        {
          ign1StartFunction = beginCoil1and3Charge;
          ign1EndFunction = endCoil1and3Charge;
          ign2StartFunction = beginCoil2and4Charge;
          ign2EndFunction = endCoil2and4Charge;

          ign3StartFunction = nullCallback;
          ign3EndFunction = nullCallback;
          ign4StartFunction = nullCallback;
          ign4EndFunction = nullCallback;
        }
        //Wasted COP mode for 6 cylinders. Ignition channels 1&4, 2&5 and 3&6 are paired together
        else if( configPage2.nCylinders == 6 )
          {
          ign1StartFunction = beginCoil1and4Charge;
          ign1EndFunction = endCoil1and4Charge;
          ign2StartFunction = beginCoil2and5Charge;
          ign2EndFunction = endCoil2and5Charge;
          ign3StartFunction = beginCoil3and6Charge;
          ign3EndFunction = endCoil3and6Charge;

          ign4StartFunction = nullCallback;
          ign4EndFunction = nullCallback;
          ign5StartFunction = nullCallback;
          ign5EndFunction = nullCallback;
          ign6StartFunction = nullCallback;
          ign6EndFunction = nullCallback;
        }
        //Wasted COP mode for 8 cylinders. Ignition channels 1&5, 2&6, 3&7 and 4&8 are paired together
        else if( configPage2.nCylinders == 8 )
          {
          ign1StartFunction = beginCoil1and5Charge;
          ign1EndFunction = endCoil1and5Charge;
          ign2StartFunction = beginCoil2and6Charge;
          ign2EndFunction = endCoil2and6Charge;
          ign3StartFunction = beginCoil3and7Charge;
          ign3EndFunction = endCoil3and7Charge;
          ign4StartFunction = beginCoil4and8Charge;
          ign4EndFunction = endCoil4and8Charge;

          ign5StartFunction = nullCallback;
          ign5EndFunction = nullCallback;
          ign6StartFunction = nullCallback;
          ign6EndFunction = nullCallback;
          ign7StartFunction = nullCallback;
          ign7EndFunction = nullCallback;
          ign8StartFunction = nullCallback;
          ign8EndFunction = nullCallback;
        }
        else
        {
          //If the person has inadvertently selected this when running more than 4 cylinders or other than 6 cylinders, just use standard Wasted spark mode
          ign1StartFunction = beginCoil1Charge;
          ign1EndFunction = endCoil1Charge;
          ign2StartFunction = beginCoil2Charge;
          ign2EndFunction = endCoil2Charge;
          ign3StartFunction = beginCoil3Charge;
          ign3EndFunction = endCoil3Charge;
          ign4StartFunction = beginCoil4Charge;
          ign4EndFunction = endCoil4Charge;
          ign5StartFunction = beginCoil5Charge;
          ign5EndFunction = endCoil5Charge;
        }
        break;

    case IGN_MODE_SEQUENTIAL:
        ign1StartFunction = beginCoil1Charge;
        ign1EndFunction = endCoil1Charge;
        ign2StartFunction = beginCoil2Charge;
        ign2EndFunction = endCoil2Charge;
        ign3StartFunction = beginCoil3Charge;
        ign3EndFunction = endCoil3Charge;
        ign4StartFunction = beginCoil4Charge;
        ign4EndFunction = endCoil4Charge;
        ign5StartFunction = beginCoil5Charge;
        ign5EndFunction = endCoil5Charge;
        ign6StartFunction = beginCoil6Charge;
        ign6EndFunction = endCoil6Charge;
        ign7StartFunction = beginCoil7Charge;
        ign7EndFunction = endCoil7Charge;
        ign8StartFunction = beginCoil8Charge;
        ign8EndFunction = endCoil8Charge;
        break;

    case IGN_MODE_ROTARY:
        if(configPage10.rotaryType == ROTARY_IGN_FC)
        {
          //Ignition channel 1 is a wasted spark signal for leading signal on both rotors
          ign1StartFunction = beginCoil1Charge;
          ign1EndFunction = endCoil1Charge;
          ign2StartFunction = beginCoil1Charge;
          ign2EndFunction = endCoil1Charge;

          ign3StartFunction = beginTrailingCoilCharge;
          ign3EndFunction = endTrailingCoilCharge1;
          ign4StartFunction = beginTrailingCoilCharge;
          ign4EndFunction = endTrailingCoilCharge2;
        }
        else if(configPage10.rotaryType == ROTARY_IGN_FD)
        {
          //Ignition channel 1 is a wasted spark signal for leading signal on both rotors
          ign1StartFunction = beginCoil1Charge;
          ign1EndFunction = endCoil1Charge;
          ign2StartFunction = beginCoil1Charge;
          ign2EndFunction = endCoil1Charge;

          //Trailing coils have their own channel each
          //IGN2 = front rotor trailing spark
          ign3StartFunction = beginCoil2Charge;
          ign3EndFunction = endCoil2Charge;
          //IGN3 = rear rotor trailing spark
          ign4StartFunction = beginCoil3Charge;
          ign4EndFunction = endCoil3Charge;

          //IGN4 not used
        }
        else if(configPage10.rotaryType == ROTARY_IGN_RX8)
        {
          //RX8 outputs are simply 1 coil and 1 output per plug

          //IGN1 is front rotor, leading spark
          ign1StartFunction = beginCoil1Charge;
          ign1EndFunction = endCoil1Charge;
          //IGN2 is rear rotor, leading spark
          ign2StartFunction = beginCoil2Charge;
          ign2EndFunction = endCoil2Charge;
          //IGN3 = front rotor trailing spark
          ign3StartFunction = beginCoil3Charge;
          ign3EndFunction = endCoil3Charge;
          //IGN4 = rear rotor trailing spark
          ign4StartFunction = beginCoil4Charge;
          ign4EndFunction = endCoil4Charge;
        }
        else { } //No action for other RX ignition modes (Future expansion / MISRA compliant). 
        break;

    default:
        //Wasted spark (Shouldn't ever happen anyway)
        ign1StartFunction = beginCoil1Charge;
        ign1EndFunction = endCoil1Charge;
        ign2StartFunction = beginCoil2Charge;
        ign2EndFunction = endCoil2Charge;
        ign3StartFunction = beginCoil3Charge;
        ign3EndFunction = endCoil3Charge;
        ign4StartFunction = beginCoil4Charge;
        ign4EndFunction = endCoil4Charge;
        ign5StartFunction = beginCoil5Charge;
        ign5EndFunction = endCoil5Charge;
        break;
    }

    //Begin priming the fuel pump. This is turned off in the low resolution, 1s interrupt in timers.ino
    //First check that the priming time is not 0
    if(configPage2.fpPrime > 0)
    {
      FUEL_PUMP_ON();
      currentStatus.fuelPumpOn = true;
    }
    else { fpPrimed = true; } //If the user has set 0 for the pump priming, immediately mark the priming as being completed

    interrupts();
    readCLT(false); // Need to read coolant temp to make priming pulsewidth work correctly. The false here disables use of the filter
    readTPS(false); // Need to read tps to detect flood clear state

    /* tacho sweep function. */
    tachoSweepEnabled = (configPage2.useTachoSweep > 0);
    /* SweepMax is stored as a byte, RPM/100. divide by 60 to convert min to sec (net 5/3).  Multiply by ignition pulses per rev.
       tachoSweepIncr is also the number of tach pulses per second */
    tachoSweepIncr = configPage2.tachoSweepMaxRPM * maxIgnOutputs * 5 / 3;
    
    initialisationComplete = true;
    digitalWrite(LED_BUILTIN, HIGH);
}
/** Set board / microcontroller specific pin mappings / assignments.
 * The boardID is switch-case compared against raw boardID integers (not enum or defined label, and probably no need for that either)
 * which are originated from tuning SW (e.g. TS) set values and are available in reference/speeduino.ini (See pinLayout, note also that
 * numbering is not contiguous here).
 */
void setPinMapping(byte boardID)
{
  //Force set defaults. Will be overwritten below if needed.
  injectorOutputControl = OUTPUT_CONTROL_DIRECT;
  ignitionOutputControl = OUTPUT_CONTROL_DIRECT;

  switch (boardID)
  {
    //Note: Case 0 (Speeduino v0.1) was removed in Nov 2020 to handle default case for blank FRAM modules

    case 1:
    #ifndef SMALL_FLASH_MODE //No support for bluepill here anyway
      //Pin mappings as per the v0.2 shield
      pinInjector1 = 8; //Output pin injector 1 is on
      pinInjector2 = 9; //Output pin injector 2 is on
      pinInjector3 = 10; //Output pin injector 3 is on
      pinInjector4 = 11; //Output pin injector 4 is on
      pinInjector5 = 12; //Output pin injector 5 is on
      pinCoil1 = 28; //Pin for coil 1
      pinCoil2 = 24; //Pin for coil 2
      pinCoil3 = 40; //Pin for coil 3
      pinCoil4 = 36; //Pin for coil 4
      pinCoil5 = 34; //Pin for coil 5 PLACEHOLDER value for now
      pinTrigger = 20; //The CAS pin
      pinTrigger2 = 21; //The Cam Sensor pin
      pinTrigger3 = 3; //The Cam sensor 2 pin
      pinTPS = A2; //TPS input pin
      pinMAP = A3; //MAP sensor pin
      pinIAT = A0; //IAT sensor pin
      pinCLT = A1; //CLS sensor pin
      pinO2 = A8; //O2 Sensor pin
      pinBat = A4; //Battery reference voltage pin
      pinDisplayReset = 48; // OLED reset pin
      pinTachOut = 49; //Tacho output pin
      pinIdle1 = 30; //Single wire idle control
      pinIdle2 = 31; //2 wire idle control
      pinStepperDir = 16; //Direction pin  for DRV8825 driver
      pinStepperStep = 17; //Step pin for DRV8825 driver
      pinFan = 47; //Pin for the fan output
      pinFuelPump = 4; //Fuel pump output
      pinFlex = 2; // Flex sensor (Must be external interrupt enabled)
      pinResetControl = 43; //Reset control output
      break;
    #endif
    case 2:
    #ifndef SMALL_FLASH_MODE //No support for bluepill here anyway
      //Pin mappings as per the v0.3 shield
      pinInjector1 = 8; //Output pin injector 1 is on
      pinInjector2 = 9; //Output pin injector 2 is on
      pinInjector3 = 10; //Output pin injector 3 is on
      pinInjector4 = 11; //Output pin injector 4 is on
      pinInjector5 = 12; //Output pin injector 5 is on
      pinCoil1 = 28; //Pin for coil 1
      pinCoil2 = 24; //Pin for coil 2
      pinCoil3 = 40; //Pin for coil 3
      pinCoil4 = 36; //Pin for coil 4
      pinCoil5 = 34; //Pin for coil 5 PLACEHOLDER value for now
      pinTrigger = 19; //The CAS pin
      pinTrigger2 = 18; //The Cam Sensor pin
      pinTrigger3 = 3; //The Cam sensor 2 pin
      pinTPS = A2;//TPS input pin
      pinMAP = A3; //MAP sensor pin
      pinIAT = A0; //IAT sensor pin
      pinCLT = A1; //CLS sensor pin
      pinO2 = A8; //O2 Sensor pin
      pinBat = A4; //Battery reference voltage pin
      pinDisplayReset = 48; // OLED reset pin
      pinTachOut = 49; //Tacho output pin
      pinIdle1 = 5; //Single wire idle control
      pinIdle2 = 53; //2 wire idle control
      pinBoost = 7; //Boost control
      pinVVT_1 = 6; //Default VVT output
      pinVVT_2 = 48; //Default VVT2 output
      pinFuelPump = 4; //Fuel pump output
      pinStepperDir = 16; //Direction pin  for DRV8825 driver
      pinStepperStep = 17; //Step pin for DRV8825 driver
      pinStepperEnable = 26; //Enable pin for DRV8825
      pinFan = A13; //Pin for the fan output
      pinLaunch = 51; //Can be overwritten below
      pinFlex = 2; // Flex sensor (Must be external interrupt enabled)
      pinResetControl = 50; //Reset control output
      pinBaro = A5;
      pinVSS = 20;

      #if defined(CORE_TEENSY35)
        pinTrigger = 23;
        pinStepperDir = 33;
        pinStepperStep = 34;
        pinCoil1 = 31;
        pinTachOut = 28;
        pinFan = 27;
        pinCoil4 = 21;
        pinCoil3 = 30;
        pinO2 = A22;
      #endif
    #endif
      break;

    case 3:
      //Pin mappings as per the v0.4 shield
      pinInjector1 = 8; //Output pin injector 1 is on
      pinInjector2 = 9; //Output pin injector 2 is on
      pinInjector3 = 10; //Output pin injector 3 is on
      pinInjector4 = 11; //Output pin injector 4 is on
      pinInjector5 = 12; //Output pin injector 5 is on
      pinInjector6 = 50; //CAUTION: Uses the same as Coil 4 below. 
      pinCoil1 = 40; //Pin for coil 1
      pinCoil2 = 38; //Pin for coil 2
      pinCoil3 = 52; //Pin for coil 3
      pinCoil4 = 50; //Pin for coil 4
      pinCoil5 = 34; //Pin for coil 5 PLACEHOLDER value for now
      pinTrigger = 19; //The CAS pin
      pinTrigger2 = 18; //The Cam Sensor pin
      pinTrigger3 = 3; //The Cam sensor 2 pin
      pinTPS = A2;//TPS input pin
      pinMAP = A3; //MAP sensor pin
      pinIAT = A0; //IAT sensor pin
      pinCLT = A1; //CLS sensor pin
      pinO2 = A8; //O2 Sensor pin
      pinBat = A4; //Battery reference voltage pin
      pinDisplayReset = 48; // OLED reset pin
      pinTachOut = 49; //Tacho output pin  (Goes to ULN2803)
      pinIdle1 = 5; //Single wire idle control
      pinIdle2 = 6; //2 wire idle control
      pinBoost = 7; //Boost control
      pinVVT_1 = 4; //Default VVT output
      pinVVT_2 = 48; //Default VVT2 output
      pinFuelPump = 45; //Fuel pump output  (Goes to ULN2803)
      pinStepperDir = 16; //Direction pin  for DRV8825 driver
      pinStepperStep = 17; //Step pin for DRV8825 driver
      pinStepperEnable = 24; //Enable pin for DRV8825
      pinFan = 47; //Pin for the fan output (Goes to ULN2803)
      pinLaunch = 51; //Can be overwritten below
      pinFlex = 2; // Flex sensor (Must be external interrupt enabled)
      pinResetControl = 43; //Reset control output
      pinBaro = A5;
      pinVSS = 20;
      pinWMIEmpty = 46;
      pinWMIIndicator = 44;
      pinWMIEnabled = 42;

      #if defined(CORE_TEENSY35)
        pinInjector6 = 51;

        pinTrigger = 23;
        pinTrigger2 = 36;
        pinStepperDir = 34;
        pinStepperStep = 35;
        pinCoil1 = 31;
        pinCoil2 = 32;
        pinTachOut = 28;
        pinFan = 27;
        pinCoil4 = 29;
        pinCoil3 = 30;
        pinO2 = A22;
      #elif defined(CORE_TEENSY41)
        pinBaro = A4; 
        pinMAP = A5;
        pinTPS = A3; //TPS input pin
        pinIAT = A0; //IAT sensor pin
        pinCLT = A1; //CLS sensor pin
        pinO2 = A2; //O2 Sensor pin
        pinBat = A15; //Battery reference voltage pin. Needs Alpha4+
        pinLaunch = 34; //Can be overwritten below
        pinVSS = 35;
        pinSpareTemp2 = A16; //WRONG! Needs updating!!
        pinSpareTemp2 = A17; //WRONG! Needs updating!!

        pinTrigger = 20; //The CAS pin
        pinTrigger2 = 21; //The Cam Sensor pin

        pinStepperDir = 34;
        pinStepperStep = 35;
        
        pinCoil1 = 31;
        pinCoil2 = 32;
        pinCoil4 = 29;
        pinCoil3 = 30;

        pinTachOut = 28;
        pinFan = 27;
      #elif defined(STM32F407xx)
     //Pin definitions for experimental board Tjeerd 
        //Black F407VE wiki.stm32duino.com/index.php?title=STM32F407

        //******************************************
        //******** PORTA CONNECTIONS *************** 
        //******************************************
        /* = PA0 */ //Wakeup ADC123
        // = PA1;
        // = PA2;
        // = PA3;
        // = PA4;
        /* = PA5; */ //ADC12
        /* = PA6; */ //ADC12 LED_BUILTIN_1
        pinFuelPump = PA7; //ADC12 LED_BUILTIN_2
        pinCoil3 = PA8;
        /* = PA9 */ //TXD1
        /* = PA10 */ //RXD1
        /* = PA11 */ //(DO NOT USE FOR SPEEDUINO) USB
        /* = PA12 */ //(DO NOT USE FOR SPEEDUINO) USB 
        /* = PA13 */ //(DO NOT USE FOR SPEEDUINO) NOT ON GPIO - DEBUG ST-LINK
        /* = PA14 */ //(DO NOT USE FOR SPEEDUINO) NOT ON GPIO - DEBUG ST-LINK
        /* = PA15 */ //(DO NOT USE FOR SPEEDUINO) NOT ON GPIO - DEBUG ST-LINK

        //******************************************
        //******** PORTB CONNECTIONS *************** 
        //******************************************
        /* = PB0; */ //(DO NOT USE FOR SPEEDUINO) ADC123 - SPI FLASH CHIP CS pin
        pinBaro = PB1; //ADC12
        /* = PB2; */ //(DO NOT USE FOR SPEEDUINO) BOOT1 
        /* = PB3; */ //(DO NOT USE FOR SPEEDUINO) SPI1_SCK FLASH CHIP
        /* = PB4; */ //(DO NOT USE FOR SPEEDUINO) SPI1_MISO FLASH CHIP
        /* = PB5; */ //(DO NOT USE FOR SPEEDUINO) SPI1_MOSI FLASH CHIP
        /* = PB6; */ //NRF_CE
        /* = PB7; */ //NRF_CS
        /* = PB8; */ //NRF_IRQ
        pinCoil2 = PB9; //
        /* = PB9; */ //
        pinCoil4 = PB10; //TXD3
        pinIdle1 = PB11; //RXD3
        pinIdle2 = PB12; //
        pinBoost = PB12; //
        /* = PB13; */ //SPI2_SCK
        /* = PB14; */ //SPI2_MISO
        /* = PB15; */ //SPI2_MOSI

        //******************************************
        //******** PORTC CONNECTIONS *************** 
        //******************************************
        pinMAP = PC0; //ADC123 
        pinTPS = PC1; //ADC123
        pinIAT = PC2; //ADC123
        pinCLT = PC3; //ADC123
        pinO2 = PC4;  //ADC12
        pinBat = PC5; //ADC12
        pinVVT_1 = PC6; //
        pinDisplayReset = PC7; //
        /* = PC8; */ //(DO NOT USE FOR SPEEDUINO) - SDIO_D0
        /* = PC9; */ //(DO NOT USE FOR SPEEDUINO) - SDIO_D1
        /* = PC10; */ //(DO NOT USE FOR SPEEDUINO) - SDIO_D2
        /* = PC11; */ //(DO NOT USE FOR SPEEDUINO) - SDIO_D3
        /* = PC12; */ //(DO NOT USE FOR SPEEDUINO) - SDIO_SCK
        pinTachOut = PC13; //
        /* = PC14; */ //(DO NOT USE FOR SPEEDUINO) - OSC32_IN
        /* = PC15; */ //(DO NOT USE FOR SPEEDUINO) - OSC32_OUT

        //******************************************
        //******** PORTD CONNECTIONS *************** 
        //******************************************
        /* = PD0; */ //CANRX
        /* = PD1; */ //CANTX
        /* = PD2; */ //(DO NOT USE FOR SPEEDUINO) - SDIO_CMD
        pinVVT_2 = PD3; //
        pinFlex = PD4;
        /* = PD5;*/ //TXD2
        /* = PD6; */ //RXD2
        pinCoil1 = PD7; //
        /* = PD8; */ //
        pinCoil5 = PD9;//
        /* = PD10; */ //
        /* = PD11; */ //
        pinInjector1 = PD12; //
        pinInjector2 = PD13; //
        pinInjector3 = PD14; //
        pinInjector4 = PD15; //

        //******************************************
        //******** PORTE CONNECTIONS *************** 
        //******************************************
        pinTrigger = PE0; //
        pinTrigger2 = PE1; //
        pinStepperEnable = PE2; //
        /* = PE3; */ //ONBOARD KEY1
        /* = PE4; */ //ONBOARD KEY2
        pinStepperStep = PE5; //
        pinFan = PE6; //
        pinStepperDir = PE7; //
        /* = PE8; */ //
        /* = PE9; */ //
        /* = PE10; */ //
        pinInjector5 = PE11; //
        pinInjector6 = PE12; //
        /* = PE13; */ //
        /* = PE14; */ //
        /* = PE15; */ //

      #elif defined(CORE_STM32)
        //https://github.com/stm32duino/Arduino_Core_STM32/blob/master/variants/Generic_F411Cx/variant.h#L28
        //pins PA12, PA11 are used for USB or CAN couldn't be used for GPIO
        //pins PB12, PB13, PB14 and PB15 are used to SPI FLASH
        //PB2 can't be used as input because it's the BOOT pin
        pinInjector1 = PB7; //Output pin injector 1 is on
        pinInjector2 = PB6; //Output pin injector 2 is on
        pinInjector3 = PB5; //Output pin injector 3 is on
        pinInjector4 = PB4; //Output pin injector 4 is on
        pinCoil1 = PB9; //Pin for coil 1
        pinCoil2 = PB8; //Pin for coil 2
        pinCoil3 = PB3; //Pin for coil 3
        pinCoil4 = PA15; //Pin for coil 4
        pinTPS = A2;//TPS input pin
        pinMAP = A3; //MAP sensor pin
        pinIAT = A0; //IAT sensor pin
        pinCLT = A1; //CLS sensor pin
        pinO2 = A8; //O2 Sensor pin
        pinBat = A4; //Battery reference voltage pin
        pinBaro = pinMAP;
        pinTachOut = PB1; //Tacho output pin  (Goes to ULN2803)
        pinIdle1 = PB2; //Single wire idle control
        pinIdle2 = PB10; //2 wire idle control
        pinBoost = PA6; //Boost control
        pinStepperDir = PB10; //Direction pin  for DRV8825 driver
        pinStepperStep = PB2; //Step pin for DRV8825 driver
        pinFuelPump = PA8; //Fuel pump output
        pinFan = PA5; //Pin for the fan output (Goes to ULN2803)
        //external interrupt enabled pins
        pinFlex = PC14; // Flex sensor (Must be external interrupt enabled)
        pinTrigger = PC13; //The CAS pin also led pin so bad idea
        pinTrigger2 = PC15; //The Cam Sensor pin
      #endif
      break;

    case 6:
      #ifndef SMALL_FLASH_MODE
      //Pin mappings as per the 2001-05 MX5 PNP shield
      pinInjector1 = 44; //Output pin injector 1 is on
      pinInjector2 = 46; //Output pin injector 2 is on
      pinInjector3 = 47; //Output pin injector 3 is on
      pinInjector4 = 45; //Output pin injector 4 is on
      pinInjector5 = 14; //Output pin injector 5 is on
      pinCoil1 = 42; //Pin for coil 1
      pinCoil2 = 43; //Pin for coil 2
      pinCoil3 = 32; //Pin for coil 3
      pinCoil4 = 33; //Pin for coil 4
      pinCoil5 = 34; //Pin for coil 5 PLACEHOLDER value for now
      pinTrigger = 19; //The CAS pin
      pinTrigger2 = 18; //The Cam Sensor pin
      pinTrigger3 = 2; //The Cam sensor 2 pin
      pinTPS = A2;//TPS input pin
      pinMAP = A5; //MAP sensor pin
      pinIAT = A0; //IAT sensor pin
      pinCLT = A1; //CLS sensor pin
      pinO2 = A3; //O2 Sensor pin
      pinBat = A4; //Battery reference voltage pin
      pinDisplayReset = 48; // OLED reset pin
      pinTachOut = 23; //Tacho output pin  (Goes to ULN2803)
      pinIdle1 = 5; //Single wire idle control
      pinBoost = 4;
      pinVVT_1 = 11; //Default VVT output
      pinVVT_2 = 48; //Default VVT2 output
      pinIdle2 = 4; //2 wire idle control (Note this is shared with boost!!!)
      pinFuelPump = 40; //Fuel pump output
      pinStepperDir = 16; //Direction pin  for DRV8825 driver
      pinStepperStep = 17; //Step pin for DRV8825 driver
      pinStepperEnable = 24;
      pinFan = 41; //Pin for the fan output
      pinLaunch = 12; //Can be overwritten below
      pinFlex = 3; // Flex sensor (Must be external interrupt enabled)
      pinResetControl = 39; //Reset control output
      #endif
      //This is NOT correct. It has not yet been tested with this board
      #if defined(CORE_TEENSY35)
        pinTrigger = 23;
        pinTrigger2 = 36;
        pinStepperDir = 34;
        pinStepperStep = 35;
        pinCoil1 = 33; //Done
        pinCoil2 = 24; //Done
        pinCoil3 = 51; //Won't work (No mapping for pin 32)
        pinCoil4 = 52; //Won't work (No mapping for pin 33)
        pinFuelPump = 26; //Requires PVT4 adapter or above
        pinFan = 50; //Won't work (No mapping for pin 35)
        pinTachOut = 28; //Done
      #endif
      break;

    case 8:
      #ifndef SMALL_FLASH_MODE
      //Pin mappings as per the 1996-97 MX5 PNP shield
      pinInjector1 = 11; //Output pin injector 1 is on
      pinInjector2 = 10; //Output pin injector 2 is on
      pinInjector3 = 9; //Output pin injector 3 is on
      pinInjector4 = 8; //Output pin injector 4 is on
      pinInjector5 = 14; //Output pin injector 5 is on
      pinCoil1 = 39; //Pin for coil 1
      pinCoil2 = 41; //Pin for coil 2
      pinCoil3 = 32; //Pin for coil 3
      pinCoil4 = 33; //Pin for coil 4
      pinCoil5 = 34; //Pin for coil 5 PLACEHOLDER value for now
      pinTrigger = 19; //The CAS pin
      pinTrigger2 = 18; //The Cam Sensor pin
      pinTPS = A2;//TPS input pin
      pinMAP = A5; //MAP sensor pin
      pinIAT = A0; //IAT sensor pin
      pinCLT = A1; //CLS sensor pin
      pinO2 = A3; //O2 Sensor pin
      pinBat = A4; //Battery reference voltage pin
      pinDisplayReset = 48; // OLED reset pin
      pinTachOut = A9; //Tacho output pin  (Goes to ULN2803)
      pinIdle1 = 2; //Single wire idle control
      pinBoost = 4;
      pinIdle2 = 4; //2 wire idle control (Note this is shared with boost!!!)
      pinFuelPump = 49; //Fuel pump output
      pinStepperDir = 16; //Direction pin  for DRV8825 driver
      pinStepperStep = 17; //Step pin for DRV8825 driver
      pinStepperEnable = 24;
      pinFan = 35; //Pin for the fan output
      pinLaunch = 37; //Can be overwritten below
      pinFlex = 3; // Flex sensor (Must be external interrupt enabled)
      pinResetControl = 44; //Reset control output

      //This is NOT correct. It has not yet been tested with this board
      #if defined(CORE_TEENSY35)
        pinTrigger = 23;
        pinTrigger2 = 36;
        pinStepperDir = 34;
        pinStepperStep = 35;
        pinCoil1 = 33; //Done
        pinCoil2 = 24; //Done
        pinCoil3 = 51; //Won't work (No mapping for pin 32)
        pinCoil4 = 52; //Won't work (No mapping for pin 33)
        pinFuelPump = 26; //Requires PVT4 adapter or above
        pinFan = 50; //Won't work (No mapping for pin 35)
        pinTachOut = 28; //Done
      #endif
      #endif
      break;

    case 9:
     #ifndef SMALL_FLASH_MODE
      //Pin mappings as per the 89-95 MX5 PNP shield
      pinInjector1 = 11; //Output pin injector 1 is on
      pinInjector2 = 10; //Output pin injector 2 is on
      pinInjector3 = 9; //Output pin injector 3 is on
      pinInjector4 = 8; //Output pin injector 4 is on
      pinInjector5 = 14; //Output pin injector 5 is on
      pinCoil1 = 39; //Pin for coil 1
      pinCoil2 = 41; //Pin for coil 2
      pinCoil3 = 32; //Pin for coil 3
      pinCoil4 = 33; //Pin for coil 4
      pinCoil5 = 34; //Pin for coil 5 PLACEHOLDER value for now
      pinTrigger = 19; //The CAS pin
      pinTrigger2 = 18; //The Cam Sensor pin
      pinTPS = A2;//TPS input pin
      pinMAP = A5; //MAP sensor pin
      pinIAT = A0; //IAT sensor pin
      pinCLT = A1; //CLS sensor pin
      pinO2 = A3; //O2 Sensor pin
      pinBat = A4; //Battery reference voltage pin
      pinDisplayReset = 48; // OLED reset pin
      pinTachOut = 49; //Tacho output pin  (Goes to ULN2803)
      pinIdle1 = 2; //Single wire idle control
      pinBoost = 4;
      pinIdle2 = 4; //2 wire idle control (Note this is shared with boost!!!)
      pinFuelPump = 37; //Fuel pump output
      //Note that there is no stepper driver output on the PNP boards. These pins are unconnected and remain here just to prevent issues with random pin numbers occurring
      pinStepperEnable = 15; //Enable pin for the DRV8825
      pinStepperDir = 16; //Direction pin  for DRV8825 driver
      pinStepperStep = 17; //Step pin for DRV8825 driver
      pinFan = 35; //Pin for the fan output
      pinLaunch = 12; //Can be overwritten below
      pinFlex = 3; // Flex sensor (Must be external interrupt enabled)
      pinResetControl = 44; //Reset control output
      pinVSS = 20;
      pinIdleUp = 48;
      pinCTPS = 47;
      #endif
      #if defined(CORE_TEENSY35)
        pinTrigger = 23;
        pinTrigger2 = 36;
        pinStepperDir = 34;
        pinStepperStep = 35;
        pinCoil1 = 33; //Done
        pinCoil2 = 24; //Done
        pinCoil3 = 51; //Won't work (No mapping for pin 32)
        pinCoil4 = 52; //Won't work (No mapping for pin 33)
        pinFuelPump = 26; //Requires PVT4 adapter or above
        pinFan = 50; //Won't work (No mapping for pin 35)
        pinTachOut = 28; //Done
      #endif
      break;

    case 10:
    #ifndef SMALL_FLASH_MODE //No support for bluepill here anyway
      //Pin mappings for user turtanas PCB
      pinInjector1 = 4; //Output pin injector 1 is on
      pinInjector2 = 5; //Output pin injector 2 is on
      pinInjector3 = 6; //Output pin injector 3 is on
      pinInjector4 = 7; //Output pin injector 4 is on
      pinInjector5 = 8; //Placeholder only - NOT USED
      pinInjector6 = 9; //Placeholder only - NOT USED
      pinInjector7 = 10; //Placeholder only - NOT USED
      pinInjector8 = 11; //Placeholder only - NOT USED
      pinCoil1 = 24; //Pin for coil 1
      pinCoil2 = 28; //Pin for coil 2
      pinCoil3 = 36; //Pin for coil 3
      pinCoil4 = 40; //Pin for coil 4
      pinCoil5 = 34; //Pin for coil 5 PLACEHOLDER value for now
      pinTrigger = 18; //The CAS pin
      pinTrigger2 = 19; //The Cam Sensor pin
      pinTPS = A2;//TPS input pin
      pinMAP = A3; //MAP sensor pin
      pinMAP2 = A8; //MAP2 sensor pin
      pinIAT = A0; //IAT sensor pin
      pinCLT = A1; //CLS sensor pin
      pinO2 = A4; //O2 Sensor pin
      pinBat = A7; //Battery reference voltage pin
      pinDisplayReset = 48; // OLED reset pin
      pinSpareTemp1 = A6;
      pinSpareTemp2 = A5;
      pinTachOut = 41; //Tacho output pin transistor is missing 2n2222 for this and 1k for 12v
      pinFuelPump = 42; //Fuel pump output 2n2222
      pinFan = 47; //Pin for the fan output
      pinTachOut = 49; //Tacho output pin
      pinFlex = 2; // Flex sensor (Must be external interrupt enabled)
      pinResetControl = 26; //Reset control output

    #endif
      break;

    case 20:
    #if defined(CORE_AVR) && !defined(SMALL_FLASH_MODE) //No support for bluepill here anyway
      //Pin mappings as per the Plazomat In/Out shields Rev 0.1
      pinInjector1 = 8; //Output pin injector 1 is on
      pinInjector2 = 9; //Output pin injector 2 is on
      pinInjector3 = 10; //Output pin injector 3 is on
      pinInjector4 = 11; //Output pin injector 4 is on
      pinInjector5 = 12; //Output pin injector 5 is on
      pinCoil1 = 28; //Pin for coil 1
      pinCoil2 = 24; //Pin for coil 2
      pinCoil3 = 40; //Pin for coil 3
      pinCoil4 = 36; //Pin for coil 4
      pinCoil5 = 34; //Pin for coil 5 PLACEHOLDER value for now
      pinSpareOut1 = 4; //Spare LSD Output 1(PWM)
      pinSpareOut2 = 5; //Spare LSD Output 2(PWM)
      pinSpareOut3 = 6; //Spare LSD Output 3(PWM)
      pinSpareOut4 = 7; //Spare LSD Output 4(PWM)
      pinSpareOut5 = 50; //Spare LSD Output 5(digital)
      pinSpareOut6 = 52; //Spare LSD Output 6(digital)
      pinTrigger = 20; //The CAS pin
      pinTrigger2 = 21; //The Cam Sensor pin
      pinSpareTemp2 = A15; //spare Analog input 2
      pinSpareTemp1 = A14; //spare Analog input 1
      pinO2 = A8; //O2 Sensor pin
      pinBat = A4; //Battery reference voltage pin
      pinMAP = A3; //MAP sensor pin
      pinTPS = A2;//TPS input pin
      pinCLT = A1; //CLS sensor pin
      pinIAT = A0; //IAT sensor pin
      pinFan = 47; //Pin for the fan output
      pinFuelPump = 4; //Fuel pump output
      pinTachOut = 49; //Tacho output pin
      pinResetControl = 26; //Reset control output
    #endif
      break;

    case 30:
    #ifndef SMALL_FLASH_MODE //No support for bluepill here anyway
      //Pin mappings as per the dazv6 shield
      pinInjector1 = 8; //Output pin injector 1 is on
      pinInjector2 = 9; //Output pin injector 2 is on
      pinInjector3 = 10; //Output pin injector 3 is on
      pinInjector4 = 11; //Output pin injector 4 is on
      pinInjector5 = 12; //Output pin injector 5 is on
      pinCoil1 = 40; //Pin for coil 1
      pinCoil2 = 38; //Pin for coil 2
      pinCoil3 = 50; //Pin for coil 3
      pinCoil4 = 52; //Pin for coil 4
      pinCoil5 = 34; //Pin for coil 5 PLACEHOLDER value for now
      pinTrigger = 19; //The CAS pin
      pinTrigger2 = 18; //The Cam Sensor pin
      pinTrigger3 = 17; // cam sensor 2 pin, pin17 isn't external trigger enabled in arduino mega??
      pinTPS = A2;//TPS input pin
      pinMAP = A3; //MAP sensor pin
      pinIAT = A0; //IAT sensor pin
      pinCLT = A1; //CLS sensor pin
      pinO2 = A8; //O2 Sensor pin
      pinO2_2 = A9; //O2 sensor pin (second sensor)
      pinBat = A4; //Battery reference voltage pin
      pinDisplayReset = 48; // OLED reset pin
      pinTachOut = 49; //Tacho output pin
      pinIdle1 = 5; //Single wire idle control
      pinFuelPump = 45; //Fuel pump output
      pinStepperDir = 20; //Direction pin  for DRV8825 driver
      pinStepperStep = 21; //Step pin for DRV8825 driver
      pinSpareHOut1 = 4; // high current output spare1
      pinSpareHOut2 = 6; // high current output spare2
      pinBoost = 7;
      pinSpareLOut1 = 43; //low current output spare1
      pinSpareLOut2 = 47;
      pinSpareLOut3 = 49;
      pinSpareLOut4 = 51;
      pinSpareLOut5 = 53;
      pinFan = 47; //Pin for the fan output
    #endif
      break;

   case 31:
      //Pin mappings for the BMW PnP PCBs by pazi88.
      #if defined(CORE_AVR)
      //This is the regular MEGA2560 pin mapping
      pinInjector1 = 8; //Output pin injector 1
      pinInjector2 = 9; //Output pin injector 2
      pinInjector3 = 10; //Output pin injector 3
      pinInjector4 = 11; //Output pin injector 4
      pinInjector5 = 12; //Output pin injector 5
      pinInjector6 = 50; //Output pin injector 6
      pinInjector7 = 39; //Output pin injector 7 (placeholder)
      pinInjector8 = 42; //Output pin injector 8 (placeholder)
      pinCoil1 = 40; //Pin for coil 1
      pinCoil2 = 38; //Pin for coil 2
      pinCoil3 = 52; //Pin for coil 3
      pinCoil4 = 48; //Pin for coil 4
      pinCoil5 = 36; //Pin for coil 5
      pinCoil6 = 34; //Pin for coil 6
      pinCoil7 = 46; //Pin for coil 7 (placeholder)
      pinCoil8 = 53; //Pin for coil 8 (placeholder)
      pinTrigger = 19; //The CAS pin
      pinTrigger2 = 18; //The Cam Sensor pin
      pinTrigger3 = 20; //The Cam sensor 2 pin
      pinTPS = A2;//TPS input pin
      pinMAP = A3; //MAP sensor pin
      pinEMAP = A15; //EMAP sensor pin
      pinIAT = A0; //IAT sensor pin
      pinCLT = A1; //CLT sensor pin
      pinO2 = A8; //O2 Sensor pin
      pinBat = A4; //Battery reference voltage pin
      pinBaro = A5; //Baro sensor pin
      pinDisplayReset = 41; // OLED reset pin
      pinTachOut = 49; //Tacho output pin  (Goes to ULN2003)
      pinIdle1 = 5; //ICV pin1
      pinIdle2 = 6; //ICV pin3
      pinBoost = 7; //Boost control
      pinVVT_1 = 4; //VVT1 output (intake vanos)
      pinVVT_2 = 26; //VVT2 output (exhaust vanos)
      pinFuelPump = 45; //Fuel pump output  (Goes to ULN2003)
      pinStepperDir = 16; //Stepper valve isn't used with these
      pinStepperStep = 17; //Stepper valve isn't used with these
      pinStepperEnable = 24; //Stepper valve isn't used with these
      pinFan = 47; //Pin for the fan output (Goes to ULN2003)
      pinLaunch = 51; //Launch control pin
      pinFlex = 2; // Flex sensor
      pinResetControl = 43; //Reset control output
      pinVSS = 3; //VSS input pin
      pinWMIEmpty = 31; //(placeholder)
      pinWMIIndicator = 33; //(placeholder)
      pinWMIEnabled = 35; //(placeholder)
      pinIdleUp = 37; //(placeholder)
      pinCTPS = A6; //(placeholder)
     #elif defined(STM32F407xx)
      pinInjector1 = PB15; //Output pin injector 1
      pinInjector2 = PB14; //Output pin injector 2
      pinInjector3 = PB12; //Output pin injector 3
      pinInjector4 = PB13; //Output pin injector 4
      pinInjector5 = PA8; //Output pin injector 5
      pinInjector6 = PE7; //Output pin injector 6
      pinInjector7 = PE13; //Output pin injector 7 (placeholder)
      pinInjector8 = PE10; //Output pin injector 8 (placeholder)
      pinCoil1 = PE2; //Pin for coil 1
      pinCoil2 = PE3; //Pin for coil 2
      pinCoil3 = PC13; //Pin for coil 3
      pinCoil4 = PE6; //Pin for coil 4
      pinCoil5 = PE4; //Pin for coil 5
      pinCoil6 = PE5; //Pin for coil 6
      pinCoil7 = PE0; //Pin for coil 7 (placeholder)
      pinCoil8 = PB9; //Pin for coil 8 (placeholder)
      pinTrigger = PD3; //The CAS pin
      pinTrigger2 = PD4; //The Cam Sensor pin
      pinTPS = PA2;//TPS input pin
      pinMAP = PA3; //MAP sensor pin
      pinEMAP = PC5; //EMAP sensor pin
      pinIAT = PA0; //IAT sensor pin
      pinCLT = PA1; //CLS sensor pin
      pinO2 = PB0; //O2 Sensor pin
      pinBat = PA4; //Battery reference voltage pin
      pinBaro = PA5; //Baro sensor pin
      pinDisplayReset = PE12; // OLED reset pin
      pinTachOut = PE8; //Tacho output pin  (Goes to ULN2003)
      pinIdle1 = PD10; //ICV pin1
      pinIdle2 = PD9; //ICV pin3
      pinBoost = PD8; //Boost control
      pinVVT_1 = PD11; //VVT1 output (intake vanos)
      pinVVT_2 = PC7; //VVT2 output (exhaust vanos)
      pinFuelPump = PE11; //Fuel pump output  (Goes to ULN2003)
      pinStepperDir = PB10; //Stepper valve isn't used with these
      pinStepperStep = PB11; //Stepper valve isn't used with these
      pinStepperEnable = PA15; //Stepper valve isn't used with these
      pinFan = PE9; //Pin for the fan output (Goes to ULN2003)
      pinLaunch = PB8; //Launch control pin
      pinFlex = PD7; // Flex sensor
      pinResetControl = PB7; //Reset control output
      pinVSS = PB6; //VSS input pin
      pinWMIEmpty = PD15; //(placeholder)
      pinWMIIndicator = PD13; //(placeholder)
      pinWMIEnabled = PE15; //(placeholder)
      pinIdleUp = PE14; //(placeholder)
      pinCTPS = PA6; //(placeholder)
     #endif
      break;

    case 40:
     #ifndef SMALL_FLASH_MODE
      //Pin mappings as per the NO2C shield
      pinInjector1 = 8; //Output pin injector 1 is on
      pinInjector2 = 9; //Output pin injector 2 is on
      pinInjector3 = 11; //Output pin injector 3 is on - NOT USED
      pinInjector4 = 12; //Output pin injector 4 is on - NOT USED
      pinInjector5 = 13; //Placeholder only - NOT USED
      pinCoil1 = 23; //Pin for coil 1
      pinCoil2 = 22; //Pin for coil 2
      pinCoil3 = 2; //Pin for coil 3 - ONLY WITH DB2
      pinCoil4 = 3; //Pin for coil 4 - ONLY WITH DB2
      pinCoil5 = 46; //Placeholder only - NOT USED
      pinTrigger = 19; //The CAS pin
      pinTrigger2 = 18; //The Cam Sensor pin
      pinTrigger3 = 21; //The Cam sensor 2 pin
      pinTPS = A3; //TPS input pin
      pinMAP = A0; //MAP sensor pin
      pinIAT = A5; //IAT sensor pin
      pinCLT = A4; //CLT sensor pin
      pinO2 = A2; //O2 sensor pin
      pinBat = A1; //Battery reference voltage pin
      pinBaro = A6; //Baro sensor pin - ONLY WITH DB
      pinSpareTemp1 = A7; //spare Analog input 1 - ONLY WITH DB
      pinDisplayReset = 48; // OLED reset pin - NOT USED
      pinTachOut = 38; //Tacho output pin
      pinIdle1 = 5; //Single wire idle control
      pinIdle2 = 47; //2 wire idle control - NOT USED
      pinBoost = 7; //Boost control
      pinVVT_1 = 6; //Default VVT output
      pinVVT_2 = 48; //Default VVT2 output
      pinFuelPump = 4; //Fuel pump output
      pinStepperDir = 25; //Direction pin for DRV8825 driver
      pinStepperStep = 24; //Step pin for DRV8825 driver
      pinStepperEnable = 27; //Enable pin for DRV8825 driver
      pinLaunch = 10; //Can be overwritten below
      pinFlex = 20; // Flex sensor (Must be external interrupt enabled) - ONLY WITH DB
      pinFan = 30; //Pin for the fan output - ONLY WITH DB
      pinSpareLOut1 = 32; //low current output spare1 - ONLY WITH DB
      pinSpareLOut2 = 34; //low current output spare2 - ONLY WITH DB
      pinSpareLOut3 = 36; //low current output spare3 - ONLY WITH DB
      pinResetControl = 26; //Reset control output
      #endif
      break;

    case 41:
    #ifndef SMALL_FLASH_MODE //No support for bluepill here anyway
      //Pin mappings as per the UA4C shield
      pinInjector1 = 8; //Output pin injector 1 is on
      pinInjector2 = 7; //Output pin injector 2 is on
      pinInjector3 = 6; //Output pin injector 3 is on
      pinInjector4 = 5; //Output pin injector 4 is on
      pinInjector5 = 45; //Output pin injector 5 is on PLACEHOLDER value for now
      pinCoil1 = 35; //Pin for coil 1
      pinCoil2 = 36; //Pin for coil 2
      pinCoil3 = 33; //Pin for coil 3
      pinCoil4 = 34; //Pin for coil 4
      pinCoil5 = 44; //Pin for coil 5 PLACEHOLDER value for now
      pinTrigger = 19; //The CAS pin
      pinTrigger2 = 18; //The Cam Sensor pin
      pinTrigger3 = 3; //The Cam sensor 2 pin
      pinFlex = 20; // Flex sensor
      pinTPS = A3; //TPS input pin
      pinMAP = A0; //MAP sensor pin
      pinBaro = A7; //Baro sensor pin
      pinIAT = A5; //IAT sensor pin
      pinCLT = A4; //CLS sensor pin
      pinO2 = A1; //O2 Sensor pin
      pinO2_2 = A9; //O2 sensor pin (second sensor)
      pinBat = A2; //Battery reference voltage pin
      pinSpareTemp1 = A8; //spare Analog input 1
      pinLaunch = 37; //Can be overwritten below
      pinDisplayReset = 48; // OLED reset pin PLACEHOLDER value for now
      pinTachOut = 22; //Tacho output pin
      pinIdle1 = 9; //Single wire idle control
      pinIdle2 = 10; //2 wire idle control
      pinFuelPump = 23; //Fuel pump output
      pinVVT_1 = 11; //Default VVT output
      pinVVT_2 = 48; //Default VVT2 output
      pinStepperDir = 32; //Direction pin  for DRV8825 driver
      pinStepperStep = 31; //Step pin for DRV8825 driver
      pinStepperEnable = 30; //Enable pin for DRV8825 driver
      pinBoost = 12; //Boost control
      pinSpareLOut1 = 26; //low current output spare1
      pinSpareLOut2 = 27; //low current output spare2
      pinSpareLOut3 = 28; //low current output spare3
      pinSpareLOut4 = 29; //low current output spare4
      pinFan = 24; //Pin for the fan output
      pinResetControl = 46; //Reset control output PLACEHOLDER value for now
    #endif
      break;

    case 45:
    #ifndef SMALL_FLASH_MODE //No support for bluepill here anyway
      //Pin mappings for the DIY-EFI CORE4 Module. This is an AVR only module
      #if defined(CORE_AVR)
      pinInjector1 = 10; //Output pin injector 1 is on
      pinInjector2 = 11; //Output pin injector 2 is on
      pinInjector3 = 12; //Output pin injector 3 is on
      pinInjector4 = 9; //Output pin injector 4 is on
      pinCoil1 = 39; //Pin for coil 1
      pinCoil2 = 29; //Pin for coil 2
      pinCoil3 = 28; //Pin for coil 3
      pinCoil4 = 27; //Pin for coil 4
      pinCoil5 = 26; //Placeholder  for coil 5
      pinTrigger = 19; //The CAS pin
      pinTrigger2 = 18; //The Cam Sensor pin
      pinTrigger3 = 21;// The Cam sensor 2 pin
      pinFlex = 20; // Flex sensor
      pinTPS = A3; //TPS input pin
      pinMAP = A2; //MAP sensor pin
      pinBaro = A15; //Baro sensor pin
      pinIAT = A11; //IAT sensor pin
      pinCLT = A4; //CLS sensor pin
      pinO2 = A12; //O2 Sensor pin
      pinO2_2 = A5; //O2 sensor pin (second sensor)
      pinBat = A1; //Battery reference voltage pin
      pinSpareTemp1 = A14; //spare Analog input 1
      pinLaunch = 24; //Can be overwritten below
      pinDisplayReset = 48; // OLED reset pin PLACEHOLDER value for now
      pinTachOut = 38; //Tacho output pin
      pinIdle1 = 42; //Single wire idle control
      pinIdle2 = 43; //2 wire idle control
      pinFuelPump = 41; //Fuel pump output
      pinVVT_1 = 44; //Default VVT output
      pinVVT_2 = 48; //Default VVT2 output
      pinStepperDir = 32; //Direction pin  for DRV8825 driver
      pinStepperStep = 31; //Step pin for DRV8825 driver
      pinStepperEnable = 30; //Enable pin for DRV8825 driver
      pinBoost = 45; //Boost control
      pinSpareLOut1 = 37; //low current output spare1
      pinSpareLOut2 = 36; //low current output spare2
      pinSpareLOut3 = 35; //low current output spare3
      pinInjector5 = 33; //Output pin injector 5 is on
      pinInjector6 = 34; //Output pin injector 6 is on
      pinFan = 40; //Pin for the fan output
      pinResetControl = 46; //Reset control output PLACEHOLDER value for now
      #endif
    #endif
      break;

    #if defined(CORE_TEENSY35)
    case 50:
      //Pin mappings as per the teensy rev A shield
      pinInjector1 = 2; //Output pin injector 1 is on
      pinInjector2 = 10; //Output pin injector 2 is on
      pinInjector3 = 6; //Output pin injector 3 is on
      pinInjector4 = 9; //Output pin injector 4 is on
      //Placeholder only - NOT USED:
      //pinInjector5 = 13;
      pinCoil1 = 29; //Pin for coil 1
      pinCoil2 = 30; //Pin for coil 2
      pinCoil3 = 31; //Pin for coil 3 - ONLY WITH DB2
      pinCoil4 = 32; //Pin for coil 4 - ONLY WITH DB2
      //Placeholder only - NOT USED:
      //pinCoil5 = 46; 
      pinTrigger = 23; //The CAS pin
      pinTrigger2 = 36; //The Cam Sensor pin
      pinTPS = 16; //TPS input pin
      pinMAP = 17; //MAP sensor pin
      pinIAT = 14; //IAT sensor pin
      pinCLT = 15; //CLT sensor pin
      pinO2 = A22; //O2 sensor pin
      pinO2_2 = A21; //O2 sensor pin (second sensor)
      pinBat = 18; //Battery reference voltage pin
      pinTachOut = 20; //Tacho output pin
      pinIdle1 = 5; //Single wire idle control
      pinBoost = 11; //Boost control
      pinFuelPump = 38; //Fuel pump output
      pinStepperDir = 34; //Direction pin for DRV8825 driver
      pinStepperStep = 35; //Step pin for DRV8825 driver
      pinStepperEnable = 33; //Enable pin for DRV8825 driver
      pinLaunch = 26; //Can be overwritten below
      pinFan = 37; //Pin for the fan output - ONLY WITH DB
      pinSpareHOut1 = 8; // high current output spare1
      pinSpareHOut2 = 7; // high current output spare2
      pinSpareLOut1 = 21; //low current output spare1
      break;

    case 51:
      //Pin mappings as per the teensy revB board shield
      pinInjector1 = 2; //Output pin injector 1 is on
      pinInjector2 = 10; //Output pin injector 2 is on
      pinInjector3 = 6; //Output pin injector 3 is on - NOT USED
      pinInjector4 = 9; //Output pin injector 4 is on - NOT USED
      pinCoil1 = 29; //Pin for coil 1
      pinCoil2 = 30; //Pin for coil 2
      pinCoil3 = 31; //Pin for coil 3 - ONLY WITH DB2
      pinCoil4 = 32; //Pin for coil 4 - ONLY WITH DB2
      pinTrigger = 23; //The CAS pin
      pinTrigger2 = 36; //The Cam Sensor pin
      pinTPS = 16; //TPS input pin
      pinMAP = 17; //MAP sensor pin
      pinIAT = 14; //IAT sensor pin
      pinCLT = 15; //CLT sensor pin
      pinO2 = A22; //O2 sensor pin
      pinO2_2 = A21; //O2 sensor pin (second sensor)
      pinBat = 18; //Battery reference voltage pin
      pinTachOut = 20; //Tacho output pin
      pinIdle1 = 5; //Single wire idle control
      pinBoost = 11; //Boost control
      pinFuelPump = 38; //Fuel pump output
      pinStepperDir = 34; //Direction pin for DRV8825 driver
      pinStepperStep = 35; //Step pin for DRV8825 driver
      pinStepperEnable = 33; //Enable pin for DRV8825 driver
      pinLaunch = 26; //Can be overwritten below
      pinFan = 37; //Pin for the fan output - ONLY WITH DB
      pinSpareHOut1 = 8; // high current output spare1
      pinSpareHOut2 = 7; // high current output spare2
      pinSpareLOut1 = 21; //low current output spare1
      break;
    #endif

    #if defined(CORE_TEENSY35)
    case 53:
      //Pin mappings for the Juice Box (ignition only board)
      pinInjector1 = 2; //Output pin injector 1 is on - NOT USED
      pinInjector2 = 56; //Output pin injector 2 is on - NOT USED
      pinInjector3 = 6; //Output pin injector 3 is on - NOT USED
      pinInjector4 = 50; //Output pin injector 4 is on - NOT USED
      pinCoil1 = 29; //Pin for coil 1
      pinCoil2 = 30; //Pin for coil 2
      pinCoil3 = 31; //Pin for coil 3
      pinCoil4 = 32; //Pin for coil 4
      pinTrigger = 37; //The CAS pin
      pinTrigger2 = 38; //The Cam Sensor pin - NOT USED
      pinTPS = A2; //TPS input pin
      pinMAP = A7; //MAP sensor pin
      pinIAT = A1; //IAT sensor pin
      pinCLT = A5; //CLT sensor pin
      pinO2 = A0; //O2 sensor pin
      pinO2_2 = A21; //O2 sensor pin (second sensor) - NOT USED
      pinBat = A6; //Battery reference voltage pin
      pinTachOut = 28; //Tacho output pin
      pinIdle1 = 5; //Single wire idle control - NOT USED
      pinBoost = 11; //Boost control - NOT USED
      pinFuelPump = 24; //Fuel pump output
      pinStepperDir = 3; //Direction pin for DRV8825 driver - NOT USED
      pinStepperStep = 4; //Step pin for DRV8825 driver - NOT USED
      pinStepperEnable = 6; //Enable pin for DRV8825 driver - NOT USED
      pinLaunch = 26; //Can be overwritten below
      pinFan = 25; //Pin for the fan output
      pinSpareHOut1 = 26; // high current output spare1
      pinSpareHOut2 = 27; // high current output spare2
      pinSpareLOut1 = 55; //low current output spare1 - NOT USED
      break;
    #endif

    case 55:
      #if defined(CORE_TEENSY)
      //Pin mappings for the DropBear
      injectorOutputControl = OUTPUT_CONTROL_MC33810;
      ignitionOutputControl = OUTPUT_CONTROL_MC33810;

      //The injector pins below are not used directly as the control is via SPI through the MC33810s, however the pin numbers are set to be the SPI pins (SCLK, MOSI, MISO and CS) so that nothing else will set them as inputs
      pinInjector1 = 13; //SCLK
      pinInjector2 = 11; //MOSI
      pinInjector3 = 12; //MISO
      pinInjector4 = 10; //CS for MC33810 1
      pinInjector5 = 9; //CS for MC33810 2

      pinTrigger = 19; //The CAS pin
      pinTrigger2 = 18; //The Cam Sensor pin
      pinFlex = A16; // Flex sensor
      pinMAP = A1; //MAP sensor pin
      pinBaro = A0; //Baro sensor pin
      pinBat = A14; //Battery reference voltage pin
      pinSpareTemp1 = A17; //spare Analog input 1
      pinLaunch = A15; //Can be overwritten below
      pinTachOut = 5; //Tacho output pin
      pinIdle1 = 27; //Single wire idle control
      pinIdle2 = 29; //2 wire idle control. Shared with Spare 1 output
      pinFuelPump = 8; //Fuel pump output
      pinVVT_1 = 28; //Default VVT output
      pinStepperDir = 32; //Direction pin  for DRV8825 driver
      pinStepperStep = 31; //Step pin for DRV8825 driver
      pinStepperEnable = 30; //Enable pin for DRV8825 driver
      pinBoost = 24; //Boost control
      pinSpareLOut1 = 29; //low current output spare1
      pinSpareLOut2 = 26; //low current output spare2
      pinSpareLOut3 = 28; //low current output spare3
      pinSpareLOut4 = 29; //low current output spare4
      pinFan = 25; //Pin for the fan output
      pinResetControl = 46; //Reset control output PLACEHOLDER value for now

      #if defined(CORE_TEENSY35)
        pinTPS = A22; //TPS input pin
        pinIAT = A19; //IAT sensor pin
        pinCLT = A20; //CLS sensor pin
        pinO2 = A21; //O2 Sensor pin
        pinO2_2 = A18; //Spare 2
      #endif

      #if defined(CORE_TEENSY41)
        pinTPS = A17; //TPS input pin
        pinIAT = A14; //IAT sensor pin
        pinCLT = A15; //CLS sensor pin
        pinO2 = A16; //O2 Sensor pin
        pinBat = A3; //Battery reference voltage pin. Needs Alpha4+
        pinLaunch = 34; //Can be overwritten below
      #endif

        pinMC33810_1_CS = 10;
        pinMC33810_2_CS = 9;

      //Pin alignment to the MC33810 outputs
      MC33810_BIT_INJ1 = 3;
      MC33810_BIT_INJ2 = 1;
      MC33810_BIT_INJ3 = 0;
      MC33810_BIT_INJ4 = 2;
      MC33810_BIT_IGN1 = 4;
      MC33810_BIT_IGN2 = 5;
      MC33810_BIT_IGN3 = 6;
      MC33810_BIT_IGN4 = 7;

      MC33810_BIT_INJ5 = 3;
      MC33810_BIT_INJ6 = 1;
      MC33810_BIT_INJ7 = 0;
      MC33810_BIT_INJ8 = 2;
      MC33810_BIT_IGN5 = 4;
      MC33810_BIT_IGN6 = 5;
      MC33810_BIT_IGN7 = 6;
      MC33810_BIT_IGN8 = 7;

      //CS pin number is now set in a compile flag. 
      // #ifdef USE_SPI_EEPROM
      //   pinSPIFlash_CS = 6;
      // #endif

      #endif
      break;

    case 56:
      #if defined(CORE_TEENSY)
      //Pin mappings for the Bear Cub (Teensy 4.1)
      pinInjector1 = 6;
      pinInjector2 = 7;
      pinInjector3 = 9;
      pinInjector4 = 8;
      pinInjector5 = 0; //Not used
      pinCoil1 = 2;
      pinCoil2 = 3;
      pinCoil3 = 4;
      pinCoil4 = 5;

      pinTrigger = 20; //The CAS pin
      pinTrigger2 = 21; //The Cam Sensor pin
      pinFlex = 37; // Flex sensor
      pinMAP = A5; //MAP sensor pin
      pinBaro = A4; //Baro sensor pin
      pinBat = A15; //Battery reference voltage pin
      pinTPS = A3; //TPS input pin
      pinIAT = A0; //IAT sensor pin
      pinCLT = A1; //CLS sensor pin
      pinO2 = A2; //O2 Sensor pin
      pinLaunch = 36;

      pinSpareTemp1 = A16; //spare Analog input 1
      pinSpareTemp2 = A17; //spare Analog input 2
      pinTachOut = 38; //Tacho output pin
      pinIdle1 = 27; //Single wire idle control
      pinIdle2 = 26; //2 wire idle control. Shared with Spare 1 output
      pinFuelPump = 10; //Fuel pump output
      pinVVT_1 = 28; //Default VVT output
      pinStepperDir = 32; //Direction pin  for DRV8825 driver
      pinStepperStep = 31; //Step pin for DRV8825 driver
      pinStepperEnable = 30; //Enable pin for DRV8825 driver
      pinBoost = 24; //Boost control
      pinSpareLOut1 = 29; //low current output spare1
      pinSpareLOut2 = 26; //low current output spare2
      pinSpareLOut3 = 28; //low current output spare3
      pinSpareLOut4 = 29; //low current output spare4
      pinFan = 25; //Pin for the fan output
      pinResetControl = 46; //Reset control output PLACEHOLDER value for now

      #endif
      break;
    
 
    case 60:
        #if defined(STM32F407xx)
        //Pin definitions for experimental board Tjeerd 
        //Black F407VE wiki.stm32duino.com/index.php?title=STM32F407
        //https://github.com/Tjeerdie/SPECTRE/tree/master/SPECTRE_V0.5
        
        //******************************************
        //******** PORTA CONNECTIONS *************** 
        //******************************************
        // = PA0; //Wakeup ADC123
        // = PA1; //ADC123
        // = PA2; //ADC123
        // = PA3; //ADC123
        // = PA4; //ADC12
        // = PA5; //ADC12
        // = PA6; //ADC12 LED_BUILTIN_1
        // = PA7; //ADC12 LED_BUILTIN_2
        pinCoil3 = PA8;
        // = PA9;  //TXD1=Bluetooth module
        // = PA10; //RXD1=Bluetooth module
        // = PA11; //(DO NOT USE FOR SPEEDUINO) USB
        // = PA12; //(DO NOT USE FOR SPEEDUINO) USB 
        // = PA13;  //(DO NOT USE FOR SPEEDUINO) NOT ON GPIO - DEBUG ST-LINK
        // = PA14;  //(DO NOT USE FOR SPEEDUINO) NOT ON GPIO - DEBUG ST-LINK
        // = PA15;  //(DO NOT USE FOR SPEEDUINO) NOT ON GPIO - DEBUG ST-LINK

        //******************************************
        //******** PORTB CONNECTIONS *************** 
        //******************************************
        // = PB0;  //(DO NOT USE FOR SPEEDUINO) ADC123 - SPI FLASH CHIP CS pin
        pinBaro = PB1; //ADC12
        // = PB2;  //(DO NOT USE FOR SPEEDUINO) BOOT1 
        // = PB3;  //(DO NOT USE FOR SPEEDUINO) SPI1_SCK FLASH CHIP
        // = PB4;  //(DO NOT USE FOR SPEEDUINO) SPI1_MISO FLASH CHIP
        // = PB5;  //(DO NOT USE FOR SPEEDUINO) SPI1_MOSI FLASH CHIP
        // = PB6;  //NRF_CE
        // = PB7;  //NRF_CS
        // = PB8;  //NRF_IRQ
        pinCoil2 = PB9; //
        // = PB9;  //
        // = PB10; //TXD3
        // = PB11; //RXD3
        // = PB12; //
        // = PB13;  //SPI2_SCK
        // = PB14;  //SPI2_MISO
        // = PB15;  //SPI2_MOSI

        //******************************************
        //******** PORTC CONNECTIONS *************** 
        //******************************************
        pinIAT = PC0; //ADC123 
        pinTPS = PC1; //ADC123
        pinMAP = PC2; //ADC123 
        pinCLT = PC3; //ADC123
        pinO2 = PC4; //ADC12
        pinBat = PC5;  //ADC12
        pinBoost = PC6; //
        pinIdle1 = PC7; //
        // = PC8;  //(DO NOT USE FOR SPEEDUINO) - SDIO_D0
        // = PC9;  //(DO NOT USE FOR SPEEDUINO) - SDIO_D1
        // = PC10;  //(DO NOT USE FOR SPEEDUINO) - SDIO_D2
        // = PC11;  //(DO NOT USE FOR SPEEDUINO) - SDIO_D3
        // = PC12;  //(DO NOT USE FOR SPEEDUINO) - SDIO_SCK
        pinTachOut = PC13; //
        // = PC14;  //(DO NOT USE FOR SPEEDUINO) - OSC32_IN
        // = PC15;  //(DO NOT USE FOR SPEEDUINO) - OSC32_OUT

        //******************************************
        //******** PORTD CONNECTIONS *************** 
        //******************************************
        // = PD0;  //CANRX
        // = PD1;  //CANTX
        // = PD2;  //(DO NOT USE FOR SPEEDUINO) - SDIO_CMD
        pinIdle2 = PD3; //
        // = PD4;  //
        pinFlex = PD4;
        // = PD5; //TXD2
        // = PD6;  //RXD2
        pinCoil1 = PD7; //
        // = PD7;  //
        // = PD8;  //
        pinCoil5 = PD9;//
        pinCoil4 = PD10;//
        // = PD11;  //
        pinInjector1 = PD12; //
        pinInjector2 = PD13; //
        pinInjector3 = PD14; //
        pinInjector4 = PD15; //

        //******************************************
        //******** PORTE CONNECTIONS *************** 
        //******************************************
        pinTrigger = PE0; //
        pinTrigger2 = PE1; //
        pinStepperEnable = PE2; //
        pinFuelPump = PE3; //ONBOARD KEY1
        // = PE4;  //ONBOARD KEY2
        pinStepperStep = PE5; //
        pinFan = PE6; //
        pinStepperDir = PE7; //
        // = PE8;  //
        pinInjector5 = PE9; //
        // = PE10;  //
        pinInjector6 = PE11; //
        // = PE12; //
        pinInjector8 = PE13; //
        pinInjector7 = PE14; //
        // = PE15;  //
     #elif (defined(STM32F411xE) || defined(STM32F401xC))
        //pins PA12, PA11 are used for USB or CAN couldn't be used for GPIO
        //PB2 can't be used as input because is BOOT pin
        pinInjector1 = PB7; //Output pin injector 1 is on
        pinInjector2 = PB6; //Output pin injector 2 is on
        pinInjector3 = PB5; //Output pin injector 3 is on
        pinInjector4 = PB4; //Output pin injector 4 is on
        pinCoil1 = PB9; //Pin for coil 1
        pinCoil2 = PB8; //Pin for coil 2
        pinCoil3 = PB3; //Pin for coil 3
        pinCoil4 = PA15; //Pin for coil 4
        pinTPS = A2;//TPS input pin
        pinMAP = A3; //MAP sensor pin
        pinIAT = A0; //IAT sensor pin
        pinCLT = A1; //CLS sensor pin
        pinO2 = A8; //O2 Sensor pin
        pinBat = A4; //Battery reference voltage pin
        pinBaro = pinMAP;
        pinTachOut = PB1; //Tacho output pin  (Goes to ULN2803)
        pinIdle1 = PB2; //Single wire idle control
        pinIdle2 = PB10; //2 wire idle control
        pinBoost = PA6; //Boost control
        pinStepperDir = PB10; //Direction pin  for DRV8825 driver
        pinStepperStep = PB2; //Step pin for DRV8825 driver
        pinFuelPump = PA8; //Fuel pump output
        pinFan = PA5; //Pin for the fan output (Goes to ULN2803)

        //external interrupt enabled pins
        pinFlex = PC14; // Flex sensor (Must be external interrupt enabled)
        pinTrigger = PC13; //The CAS pin also led pin so bad idea
        pinTrigger2 = PC15; //The Cam Sensor pin

     #elif defined(CORE_STM32)
        //blue pill wiki.stm32duino.com/index.php?title=Blue_Pill
        //Maple mini wiki.stm32duino.com/index.php?title=Maple_Mini
        //pins PA12, PA11 are used for USB or CAN couldn't be used for GPIO
        //PB2 can't be used as input because is BOOT pin
        pinInjector1 = PB7; //Output pin injector 1 is on
        pinInjector2 = PB6; //Output pin injector 2 is on
        pinInjector3 = PB5; //Output pin injector 3 is on
        pinInjector4 = PB4; //Output pin injector 4 is on
        pinCoil1 = PB3; //Pin for coil 1
        pinCoil2 = PA15; //Pin for coil 2
        pinCoil3 = PA14; //Pin for coil 3
        pinCoil4 = PA9; //Pin for coil 4
        pinCoil5 = PA8; //Pin for coil 5
        pinTPS = A0; //TPS input pin
        pinMAP = A1; //MAP sensor pin
        pinIAT = A2; //IAT sensor pin
        pinCLT = A3; //CLS sensor pin
        pinO2 = A4; //O2 Sensor pin
        pinBat = A5; //Battery reference voltage pin
        pinBaro = pinMAP;
        pinIdle1 = PB2; //Single wire idle control
        pinIdle2 = PA2; //2 wire idle control
        pinBoost = PA1; //Boost control
        pinVVT_1 = PA0; //Default VVT output
        pinVVT_2 = PA2; //Default VVT2 output
        pinStepperDir = PC15; //Direction pin  for DRV8825 driver
        pinStepperStep = PC14; //Step pin for DRV8825 driver
        pinStepperEnable = PC13; //Enable pin for DRV8825
        pinDisplayReset = PB2; // OLED reset pin
        pinFan = PB1; //Pin for the fan output
        pinFuelPump = PB11; //Fuel pump output
        pinTachOut = PB10; //Tacho output pin
        //external interrupt enabled pins
        pinFlex = PB8; // Flex sensor (Must be external interrupt enabled)
        pinTrigger = PA10; //The CAS pin
        pinTrigger2 = PA13; //The Cam Sensor pin
      
    #endif
      break;
    default:
      #if defined(STM32F407xx)
      //Pin definitions for experimental board Tjeerd 
        //Black F407VE wiki.stm32duino.com/index.php?title=STM32F407

        //******************************************
        //******** PORTA CONNECTIONS *************** 
        //******************************************
        /* = PA0 */ //Wakeup ADC123
        // = PA1;
        // = PA2;
        // = PA3;
        // = PA4;
        /* = PA5; */ //ADC12
        pinFuelPump = PA6; //ADC12 LED_BUILTIN_1
        /* = PA7; */ //ADC12 LED_BUILTIN_2
        pinCoil3 = PA8;
        /* = PA9 */ //TXD1
        /* = PA10 */ //RXD1
        /* = PA11 */ //(DO NOT USE FOR SPEEDUINO) USB
        /* = PA12 */ //(DO NOT USE FOR SPEEDUINO) USB 
        /* = PA13 */ //(DO NOT USE FOR SPEEDUINO) NOT ON GPIO - DEBUG ST-LINK
        /* = PA14 */ //(DO NOT USE FOR SPEEDUINO) NOT ON GPIO - DEBUG ST-LINK
        /* = PA15 */ //(DO NOT USE FOR SPEEDUINO) NOT ON GPIO - DEBUG ST-LINK

        //******************************************
        //******** PORTB CONNECTIONS *************** 
        //******************************************
        /* = PB0; */ //(DO NOT USE FOR SPEEDUINO) ADC123 - SPI FLASH CHIP CS pin
        pinBaro = PB1; //ADC12
        /* = PB2; */ //(DO NOT USE FOR SPEEDUINO) BOOT1 
        /* = PB3; */ //(DO NOT USE FOR SPEEDUINO) SPI1_SCK FLASH CHIP
        /* = PB4; */ //(DO NOT USE FOR SPEEDUINO) SPI1_MISO FLASH CHIP
        /* = PB5; */ //(DO NOT USE FOR SPEEDUINO) SPI1_MOSI FLASH CHIP
        /* = PB6; */ //NRF_CE
        /* = PB7; */ //NRF_CS
        /* = PB8; */ //NRF_IRQ
        pinCoil2 = PB9; //
        /* = PB9; */ //
        pinCoil4 = PB10; //TXD3
        pinIdle1 = PB11; //RXD3
        pinIdle2 = PB12; //
        /* pinBoost = PB12; */ //
        /* = PB13; */ //SPI2_SCK
        /* = PB14; */ //SPI2_MISO
        /* = PB15; */ //SPI2_MOSI

        //******************************************
        //******** PORTC CONNECTIONS *************** 
        //******************************************
        pinMAP = PC0; //ADC123 
        pinTPS = PC1; //ADC123
        pinIAT = PC2; //ADC123
        pinCLT = PC3; //ADC123
        pinO2 = PC4; //ADC12
        pinBat = PC5; //ADC12
        /*pinVVT_1 = PC6; */ //
        pinDisplayReset = PC7; //
        /* = PC8; */ //(DO NOT USE FOR SPEEDUINO) - SDIO_D0
        /* = PC9; */ //(DO NOT USE FOR SPEEDUINO) - SDIO_D1
        /* = PC10; */ //(DO NOT USE FOR SPEEDUINO) - SDIO_D2
        /* = PC11; */ //(DO NOT USE FOR SPEEDUINO) - SDIO_D3
        /* = PC12; */ //(DO NOT USE FOR SPEEDUINO) - SDIO_SCK
        pinTachOut = PC13; //
        /* = PC14; */ //(DO NOT USE FOR SPEEDUINO) - OSC32_IN
        /* = PC15; */ //(DO NOT USE FOR SPEEDUINO) - OSC32_OUT

        //******************************************
        //******** PORTD CONNECTIONS *************** 
        //******************************************
        /* = PD0; */ //CANRX
        /* = PD1; */ //CANTX
        /* = PD2; */ //(DO NOT USE FOR SPEEDUINO) - SDIO_CMD
        /* = PD3; */ //
        /* = PD4; */ //
        pinFlex = PD4;
        /* = PD5;*/ //TXD2
        /* = PD6; */ //RXD2
        pinCoil1 = PD7; //
        /* = PD7; */ //
        /* = PD8; */ //
        pinCoil5 = PD9;//
        /* = PD10; */ //
        /* = PD11; */ //
        pinInjector1 = PD12; //
        pinInjector2 = PD13; //
        pinInjector3 = PD14; //
        pinInjector4 = PD15; //

        //******************************************
        //******** PORTE CONNECTIONS *************** 
        //******************************************
        pinTrigger = PE0; //
        pinTrigger2 = PE1; //
        pinStepperEnable = PE2; //
        /* = PE3; */ //ONBOARD KEY1
        /* = PE4; */ //ONBOARD KEY2
        pinStepperStep = PE5; //
        pinFan = PE6; //
        pinStepperDir = PE7; //
        /* = PE8; */ //
        /* = PE9; */ //
        /* = PE10; */ //
        pinInjector5 = PE11; //
        pinInjector6 = PE12; //
        /* = PE13; */ //
        /* = PE14; */ //
        /* = PE15; */ //
      #else
        #ifndef SMALL_FLASH_MODE //No support for bluepill here anyway
        //Pin mappings as per the v0.2 shield
        pinInjector1 = 8; //Output pin injector 1 is on
        pinInjector2 = 9; //Output pin injector 2 is on
        pinInjector3 = 10; //Output pin injector 3 is on
        pinInjector4 = 11; //Output pin injector 4 is on
        pinInjector5 = 12; //Output pin injector 5 is on
        pinCoil1 = 28; //Pin for coil 1
        pinCoil2 = 24; //Pin for coil 2
        pinCoil3 = 40; //Pin for coil 3
        pinCoil4 = 36; //Pin for coil 4
        pinCoil5 = 34; //Pin for coil 5 PLACEHOLDER value for now
        pinTrigger = 20; //The CAS pin
        pinTrigger2 = 21; //The Cam Sensor pin
        pinTPS = A2; //TPS input pin
        pinMAP = A3; //MAP sensor pin
        pinIAT = A0; //IAT sensor pin
        pinCLT = A1; //CLS sensor pin
        #ifdef A8 //Bit hacky, but needed for the atmega2561
        pinO2 = A8; //O2 Sensor pin
        #endif
        pinBat = A4; //Battery reference voltage pin
        pinStepperDir = 16; //Direction pin  for DRV8825 driver
        pinStepperStep = 17; //Step pin for DRV8825 driver
        pinDisplayReset = 48; // OLED reset pin
        pinFan = 47; //Pin for the fan output
        pinFuelPump = 4; //Fuel pump output
        pinTachOut = 49; //Tacho output pin
        pinFlex = 3; // Flex sensor (Must be external interrupt enabled)
        pinBoost = 5;
        pinIdle1 = 6;
        pinResetControl = 43; //Reset control output
        #endif
      #endif  
      break;
  }

  //Setup any devices that are using selectable pins

  if ( (configPage6.launchPin != 0) && (configPage6.launchPin < BOARD_MAX_IO_PINS) ) { pinLaunch = pinTranslate(configPage6.launchPin); }
  if ( (configPage4.ignBypassPin != 0) && (configPage4.ignBypassPin < BOARD_MAX_IO_PINS) ) { pinIgnBypass = pinTranslate(configPage4.ignBypassPin); }
  if ( (configPage2.tachoPin != 0) && (configPage2.tachoPin < BOARD_MAX_IO_PINS) ) { pinTachOut = pinTranslate(configPage2.tachoPin); }
  if ( (configPage4.fuelPumpPin != 0) && (configPage4.fuelPumpPin < BOARD_MAX_IO_PINS) ) { pinFuelPump = pinTranslate(configPage4.fuelPumpPin); }
  if ( (configPage6.fanPin != 0) && (configPage6.fanPin < BOARD_MAX_IO_PINS) ) { pinFan = pinTranslate(configPage6.fanPin); }
  if ( (configPage6.boostPin != 0) && (configPage6.boostPin < BOARD_MAX_IO_PINS) ) { pinBoost = pinTranslate(configPage6.boostPin); }
  if ( (configPage6.vvt1Pin != 0) && (configPage6.vvt1Pin < BOARD_MAX_IO_PINS) ) { pinVVT_1 = pinTranslate(configPage6.vvt1Pin); }
  if ( (configPage6.useExtBaro != 0) && (configPage6.baroPin < BOARD_MAX_IO_PINS) ) { pinBaro = pinTranslateAnalog(configPage6.baroPin); }
  if ( (configPage6.useEMAP != 0) && (configPage10.EMAPPin < BOARD_MAX_IO_PINS) ) { pinEMAP = pinTranslateAnalog(configPage10.EMAPPin); }
  if ( (configPage10.fuel2InputPin != 0) && (configPage10.fuel2InputPin < BOARD_MAX_IO_PINS) ) { pinFuel2Input = pinTranslate(configPage10.fuel2InputPin); }
  if ( (configPage10.spark2InputPin != 0) && (configPage10.spark2InputPin < BOARD_MAX_IO_PINS) ) { pinSpark2Input = pinTranslate(configPage10.spark2InputPin); }
  if ( (configPage2.vssPin != 0) && (configPage2.vssPin < BOARD_MAX_IO_PINS) ) { pinVSS = pinTranslate(configPage2.vssPin); }
  if ( (configPage10.fuelPressureEnable) && (configPage10.fuelPressurePin < BOARD_MAX_IO_PINS) ) { pinFuelPressure = pinTranslateAnalog(configPage10.fuelPressurePin); }
  if ( (configPage10.oilPressureEnable) && (configPage10.oilPressurePin < BOARD_MAX_IO_PINS) ) { pinOilPressure = pinTranslateAnalog(configPage10.oilPressurePin); }
  
  if ( (configPage10.wmiEmptyPin != 0) && (configPage10.wmiEmptyPin < BOARD_MAX_IO_PINS) ) { pinWMIEmpty = pinTranslate(configPage10.wmiEmptyPin); }
  if ( (configPage10.wmiIndicatorPin != 0) && (configPage10.wmiIndicatorPin < BOARD_MAX_IO_PINS) ) { pinWMIIndicator = pinTranslate(configPage10.wmiIndicatorPin); }
  if ( (configPage10.wmiEnabledPin != 0) && (configPage10.wmiEnabledPin < BOARD_MAX_IO_PINS) ) { pinWMIEnabled = pinTranslate(configPage10.wmiEnabledPin); }
  if ( (configPage10.vvt2Pin != 0) && (configPage10.vvt2Pin < BOARD_MAX_IO_PINS) ) { pinVVT_2 = pinTranslate(configPage10.vvt2Pin); }
  if ( (configPage13.onboard_log_trigger_Epin != 0 ) && (configPage13.onboard_log_trigger_Epin != 0) && (configPage13.onboard_log_tr5_Epin_pin < BOARD_MAX_IO_PINS) ) { pinSDEnable = pinTranslate(configPage13.onboard_log_tr5_Epin_pin); }
  

  //Currently there's no default pin for Idle Up
  
  pinIdleUp = pinTranslate(configPage2.idleUpPin);

  //Currently there's no default pin for Idle Up Output
  pinIdleUpOutput = pinTranslate(configPage2.idleUpOutputPin);

  //Currently there's no default pin for closed throttle position sensor
  pinCTPS = pinTranslate(configPage2.CTPSPin);
<<<<<<< HEAD

  pinAntiLag = pinTranslate(configPage4.antiLagPin);

=======
  
  // Air conditioning control initialisation
  if (((configPage15.airConCompPin&63) != 0) && ((configPage15.airConCompPin&63) < BOARD_MAX_IO_PINS) ) { pinAirConComp = pinTranslate(configPage15.airConCompPin&63); }
  if (((configPage15.airConFanPin&63) != 0) && ((configPage15.airConFanPin&63) < BOARD_MAX_IO_PINS) ) { pinAirConFan = pinTranslate(configPage15.airConFanPin&63); }
  if (((configPage15.airConReqPin&63) != 0) && ((configPage15.airConReqPin&63) < BOARD_MAX_IO_PINS) ) { pinAirConRequest = pinTranslate(configPage15.airConReqPin&63); }
  
>>>>>>> 90530f65
  /* Reset control is a special case. If reset control is enabled, it needs its initial state set BEFORE its pinMode.
     If that doesn't happen and reset control is in "Serial Command" mode, the Arduino will end up in a reset loop
     because the control pin will go low as soon as the pinMode is set to OUTPUT. */
  if ( (configPage4.resetControlConfig != 0) && (configPage4.resetControlPin < BOARD_MAX_IO_PINS) )
  {
    resetControl = configPage4.resetControlConfig;
    pinResetControl = pinTranslate(configPage4.resetControlPin);
    setResetControlPinState();
    pinMode(pinResetControl, OUTPUT);
  }

  //Finally, set the relevant pin modes for outputs
  pinMode(pinTachOut, OUTPUT);
  pinMode(pinIdle1, OUTPUT);
  pinMode(pinIdle2, OUTPUT);
  pinMode(pinIdleUpOutput, OUTPUT);
  pinMode(pinFuelPump, OUTPUT);
  pinMode(pinIgnBypass, OUTPUT);
  pinMode(pinFan, OUTPUT);
  pinMode(pinStepperDir, OUTPUT);
  pinMode(pinStepperStep, OUTPUT);
  pinMode(pinStepperEnable, OUTPUT);
  pinMode(pinBoost, OUTPUT);
  pinMode(pinVVT_1, OUTPUT);
  pinMode(pinVVT_2, OUTPUT);

  //This is a legacy mode option to revert the MAP reading behaviour to match what was in place prior to the 201905 firmware
  if(configPage2.legacyMAP > 0) { digitalWrite(pinMAP, HIGH); }

  if(ignitionOutputControl == OUTPUT_CONTROL_DIRECT)
  {
    pinMode(pinCoil1, OUTPUT);
    pinMode(pinCoil2, OUTPUT);
    pinMode(pinCoil3, OUTPUT);
    pinMode(pinCoil4, OUTPUT);
    #if (IGN_CHANNELS >= 5)
    pinMode(pinCoil5, OUTPUT);
    #endif
    #if (IGN_CHANNELS >= 6)
    pinMode(pinCoil6, OUTPUT);
    #endif
    #if (IGN_CHANNELS >= 7)
    pinMode(pinCoil7, OUTPUT);
    #endif
    #if (IGN_CHANNELS >= 8)
    pinMode(pinCoil8, OUTPUT);
    #endif

    ign1_pin_port = portOutputRegister(digitalPinToPort(pinCoil1));
    ign1_pin_mask = digitalPinToBitMask(pinCoil1);
    ign2_pin_port = portOutputRegister(digitalPinToPort(pinCoil2));
    ign2_pin_mask = digitalPinToBitMask(pinCoil2);
    ign3_pin_port = portOutputRegister(digitalPinToPort(pinCoil3));
    ign3_pin_mask = digitalPinToBitMask(pinCoil3);
    ign4_pin_port = portOutputRegister(digitalPinToPort(pinCoil4));
    ign4_pin_mask = digitalPinToBitMask(pinCoil4);
    ign5_pin_port = portOutputRegister(digitalPinToPort(pinCoil5));
    ign5_pin_mask = digitalPinToBitMask(pinCoil5);
    ign6_pin_port = portOutputRegister(digitalPinToPort(pinCoil6));
    ign6_pin_mask = digitalPinToBitMask(pinCoil6);
    ign7_pin_port = portOutputRegister(digitalPinToPort(pinCoil7));
    ign7_pin_mask = digitalPinToBitMask(pinCoil7);
    ign8_pin_port = portOutputRegister(digitalPinToPort(pinCoil8));
    ign8_pin_mask = digitalPinToBitMask(pinCoil8);
  } 

  if(injectorOutputControl == OUTPUT_CONTROL_DIRECT)
  {
    pinMode(pinInjector1, OUTPUT);
    pinMode(pinInjector2, OUTPUT);
    pinMode(pinInjector3, OUTPUT);
    pinMode(pinInjector4, OUTPUT);
    #if (INJ_CHANNELS >= 5)
    pinMode(pinInjector5, OUTPUT);
    #endif
    #if (INJ_CHANNELS >= 6)
    pinMode(pinInjector6, OUTPUT);
    #endif
    #if (INJ_CHANNELS >= 7)
    pinMode(pinInjector7, OUTPUT);
    #endif
    #if (INJ_CHANNELS >= 8)
    pinMode(pinInjector8, OUTPUT);
    #endif

    inj1_pin_port = portOutputRegister(digitalPinToPort(pinInjector1));
    inj1_pin_mask = digitalPinToBitMask(pinInjector1);
    inj2_pin_port = portOutputRegister(digitalPinToPort(pinInjector2));
    inj2_pin_mask = digitalPinToBitMask(pinInjector2);
    inj3_pin_port = portOutputRegister(digitalPinToPort(pinInjector3));
    inj3_pin_mask = digitalPinToBitMask(pinInjector3);
    inj4_pin_port = portOutputRegister(digitalPinToPort(pinInjector4));
    inj4_pin_mask = digitalPinToBitMask(pinInjector4);
    inj5_pin_port = portOutputRegister(digitalPinToPort(pinInjector5));
    inj5_pin_mask = digitalPinToBitMask(pinInjector5);
    inj6_pin_port = portOutputRegister(digitalPinToPort(pinInjector6));
    inj6_pin_mask = digitalPinToBitMask(pinInjector6);
    inj7_pin_port = portOutputRegister(digitalPinToPort(pinInjector7));
    inj7_pin_mask = digitalPinToBitMask(pinInjector7);
    inj8_pin_port = portOutputRegister(digitalPinToPort(pinInjector8));
    inj8_pin_mask = digitalPinToBitMask(pinInjector8);
  }
  
  if( (ignitionOutputControl == OUTPUT_CONTROL_MC33810) || (injectorOutputControl == OUTPUT_CONTROL_MC33810) )
  {
    mc33810_1_pin_port = portOutputRegister(digitalPinToPort(pinMC33810_1_CS));
    mc33810_1_pin_mask = digitalPinToBitMask(pinMC33810_1_CS);
    mc33810_2_pin_port = portOutputRegister(digitalPinToPort(pinMC33810_2_CS));
    mc33810_2_pin_mask = digitalPinToBitMask(pinMC33810_2_CS);

    initMC33810();
  }

//CS pin number is now set in a compile flag. 
// #ifdef USE_SPI_EEPROM
//   //We need to send the flash CS (SS) pin if we're using SPI flash. It cannot read from globals.
//   EEPROM.begin(USE_SPI_EEPROM);
// #endif

  tach_pin_port = portOutputRegister(digitalPinToPort(pinTachOut));
  tach_pin_mask = digitalPinToBitMask(pinTachOut);
  pump_pin_port = portOutputRegister(digitalPinToPort(pinFuelPump));
  pump_pin_mask = digitalPinToBitMask(pinFuelPump);

  //And for inputs
  #if defined(CORE_STM32)
    #ifdef INPUT_ANALOG
      pinMode(pinMAP, INPUT_ANALOG);
      pinMode(pinO2, INPUT_ANALOG);
      pinMode(pinO2_2, INPUT_ANALOG);
      pinMode(pinTPS, INPUT_ANALOG);
      pinMode(pinIAT, INPUT_ANALOG);
      pinMode(pinCLT, INPUT_ANALOG);
      pinMode(pinBat, INPUT_ANALOG);
      pinMode(pinBaro, INPUT_ANALOG);
    #else
      pinMode(pinMAP, INPUT);
      pinMode(pinO2, INPUT);
      pinMode(pinO2_2, INPUT);
      pinMode(pinTPS, INPUT);
      pinMode(pinIAT, INPUT);
      pinMode(pinCLT, INPUT);
      pinMode(pinBat, INPUT);
      pinMode(pinBaro, INPUT);
    #endif
  #endif

  //Each of the below are only set when their relevant function is enabled. This can help prevent pin conflicts that users aren't aware of with unused functions
  if( (configPage2.flexEnabled > 0) && (!pinIsOutput(pinFlex)) )
  {
    pinMode(pinFlex, INPUT); //Standard GM / Continental flex sensor requires pullup, but this should be onboard. The internal pullup will not work (Requires ~3.3k)!
  }
  if( (configPage2.vssMode > 1) && (!pinIsOutput(pinVSS)) ) //Pin mode 1 for VSS is CAN
  {
    pinMode(pinVSS, INPUT);
  }
  if( (configPage6.launchEnabled > 0) && (!pinIsOutput(pinLaunch)) )
  {
    if (configPage6.lnchPullRes == true) { pinMode(pinLaunch, INPUT_PULLUP); }
    else { pinMode(pinLaunch, INPUT); } //If Launch Pull Resistor is not set make input float.
  }

  if( (configPage4.antiLagEnable > 0) && (!pinIsOutput(pinAntiLag)) )
  {
    pinMode(pinAntiLag, INPUT_PULLUP);
  }

  if( (configPage2.idleUpEnabled > 0) && (!pinIsOutput(pinIdleUp)) )
  {
    if (configPage2.idleUpPolarity == 0) { pinMode(pinIdleUp, INPUT_PULLUP); } //Normal setting
    else { pinMode(pinIdleUp, INPUT); } //inverted setting
  }
  if( (configPage2.CTPSEnabled > 0) && (!pinIsOutput(pinCTPS)) )
  {
    if (configPage2.CTPSPolarity == 0) { pinMode(pinCTPS, INPUT_PULLUP); } //Normal setting
    else { pinMode(pinCTPS, INPUT); } //inverted setting
  }
  if( (configPage10.fuel2Mode == FUEL2_MODE_INPUT_SWITCH) && (!pinIsOutput(pinFuel2Input)) )
  {
    if (configPage10.fuel2InputPullup == true) { pinMode(pinFuel2Input, INPUT_PULLUP); } //With pullup
    else { pinMode(pinFuel2Input, INPUT); } //Normal input
  }
  if( (configPage10.spark2Mode == SPARK2_MODE_INPUT_SWITCH) && (!pinIsOutput(pinSpark2Input)) )
  {
    if (configPage10.spark2InputPullup == true) { pinMode(pinSpark2Input, INPUT_PULLUP); } //With pullup
    else { pinMode(pinSpark2Input, INPUT); } //Normal input
  }
  if( (configPage10.fuelPressureEnable > 0)  && (!pinIsOutput(pinFuelPressure)) )
  {
    pinMode(pinFuelPressure, INPUT);
  }
  if( (configPage10.oilPressureEnable > 0) && (!pinIsOutput(pinOilPressure)) )
  {
    pinMode(pinOilPressure, INPUT);
  }
  if( (configPage13.onboard_log_trigger_Epin > 0) && (!pinIsOutput(pinSDEnable)) )
  {
    pinMode(pinSDEnable, INPUT);
  }
  if(configPage10.wmiEnabled > 0)
  {
    pinMode(pinWMIEnabled, OUTPUT);
    if(configPage10.wmiIndicatorEnabled > 0)
    {
      pinMode(pinWMIIndicator, OUTPUT);
      if (configPage10.wmiIndicatorPolarity > 0) { digitalWrite(pinWMIIndicator, HIGH); }
    }
    if( (configPage10.wmiEmptyEnabled > 0) && (!pinIsOutput(pinWMIEmpty)) )
    {
      if (configPage10.wmiEmptyPolarity == 0) { pinMode(pinWMIEmpty, INPUT_PULLUP); } //Normal setting
      else { pinMode(pinWMIEmpty, INPUT); } //inverted setting
    }
  } 

  if((pinAirConComp>0) && ((configPage15.airConEnable&1) == 1))
  {
    pinMode(pinAirConComp, OUTPUT);
  }

  if((pinAirConRequest > 0) && ((configPage15.airConEnable&1) == 1) && (!pinIsOutput(pinAirConRequest)))
  {
    if((configPage15.airConReqPol&1) == 1)
    {
      // Inverted
      // +5V is ON, Use external pull-down resistor for OFF
      pinMode(pinAirConRequest, INPUT);
    }
    else
    {
      //Normal
      // Pin pulled to Ground is ON. Floating (internally pulled up to +5V) is OFF.
      pinMode(pinAirConRequest, INPUT_PULLUP);
    }
  }

  if((pinAirConFan > 0) && ((configPage15.airConEnable&1) == 1) && ((configPage15.airConFanEnabled&1) == 1))
  {
    pinMode(pinAirConFan, OUTPUT);
  }  

  //These must come after the above pinMode statements
  triggerPri_pin_port = portInputRegister(digitalPinToPort(pinTrigger));
  triggerPri_pin_mask = digitalPinToBitMask(pinTrigger);
  triggerSec_pin_port = portInputRegister(digitalPinToPort(pinTrigger2));
  triggerSec_pin_mask = digitalPinToBitMask(pinTrigger2);
  flex_pin_port = portInputRegister(digitalPinToPort(pinFlex));
  flex_pin_mask = digitalPinToBitMask(pinFlex);

}
/** Initialise the chosen trigger decoder.
 * - Set Interrupt numbers @ref triggerInterrupt, @ref triggerInterrupt2 and @ref triggerInterrupt3  by pin their numbers (based on board CORE_* define)
 * - Call decoder specific setup function triggerSetup_*() (by @ref config4.TrigPattern, set to one of the DECODER_* defines) and do any additional initialisations needed.
 * 
 * @todo Explain why triggerSetup_*() alone cannot do all the setup, but there's ~10+ lines worth of extra init for each of decoders.
 */
void initialiseTriggers(void)
{
  byte triggerInterrupt = 0; // By default, use the first interrupt
  byte triggerInterrupt2 = 1;
  byte triggerInterrupt3 = 2;

  #if defined(CORE_AVR)
    switch (pinTrigger) {
      //Arduino Mega 2560 mapping
      case 2:
        triggerInterrupt = 0; break;
      case 3:
        triggerInterrupt = 1; break;
      case 18:
        triggerInterrupt = 5; break;
      case 19:
        triggerInterrupt = 4; break;
      case 20:
        triggerInterrupt = 3; break;
      case 21:
        triggerInterrupt = 2; break;
      default:
        triggerInterrupt = 0; break; //This should NEVER happen
    }
  #else
    triggerInterrupt = pinTrigger;
  #endif

  #if defined(CORE_AVR)
    switch (pinTrigger2) {
      //Arduino Mega 2560 mapping
      case 2:
        triggerInterrupt2 = 0; break;
      case 3:
        triggerInterrupt2 = 1; break;
      case 18:
        triggerInterrupt2 = 5; break;
      case 19:
        triggerInterrupt2 = 4; break;
      case 20:
        triggerInterrupt2 = 3; break;
      case 21:
        triggerInterrupt2 = 2; break;
      default:
        triggerInterrupt2 = 0; break; //This should NEVER happen
    }
  #else
    triggerInterrupt2 = pinTrigger2;
  #endif

  #if defined(CORE_AVR)
    switch (pinTrigger3) {
      //Arduino Mega 2560 mapping
      case 2:
        triggerInterrupt3 = 0; break;
      case 3:
        triggerInterrupt3 = 1; break;
      case 18:
        triggerInterrupt3 = 5; break;
      case 19:
        triggerInterrupt3 = 4; break;
      case 20:
        triggerInterrupt3 = 3; break;
      case 21:
        triggerInterrupt3 = 2; break;
      default:
        triggerInterrupt3 = 0; break; //This should NEVER happen
    }
  #else
    triggerInterrupt3 = pinTrigger3;
  #endif

  pinMode(pinTrigger, INPUT);
  pinMode(pinTrigger2, INPUT);
  pinMode(pinTrigger3, INPUT);

  #if defined(CORE_TEENSY41)
    //Teensy 4 requires a HYSTERESIS flag to be set on the trigger pins to prevent false interrupts
    setTriggerHysteresis();
  #endif

  detachInterrupt(triggerInterrupt);
  detachInterrupt(triggerInterrupt2);
  detachInterrupt(triggerInterrupt3);
  //The default values for edges
  primaryTriggerEdge = 0; //This should ALWAYS be changed below
  secondaryTriggerEdge = 0; //This is optional and may not be changed below, depending on the decoder in use
  tertiaryTriggerEdge = 0; //This is even more optional and may not be changed below, depending on the decoder in use

  //Set the trigger function based on the decoder in the config
  switch (configPage4.TrigPattern)
  {
    case DECODER_MISSING_TOOTH:
      //Missing tooth decoder
      triggerSetup_missingTooth();
      triggerHandler = triggerPri_missingTooth;
      triggerSecondaryHandler = triggerSec_missingTooth;
      triggerTertiaryHandler = triggerThird_missingTooth;
      
      if( (configPage4.TrigSpeed == CRANK_SPEED) &&  ( (configPage4.sparkMode == IGN_MODE_SEQUENTIAL) || (configPage2.injLayout == INJ_SEQUENTIAL) ) ) { BIT_SET(decoderState, BIT_DECODER_HAS_SECONDARY); }
      else { BIT_CLEAR(decoderState, BIT_DECODER_HAS_SECONDARY); }
      
      getRPM = getRPM_missingTooth;
      getCrankAngle = getCrankAngle_missingTooth;
      triggerSetEndTeeth = triggerSetEndTeeth_missingTooth;

      if(configPage4.TrigEdge == 0) { primaryTriggerEdge = RISING; } // Attach the crank trigger wheel interrupt (Hall sensor drags to ground when triggering)
      else { primaryTriggerEdge = FALLING; }
      if(configPage4.TrigEdgeSec == 0) { secondaryTriggerEdge = RISING; }
      else { secondaryTriggerEdge = FALLING; }
      if(configPage10.TrigEdgeThrd == 0) { tertiaryTriggerEdge = RISING; }
      else { tertiaryTriggerEdge = FALLING; }

      attachInterrupt(triggerInterrupt, triggerHandler, primaryTriggerEdge);
      //The secondary input can be used for VSS if nothing else requires it. Allows for the standard VR conditioner to be used for VSS.
      if( (configPage2.vssMode > 1) && (pinVSS == pinTrigger2) && !BIT_CHECK(decoderState, BIT_DECODER_HAS_SECONDARY) )
      {
        //Secondary trigger input can safely be used for VSS
        attachInterrupt(digitalPinToInterrupt(pinVSS), vssPulse, RISING);
      }
      else
      {
        attachInterrupt(triggerInterrupt2, triggerSecondaryHandler, secondaryTriggerEdge);
      }
      if(configPage10.vvt2Enabled > 0) { attachInterrupt(triggerInterrupt3, triggerTertiaryHandler, tertiaryTriggerEdge); } // we only need this for vvt2, so not really needed if it's not used

      /*
      if(configPage4.TrigEdge == 0) { attachInterrupt(triggerInterrupt, triggerHandler, RISING); }
      else { attachInterrupt(triggerInterrupt, triggerHandler, FALLING); }
      if(configPage4.TrigEdgeSec == 0) { attachInterrupt(triggerInterrupt2, triggerSec_missingTooth, RISING); }
      else { attachInterrupt(triggerInterrupt2, triggerSec_missingTooth, FALLING); }
      */
      break;

    case DECODER_BASIC_DISTRIBUTOR:
      // Basic distributor
      triggerSetup_BasicDistributor();
      triggerHandler = triggerPri_BasicDistributor;
      getRPM = getRPM_BasicDistributor;
      getCrankAngle = getCrankAngle_BasicDistributor;
      triggerSetEndTeeth = triggerSetEndTeeth_BasicDistributor;

      if(configPage4.TrigEdge == 0) { primaryTriggerEdge = RISING; } // Attach the crank trigger wheel interrupt (Hall sensor drags to ground when triggering)
      else { primaryTriggerEdge = FALLING; }

      attachInterrupt(triggerInterrupt, triggerHandler, primaryTriggerEdge);
      break;

    case 2:
      triggerSetup_DualWheel();
      triggerHandler = triggerPri_DualWheel;
      triggerSecondaryHandler = triggerSec_DualWheel;
      BIT_SET(decoderState, BIT_DECODER_HAS_SECONDARY);
      getRPM = getRPM_DualWheel;
      getCrankAngle = getCrankAngle_DualWheel;
      triggerSetEndTeeth = triggerSetEndTeeth_DualWheel;

      if(configPage4.TrigEdge == 0) { primaryTriggerEdge = RISING; } // Attach the crank trigger wheel interrupt (Hall sensor drags to ground when triggering)
      else { primaryTriggerEdge = FALLING; }
      if(configPage4.TrigEdgeSec == 0) { secondaryTriggerEdge = RISING; }
      else { secondaryTriggerEdge = FALLING; }

      attachInterrupt(triggerInterrupt, triggerHandler, primaryTriggerEdge);
      attachInterrupt(triggerInterrupt2, triggerSecondaryHandler, secondaryTriggerEdge);
      break;

    case DECODER_GM7X:
      triggerSetup_GM7X();
      triggerHandler = triggerPri_GM7X;
      getRPM = getRPM_GM7X;
      getCrankAngle = getCrankAngle_GM7X;
      triggerSetEndTeeth = triggerSetEndTeeth_GM7X;

      if(configPage4.TrigEdge == 0) { attachInterrupt(triggerInterrupt, triggerHandler, RISING); } // Attach the crank trigger wheel interrupt (Hall sensor drags to ground when triggering)
      else { attachInterrupt(triggerInterrupt, triggerHandler, FALLING); }

      if(configPage4.TrigEdge == 0) { primaryTriggerEdge = RISING; } // Attach the crank trigger wheel interrupt (Hall sensor drags to ground when triggering)
      else { primaryTriggerEdge = FALLING; }

      attachInterrupt(triggerInterrupt, triggerHandler, primaryTriggerEdge);
      break;

    case DECODER_4G63:
      triggerSetup_4G63();
      triggerHandler = triggerPri_4G63;
      triggerSecondaryHandler = triggerSec_4G63;
      BIT_SET(decoderState, BIT_DECODER_HAS_SECONDARY);
      getRPM = getRPM_4G63;
      getCrankAngle = getCrankAngle_4G63;
      triggerSetEndTeeth = triggerSetEndTeeth_4G63;

      primaryTriggerEdge = CHANGE;
      secondaryTriggerEdge = FALLING;

      attachInterrupt(triggerInterrupt, triggerHandler, primaryTriggerEdge);
      attachInterrupt(triggerInterrupt2, triggerSecondaryHandler, secondaryTriggerEdge);
      break;

    case DECODER_24X:
      triggerSetup_24X();
      triggerHandler = triggerPri_24X;
      triggerSecondaryHandler = triggerSec_24X;
      BIT_SET(decoderState, BIT_DECODER_HAS_SECONDARY);
      getRPM = getRPM_24X;
      getCrankAngle = getCrankAngle_24X;
      triggerSetEndTeeth = triggerSetEndTeeth_24X;

      if(configPage4.TrigEdge == 0) { primaryTriggerEdge = RISING; } // Attach the crank trigger wheel interrupt (Hall sensor drags to ground when triggering)
      else { primaryTriggerEdge = FALLING; }
      secondaryTriggerEdge = CHANGE; //Secondary is always on every change

      attachInterrupt(triggerInterrupt, triggerHandler, primaryTriggerEdge);
      attachInterrupt(triggerInterrupt2, triggerSecondaryHandler, secondaryTriggerEdge);
      break;

    case DECODER_JEEP2000:
      triggerSetup_Jeep2000();
      triggerHandler = triggerPri_Jeep2000;
      triggerSecondaryHandler = triggerSec_Jeep2000;
      BIT_SET(decoderState, BIT_DECODER_HAS_SECONDARY);
      getRPM = getRPM_Jeep2000;
      getCrankAngle = getCrankAngle_Jeep2000;
      triggerSetEndTeeth = triggerSetEndTeeth_Jeep2000;

      if(configPage4.TrigEdge == 0) { primaryTriggerEdge = RISING; } // Attach the crank trigger wheel interrupt (Hall sensor drags to ground when triggering)
      else { primaryTriggerEdge = FALLING; }
      secondaryTriggerEdge = CHANGE;

      attachInterrupt(triggerInterrupt, triggerHandler, primaryTriggerEdge);
      attachInterrupt(triggerInterrupt2, triggerSecondaryHandler, secondaryTriggerEdge);
      break;

    case DECODER_AUDI135:
      triggerSetup_Audi135();
      triggerHandler = triggerPri_Audi135;
      triggerSecondaryHandler = triggerSec_Audi135;
      BIT_SET(decoderState, BIT_DECODER_HAS_SECONDARY);
      getRPM = getRPM_Audi135;
      getCrankAngle = getCrankAngle_Audi135;
      triggerSetEndTeeth = triggerSetEndTeeth_Audi135;

      if(configPage4.TrigEdge == 0) { primaryTriggerEdge = RISING; } // Attach the crank trigger wheel interrupt (Hall sensor drags to ground when triggering)
      else { primaryTriggerEdge = FALLING; }
      secondaryTriggerEdge = RISING; //always rising for this trigger

      attachInterrupt(triggerInterrupt, triggerHandler, primaryTriggerEdge);
      attachInterrupt(triggerInterrupt2, triggerSecondaryHandler, secondaryTriggerEdge);
      break;

    case DECODER_HONDA_D17:
      triggerSetup_HondaD17();
      triggerHandler = triggerPri_HondaD17;
      triggerSecondaryHandler = triggerSec_HondaD17;
      BIT_SET(decoderState, BIT_DECODER_HAS_SECONDARY);
      getRPM = getRPM_HondaD17;
      getCrankAngle = getCrankAngle_HondaD17;
      triggerSetEndTeeth = triggerSetEndTeeth_HondaD17;

      if(configPage4.TrigEdge == 0) { primaryTriggerEdge = RISING; } // Attach the crank trigger wheel interrupt (Hall sensor drags to ground when triggering)
      else { primaryTriggerEdge = FALLING; }
      secondaryTriggerEdge = CHANGE;

      attachInterrupt(triggerInterrupt, triggerHandler, primaryTriggerEdge);
      attachInterrupt(triggerInterrupt2, triggerSecondaryHandler, secondaryTriggerEdge);
      break;

    case DECODER_MIATA_9905:
      triggerSetup_Miata9905();
      triggerHandler = triggerPri_Miata9905;
      triggerSecondaryHandler = triggerSec_Miata9905;
      BIT_SET(decoderState, BIT_DECODER_HAS_SECONDARY);
      getRPM = getRPM_Miata9905;
      getCrankAngle = getCrankAngle_Miata9905;
      triggerSetEndTeeth = triggerSetEndTeeth_Miata9905;

      //These may both need to change, not sure
      if(configPage4.TrigEdge == 0) { primaryTriggerEdge = RISING; } // Attach the crank trigger wheel interrupt (Hall sensor drags to ground when triggering)
      else { primaryTriggerEdge = FALLING; }
      if(configPage4.TrigEdgeSec == 0) { secondaryTriggerEdge = RISING; }
      else { secondaryTriggerEdge = FALLING; }

      attachInterrupt(triggerInterrupt, triggerHandler, primaryTriggerEdge);
      attachInterrupt(triggerInterrupt2, triggerSecondaryHandler, secondaryTriggerEdge);
      break;

    case DECODER_MAZDA_AU:
      triggerSetup_MazdaAU();
      triggerHandler = triggerPri_MazdaAU;
      triggerSecondaryHandler = triggerSec_MazdaAU;
      BIT_SET(decoderState, BIT_DECODER_HAS_SECONDARY);
      getRPM = getRPM_MazdaAU;
      getCrankAngle = getCrankAngle_MazdaAU;
      triggerSetEndTeeth = triggerSetEndTeeth_MazdaAU;

      if(configPage4.TrigEdge == 0) { primaryTriggerEdge = RISING; } // Attach the crank trigger wheel interrupt (Hall sensor drags to ground when triggering)
      else { primaryTriggerEdge = FALLING; }
      secondaryTriggerEdge = FALLING;

      attachInterrupt(triggerInterrupt, triggerHandler, primaryTriggerEdge);
      attachInterrupt(triggerInterrupt2, triggerSecondaryHandler, secondaryTriggerEdge);
      break;

    case DECODER_NON360:
      triggerSetup_non360();
      triggerHandler = triggerPri_DualWheel; //Is identical to the dual wheel decoder, so that is used. Same goes for the secondary below
      triggerSecondaryHandler = triggerSec_DualWheel; //Note the use of the Dual Wheel trigger function here. No point in having the same code in twice.
      BIT_SET(decoderState, BIT_DECODER_HAS_SECONDARY);
      getRPM = getRPM_non360;
      getCrankAngle = getCrankAngle_non360;
      triggerSetEndTeeth = triggerSetEndTeeth_non360;

      if(configPage4.TrigEdge == 0) { primaryTriggerEdge = RISING; } // Attach the crank trigger wheel interrupt (Hall sensor drags to ground when triggering)
      else { primaryTriggerEdge = FALLING; }
      secondaryTriggerEdge = FALLING;

      attachInterrupt(triggerInterrupt, triggerHandler, primaryTriggerEdge);
      attachInterrupt(triggerInterrupt2, triggerSecondaryHandler, secondaryTriggerEdge);
      break;

    case DECODER_NISSAN_360:
      triggerSetup_Nissan360();
      triggerHandler = triggerPri_Nissan360;
      triggerSecondaryHandler = triggerSec_Nissan360;
      BIT_SET(decoderState, BIT_DECODER_HAS_SECONDARY);
      getRPM = getRPM_Nissan360;
      getCrankAngle = getCrankAngle_Nissan360;
      triggerSetEndTeeth = triggerSetEndTeeth_Nissan360;

      if(configPage4.TrigEdge == 0) { primaryTriggerEdge = RISING; } // Attach the crank trigger wheel interrupt (Hall sensor drags to ground when triggering)
      else { primaryTriggerEdge = FALLING; }
      secondaryTriggerEdge = CHANGE;

      attachInterrupt(triggerInterrupt, triggerHandler, primaryTriggerEdge);
      attachInterrupt(triggerInterrupt2, triggerSecondaryHandler, secondaryTriggerEdge);
      break;

    case DECODER_SUBARU_67:
      triggerSetup_Subaru67();
      triggerHandler = triggerPri_Subaru67;
      triggerSecondaryHandler = triggerSec_Subaru67;
      BIT_SET(decoderState, BIT_DECODER_HAS_SECONDARY);
      getRPM = getRPM_Subaru67;
      getCrankAngle = getCrankAngle_Subaru67;
      triggerSetEndTeeth = triggerSetEndTeeth_Subaru67;

      if(configPage4.TrigEdge == 0) { primaryTriggerEdge = RISING; } // Attach the crank trigger wheel interrupt (Hall sensor drags to ground when triggering)
      else { primaryTriggerEdge = FALLING; }
      secondaryTriggerEdge = FALLING;

      attachInterrupt(triggerInterrupt, triggerHandler, primaryTriggerEdge);
      attachInterrupt(triggerInterrupt2, triggerSecondaryHandler, secondaryTriggerEdge);
      break;

    case DECODER_DAIHATSU_PLUS1:
      triggerSetup_Daihatsu();
      triggerHandler = triggerPri_Daihatsu;
      getRPM = getRPM_Daihatsu;
      getCrankAngle = getCrankAngle_Daihatsu;
      triggerSetEndTeeth = triggerSetEndTeeth_Daihatsu;

      //No secondary input required for this pattern
      if(configPage4.TrigEdge == 0) { primaryTriggerEdge = RISING; } // Attach the crank trigger wheel interrupt (Hall sensor drags to ground when triggering)
      else { primaryTriggerEdge = FALLING; }

      attachInterrupt(triggerInterrupt, triggerHandler, primaryTriggerEdge);
      break;

    case DECODER_HARLEY:
      triggerSetup_Harley();
      triggerHandler = triggerPri_Harley;
      //triggerSecondaryHandler = triggerSec_Harley;
      getRPM = getRPM_Harley;
      getCrankAngle = getCrankAngle_Harley;
      triggerSetEndTeeth = triggerSetEndTeeth_Harley;

      primaryTriggerEdge = RISING; //Always rising
      attachInterrupt(triggerInterrupt, triggerHandler, primaryTriggerEdge);
      break;

    case DECODER_36_2_2_2:
      //36-2-2-2
      triggerSetup_ThirtySixMinus222();
      triggerHandler = triggerPri_ThirtySixMinus222;
      triggerSecondaryHandler = triggerSec_ThirtySixMinus222;
      BIT_SET(decoderState, BIT_DECODER_HAS_SECONDARY);
      getRPM = getRPM_ThirtySixMinus222;
      getCrankAngle = getCrankAngle_missingTooth; //This uses the same function as the missing tooth decoder, so no need to duplicate code
      triggerSetEndTeeth = triggerSetEndTeeth_ThirtySixMinus222;

      if(configPage4.TrigEdge == 0) { primaryTriggerEdge = RISING; } // Attach the crank trigger wheel interrupt (Hall sensor drags to ground when triggering)
      else { primaryTriggerEdge = FALLING; }
      if(configPage4.TrigEdgeSec == 0) { secondaryTriggerEdge = RISING; }
      else { secondaryTriggerEdge = FALLING; }

      attachInterrupt(triggerInterrupt, triggerHandler, primaryTriggerEdge);
      attachInterrupt(triggerInterrupt2, triggerSecondaryHandler, secondaryTriggerEdge);
      break;

    case DECODER_36_2_1:
      //36-2-1
      break;

    case DECODER_420A:
      //DSM 420a
      triggerSetup_420a();
      triggerHandler = triggerPri_420a;
      triggerSecondaryHandler = triggerSec_420a;
      BIT_SET(decoderState, BIT_DECODER_HAS_SECONDARY);
      getRPM = getRPM_420a;
      getCrankAngle = getCrankAngle_420a;
      triggerSetEndTeeth = triggerSetEndTeeth_420a;

      if(configPage4.TrigEdge == 0) { primaryTriggerEdge = RISING; } // Attach the crank trigger wheel interrupt (Hall sensor drags to ground when triggering)
      else { primaryTriggerEdge = FALLING; }
      secondaryTriggerEdge = FALLING; //Always falling edge

      attachInterrupt(triggerInterrupt, triggerHandler, primaryTriggerEdge);
      attachInterrupt(triggerInterrupt2, triggerSecondaryHandler, secondaryTriggerEdge);
      break;

    case DECODER_WEBER:
      //Weber-Marelli
      triggerSetup_DualWheel();
      triggerHandler = triggerPri_Webber;
      triggerSecondaryHandler = triggerSec_Webber;
      BIT_SET(decoderState, BIT_DECODER_HAS_SECONDARY);
      getRPM = getRPM_DualWheel;
      getCrankAngle = getCrankAngle_DualWheel;
      triggerSetEndTeeth = triggerSetEndTeeth_DualWheel;

      if(configPage4.TrigEdge == 0) { primaryTriggerEdge = RISING; } // Attach the crank trigger wheel interrupt (Hall sensor drags to ground when triggering)
      else { primaryTriggerEdge = FALLING; }
      if(configPage4.TrigEdgeSec == 0) { secondaryTriggerEdge = RISING; }
      else { secondaryTriggerEdge = FALLING; }

      attachInterrupt(triggerInterrupt, triggerHandler, primaryTriggerEdge);
      attachInterrupt(triggerInterrupt2, triggerSecondaryHandler, secondaryTriggerEdge);
      break;

    case DECODER_ST170:
      //Ford ST170
      triggerSetup_FordST170();
      triggerHandler = triggerPri_missingTooth;
      triggerSecondaryHandler = triggerSec_FordST170;
      BIT_SET(decoderState, BIT_DECODER_HAS_SECONDARY);
      getRPM = getRPM_FordST170;
      getCrankAngle = getCrankAngle_FordST170;
      triggerSetEndTeeth = triggerSetEndTeeth_FordST170;

      if(configPage4.TrigEdge == 0) { primaryTriggerEdge = RISING; } // Attach the crank trigger wheel interrupt (Hall sensor drags to ground when triggering)
      else { primaryTriggerEdge = FALLING; }
      if(configPage4.TrigEdgeSec == 0) { secondaryTriggerEdge = RISING; }
      else { secondaryTriggerEdge = FALLING; }

      attachInterrupt(triggerInterrupt, triggerHandler, primaryTriggerEdge);
      attachInterrupt(triggerInterrupt2, triggerSecondaryHandler, secondaryTriggerEdge);

      break;

    case DECODER_DRZ400:
      triggerSetup_DRZ400();
      triggerHandler = triggerPri_DualWheel;
      triggerSecondaryHandler = triggerSec_DRZ400;
      BIT_SET(decoderState, BIT_DECODER_HAS_SECONDARY);
      getRPM = getRPM_DualWheel;
      getCrankAngle = getCrankAngle_DualWheel;
      triggerSetEndTeeth = triggerSetEndTeeth_DualWheel;

      if(configPage4.TrigEdge == 0) { primaryTriggerEdge = RISING; } // Attach the crank trigger wheel interrupt (Hall sensor drags to ground when triggering)
      else { primaryTriggerEdge = FALLING; }
      if(configPage4.TrigEdgeSec == 0) { secondaryTriggerEdge = RISING; }
      else { secondaryTriggerEdge = FALLING; }

      attachInterrupt(triggerInterrupt, triggerHandler, primaryTriggerEdge);
      attachInterrupt(triggerInterrupt2, triggerSecondaryHandler, secondaryTriggerEdge);
      break;

    case DECODER_NGC:
      //Chrysler NGC - 4, 6 and 8 cylinder
      triggerSetup_NGC();
      triggerHandler = triggerPri_NGC;
      BIT_SET(decoderState, BIT_DECODER_HAS_SECONDARY);
      getRPM = getRPM_NGC;
      getCrankAngle = getCrankAngle_missingTooth;
      triggerSetEndTeeth = triggerSetEndTeeth_NGC;

      primaryTriggerEdge = CHANGE;
      if (configPage2.nCylinders == 4) {
        triggerSecondaryHandler = triggerSec_NGC4;
        secondaryTriggerEdge = CHANGE;
      }
      else {
        triggerSecondaryHandler = triggerSec_NGC68;
        secondaryTriggerEdge = FALLING;
      }

      attachInterrupt(triggerInterrupt, triggerHandler, primaryTriggerEdge);
      attachInterrupt(triggerInterrupt2, triggerSecondaryHandler, secondaryTriggerEdge);
      break;

    case DECODER_VMAX:
      triggerSetup_Vmax();
      triggerHandler = triggerPri_Vmax;
      getRPM = getRPM_Vmax;
      getCrankAngle = getCrankAngle_Vmax;
      triggerSetEndTeeth = triggerSetEndTeeth_Vmax;

      if(configPage4.TrigEdge == 0) { primaryTriggerEdge = true; } // set as boolean so we can directly use it in decoder.
      else { primaryTriggerEdge = false; }
      
      attachInterrupt(triggerInterrupt, triggerHandler, CHANGE); //Hardcoded change, the primaryTriggerEdge will be used in the decoder to select if it`s an inverted or non-inverted signal.
      break;

    default:
      triggerHandler = triggerPri_missingTooth;
      getRPM = getRPM_missingTooth;
      getCrankAngle = getCrankAngle_missingTooth;

      if(configPage4.TrigEdge == 0) { attachInterrupt(triggerInterrupt, triggerHandler, RISING); } // Attach the crank trigger wheel interrupt (Hall sensor drags to ground when triggering)
      else { attachInterrupt(triggerInterrupt, triggerHandler, FALLING); }
      break;
  }
}

/** Change injectors or/and ignition angles to 720deg.
 * Roll back req_fuel size and set number of outputs equal to cylinder count.
* */
void changeHalfToFullSync(void)
{
  //Need to do another check for injLayout as this function can be called from ignition
  if( (configPage2.injLayout == INJ_SEQUENTIAL) && (CRANK_ANGLE_MAX_INJ != 720) )
  {
    CRANK_ANGLE_MAX_INJ = 720;
    req_fuel_uS *= 2;
    
    inj1StartFunction = openInjector1;
    inj1EndFunction = closeInjector1;
    inj2StartFunction = openInjector2;
    inj2EndFunction = closeInjector2;
    inj3StartFunction = openInjector3;
    inj3EndFunction = closeInjector3;
    inj4StartFunction = openInjector4;
    inj4EndFunction = closeInjector4;
    inj5StartFunction = openInjector5;
    inj5EndFunction = closeInjector5;
    inj6StartFunction = openInjector6;
    inj6EndFunction = closeInjector6;
    inj7StartFunction = openInjector7;
    inj7EndFunction = closeInjector7;
    inj8StartFunction = openInjector8;
    inj8EndFunction = closeInjector8;

    switch (configPage2.nCylinders)
    {
      case 4:
        BIT_SET(channelInjEnabled, INJ3_CMD_BIT);
        BIT_SET(channelInjEnabled, INJ4_CMD_BIT);
        break;
            
      case 6:
        BIT_SET(channelInjEnabled, INJ4_CMD_BIT);
        BIT_SET(channelInjEnabled, INJ5_CMD_BIT);
        BIT_SET(channelInjEnabled, INJ6_CMD_BIT);
        break;

      case 8:
        BIT_SET(channelInjEnabled, INJ5_CMD_BIT);
        BIT_SET(channelInjEnabled, INJ6_CMD_BIT);
        BIT_SET(channelInjEnabled, INJ7_CMD_BIT);
        BIT_SET(channelInjEnabled, INJ8_CMD_BIT);
        break;

      default:
        break; //No actions required for other cylinder counts

    }
  }

  //Need to do another check for sparkMode as this function can be called from injection
  if( (configPage4.sparkMode == IGN_MODE_SEQUENTIAL) && (CRANK_ANGLE_MAX_IGN != 720) )
  {
    CRANK_ANGLE_MAX_IGN = 720;
    maxIgnOutputs = configPage2.nCylinders;
    switch (configPage2.nCylinders)
    {
    case 4:
      ign1StartFunction = beginCoil1Charge;
      ign1EndFunction = endCoil1Charge;
      ign2StartFunction = beginCoil2Charge;
      ign2EndFunction = endCoil2Charge;
      break;

    case 6:
      ign1StartFunction = beginCoil1Charge;
      ign1EndFunction = endCoil1Charge;
      ign2StartFunction = beginCoil2Charge;
      ign2EndFunction = endCoil2Charge;
      ign3StartFunction = beginCoil3Charge;
      ign3EndFunction = endCoil3Charge;
      break;

    case 8:
      ign1StartFunction = beginCoil1Charge;
      ign1EndFunction = endCoil1Charge;
      ign2StartFunction = beginCoil2Charge;
      ign2EndFunction = endCoil2Charge;
      ign3StartFunction = beginCoil3Charge;
      ign3EndFunction = endCoil3Charge;
      ign4StartFunction = beginCoil4Charge;
      ign4EndFunction = endCoil4Charge;
      break;

    default:
      break; //No actions required for other cylinder counts
      
    }
  }
}

/** Change injectors or/and ignition angles to 360deg.
 * In semi sequentiol mode req_fuel size is half.
 * Set number of outputs equal to half cylinder count.
* */
void changeFullToHalfSync(void)
{
  if(configPage2.injLayout == INJ_SEQUENTIAL)
  {
    CRANK_ANGLE_MAX_INJ = 360;
    req_fuel_uS /= 2;
    switch (configPage2.nCylinders)
    {
      case 4:
        if(configPage4.inj4cylPairing == INJ_PAIR_13_24)
        {
          inj1StartFunction = openInjector1and3;
          inj1EndFunction = closeInjector1and3;
          inj2StartFunction = openInjector2and4;
          inj2EndFunction = closeInjector2and4;
        }
        else
        {
          inj1StartFunction = openInjector1and4;
          inj1EndFunction = closeInjector1and4;
          inj2StartFunction = openInjector2and3;
          inj2EndFunction = closeInjector2and3;
        }
        BIT_CLEAR(channelInjEnabled, INJ3_CMD_BIT);
        BIT_CLEAR(channelInjEnabled, INJ4_CMD_BIT);
        break;
            
      case 6:
        inj1StartFunction = openInjector1and4;
        inj1EndFunction = closeInjector1and4;
        inj2StartFunction = openInjector2and5;
        inj2EndFunction = closeInjector2and5;
        inj3StartFunction = openInjector3and6;
        inj3EndFunction = closeInjector3and6;
        BIT_CLEAR(channelInjEnabled, INJ4_CMD_BIT);
        BIT_CLEAR(channelInjEnabled, INJ5_CMD_BIT);
        BIT_CLEAR(channelInjEnabled, INJ6_CMD_BIT);
        break;

      case 8:
        inj1StartFunction = openInjector1and5;
        inj1EndFunction = closeInjector1and5;
        inj2StartFunction = openInjector2and6;
        inj2EndFunction = closeInjector2and6;
        inj3StartFunction = openInjector3and7;
        inj3EndFunction = closeInjector3and7;
        inj4StartFunction = openInjector4and8;
        inj4EndFunction = closeInjector4and8;
        BIT_CLEAR(channelInjEnabled, INJ5_CMD_BIT);
        BIT_CLEAR(channelInjEnabled, INJ6_CMD_BIT);
        BIT_CLEAR(channelInjEnabled, INJ7_CMD_BIT);
        BIT_CLEAR(channelInjEnabled, INJ8_CMD_BIT);
        break;
    }
  }

  if(configPage4.sparkMode == IGN_MODE_SEQUENTIAL)
  {
    CRANK_ANGLE_MAX_IGN = 360;
    maxIgnOutputs = configPage2.nCylinders / 2;
    switch (configPage2.nCylinders)
    {
      case 4:
        ign1StartFunction = beginCoil1and3Charge;
        ign1EndFunction = endCoil1and3Charge;
        ign2StartFunction = beginCoil2and4Charge;
        ign2EndFunction = endCoil2and4Charge;
        break;
            
      case 6:
        ign1StartFunction = beginCoil1and4Charge;
        ign1EndFunction = endCoil1and4Charge;
        ign2StartFunction = beginCoil2and5Charge;
        ign2EndFunction = endCoil2and5Charge;
        ign3StartFunction = beginCoil3and6Charge;
        ign3EndFunction = endCoil3and6Charge;
        break;

      case 8:
        ign1StartFunction = beginCoil1and5Charge;
        ign1EndFunction = endCoil1and5Charge;
        ign2StartFunction = beginCoil2and6Charge;
        ign2EndFunction = endCoil2and6Charge;
        ign3StartFunction = beginCoil3and7Charge;
        ign3EndFunction = endCoil3and7Charge;
        ign4StartFunction = beginCoil4and8Charge;
        ign4EndFunction = endCoil4and8Charge;
        break;
    }
  }
}<|MERGE_RESOLUTION|>--- conflicted
+++ resolved
@@ -2752,18 +2752,15 @@
 
   //Currently there's no default pin for closed throttle position sensor
   pinCTPS = pinTranslate(configPage2.CTPSPin);
-<<<<<<< HEAD
 
   pinAntiLag = pinTranslate(configPage4.antiLagPin);
 
-=======
   
   // Air conditioning control initialisation
   if (((configPage15.airConCompPin&63) != 0) && ((configPage15.airConCompPin&63) < BOARD_MAX_IO_PINS) ) { pinAirConComp = pinTranslate(configPage15.airConCompPin&63); }
   if (((configPage15.airConFanPin&63) != 0) && ((configPage15.airConFanPin&63) < BOARD_MAX_IO_PINS) ) { pinAirConFan = pinTranslate(configPage15.airConFanPin&63); }
   if (((configPage15.airConReqPin&63) != 0) && ((configPage15.airConReqPin&63) < BOARD_MAX_IO_PINS) ) { pinAirConRequest = pinTranslate(configPage15.airConReqPin&63); }
   
->>>>>>> 90530f65
   /* Reset control is a special case. If reset control is enabled, it needs its initial state set BEFORE its pinMode.
      If that doesn't happen and reset control is in "Serial Command" mode, the Arduino will end up in a reset loop
      because the control pin will go low as soon as the pinMode is set to OUTPUT. */

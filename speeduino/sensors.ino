/*
Speeduino - Simple engine management for the Arduino Mega 2560 platform
Copyright (C) Josh Stewart
A full copy of the license may be found in the projects root directory
*/
#include "sensors.h"
#include "crankMaths.h"
#include "globals.h"
#include "maths.h"

void initialiseADC()
{
#if defined(__AVR_ATmega1280__) || defined(__AVR_ATmega1281__) || defined(__AVR_ATmega2560__) || defined(__AVR_ATmega2561__) //AVR chips use the ISR for this

  #if defined(ANALOG_ISR)
    //This sets the ADC (Analog to Digitial Converter) to run at 250KHz, greatly reducing analog read times (MAP/TPS)
    //the code on ISR run each conversion every 25 ADC clock, conversion run about 100KHz effectively
    //making a 6250 conversions/s on 16 channels and 12500 on 8 channels devices.
    noInterrupts(); //Interrupts should be turned off when playing with any of these registers

    ADCSRB = 0x00; //ADC Auto Trigger Source is in Free Running mode
    ADMUX = 0x40;  //Select AREF as reference, ADC Left Adjust Result, Starting at channel 0

    //All of the below is the longhand version of: ADCSRA = 0xEE;
    #define ADFR 5 //Why the HELL isn't this defined in the same place as everything else (wiring.h)?!?!
    BIT_SET(ADCSRA,ADFR); //Set free running mode
    BIT_SET(ADCSRA,ADIE); //Set ADC interrupt enabled
    BIT_CLEAR(ADCSRA,ADIF); //Clear interrupt flag

    // Set ADC clock to 125KHz (Prescaler = 128)
    BIT_SET(ADCSRA,ADPS2);
    BIT_SET(ADCSRA,ADPS1);
    BIT_SET(ADCSRA,ADPS0);

    BIT_SET(ADCSRA,ADEN); //Enable ADC

    interrupts();
    BIT_SET(ADCSRA,ADSC); //Start conversion

  #else
    //This sets the ADC (Analog to Digitial Converter) to run at 1Mhz, greatly reducing analog read times (MAP/TPS) when using the standard analogRead() function
    //1Mhz is the fastest speed permitted by the CPU without affecting accuracy
    //Please see chapter 11 of 'Practical Arduino' (http://books.google.com.au/books?id=HsTxON1L6D4C&printsec=frontcover#v=onepage&q&f=false) for more detail
     BIT_SET(ADCSRA,ADPS2);
     BIT_CLEAR(ADCSRA,ADPS1);
     BIT_CLEAR(ADCSRA,ADPS0);
  #endif
#elif defined(ARDUINO_ARCH_STM32) //STM32GENERIC lib
  analogReadResolution(10); //use 10bits for analog
#endif
  MAPcurRev = 0;
  MAPcount = 0;
  MAPrunningValue = 0;

  //The following checks the aux inputs and initialises pins if required
  auxIsEnabled = false;
  for (byte AuxinChan = 0; AuxinChan <16 ; AuxinChan++)
  {
    currentStatus.current_caninchannel = AuxinChan;                   
    if (((configPage9.caninput_sel[currentStatus.current_caninchannel]&12) == 4)
    && ((configPage9.enable_secondarySerial == 1) || ((configPage9.enable_intcan == 1) && (configPage9.intcan_available == 1))))
    { //if current input channel is enabled as external input in caninput_selxb(bits 2:3) and secondary serial or internal canbus is enabled(and is mcu supported)                 
      //currentStatus.canin[14] = 22;  Dev test use only!
      auxIsEnabled = true;     
    }
<<<<<<< HEAD
    else if ((((configPage9.enable_secondarySerial == 1) || ((configPage9.enable_intcan == 1) && (configPage9.intcan_available == 1))) && (configPage9.caninput_sel[currentStatus.current_caninchannel]&12) == 8)
            || (((configPage9.enable_secondarySerial == 0) && (configPage9.enable_intcan == 1 && configPage9.intcan_available == 0 )) && (configPage9.caninput_sel[currentStatus.current_caninchannel]&3) == 2)  
            || (((configPage9.enable_secondarySerial == 0) && (configPage9.enable_intcan == 0)) && ((configPage9.caninput_sel[currentStatus.current_caninchannel]&3) == 2)))  
    {  //if current input channel is enabled as analog local pin check caninput_selxb(bits 2:3) with &12 and caninput_selxa(bits 0:1) with &3
      byte pinNumber = (configPage9.Auxinpina[currentStatus.current_caninchannel]&127);
=======
    else if ((configPage9.caninput_sel[currentStatus.current_caninchannel]&3) == 2)  //if current input channel is enabled as analog local pin
    {
      byte pinNumber = (configPage9.Auxinpina[currentStatus.current_caninchannel]&127);

>>>>>>> 24692dc5
      if( pinIsUsed(pinNumber) )
      {
        //Do nothing here as the pin is already in use.
        //Need some method of reporting this back to the user
      }
      else
      {
        //Channel is active and analog
        pinMode( pinNumber, INPUT);
<<<<<<< HEAD
        //currentStatus.canin[14] = 33;  Dev test use only!
        auxIsEnabled = true;
      }  
    }
    else if ((((configPage9.enable_secondarySerial == 1) || ((configPage9.enable_intcan == 1) && (configPage9.intcan_available == 1))) && (configPage9.caninput_sel[currentStatus.current_caninchannel]&12) == 12)
            || (((configPage9.enable_secondarySerial == 0) && (configPage9.enable_intcan == 1 && configPage9.intcan_available == 0 )) && (configPage9.caninput_sel[currentStatus.current_caninchannel]&3) == 3)
            || (((configPage9.enable_secondarySerial == 0) && (configPage9.enable_intcan == 0)) && ((configPage9.caninput_sel[currentStatus.current_caninchannel]&3) == 3)))
    {  //if current input channel is enabled as digital local pin check caninput_selxb(bits 2:3) wih &12 and caninput_selxa(bits 0:1) with &3
      byte pinNumber = (configPage9.Auxinpinb[currentStatus.current_caninchannel]&127);
=======
        auxIsEnabled = true;
      }
    }
    else if ((configPage9.caninput_sel[currentStatus.current_caninchannel]&3) == 3)  //if current input channel is enabled as digital local pin
    {
      byte pinNumber = (configPage9.Auxinpinb[currentStatus.current_caninchannel]&127);

>>>>>>> 24692dc5
      if( pinIsUsed(pinNumber) )
      {
        //Do nothing here as the pin is already in use.
        //Need some method of reporting this back to the user
      }
      else
      {
<<<<<<< HEAD
        //Channel is active and digital
        pinMode( pinNumber, INPUT);
        //currentStatus.canin[14] = 44;  Dev test use only!
        auxIsEnabled = true;
      }  
=======
        //Channel is active and analog
        pinMode( pinNumber, INPUT);
        auxIsEnabled = true;
      }
>>>>>>> 24692dc5
    }
  }
}

static inline void instanteneousMAPReading()
{
  unsigned int tempReading;
  //Instantaneous MAP readings
  #if defined(ANALOG_ISR_MAP)
    tempReading = AnChannel[pinMAP-A0];
  #else
    tempReading = analogRead(pinMAP);
    tempReading = analogRead(pinMAP);
  #endif
  //Error checking
  if( (tempReading >= VALID_MAP_MAX) || (tempReading <= VALID_MAP_MIN) ) { mapErrorCount += 1; }
  else { mapErrorCount = 0; }

  //During startup a call is made here to get the baro reading. In this case, we can't apply the ADC filter
  if(initialisationComplete == true) { currentStatus.mapADC = ADC_FILTER(tempReading, configPage4.ADCFILTER_MAP, currentStatus.mapADC); } //Very weak filter
  else { currentStatus.mapADC = tempReading; } //Baro reading (No filter)

  currentStatus.MAP = fastMap10Bit(currentStatus.mapADC, configPage2.mapMin, configPage2.mapMax); //Get the current MAP value
  if(currentStatus.MAP < 0) { currentStatus.MAP = 0; } //Sanity check

}

static inline void readMAP()
{
  unsigned int tempReading;
  //MAP Sampling system
  switch(configPage2.mapSample)
  {
    case 0:
      //Instantaneous MAP readings
      instanteneousMAPReading();
      break;

    case 1:
      //Average of a cycle

      if ( (currentStatus.RPM > 0) && (currentStatus.hasSync == true) ) //If the engine isn't running, fall back to instantaneous reads
      {
        if( (MAPcurRev == currentStatus.startRevolutions) || (MAPcurRev == (currentStatus.startRevolutions+1)) ) //2 revolutions are looked at for 4 stroke. 2 stroke not currently catered for.
        {
          #if defined(ANALOG_ISR_MAP)
            tempReading = AnChannel[pinMAP-A0];
          #else
            tempReading = analogRead(pinMAP);
            tempReading = analogRead(pinMAP);
          #endif

          //Error check
          if( (tempReading < VALID_MAP_MAX) && (tempReading > VALID_MAP_MIN) )
          {
            currentStatus.mapADC = ADC_FILTER(tempReading, configPage4.ADCFILTER_MAP, currentStatus.mapADC);
            MAPrunningValue += currentStatus.mapADC; //Add the current reading onto the total
            MAPcount++;
          }
          else { mapErrorCount += 1; }

          //Repeat for EMAP if it's enabled
          if(configPage6.useEMAP == true)
          {
            tempReading = analogRead(pinEMAP);
            tempReading = analogRead(pinEMAP);

            //Error check
            if( (tempReading < VALID_MAP_MAX) && (tempReading > VALID_MAP_MIN) )
            {
              currentStatus.EMAPADC = ADC_FILTER(tempReading, configPage4.ADCFILTER_MAP, currentStatus.EMAPADC);
              EMAPrunningValue += currentStatus.EMAPADC; //Add the current reading onto the total
            }
            else { mapErrorCount += 1; }
          }
        }
        else
        {
          //Reaching here means that the last cylce has completed and the MAP value should be calculated
          //Sanity check
          if( (MAPrunningValue != 0) && (MAPcount != 0) )
          {
            currentStatus.mapADC = ldiv(MAPrunningValue, MAPcount).quot;
            currentStatus.MAP = fastMap10Bit(currentStatus.mapADC, configPage2.mapMin, configPage2.mapMax); //Get the current MAP value
            if(currentStatus.MAP < 0) { currentStatus.MAP = 0; } //Sanity check

            //If EMAP is enabled, the process is identical to the above
            if(configPage6.useEMAP == true)
            {
              currentStatus.EMAPADC = ldiv(EMAPrunningValue, MAPcount).quot; //Note that the MAP count can be reused here as it will always be the same count.
              currentStatus.EMAP = fastMap10Bit(currentStatus.EMAPADC, configPage2.EMAPMin, configPage2.EMAPMax);
              if(currentStatus.EMAP < 0) { currentStatus.EMAP = 0; } //Sanity check
            }
          }
          else { instanteneousMAPReading(); }
          MAPcurRev = currentStatus.startRevolutions; //Reset the current rev count
          MAPrunningValue = 0;
          EMAPrunningValue = 0; //Can reset this even if EMAP not used
          MAPcount = 0;
        }
      }
      else {  instanteneousMAPReading(); }
      break;

    case 2:
      //Minimum reading in a cycle
      if (currentStatus.RPM > 0 ) //If the engine isn't running, fall back to instantaneous reads
      {
        if( (MAPcurRev == currentStatus.startRevolutions) || (MAPcurRev == (currentStatus.startRevolutions+1)) ) //2 revolutions are looked at for 4 stroke. 2 stroke not currently catered for.
        {
          #if defined(ANALOG_ISR_MAP)
            tempReading = AnChannel[pinMAP-A0];
          #else
            tempReading = analogRead(pinMAP);
            tempReading = analogRead(pinMAP);
          #endif
          //Error check
          if( (tempReading < VALID_MAP_MAX) && (tempReading > VALID_MAP_MIN) )
          {
            if( (unsigned long)tempReading < MAPrunningValue ) { MAPrunningValue = (unsigned long)tempReading; } //Check whether the current reading is lower than the running minimum
          }
          else { mapErrorCount += 1; }
        }
        else
        {
          //Reaching here means that the last cylce has completed and the MAP value should be calculated
          currentStatus.mapADC = MAPrunningValue;
          currentStatus.MAP = fastMap10Bit(currentStatus.mapADC, configPage2.mapMin, configPage2.mapMax); //Get the current MAP value
          if(currentStatus.MAP < 0) { currentStatus.MAP = 0; } //Sanity check
          MAPcurRev = currentStatus.startRevolutions; //Reset the current rev count
          MAPrunningValue = 1023; //Reset the latest value so the next reading will always be lower
        }
      }
      else { instanteneousMAPReading(); }
      break;

    default:
    //Instantaneous MAP readings (Just in case)
    instanteneousMAPReading();
    break;
  }
}

void readTPS()
{
  currentStatus.TPSlast = currentStatus.TPS;
  currentStatus.TPSlast_time = currentStatus.TPS_time;
  #if defined(ANALOG_ISR)
    byte tempTPS = fastMap1023toX(AnChannel[pinTPS-A0], 255); //Get the current raw TPS ADC value and map it into a byte
  #else
    analogRead(pinTPS);
    byte tempTPS = fastMap1023toX(analogRead(pinTPS), 255); //Get the current raw TPS ADC value and map it into a byte
  #endif
  currentStatus.tpsADC = ADC_FILTER(tempTPS, configPage4.ADCFILTER_TPS, currentStatus.tpsADC);
  byte tempADC = currentStatus.tpsADC; //The tempADC value is used in order to allow TunerStudio to recover and redo the TPS calibration if this somehow gets corrupted

  if(configPage2.tpsMax > configPage2.tpsMin)
  {
    //Check that the ADC values fall within the min and max ranges (Should always be the case, but noise can cause these to fluctuate outside the defined range).
    if (currentStatus.tpsADC < configPage2.tpsMin) { tempADC = configPage2.tpsMin; }
    else if(currentStatus.tpsADC > configPage2.tpsMax) { tempADC = configPage2.tpsMax; }
    currentStatus.TPS = map(tempADC, configPage2.tpsMin, configPage2.tpsMax, 0, 100); //Take the raw TPS ADC value and convert it into a TPS% based on the calibrated values
  }
  else
  {
    //This case occurs when the TPS +5v and gnd are wired backwards, but the user wishes to retain this configuration.
    //In such a case, tpsMin will be greater then tpsMax and hence checks and mapping needs to be reversed

    tempADC = 255 - currentStatus.tpsADC; //Reverse the ADC values

    //All checks below are reversed from the standard case above
    if (tempADC > configPage2.tpsMin) { tempADC = configPage2.tpsMin; }
    else if(tempADC < configPage2.tpsMax) { tempADC = configPage2.tpsMax; }
    currentStatus.TPS = map(tempADC, configPage2.tpsMax, configPage2.tpsMin, 0, 100);
  }

  currentStatus.TPS_time = micros();
}

void readCLT()
{
  unsigned int tempReading;
  #if defined(ANALOG_ISR)
    tempReading = fastMap1023toX(AnChannel[pinCLT-A0], 511); //Get the current raw CLT value
  #else
    tempReading = analogRead(pinCLT);
    tempReading = fastMap1023toX(analogRead(pinCLT), 511); //Get the current raw CLT value
  #endif
  currentStatus.cltADC = ADC_FILTER(tempReading, configPage4.ADCFILTER_CLT, currentStatus.cltADC);
  currentStatus.coolant = cltCalibrationTable[currentStatus.cltADC] - CALIBRATION_TEMPERATURE_OFFSET; //Temperature calibration values are stored as positive bytes. We subtract 40 from them to allow for negative temperatures
}

void readIAT()
{
  unsigned int tempReading;
  #if defined(ANALOG_ISR)
    tempReading = fastMap1023toX(AnChannel[pinIAT-A0], 511); //Get the current raw IAT value
  #else
    tempReading = analogRead(pinIAT);
    tempReading = fastMap1023toX(analogRead(pinIAT), 511); //Get the current raw IAT value
  #endif
  currentStatus.iatADC = ADC_FILTER(tempReading, configPage4.ADCFILTER_IAT, currentStatus.iatADC);
  currentStatus.IAT = iatCalibrationTable[currentStatus.iatADC] - CALIBRATION_TEMPERATURE_OFFSET;
}

void readBaro()
{
  if ( configPage6.useExtBaro != 0 )
  {
    int tempReading;
    // readings
    #if defined(ANALOG_ISR_MAP)
      tempReading = AnChannel[pinBaro-A0];
    #else
      tempReading = analogRead(pinBaro);
      tempReading = analogRead(pinBaro);
    #endif

    currentStatus.baroADC = ADC_FILTER(tempReading, configPage4.ADCFILTER_BARO, currentStatus.baroADC); //Very weak filter

    currentStatus.baro = fastMap10Bit(currentStatus.baroADC, configPage2.baroMin, configPage2.baroMax); //Get the current MAP value
  }
}

void readO2()
{
  unsigned int tempReading;
  #if defined(ANALOG_ISR)
    tempReading = fastMap1023toX(AnChannel[pinO2-A0], 511); //Get the current O2 value.
  #else
    tempReading = analogRead(pinO2);
    tempReading = fastMap1023toX(analogRead(pinO2), 511); //Get the current O2 value.
  #endif
  currentStatus.O2ADC = ADC_FILTER(tempReading, configPage4.ADCFILTER_O2, currentStatus.O2ADC);
  currentStatus.O2 = o2CalibrationTable[currentStatus.O2ADC];
}

void readO2_2()
{
  //Second O2 currently disabled as its not being used
  //Get the current O2 value.
  unsigned int tempReading;
  #if defined(ANALOG_ISR)
    tempReading = fastMap1023toX(AnChannel[pinO2_2-A0], 511); //Get the current O2 value.
  #else
    tempReading = analogRead(pinO2_2);
    tempReading = fastMap1023toX(analogRead(pinO2_2), 511); //Get the current O2 value.
  #endif
  currentStatus.O2_2ADC = ADC_FILTER(tempReading, configPage4.ADCFILTER_O2, currentStatus.O2_2ADC);
  currentStatus.O2_2 = o2CalibrationTable[currentStatus.O2_2ADC];
}

void readBat()
{
  unsigned int tempReading;
  #if defined(ANALOG_ISR)
    tempReading = fastMap1023toX(AnChannel[pinBat-A0], 245); //Get the current raw Battery value. Permissible values are from 0v to 24.5v (245)
  #else
    tempReading = analogRead(pinBat);
    tempReading = fastMap1023toX(analogRead(pinBat), 245); //Get the current raw Battery value. Permissible values are from 0v to 24.5v (245)
  #endif
  currentStatus.battery10 = ADC_FILTER(tempReading, configPage4.ADCFILTER_BAT, currentStatus.battery10);
}

/*
 * The interrupt function for reading the flex sensor frequency
 * This value is incremented with every pulse and reset back to 0 once per second
 */
void flexPulse()
{
  ++flexCounter;
}

/*
 * The interrupt function for pulses from a knock conditioner / controller
 * 
 */
void knockPulse()
{
  //Check if this the start of a knock. 
  if(knockCounter == 0)
  {
    //knockAngle = crankAngle + fastTimeToAngle( (micros() - lastCrankAngleCalc) ); 
    knockStartTime = micros();
    knockCounter = 1;
  }
  else { ++knockCounter; } //Knock has already started, so just increment the counter for this

}

uint16_t readAuxanalog(uint8_t analogPin)
{
  //read the Aux analog value for pin set by analogPin 
  unsigned int tempReading;
  #if defined(ANALOG_ISR)
    tempReading = fastMap1023toX(AnChannel[analogPin-A0], 511); //Get the current raw Auxanalog value
  #else
    tempReading = analogRead(analogPin);
    tempReading = fastMap1023toX(analogRead(analogPin), 511); //Get the current raw Auxanalog value
  #endif
  return tempReading;
} 

uint16_t readAuxdigital(uint8_t digitalPin)
{
  //read the Aux digital value for pin set by digitalPin 
  unsigned int tempReading;
  tempReading = digitalRead(digitalPin); 
  return tempReading;
} <|MERGE_RESOLUTION|>--- conflicted
+++ resolved
@@ -63,18 +63,11 @@
       //currentStatus.canin[14] = 22;  Dev test use only!
       auxIsEnabled = true;     
     }
-<<<<<<< HEAD
     else if ((((configPage9.enable_secondarySerial == 1) || ((configPage9.enable_intcan == 1) && (configPage9.intcan_available == 1))) && (configPage9.caninput_sel[currentStatus.current_caninchannel]&12) == 8)
             || (((configPage9.enable_secondarySerial == 0) && (configPage9.enable_intcan == 1 && configPage9.intcan_available == 0 )) && (configPage9.caninput_sel[currentStatus.current_caninchannel]&3) == 2)  
             || (((configPage9.enable_secondarySerial == 0) && (configPage9.enable_intcan == 0)) && ((configPage9.caninput_sel[currentStatus.current_caninchannel]&3) == 2)))  
     {  //if current input channel is enabled as analog local pin check caninput_selxb(bits 2:3) with &12 and caninput_selxa(bits 0:1) with &3
       byte pinNumber = (configPage9.Auxinpina[currentStatus.current_caninchannel]&127);
-=======
-    else if ((configPage9.caninput_sel[currentStatus.current_caninchannel]&3) == 2)  //if current input channel is enabled as analog local pin
-    {
-      byte pinNumber = (configPage9.Auxinpina[currentStatus.current_caninchannel]&127);
-
->>>>>>> 24692dc5
       if( pinIsUsed(pinNumber) )
       {
         //Do nothing here as the pin is already in use.
@@ -84,7 +77,6 @@
       {
         //Channel is active and analog
         pinMode( pinNumber, INPUT);
-<<<<<<< HEAD
         //currentStatus.canin[14] = 33;  Dev test use only!
         auxIsEnabled = true;
       }  
@@ -94,15 +86,6 @@
             || (((configPage9.enable_secondarySerial == 0) && (configPage9.enable_intcan == 0)) && ((configPage9.caninput_sel[currentStatus.current_caninchannel]&3) == 3)))
     {  //if current input channel is enabled as digital local pin check caninput_selxb(bits 2:3) wih &12 and caninput_selxa(bits 0:1) with &3
       byte pinNumber = (configPage9.Auxinpinb[currentStatus.current_caninchannel]&127);
-=======
-        auxIsEnabled = true;
-      }
-    }
-    else if ((configPage9.caninput_sel[currentStatus.current_caninchannel]&3) == 3)  //if current input channel is enabled as digital local pin
-    {
-      byte pinNumber = (configPage9.Auxinpinb[currentStatus.current_caninchannel]&127);
-
->>>>>>> 24692dc5
       if( pinIsUsed(pinNumber) )
       {
         //Do nothing here as the pin is already in use.
@@ -110,18 +93,15 @@
       }
       else
       {
-<<<<<<< HEAD
         //Channel is active and digital
         pinMode( pinNumber, INPUT);
         //currentStatus.canin[14] = 44;  Dev test use only!
         auxIsEnabled = true;
       }  
-=======
         //Channel is active and analog
         pinMode( pinNumber, INPUT);
         auxIsEnabled = true;
       }
->>>>>>> 24692dc5
     }
   }
 }

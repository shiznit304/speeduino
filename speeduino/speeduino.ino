/*
Speeduino - Simple engine management for the Arduino Mega 2560 platform
Copyright (C) Josh Stewart

This program is free software; you can redistribute it and/or
modify it under the terms of the GNU General Public License
as published by the Free Software Foundation; either version 2
of the License, or (at your option) any later version.

This program is distributed in the hope that it will be useful,la
but WITHOUT ANY WARRANTY; without even the implied warranty of
MERCHANTABILITY or FITNESS FOR A PARTICULAR PURPOSE.  See the
GNU General Public License for more details.

You should have received a copy of the GNU General Public License
along with this program; if not, write to the Free Software
Foundation, Inc., 51 Franklin Street, Fifth Floor, Boston, MA  02110-1301, USA.
*/
/** @file
 * Speeduino initialisation and main loop.
 */
#include <stdint.h> //developer.mbed.org/handbook/C-Data-Types
//************************************************
#include "globals.h"
#include "speeduino.h"
#include "scheduler.h"
#include "comms.h"
#include "comms_legacy.h"
#include "cancomms.h"
#include "maths.h"
#include "corrections.h"
#include "timers.h"
#include "decoders.h"
#include "idle.h"
#include "auxiliaries.h"
#include "sensors.h"
#include "storage.h"
#include "crankMaths.h"
#include "init.h"
#include "utilities.h"
#include "engineProtection.h"
#include "scheduledIO.h"
#include "secondaryTables.h"
#include "canBroadcast.h"
#include "SD_logger.h"
#include "schedule_calcs.h"
#include "auxiliaries.h"
#include RTC_LIB_H //Defined in each boards .h file
#include BOARD_H //Note that this is not a real file, it is defined in globals.h. 


uint16_t req_fuel_uS = 0; /**< The required fuel variable (As calculated by TunerStudio) in uS */
uint16_t inj_opentime_uS = 0;

uint8_t ignitionChannelsOn; /**< The current state of the ignition system (on or off) */
uint8_t ignitionChannelsPending = 0; /**< Any ignition channels that are pending injections before they are resumed */
uint8_t fuelChannelsOn; /**< The current state of the fuel system (on or off) */
uint32_t rollingCutLastRev = 0; /**< Tracks whether we're on the same or a different rev for the rolling cut */

uint16_t staged_req_fuel_mult_pri = 0;
uint16_t staged_req_fuel_mult_sec = 0;   
#ifndef UNIT_TEST // Scope guard for unit testing
void setup(void)
{
  initialisationComplete = false; //Tracks whether the initialiseAll() function has run completely
  initialiseAll();
}

inline uint16_t applyFuelTrimToPW(trimTable3d *pTrimTable, int16_t fuelLoad, int16_t RPM, uint16_t currentPW)
{
    unsigned long pw1percent = 100 + get3DTableValue(pTrimTable, fuelLoad, RPM) - OFFSET_FUELTRIM;
    if (pw1percent != 100) { return div100(uint32_t(pw1percent * currentPW)); }
    return currentPW;
}

/** Speeduino main loop.
 * 
 * Main loop chores (roughly in the order that they are performed):
 * - Check if serial comms or tooth logging are in progress (send or receive, prioritise communication)
 * - Record loop timing vars
 * - Check tooth time, update @ref statuses (currentStatus) variables
 * - Read sensors
 * - get VE for fuel calcs and spark advance for ignition
 * - Check crank/cam/tooth/timing sync (skip remaining ops if out-of-sync)
 * - execute doCrankSpeedCalcs()
 * 
 * single byte variable @ref LOOP_TIMER plays a big part here as:
 * - it contains expire-bits for interval based frequency driven events (e.g. 15Hz, 4Hz, 1Hz)
 * - Can be tested for certain frequency interval being expired by (eg) BIT_CHECK(LOOP_TIMER, BIT_TIMER_15HZ)
 * 
 */
void loop(void)
{
      mainLoopCount++;
      LOOP_TIMER = TIMER_mask;

      //SERIAL Comms
      //Initially check that the last serial send values request is not still outstanding
      if (serialTransmitInProgress())
      {
        serialTransmit();
      }

      //Check for any new or in-progress requests from serial.
      if (Serial.available()>0 || serialRecieveInProgress())
      {
        serialReceive();
      }

      //Check for any CAN comms requiring action 
      #if defined(CANSerial_AVAILABLE)
        //if can or secondary serial interface is enabled then check for requests.
        if (configPage9.enable_secondarySerial == 1)  //secondary serial interface enabled
        {
          if ( ((mainLoopCount & 31) == 1) or (CANSerial.available() > SERIAL_BUFFER_THRESHOLD) )
          {
            if (CANSerial.available() > 0)  { secondserial_Command(); }
          }
        }
      #endif
      #if defined (NATIVE_CAN_AVAILABLE)
          //currentStatus.canin[12] = configPage9.enable_intcan;
          if (configPage9.enable_intcan == 1) // use internal can module
          {            
            //check local can module
            // if ( BIT_CHECK(LOOP_TIMER, BIT_TIMER_15HZ) or (CANbus0.available())
            while (Can0.read(inMsg) ) 
            {
              can_Command();
              readAuxCanBus();
              //Can0.read(inMsg);
              //currentStatus.canin[12] = inMsg.buf[5];
              //currentStatus.canin[13] = inMsg.id;
            }
          }
      #endif
          
    if(currentLoopTime > micros_safe())
    {
      //Occurs when micros() has overflowed
      deferEEPROMWritesUntil = 0; //Required to ensure that EEPROM writes are not deferred indefinitely
    }

    currentLoopTime = micros_safe();
    unsigned long timeToLastTooth = (currentLoopTime - toothLastToothTime);
    if ( (timeToLastTooth < MAX_STALL_TIME) || (toothLastToothTime > currentLoopTime) ) //Check how long ago the last tooth was seen compared to now. If it was more than half a second ago then the engine is probably stopped. toothLastToothTime can be greater than currentLoopTime if a pulse occurs between getting the latest time and doing the comparison
    {
      currentStatus.longRPM = getRPM(); //Long RPM is included here
      currentStatus.RPM = currentStatus.longRPM;
      currentStatus.RPMdiv100 = div100(currentStatus.RPM);
      FUEL_PUMP_ON();
      currentStatus.fuelPumpOn = true; //Not sure if this is needed.
    }
    else
    {
      //We reach here if the time between teeth is too great. This VERY likely means the engine has stopped
      currentStatus.RPM = 0;
      currentStatus.RPMdiv100 = 0;
      currentStatus.PW1 = 0;
      currentStatus.VE = 0;
      currentStatus.VE2 = 0;
      toothLastToothTime = 0;
      toothLastSecToothTime = 0;
      //toothLastMinusOneToothTime = 0;
      currentStatus.hasSync = false;
      BIT_CLEAR(currentStatus.status3, BIT_STATUS3_HALFSYNC);
      currentStatus.runSecs = 0; //Reset the counter for number of seconds running.
      currentStatus.startRevolutions = 0;
      toothSystemCount = 0;
      secondaryToothCount = 0;
      MAPcurRev = 0;
      MAPcount = 0;
      currentStatus.rpmDOT = 0;
      AFRnextCycle = 0;
      ignitionCount = 0;
      ignitionChannelsOn = 0;
      fuelChannelsOn = 0;
      if (fpPrimed == true) { FUEL_PUMP_OFF(); currentStatus.fuelPumpOn = false; } //Turn off the fuel pump, but only if the priming is complete
      if (configPage6.iacPWMrun == false) { disableIdle(); } //Turn off the idle PWM
      BIT_CLEAR(currentStatus.engine, BIT_ENGINE_CRANK); //Clear cranking bit (Can otherwise get stuck 'on' even with 0 rpm)
      BIT_CLEAR(currentStatus.engine, BIT_ENGINE_WARMUP); //Same as above except for WUE
      BIT_CLEAR(currentStatus.engine, BIT_ENGINE_RUN); //Same as above except for RUNNING status
      BIT_CLEAR(currentStatus.engine, BIT_ENGINE_ASE); //Same as above except for ASE status
      BIT_CLEAR(currentStatus.engine, BIT_ENGINE_ACC); //Same as above but the accel enrich (If using MAP accel enrich a stall will cause this to trigger)
      BIT_CLEAR(currentStatus.engine, BIT_ENGINE_DCC); //Same as above but the decel enleanment
      //This is a safety check. If for some reason the interrupts have got screwed up (Leading to 0rpm), this resets them.
      //It can possibly be run much less frequently.
      //This should only be run if the high speed logger are off because it will change the trigger interrupts back to defaults rather than the logger versions
      if( (currentStatus.toothLogEnabled == false) && (currentStatus.compositeTriggerUsed == 0) ) { initialiseTriggers(); }

      VVT1_PIN_LOW();
      VVT2_PIN_LOW();
      DISABLE_VVT_TIMER();
      boostDisable();
      if(configPage4.ignBypassEnabled > 0) { digitalWrite(pinIgnBypass, LOW); } //Reset the ignition bypass ready for next crank attempt
    }

    //***Perform sensor reads***
    //-----------------------------------------------------------------------------------------------------
    if (BIT_CHECK(LOOP_TIMER, BIT_TIMER_1KHZ)) //Every 1ms. NOTE: This is NOT guaranteed to run at 1kHz on AVR systems. It will run at 1kHz if possible or as fast as loops/s allows if not. 
    {
      BIT_CLEAR(TIMER_mask, BIT_TIMER_1KHZ);
      readMAP();
    }
    
    if (BIT_CHECK(LOOP_TIMER, BIT_TIMER_15HZ)) //Every 32 loops
    {
      BIT_CLEAR(TIMER_mask, BIT_TIMER_15HZ);
      #if TPS_READ_FREQUENCY == 15
        readTPS(); //TPS reading to be performed every 32 loops (any faster and it can upset the TPSdot sampling time)
      #endif
      #if  defined(CORE_TEENSY35)       
          if (configPage9.enable_intcan == 1) // use internal can module
          {
           // this is just to test the interface is sending
           //sendCancommand(3,((configPage9.realtime_base_address & 0x3FF)+ 0x100),currentStatus.TPS,0,0x200);
          }
      #endif     

<<<<<<< HEAD
      //Check for launching/flat shift (clutch) can be done around here too
      previousClutchTrigger = clutchTrigger;
      previousAntiLagTrigger = antiLagTrigger;
      //Only check for pinLaunch if any function using it is enabled. Else pins might break starting a board
      if(configPage6.flatSEnable || configPage6.launchEnabled){
        if(configPage6.launchHiLo > 0) { clutchTrigger = digitalRead(pinLaunch); }
        else { clutchTrigger = !digitalRead(pinLaunch); }
      }
      if (configPage9.antiLagEnable) { antiLagTrigger = !digitalRead(pinAntiLag); }

      if(previousClutchTrigger != clutchTrigger) { currentStatus.clutchEngagedRPM = currentStatus.RPM; }
      if(previousAntiLagTrigger != antiLagTrigger) { currentStatus.antiLagEngagedRPM = currentStatus.RPM; }

      if (
        (
          configPage6.launchEnabled
          && clutchTrigger
          && (currentStatus.clutchEngagedRPM < ((unsigned int)(configPage6.flatSArm) * 100))
          && (currentStatus.RPM > ((unsigned int)(configPage6.lnchHardLim) * 100))
          && (currentStatus.TPS >= configPage10.lnchCtrlTPS)
        )
        ||
        (
          configPage6.launchEnabled
          && configPage9.antiLagEnable
          && antiLagTrigger
          && (currentStatus.RPM > ((currentStatus.antiLagEngagedRPM) + ((unsigned int)configPage9.antiLagRPMWindow * 10)))
        )
        )
      { 
        //HardCut rev limit for 2-step launch control.
        currentStatus.launchingHard = true; 
        BIT_SET(currentStatus.spark, BIT_SPARK_HLAUNCH); 
      } 
      else 
      { 
        //FLag launch as being off
        currentStatus.launchingHard = false; 
        BIT_CLEAR(currentStatus.spark, BIT_SPARK_HLAUNCH); 

        //If launch is not active, check whether flat shift should be active
        if(configPage6.flatSEnable && clutchTrigger && (currentStatus.RPM > ((unsigned int)(configPage6.flatSArm) * 100)) && (currentStatus.RPM > currentStatus.clutchEngagedRPM) ) { currentStatus.flatShiftingHard = true; }
        else { currentStatus.flatShiftingHard = false; }
      }
=======
      checkLaunchAndFlatShift(); //Check for launch control and flat shift being active
>>>>>>> a6201f3b

      //And check whether the tooth log buffer is ready
      if(toothHistoryIndex > TOOTH_LOG_SIZE) { BIT_SET(currentStatus.status1, BIT_STATUS1_TOOTHLOG1READY); }

      

    }
    if(BIT_CHECK(LOOP_TIMER, BIT_TIMER_10HZ)) //10 hertz
    {
      BIT_CLEAR(TIMER_mask, BIT_TIMER_10HZ);
      //updateFullStatus();
      checkProgrammableIO();
      idleControl(); //Perform any idle related actions. This needs to be run at 10Hz to align with the idle taper resolution of 0.1s
      
      // Air conditioning control
      airConControl();

      currentStatus.vss = getSpeed();
      currentStatus.gear = getGear();

      #ifdef SD_LOGGING
        if(configPage13.onboard_log_file_rate == LOGGER_RATE_10HZ) { writeSDLogEntry(); }
      #endif
    }
    if(BIT_CHECK(LOOP_TIMER, BIT_TIMER_30HZ)) //30 hertz
    {
      BIT_CLEAR(TIMER_mask, BIT_TIMER_30HZ);
      //Most boost tends to run at about 30Hz, so placing it here ensures a new target time is fetched frequently enough
      boostControl();
      //VVT may eventually need to be synced with the cam readings (ie run once per cam rev) but for now run at 30Hz
      vvtControl();
      //Water methanol injection
      wmiControl();
      #if defined(NATIVE_CAN_AVAILABLE)
      if (configPage2.canBMWCluster == true) { sendBMWCluster(); }
      if (configPage2.canVAGCluster == true) { sendVAGCluster(); }
      #endif
      #if TPS_READ_FREQUENCY == 30
        readTPS();
      #endif
      readO2();
      readO2_2();

      #ifdef SD_LOGGING
        if(configPage13.onboard_log_file_rate == LOGGER_RATE_30HZ) { writeSDLogEntry(); }
      #endif

      //Check for any outstanding EEPROM writes.
      if( (isEepromWritePending() == true) && (serialStatusFlag == SERIAL_INACTIVE) && (micros() > deferEEPROMWritesUntil)) { writeAllConfig(); } 
    }
    if (BIT_CHECK(LOOP_TIMER, BIT_TIMER_4HZ))
    {
      BIT_CLEAR(TIMER_mask, BIT_TIMER_4HZ);
      //The IAT and CLT readings can be done less frequently (4 times per second)
      readCLT();
      readIAT();
      readBat();
      nitrousControl();

      //Lookup the current target idle RPM. This is aligned with coolant and so needs to be calculated at the same rate CLT is read
      if( (configPage2.idleAdvEnabled >= 1) || (configPage6.iacAlgorithm != IAC_ALGORITHM_NONE) )
      {
        currentStatus.CLIdleTarget = (byte)table2D_getValue(&idleTargetTable, currentStatus.coolant + CALIBRATION_TEMPERATURE_OFFSET); //All temps are offset by 40 degrees
        if(BIT_CHECK(currentStatus.airConStatus, BIT_AIRCON_TURNING_ON)) { currentStatus.CLIdleTarget += configPage15.airConIdleUpRPMAdder;  } //Adds Idle Up RPM amount if active
      }

      #ifdef SD_LOGGING
        if(configPage13.onboard_log_file_rate == LOGGER_RATE_4HZ) { writeSDLogEntry(); }
        syncSDLog(); //Sync the SD log file to the card 4 times per second. 
      #endif  
      
      currentStatus.fuelPressure = getFuelPressure();
      currentStatus.oilPressure = getOilPressure();
      
      if(auxIsEnabled == true)
      {
        //TODO dazq to clean this right up :)
        //check through the Aux input channels if enabled for Can or local use
        for (byte AuxinChan = 0; AuxinChan <16 ; AuxinChan++)
        {
          currentStatus.current_caninchannel = AuxinChan;          
          
          if (((configPage9.caninput_sel[currentStatus.current_caninchannel]&12) == 4) 
              && (((configPage9.enable_secondarySerial == 1) && ((configPage9.enable_intcan == 0)&&(configPage9.intcan_available == 1)))
              || ((configPage9.enable_secondarySerial == 1) && ((configPage9.enable_intcan == 1)&&(configPage9.intcan_available == 1))&& 
              ((configPage9.caninput_sel[currentStatus.current_caninchannel]&64) == 0))
              || ((configPage9.enable_secondarySerial == 1) && ((configPage9.enable_intcan == 1)&&(configPage9.intcan_available == 0)))))              
          { //if current input channel is enabled as external & secondary serial enabled & internal can disabled(but internal can is available)
            // or current input channel is enabled as external & secondary serial enabled & internal can enabled(and internal can is available)
            //currentStatus.canin[13] = 11;  Dev test use only!
            if (configPage9.enable_secondarySerial == 1)  // megas only support can via secondary serial
            {
              sendCancommand(2,0,currentStatus.current_caninchannel,0,((configPage9.caninput_source_can_address[currentStatus.current_caninchannel]&2047)+0x100));
              //send an R command for data from caninput_source_address[currentStatus.current_caninchannel] from CANSERIAL
            }
          }  
          else if (((configPage9.caninput_sel[currentStatus.current_caninchannel]&12) == 4) 
              && (((configPage9.enable_secondarySerial == 1) && ((configPage9.enable_intcan == 1)&&(configPage9.intcan_available == 1))&& 
              ((configPage9.caninput_sel[currentStatus.current_caninchannel]&64) == 64))
              || ((configPage9.enable_secondarySerial == 0) && ((configPage9.enable_intcan == 1)&&(configPage9.intcan_available == 1))&& 
              ((configPage9.caninput_sel[currentStatus.current_caninchannel]&128) == 128))))                             
          { //if current input channel is enabled as external for canbus & secondary serial enabled & internal can enabled(and internal can is available)
            // or current input channel is enabled as external for canbus & secondary serial disabled & internal can enabled(and internal can is available)
            //currentStatus.canin[13] = 12;  Dev test use only!  
          #if defined(CORE_STM32) || defined(CORE_TEENSY)
           if (configPage9.enable_intcan == 1) //  if internal can is enabled 
           {
              sendCancommand(3,configPage9.speeduino_tsCanId,currentStatus.current_caninchannel,0,((configPage9.caninput_source_can_address[currentStatus.current_caninchannel]&2047)+0x100));  
              //send an R command for data from caninput_source_address[currentStatus.current_caninchannel] from internal canbus
           }
          #endif
          }   
          else if ((((configPage9.enable_secondarySerial == 1) || ((configPage9.enable_intcan == 1) && (configPage9.intcan_available == 1))) && (configPage9.caninput_sel[currentStatus.current_caninchannel]&12) == 8)
                  || (((configPage9.enable_secondarySerial == 0) && ( (configPage9.enable_intcan == 1) && (configPage9.intcan_available == 0) )) && (configPage9.caninput_sel[currentStatus.current_caninchannel]&3) == 2)  
                  || (((configPage9.enable_secondarySerial == 0) && (configPage9.enable_intcan == 0)) && ((configPage9.caninput_sel[currentStatus.current_caninchannel]&3) == 2)))  
          { //if current input channel is enabled as analog local pin
            //read analog channel specified
            //currentStatus.canin[13] = (configPage9.Auxinpina[currentStatus.current_caninchannel]&63);  Dev test use only!127
            currentStatus.canin[currentStatus.current_caninchannel] = readAuxanalog(pinTranslateAnalog(configPage9.Auxinpina[currentStatus.current_caninchannel]&63));
          }
          else if ((((configPage9.enable_secondarySerial == 1) || ((configPage9.enable_intcan == 1) && (configPage9.intcan_available == 1))) && (configPage9.caninput_sel[currentStatus.current_caninchannel]&12) == 12)
                  || (((configPage9.enable_secondarySerial == 0) && ( (configPage9.enable_intcan == 1) && (configPage9.intcan_available == 0) )) && (configPage9.caninput_sel[currentStatus.current_caninchannel]&3) == 3)
                  || (((configPage9.enable_secondarySerial == 0) && (configPage9.enable_intcan == 0)) && ((configPage9.caninput_sel[currentStatus.current_caninchannel]&3) == 3)))
          { //if current input channel is enabled as digital local pin
            //read digital channel specified
            //currentStatus.canin[14] = ((configPage9.Auxinpinb[currentStatus.current_caninchannel]&63)+1);  Dev test use only!127+1
            currentStatus.canin[currentStatus.current_caninchannel] = readAuxdigital((configPage9.Auxinpinb[currentStatus.current_caninchannel]&63)+1);
          } //Channel type
        } //For loop going through each channel
      } //aux channels are enabled
    } //4Hz timer
    if (BIT_CHECK(LOOP_TIMER, BIT_TIMER_1HZ)) //Once per second)
    {
      BIT_CLEAR(TIMER_mask, BIT_TIMER_1HZ);
      readBaro(); //Infrequent baro readings are not an issue.

      if ( (configPage10.wmiEnabled > 0) && (configPage10.wmiIndicatorEnabled > 0) )
      {
        // water tank empty
        if (BIT_CHECK(currentStatus.status4, BIT_STATUS4_WMI_EMPTY) > 0)
        {
          // flash with 1sec interval
          digitalWrite(pinWMIIndicator, !digitalRead(pinWMIIndicator));
        }
        else
        {
          digitalWrite(pinWMIIndicator, configPage10.wmiIndicatorPolarity ? HIGH : LOW);
        } 
      }

      #ifdef SD_LOGGING
        if(configPage13.onboard_log_file_rate == LOGGER_RATE_1HZ) { writeSDLogEntry(); }
      #endif

    } //1Hz timer

    if( (configPage6.iacAlgorithm == IAC_ALGORITHM_STEP_OL)
    || (configPage6.iacAlgorithm == IAC_ALGORITHM_STEP_CL)
    || (configPage6.iacAlgorithm == IAC_ALGORITHM_STEP_OLCL) )
    {
      idleControl(); //Run idlecontrol every loop for stepper idle.
    }

    
    //VE and advance calculation were moved outside the sync/RPM check so that the fuel and ignition load value will be accurately shown when RPM=0
    currentStatus.VE1 = getVE1();
    currentStatus.VE = currentStatus.VE1; //Set the final VE value to be VE 1 as a default. This may be changed in the section below

    currentStatus.advance1 = getAdvance1();
    currentStatus.advance = currentStatus.advance1; //Set the final advance value to be advance 1 as a default. This may be changed in the section below

    calculateSecondaryFuel();
    calculateSecondarySpark();

    //Always check for sync
    //Main loop runs within this clause
    if ((currentStatus.hasSync || BIT_CHECK(currentStatus.status3, BIT_STATUS3_HALFSYNC)) && (currentStatus.RPM > 0))
    {
        //Check whether running or cranking
        if(currentStatus.RPM > currentStatus.crankRPM) //Crank RPM in the config is stored as a x10. currentStatus.crankRPM is set in timers.ino and represents the true value
        {
          BIT_SET(currentStatus.engine, BIT_ENGINE_RUN); //Sets the engine running bit
          //Only need to do anything if we're transitioning from cranking to running
          if( BIT_CHECK(currentStatus.engine, BIT_ENGINE_CRANK) )
          {
            BIT_CLEAR(currentStatus.engine, BIT_ENGINE_CRANK);
            if(configPage4.ignBypassEnabled > 0) { digitalWrite(pinIgnBypass, HIGH); }
          }
        }
        else
        {  
          if( !BIT_CHECK(currentStatus.engine, BIT_ENGINE_RUN) || (currentStatus.RPM < (currentStatus.crankRPM - CRANK_RUN_HYSTER)) )
          {
            //Sets the engine cranking bit, clears the engine running bit
            BIT_SET(currentStatus.engine, BIT_ENGINE_CRANK);
            BIT_CLEAR(currentStatus.engine, BIT_ENGINE_RUN);
            currentStatus.runSecs = 0; //We're cranking (hopefully), so reset the engine run time to prompt ASE.
            if(configPage4.ignBypassEnabled > 0) { digitalWrite(pinIgnBypass, LOW); }

            //Check whether the user has selected to disable to the fan during cranking
            if(configPage2.fanWhenCranking == 0) { FAN_OFF(); }
          }
        }
      //END SETTING ENGINE STATUSES
      //-----------------------------------------------------------------------------------------------------

      //Begin the fuel calculation
      //Calculate an injector pulsewidth from the VE
      currentStatus.corrections = correctionsFuel();

      currentStatus.PW1 = PW(req_fuel_uS, currentStatus.VE, currentStatus.MAP, currentStatus.corrections, inj_opentime_uS);

      //Manual adder for nitrous. These are not in correctionsFuel() because they are direct adders to the ms value, not % based
      if( (currentStatus.nitrous_status == NITROUS_STAGE1) || (currentStatus.nitrous_status == NITROUS_BOTH) )
      { 
        int16_t adderRange = (configPage10.n2o_stage1_maxRPM - configPage10.n2o_stage1_minRPM) * 100;
        int16_t adderPercent = ((currentStatus.RPM - (configPage10.n2o_stage1_minRPM * 100)) * 100) / adderRange; //The percentage of the way through the RPM range
        adderPercent = 100 - adderPercent; //Flip the percentage as we go from a higher adder to a lower adder as the RPMs rise
        currentStatus.PW1 = currentStatus.PW1 + (configPage10.n2o_stage1_adderMax + percentage(adderPercent, (configPage10.n2o_stage1_adderMin - configPage10.n2o_stage1_adderMax))) * 100; //Calculate the above percentage of the calculated ms value.
      }
      if( (currentStatus.nitrous_status == NITROUS_STAGE2) || (currentStatus.nitrous_status == NITROUS_BOTH) )
      {
        int16_t adderRange = (configPage10.n2o_stage2_maxRPM - configPage10.n2o_stage2_minRPM) * 100;
        int16_t adderPercent = ((currentStatus.RPM - (configPage10.n2o_stage2_minRPM * 100)) * 100) / adderRange; //The percentage of the way through the RPM range
        adderPercent = 100 - adderPercent; //Flip the percentage as we go from a higher adder to a lower adder as the RPMs rise
        currentStatus.PW1 = currentStatus.PW1 + (configPage10.n2o_stage2_adderMax + percentage(adderPercent, (configPage10.n2o_stage2_adderMin - configPage10.n2o_stage2_adderMax))) * 100; //Calculate the above percentage of the calculated ms value.
      }

      int injector1StartAngle = 0;
      uint16_t injector2StartAngle = 0;
      uint16_t injector3StartAngle = 0;
      uint16_t injector4StartAngle = 0;

      #if INJ_CHANNELS >= 5
      uint16_t injector5StartAngle = 0;
      #endif
      #if INJ_CHANNELS >= 6
      uint16_t injector6StartAngle = 0;
      #endif
      #if INJ_CHANNELS >= 7
      uint16_t injector7StartAngle = 0;
      #endif
      #if INJ_CHANNELS >= 8
      uint16_t injector8StartAngle = 0;
      #endif

      doCrankSpeedCalcs(); //In crankMaths.ino

      //Check that the duty cycle of the chosen pulsewidth isn't too high.
      uint32_t pwLimit = percentage(configPage2.dutyLim, revolutionTime); //The pulsewidth limit is determined to be the duty cycle limit (Eg 85%) by the total time it takes to perform 1 revolution
      //Handle multiple squirts per rev
      if (configPage2.strokes == FOUR_STROKE) { pwLimit = pwLimit * 2 / currentStatus.nSquirts; } 
      else { pwLimit = pwLimit / currentStatus.nSquirts; }
      //Apply the pwLimit if staging is disabled and engine is not cranking
      if( (!BIT_CHECK(currentStatus.engine, BIT_ENGINE_CRANK)) && (configPage10.stagingEnabled == false) ) { if (currentStatus.PW1 > pwLimit) { currentStatus.PW1 = pwLimit; } }

      calculateStaging(pwLimit);

      //***********************************************************************************************
      //BEGIN INJECTION TIMING
      currentStatus.injAngle = table2D_getValue(&injectorAngleTable, currentStatus.RPMdiv100);
      unsigned int PWdivTimerPerDegree = div(currentStatus.PW1, timePerDegree).quot; //How many crank degrees the calculated PW will take at the current speed

      injector1StartAngle = calculateInjectorStartAngle(PWdivTimerPerDegree, channel1InjDegrees, currentStatus.injAngle);

      //Repeat the above for each cylinder
      switch (configPage2.nCylinders)
      {
        //Single cylinder
        case 1:
          //The only thing that needs to be done for single cylinder is to check for staging. 
          if( (configPage10.stagingEnabled == true) && (BIT_CHECK(currentStatus.status4, BIT_STATUS4_STAGING_ACTIVE) == true) )
          {
            PWdivTimerPerDegree = div(currentStatus.PW2, timePerDegree).quot; //Need to redo this for PW2 as it will be dramatically different to PW1 when staging
            //injector3StartAngle = calculateInjector3StartAngle(PWdivTimerPerDegree);
            injector2StartAngle = calculateInjectorStartAngle(PWdivTimerPerDegree, channel1InjDegrees, currentStatus.injAngle);
          }
          break;
        //2 cylinders
        case 2:
          //injector2StartAngle = calculateInjector2StartAngle(PWdivTimerPerDegree);
          injector2StartAngle = calculateInjectorStartAngle(PWdivTimerPerDegree, channel2InjDegrees, currentStatus.injAngle);
          
          if ( (configPage2.injLayout == INJ_SEQUENTIAL) && (configPage6.fuelTrimEnabled > 0) )
          {
            currentStatus.PW1 = applyFuelTrimToPW(&trim1Table, currentStatus.fuelLoad, currentStatus.RPM, currentStatus.PW1);
            currentStatus.PW2 = applyFuelTrimToPW(&trim2Table, currentStatus.fuelLoad, currentStatus.RPM, currentStatus.PW2);
          }
          else if( (configPage10.stagingEnabled == true) && (BIT_CHECK(currentStatus.status4, BIT_STATUS4_STAGING_ACTIVE) == true) )
          {
            PWdivTimerPerDegree = div(currentStatus.PW3, timePerDegree).quot; //Need to redo this for PW3 as it will be dramatically different to PW1 when staging
            injector3StartAngle = calculateInjectorStartAngle(PWdivTimerPerDegree, channel1InjDegrees, currentStatus.injAngle);
            injector4StartAngle = calculateInjectorStartAngle(PWdivTimerPerDegree, channel2InjDegrees, currentStatus.injAngle);

            injector4StartAngle = injector3StartAngle + (CRANK_ANGLE_MAX_INJ / 2); //Phase this either 180 or 360 degrees out from inj3 (In reality this will always be 180 as you can't have sequential and staged currently)
            if(injector4StartAngle > (uint16_t)CRANK_ANGLE_MAX_INJ) { injector4StartAngle -= CRANK_ANGLE_MAX_INJ; }
          }
          break;
        //3 cylinders
        case 3:
          //injector2StartAngle = calculateInjector2StartAngle(PWdivTimerPerDegree);
          //injector3StartAngle = calculateInjector3StartAngle(PWdivTimerPerDegree);
          injector2StartAngle = calculateInjectorStartAngle(PWdivTimerPerDegree, channel2InjDegrees, currentStatus.injAngle);
          injector3StartAngle = calculateInjectorStartAngle(PWdivTimerPerDegree, channel3InjDegrees, currentStatus.injAngle);
          
          if ( (configPage2.injLayout == INJ_SEQUENTIAL) && (configPage6.fuelTrimEnabled > 0) )
          {
            currentStatus.PW1 = applyFuelTrimToPW(&trim1Table, currentStatus.fuelLoad, currentStatus.RPM, currentStatus.PW1);
            currentStatus.PW2 = applyFuelTrimToPW(&trim2Table, currentStatus.fuelLoad, currentStatus.RPM, currentStatus.PW2);
            currentStatus.PW3 = applyFuelTrimToPW(&trim3Table, currentStatus.fuelLoad, currentStatus.RPM, currentStatus.PW3);

            #if INJ_CHANNELS >= 6
              if( (configPage10.stagingEnabled == true) && (BIT_CHECK(currentStatus.status4, BIT_STATUS4_STAGING_ACTIVE) == true) )
              {
                PWdivTimerPerDegree = div(currentStatus.PW4, timePerDegree).quot; //Need to redo this for PW4 as it will be dramatically different to PW1 when staging
                injector4StartAngle = calculateInjectorStartAngle(PWdivTimerPerDegree, channel1InjDegrees, currentStatus.injAngle);
                injector5StartAngle = calculateInjectorStartAngle(PWdivTimerPerDegree, channel2InjDegrees, currentStatus.injAngle);
                injector6StartAngle = calculateInjectorStartAngle(PWdivTimerPerDegree, channel3InjDegrees, currentStatus.injAngle);
              }
            #endif
          }
          else if( (configPage10.stagingEnabled == true) && (BIT_CHECK(currentStatus.status4, BIT_STATUS4_STAGING_ACTIVE) == true) )
          {
            PWdivTimerPerDegree = div(currentStatus.PW4, timePerDegree).quot; //Need to redo this for PW3 as it will be dramatically different to PW1 when staging
            injector4StartAngle = calculateInjectorStartAngle(PWdivTimerPerDegree, channel1InjDegrees, currentStatus.injAngle);
            #if INJ_CHANNELS >= 6
              injector5StartAngle = calculateInjectorStartAngle(PWdivTimerPerDegree, channel2InjDegrees, currentStatus.injAngle);
              injector6StartAngle = calculateInjectorStartAngle(PWdivTimerPerDegree, channel3InjDegrees, currentStatus.injAngle);
            #endif
          }
          break;
        //4 cylinders
        case 4:
          //injector2StartAngle = calculateInjector2StartAngle(PWdivTimerPerDegree);
          injector2StartAngle = calculateInjectorStartAngle(PWdivTimerPerDegree, channel2InjDegrees, currentStatus.injAngle);

          if((configPage2.injLayout == INJ_SEQUENTIAL) && currentStatus.hasSync)
          {
            if( CRANK_ANGLE_MAX_INJ != 720 ) { changeHalfToFullSync(); }

            injector3StartAngle = calculateInjectorStartAngle(PWdivTimerPerDegree, channel3InjDegrees, currentStatus.injAngle);
            injector4StartAngle = calculateInjectorStartAngle(PWdivTimerPerDegree, channel4InjDegrees, currentStatus.injAngle);
            #if INJ_CHANNELS >= 8
              if( (configPage10.stagingEnabled == true) && (BIT_CHECK(currentStatus.status4, BIT_STATUS4_STAGING_ACTIVE) == true) )
              {
                PWdivTimerPerDegree = div(currentStatus.PW5, timePerDegree).quot; //Need to redo this for PW5 as it will be dramatically different to PW1 when staging
                injector5StartAngle = calculateInjectorStartAngle(PWdivTimerPerDegree, channel1InjDegrees, currentStatus.injAngle);
                injector6StartAngle = calculateInjectorStartAngle(PWdivTimerPerDegree, channel2InjDegrees, currentStatus.injAngle);
                injector7StartAngle = calculateInjectorStartAngle(PWdivTimerPerDegree, channel3InjDegrees, currentStatus.injAngle);
                injector8StartAngle = calculateInjectorStartAngle(PWdivTimerPerDegree, channel4InjDegrees, currentStatus.injAngle);
              }
            #endif

            if(configPage6.fuelTrimEnabled > 0)
            {
              currentStatus.PW1 = applyFuelTrimToPW(&trim1Table, currentStatus.fuelLoad, currentStatus.RPM, currentStatus.PW1);
              currentStatus.PW2 = applyFuelTrimToPW(&trim2Table, currentStatus.fuelLoad, currentStatus.RPM, currentStatus.PW2);
              currentStatus.PW3 = applyFuelTrimToPW(&trim3Table, currentStatus.fuelLoad, currentStatus.RPM, currentStatus.PW3);
              currentStatus.PW4 = applyFuelTrimToPW(&trim4Table, currentStatus.fuelLoad, currentStatus.RPM, currentStatus.PW4);
            }
          }
          else if( (configPage10.stagingEnabled == true) && (BIT_CHECK(currentStatus.status4, BIT_STATUS4_STAGING_ACTIVE) == true) )
          {
            PWdivTimerPerDegree = div(currentStatus.PW3, timePerDegree).quot; //Need to redo this for PW3 as it will be dramatically different to PW1 when staging
            injector3StartAngle = calculateInjectorStartAngle(PWdivTimerPerDegree, channel1InjDegrees, currentStatus.injAngle);
            injector4StartAngle = calculateInjectorStartAngle(PWdivTimerPerDegree, channel2InjDegrees, currentStatus.injAngle);
          }
          else
          {
            if( BIT_CHECK(currentStatus.status3, BIT_STATUS3_HALFSYNC) && (CRANK_ANGLE_MAX_INJ != 360) ) { changeFullToHalfSync(); }
          }
          break;
        //5 cylinders
        case 5:
          injector2StartAngle = calculateInjectorStartAngle(PWdivTimerPerDegree, channel2InjDegrees, currentStatus.injAngle);
          injector3StartAngle = calculateInjectorStartAngle(PWdivTimerPerDegree, channel3InjDegrees, currentStatus.injAngle);
          injector4StartAngle = calculateInjectorStartAngle(PWdivTimerPerDegree, channel4InjDegrees, currentStatus.injAngle);
          #if INJ_CHANNELS >= 5
            injector5StartAngle = calculateInjectorStartAngle(PWdivTimerPerDegree, channel5InjDegrees, currentStatus.injAngle);
          #endif

          //Staging is possible by using the 6th channel if available
          #if INJ_CHANNELS >= 6
            if( (configPage10.stagingEnabled == true) && (BIT_CHECK(currentStatus.status4, BIT_STATUS4_STAGING_ACTIVE) == true) )
            {
              PWdivTimerPerDegree = div(currentStatus.PW6, timePerDegree).quot;
              injector6StartAngle = calculateInjectorStartAngle(PWdivTimerPerDegree, channel6InjDegrees, currentStatus.injAngle);
            }
          #endif

          break;
        //6 cylinders
        case 6:
          injector2StartAngle = calculateInjectorStartAngle(PWdivTimerPerDegree, channel2InjDegrees, currentStatus.injAngle);
          injector3StartAngle = calculateInjectorStartAngle(PWdivTimerPerDegree, channel3InjDegrees, currentStatus.injAngle);
          
          #if INJ_CHANNELS >= 6
            if((configPage2.injLayout == INJ_SEQUENTIAL) && currentStatus.hasSync)
            {
              if( CRANK_ANGLE_MAX_INJ != 720 ) { changeHalfToFullSync(); }

              injector4StartAngle = calculateInjectorStartAngle(PWdivTimerPerDegree, channel4InjDegrees, currentStatus.injAngle);
              injector5StartAngle = calculateInjectorStartAngle(PWdivTimerPerDegree, channel5InjDegrees, currentStatus.injAngle);
              injector6StartAngle = calculateInjectorStartAngle(PWdivTimerPerDegree, channel6InjDegrees, currentStatus.injAngle);

              if(configPage6.fuelTrimEnabled > 0)
              {
                currentStatus.PW1 = applyFuelTrimToPW(&trim1Table, currentStatus.fuelLoad, currentStatus.RPM, currentStatus.PW1);
                currentStatus.PW2 = applyFuelTrimToPW(&trim2Table, currentStatus.fuelLoad, currentStatus.RPM, currentStatus.PW2);
                currentStatus.PW3 = applyFuelTrimToPW(&trim3Table, currentStatus.fuelLoad, currentStatus.RPM, currentStatus.PW3);
                currentStatus.PW4 = applyFuelTrimToPW(&trim4Table, currentStatus.fuelLoad, currentStatus.RPM, currentStatus.PW4);
                currentStatus.PW5 = applyFuelTrimToPW(&trim5Table, currentStatus.fuelLoad, currentStatus.RPM, currentStatus.PW5);
                currentStatus.PW6 = applyFuelTrimToPW(&trim6Table, currentStatus.fuelLoad, currentStatus.RPM, currentStatus.PW6);
              }

              //Staging is possible with sequential on 8 channel boards by using outputs 7 + 8 for the staged injectors
              #if INJ_CHANNELS >= 8
                if( (configPage10.stagingEnabled == true) && (BIT_CHECK(currentStatus.status4, BIT_STATUS4_STAGING_ACTIVE) == true) )
                {
                  PWdivTimerPerDegree = div(currentStatus.PW4, timePerDegree).quot; //Need to redo this for staging PW as it will be dramatically different to PW1 when staging
                  injector4StartAngle = calculateInjectorStartAngle(PWdivTimerPerDegree, channel1InjDegrees, currentStatus.injAngle);
                  injector5StartAngle = calculateInjectorStartAngle(PWdivTimerPerDegree, channel2InjDegrees, currentStatus.injAngle);
                  injector6StartAngle = calculateInjectorStartAngle(PWdivTimerPerDegree, channel3InjDegrees, currentStatus.injAngle);
                }
              #endif
            }
            else
            {
              if( BIT_CHECK(currentStatus.status3, BIT_STATUS3_HALFSYNC) && (CRANK_ANGLE_MAX_INJ != 360) ) { changeFullToHalfSync(); }

              if( (configPage10.stagingEnabled == true) && (BIT_CHECK(currentStatus.status4, BIT_STATUS4_STAGING_ACTIVE) == true) )
              {
                PWdivTimerPerDegree = div(currentStatus.PW4, timePerDegree).quot; //Need to redo this for staging PW as it will be dramatically different to PW1 when staging
                injector4StartAngle = calculateInjectorStartAngle(PWdivTimerPerDegree, channel1InjDegrees, currentStatus.injAngle);
                injector5StartAngle = calculateInjectorStartAngle(PWdivTimerPerDegree, channel2InjDegrees, currentStatus.injAngle);
                injector6StartAngle = calculateInjectorStartAngle(PWdivTimerPerDegree, channel3InjDegrees, currentStatus.injAngle); 
              }
            }
          #endif
          break;
        //8 cylinders
        case 8:
          injector2StartAngle = calculateInjectorStartAngle(PWdivTimerPerDegree, channel2InjDegrees, currentStatus.injAngle);
          injector3StartAngle = calculateInjectorStartAngle(PWdivTimerPerDegree, channel3InjDegrees, currentStatus.injAngle);
          injector4StartAngle = calculateInjectorStartAngle(PWdivTimerPerDegree, channel4InjDegrees, currentStatus.injAngle);

          #if INJ_CHANNELS >= 8
            if((configPage2.injLayout == INJ_SEQUENTIAL) && currentStatus.hasSync)
            {
              if( CRANK_ANGLE_MAX_INJ != 720 ) { changeHalfToFullSync(); }

              injector5StartAngle = calculateInjectorStartAngle(PWdivTimerPerDegree, channel5InjDegrees, currentStatus.injAngle);
              injector6StartAngle = calculateInjectorStartAngle(PWdivTimerPerDegree, channel6InjDegrees, currentStatus.injAngle);
              injector7StartAngle = calculateInjectorStartAngle(PWdivTimerPerDegree, channel7InjDegrees, currentStatus.injAngle);
              injector8StartAngle = calculateInjectorStartAngle(PWdivTimerPerDegree, channel8InjDegrees, currentStatus.injAngle);

              if(configPage6.fuelTrimEnabled > 0)
              {
                currentStatus.PW1 = applyFuelTrimToPW(&trim1Table, currentStatus.fuelLoad, currentStatus.RPM, currentStatus.PW1);
                currentStatus.PW2 = applyFuelTrimToPW(&trim2Table, currentStatus.fuelLoad, currentStatus.RPM, currentStatus.PW2);
                currentStatus.PW3 = applyFuelTrimToPW(&trim3Table, currentStatus.fuelLoad, currentStatus.RPM, currentStatus.PW3);
                currentStatus.PW4 = applyFuelTrimToPW(&trim4Table, currentStatus.fuelLoad, currentStatus.RPM, currentStatus.PW4);
                currentStatus.PW5 = applyFuelTrimToPW(&trim5Table, currentStatus.fuelLoad, currentStatus.RPM, currentStatus.PW5);
                currentStatus.PW6 = applyFuelTrimToPW(&trim6Table, currentStatus.fuelLoad, currentStatus.RPM, currentStatus.PW6);
                currentStatus.PW7 = applyFuelTrimToPW(&trim7Table, currentStatus.fuelLoad, currentStatus.RPM, currentStatus.PW7);
                currentStatus.PW8 = applyFuelTrimToPW(&trim8Table, currentStatus.fuelLoad, currentStatus.RPM, currentStatus.PW8);
              }
            }
            else
            {
              if( BIT_CHECK(currentStatus.status3, BIT_STATUS3_HALFSYNC) && (CRANK_ANGLE_MAX_INJ != 360) ) { changeFullToHalfSync(); }

              if( (configPage10.stagingEnabled == true) && (BIT_CHECK(currentStatus.status4, BIT_STATUS4_STAGING_ACTIVE) == true) )
              {
                PWdivTimerPerDegree = div(currentStatus.PW5, timePerDegree).quot; //Need to redo this for PW3 as it will be dramatically different to PW1 when staging
                injector5StartAngle = calculateInjectorStartAngle(PWdivTimerPerDegree, channel1InjDegrees, currentStatus.injAngle);
                injector6StartAngle = calculateInjectorStartAngle(PWdivTimerPerDegree, channel2InjDegrees, currentStatus.injAngle);
                injector7StartAngle = calculateInjectorStartAngle(PWdivTimerPerDegree, channel3InjDegrees, currentStatus.injAngle);
                injector8StartAngle = calculateInjectorStartAngle(PWdivTimerPerDegree, channel4InjDegrees, currentStatus.injAngle);
              }
            }

          #endif
          break;

        //Will hit the default case on 1 cylinder or >8 cylinders. Do nothing in these cases
        default:
          break;
      }

      //***********************************************************************************************
      //| BEGIN IGNITION CALCULATIONS

      //Set dwell
      //Dwell is stored as ms * 10. ie Dwell of 4.3ms would be 43 in configPage4. This number therefore needs to be multiplied by 100 to get dwell in uS
      if ( BIT_CHECK(currentStatus.engine, BIT_ENGINE_CRANK) ) {
        currentStatus.dwell =  (configPage4.dwellCrank * 100); //use cranking dwell
      }
      else 
      {
        if ( configPage2.useDwellMap == true )
        {
          currentStatus.dwell = (get3DTableValue(&dwellTable, currentStatus.ignLoad, currentStatus.RPM) * 100); //use running dwell from map
        }
        else
        {
          currentStatus.dwell =  (configPage4.dwellRun * 100); //use fixed running dwell
        }
      }
      currentStatus.dwell = correctionsDwell(currentStatus.dwell);

      int dwellAngle = timeToAngle(currentStatus.dwell, CRANKMATH_METHOD_INTERVAL_REV); //Convert the dwell time to dwell angle based on the current engine speed

      calculateIgnitionAngles(dwellAngle);

      //If ignition timing is being tracked per tooth, perform the calcs to get the end teeth
      //This only needs to be run if the advance figure has changed, otherwise the end teeth will still be the same
      //if( (configPage2.perToothIgn == true) && (lastToothCalcAdvance != currentStatus.advance) ) { triggerSetEndTeeth(); }
      if( (configPage2.perToothIgn == true) ) { triggerSetEndTeeth(); }

      //***********************************************************************************************
      //| BEGIN FUEL SCHEDULES
      //Finally calculate the time (uS) until we reach the firing angles and set the schedules
      //We only need to set the shcedule if we're BEFORE the open angle
      //This may potentially be called a number of times as we get closer and closer to the opening time

      //Determine the current crank angle
      int crankAngle = getCrankAngle();
      while(crankAngle > CRANK_ANGLE_MAX_INJ ) { crankAngle = crankAngle - CRANK_ANGLE_MAX_INJ; } //Continue reducing the crank angle by the max injection amount until it's below the required limit. This will usually only run (at most) once, but in cases where there is sequential ignition and more than 2 squirts per cycle, it may run up to 4 times. 

      // if(Serial && false)
      // {
      //   if(ignition1StartAngle > crankAngle)
      //   {
      //     noInterrupts();
      //     Serial.print("Time2LastTooth:"); Serial.println(micros()-toothLastToothTime);
      //     Serial.print("elapsedTime:"); Serial.println(elapsedTime);
      //     Serial.print("CurAngle:"); Serial.println(crankAngle);
      //     Serial.print("RPM:"); Serial.println(currentStatus.RPM);
      //     Serial.print("Tooth:"); Serial.println(toothCurrentCount);
      //     Serial.print("timePerDegree:"); Serial.println(timePerDegree);
      //     Serial.print("IGN1Angle:"); Serial.println(ignition1StartAngle);
      //     Serial.print("TimeToIGN1:"); Serial.println(angleToTime((ignition1StartAngle - crankAngle), CRANKMATH_METHOD_INTERVAL_REV));
      //     interrupts();
      //   }
      // }
      
      //Check for any of the engine protections or rev limiters being turned on
      uint16_t maxAllowedRPM = checkRevLimit(); //The maximum RPM allowed by all the potential limiters (Engine protection, 2-step, flat shift etc). Divided by 100. `checkRevLimit()` returns the current maximum RPM allow (divided by 100) based on either the fixed hard limit or the current coolant temp
      //Check each of the functions that has an RPM limit. Update the max allowed RPM if the function is active and has a lower RPM than already set
      if( checkEngineProtect() && (configPage4.engineProtectMaxRPM < maxAllowedRPM)) { maxAllowedRPM = configPage4.engineProtectMaxRPM; }
      if ( (currentStatus.launchingHard == true) && (configPage6.lnchHardLim < maxAllowedRPM) ) { maxAllowedRPM = configPage6.lnchHardLim; }
      maxAllowedRPM = maxAllowedRPM * 100; //All of the above limits are divided by 100, convert back to RPM
      if ( (currentStatus.flatShiftingHard == true) && (currentStatus.clutchEngagedRPM < maxAllowedRPM) ) { maxAllowedRPM = currentStatus.clutchEngagedRPM; } //Flat shifting is a special case as the RPM limit is based on when the clutch was engaged. It is not divided by 100 as it is set with the actual RPM
    
      if( (configPage2.hardCutType == HARD_CUT_FULL) && (currentStatus.RPM > maxAllowedRPM) )
      {
        //Full hard cut turns outputs off completely. 
        switch(configPage6.engineProtectType)
        {
          case PROTECT_CUT_OFF:
            //Make sure all channels are turned on
            ignitionChannelsOn = 0xFF;
            fuelChannelsOn = 0xFF;
            currentStatus.engineProtectStatus = 0;
            break;
          case PROTECT_CUT_IGN:
            ignitionChannelsOn = 0;
            break;
          case PROTECT_CUT_FUEL:
            fuelChannelsOn = 0;
            break;
          case PROTECT_CUT_BOTH:
            ignitionChannelsOn = 0;
            fuelChannelsOn = 0;
            break;
          default:
            ignitionChannelsOn = 0;
            fuelChannelsOn = 0;
            break;
        }
      } //Hard cut check
      else if( (configPage2.hardCutType == HARD_CUT_ROLLING) && (currentStatus.RPM > (maxAllowedRPM + (configPage15.rollingProtRPMDelta[0] * 10))) ) //Limit for rolling is the max allowed RPM minus the lowest value in the delta table (Delta values are negative!)
      { 
        uint8_t revolutionsToCut = 1;
        if(configPage2.strokes == FOUR_STROKE) { revolutionsToCut *= 2; } //4 stroke needs to cut for at least 2 revolutions
        if( (configPage4.sparkMode != IGN_MODE_SEQUENTIAL) || (configPage2.injLayout != INJ_SEQUENTIAL) ) { revolutionsToCut *= 2; } //4 stroke and non-sequential will cut for 4 revolutions minimum. This is to ensure no half fuel ignition cycles take place

        if(rollingCutLastRev == 0) { rollingCutLastRev = currentStatus.startRevolutions; } //First time check
        if ( (currentStatus.startRevolutions >= (rollingCutLastRev + revolutionsToCut)) || (currentStatus.RPM > maxAllowedRPM) ) //If current RPM is over the max allowed RPM always cut, otherwise check if the required number of revolutions have passed since the last cut
        { 
          uint8_t cutPercent = 0;
          int16_t rpmDelta = currentStatus.RPM - maxAllowedRPM;
          if(rpmDelta >= 0) { cutPercent = 100; } //If the current RPM is over the max allowed RPM then cut is full (100%)
          else { cutPercent = table2D_getValue(&rollingCutTable, (rpmDelta / 10) ); } //
          

          for(uint8_t x=0; x<max(maxIgnOutputs, maxInjOutputs); x++)
          {  
            if( (cutPercent == 100) || (random1to100() < cutPercent) )
            {
              switch(configPage6.engineProtectType)
              {
                case PROTECT_CUT_OFF:
                  //Make sure all channels are turned on
                  ignitionChannelsOn = 0xFF;
                  fuelChannelsOn = 0xFF;
                  break;
                case PROTECT_CUT_IGN:
                  BIT_CLEAR(ignitionChannelsOn, x); //Turn off this ignition channel
                  disablePendingIgnSchedule(x);
                  break;
                case PROTECT_CUT_FUEL:
                  BIT_CLEAR(fuelChannelsOn, x); //Turn off this fuel channel
                  disablePendingFuelSchedule(x);
                  break;
                case PROTECT_CUT_BOTH:
                  BIT_CLEAR(ignitionChannelsOn, x); //Turn off this ignition channel
                  BIT_CLEAR(fuelChannelsOn, x); //Turn off this fuel channel
                  disablePendingFuelSchedule(x);
                  disablePendingIgnSchedule(x);
                  break;
                default:
                  BIT_CLEAR(ignitionChannelsOn, x); //Turn off this ignition channel
                  BIT_CLEAR(fuelChannelsOn, x); //Turn off this fuel channel
                  break;
              }
            }
            else
            {
              //Turn fuel and ignition channels on

              //Special case for non-sequential, 4-stroke where both fuel and ignition are cut. The ignition pulses should wait 1 cycle after the fuel channels are turned back on before firing again
              if( (revolutionsToCut == 4) &&                          //4 stroke and non-sequential
                  (BIT_CHECK(fuelChannelsOn, x) == false) &&          //Fuel on this channel is currently off, meaning it is the first revolution after a cut
                  (configPage6.engineProtectType == PROTECT_CUT_BOTH) //Both fuel and ignition are cut
                )
              { BIT_SET(ignitionChannelsPending, x); } //Set this ignition channel as pending
              else { BIT_SET(ignitionChannelsOn, x); } //Turn on this ignition channel
                
              
              BIT_SET(fuelChannelsOn, x); //Turn on this fuel channel
            }
          }
          rollingCutLastRev = currentStatus.startRevolutions;
        }

        //Check whether there are any ignition channels that are waiting for injection pulses to occur before being turned back on. This can only occur when at least 2 revolutions have taken place since the fuel was turned back on
        //Note that ignitionChannelsPending can only be >0 on 4 stroke, non-sequential fuel when protect type is Both
        if( (ignitionChannelsPending > 0) && (currentStatus.startRevolutions >= (rollingCutLastRev + 2)) )
        {
          ignitionChannelsOn = fuelChannelsOn;
          ignitionChannelsPending = 0;
        }
      } //Rolling cut check
      else
      {
        currentStatus.engineProtectStatus = 0;
        //No engine protection active, so turn all the channels on
        if(currentStatus.startRevolutions >= configPage4.StgCycles)
        { 
          //Enable the fuel and ignition, assuming staging revolutions are complete 
          ignitionChannelsOn = 0xff; 
          fuelChannelsOn = 0xff; 
        } 
      }


#if INJ_CHANNELS >= 1
      if( (maxInjOutputs >= 1) && (currentStatus.PW1 >= inj_opentime_uS) && (BIT_CHECK(fuelChannelsOn, INJ1_CMD_BIT)) )
      {
        uint32_t timeOut = calculateInjectorTimeout(fuelSchedule1, channel1InjDegrees, injector1StartAngle, crankAngle);
        if (timeOut>0U)
        {
          setFuelSchedule1(
                    timeOut,
                    (unsigned long)currentStatus.PW1
                    );
        }
      }
#endif

        /*-----------------------------------------------------------------------------------------
        | A Note on tempCrankAngle and tempStartAngle:
        |   The use of tempCrankAngle/tempStartAngle is described below. It is then used in the same way for channels 2, 3 and 4+ on both injectors and ignition
        |   Essentially, these 2 variables are used to realign the current crank angle and the desired start angle around 0 degrees for the given cylinder/output
        |   Eg: If cylinder 2 TDC is 180 degrees after cylinder 1 (Eg a standard 4 cylinder engine), then tempCrankAngle is 180* less than the current crank angle and
        |       tempStartAngle is the desired open time less 180*. Thus the cylinder is being treated relative to its own TDC, regardless of its offset
        |
        |   This is done to avoid problems with very short of very long times until tempStartAngle.
        |------------------------------------------------------------------------------------------
        */
#if INJ_CHANNELS >= 2
        if( (maxInjOutputs >= 2) && (currentStatus.PW2 >= inj_opentime_uS) && (BIT_CHECK(fuelChannelsOn, INJ2_CMD_BIT)) )
        {
          uint32_t timeOut = calculateInjectorTimeout(fuelSchedule2, channel2InjDegrees, injector2StartAngle, crankAngle);
          if ( timeOut>0U )
          {
            setFuelSchedule2(
                      timeOut,
                      (unsigned long)currentStatus.PW2
                      );
          }
        }
#endif

#if INJ_CHANNELS >= 3
        if( (maxInjOutputs >= 3) && (currentStatus.PW3 >= inj_opentime_uS) && (BIT_CHECK(fuelChannelsOn, INJ3_CMD_BIT)) )
        {
          uint32_t timeOut = calculateInjectorTimeout(fuelSchedule3, channel3InjDegrees, injector3StartAngle, crankAngle);
          if ( timeOut>0U )
          {
            setFuelSchedule3(
                      timeOut,
                      (unsigned long)currentStatus.PW3
                      );
          }
        }
#endif

#if INJ_CHANNELS >= 4
        if( (maxInjOutputs >= 4) && (currentStatus.PW4 >= inj_opentime_uS) && (BIT_CHECK(fuelChannelsOn, INJ4_CMD_BIT)) )
        {
          uint32_t timeOut = calculateInjectorTimeout(fuelSchedule4, channel4InjDegrees, injector4StartAngle, crankAngle);
          if ( timeOut>0U )
          {
            setFuelSchedule4(
                      timeOut,
                      (unsigned long)currentStatus.PW4
                      );
          }
        }
#endif

#if INJ_CHANNELS >= 5
        if( (maxInjOutputs >= 5) && (currentStatus.PW5 >= inj_opentime_uS) && (BIT_CHECK(fuelChannelsOn, INJ5_CMD_BIT)) )
        {
          uint32_t timeOut = calculateInjectorTimeout(fuelSchedule5, channel5InjDegrees, injector5StartAngle, crankAngle);
          if ( timeOut>0U )
          {
            setFuelSchedule5(
                      timeOut,
                      (unsigned long)currentStatus.PW5
                      );
          }
        }
#endif

#if INJ_CHANNELS >= 6
        if( (maxInjOutputs >= 6) && (currentStatus.PW6 >= inj_opentime_uS) && (BIT_CHECK(fuelChannelsOn, INJ6_CMD_BIT)) )
        {
          uint32_t timeOut = calculateInjectorTimeout(fuelSchedule6, channel6InjDegrees, injector6StartAngle, crankAngle);
          if ( timeOut>0U )
          {
            setFuelSchedule6(
                      timeOut,
                      (unsigned long)currentStatus.PW6
                      );
          }
        }
#endif

#if INJ_CHANNELS >= 7
        if( (maxInjOutputs >= 7) && (currentStatus.PW7 >= inj_opentime_uS) && (BIT_CHECK(fuelChannelsOn, INJ7_CMD_BIT)) )
        {
          uint32_t timeOut = calculateInjectorTimeout(fuelSchedule7, channel7InjDegrees, injector7StartAngle, crankAngle);
          if ( timeOut>0U )
          {
            setFuelSchedule7(
                      timeOut,
                      (unsigned long)currentStatus.PW7
                      );
          }
        }
#endif

#if INJ_CHANNELS >= 8
        if( (maxInjOutputs >= 8) && (currentStatus.PW8 >= inj_opentime_uS) && (BIT_CHECK(fuelChannelsOn, INJ8_CMD_BIT)) )
        {
          uint32_t timeOut = calculateInjectorTimeout(fuelSchedule8, channel8InjDegrees, injector8StartAngle, crankAngle);
          if ( timeOut>0U )
          {
            setFuelSchedule8(
                      timeOut,
                      (unsigned long)currentStatus.PW8
                      );
          }
        }
#endif

      //***********************************************************************************************
      //| BEGIN IGNITION SCHEDULES
      //Same as above, except for ignition

      //fixedCrankingOverride is used to extend the dwell during cranking so that the decoder can trigger the spark upon seeing a certain tooth. Currently only available on the basic distributor and 4g63 decoders.
      if ( configPage4.ignCranklock && BIT_CHECK(currentStatus.engine, BIT_ENGINE_CRANK) && (BIT_CHECK(decoderState, BIT_DECODER_HAS_FIXED_CRANKING)) )
      {
        fixedCrankingOverride = currentStatus.dwell * 3;
        //This is a safety step to prevent the ignition start time occurring AFTER the target tooth pulse has already occurred. It simply moves the start time forward a little, which is compensated for by the increase in the dwell time
        if(currentStatus.RPM < 250)
        {
          ignition1StartAngle -= 5;
          ignition2StartAngle -= 5;
          ignition3StartAngle -= 5;
          ignition4StartAngle -= 5;
#if IGN_CHANNELS >= 5
          ignition5StartAngle -= 5;
#endif
#if IGN_CHANNELS >= 6          
          ignition6StartAngle -= 5;
#endif
#if IGN_CHANNELS >= 7
          ignition7StartAngle -= 5;
#endif
#if IGN_CHANNELS >= 8
          ignition8StartAngle -= 5;
#endif
        }
      }
      else { fixedCrankingOverride = 0; }

      if(ignitionChannelsOn > 0)
      {
        //Refresh the current crank angle info
        //ignition1StartAngle = 335;
        crankAngle = getCrankAngle(); //Refresh with the latest crank angle
        while (crankAngle > CRANK_ANGLE_MAX_IGN ) { crankAngle -= CRANK_ANGLE_MAX_IGN; }

#if IGN_CHANNELS >= 1
        uint32_t timeOut = calculateIgnitionTimeout(ignitionSchedule1, ignition1StartAngle, channel1IgnDegrees, crankAngle);
        if ( (timeOut > 0U) && (BIT_CHECK(ignitionChannelsOn, IGN1_CMD_BIT)) )
        {
          
          setIgnitionSchedule1(ign1StartFunction,
                    //((unsigned long)(ignition1StartAngle - crankAngle) * (unsigned long)timePerDegree),
                    timeOut,
                    currentStatus.dwell + fixedCrankingOverride, //((unsigned long)((unsigned long)currentStatus.dwell* currentStatus.RPM) / newRPM) + fixedCrankingOverride,
                    ign1EndFunction
                    );
        }
#endif

#if defined(USE_IGN_REFRESH)
        if( (ignitionSchedule1.Status == RUNNING) && (ignition1EndAngle > crankAngle) && (configPage4.StgCycles == 0) && (configPage2.perToothIgn != true) )
        {
          unsigned long uSToEnd = 0;

          crankAngle = getCrankAngle(); //Refresh with the latest crank angle
          if (crankAngle > CRANK_ANGLE_MAX_IGN ) { crankAngle -= 360; }
          
          //ONLY ONE OF THE BELOW SHOULD BE USED (PROBABLY THE FIRST):
          //*********
          if(ignition1EndAngle > crankAngle) { uSToEnd = fastDegreesToUS( (ignition1EndAngle - crankAngle) ); }
          else { uSToEnd = fastDegreesToUS( (360 + ignition1EndAngle - crankAngle) ); }
          //*********
          //uSToEnd = ((ignition1EndAngle - crankAngle) * (toothLastToothTime - toothLastMinusOneToothTime)) / triggerToothAngle;
          //*********

          refreshIgnitionSchedule1( uSToEnd + fixedCrankingOverride );
        }
  #endif
        
#if IGN_CHANNELS >= 2
        if (maxIgnOutputs >= 2)
        {
            unsigned long ignition2StartTime = calculateIgnitionTimeout(ignitionSchedule2, ignition2StartAngle, channel2IgnDegrees, crankAngle);

            if ( (ignition2StartTime > 0) && (BIT_CHECK(ignitionChannelsOn, IGN2_CMD_BIT)) )
            {
              setIgnitionSchedule2(ign2StartFunction,
                        ignition2StartTime,
                        currentStatus.dwell + fixedCrankingOverride,
                        ign2EndFunction
                        );
            }
        }
#endif

#if IGN_CHANNELS >= 3
        if (maxIgnOutputs >= 3)
        {
            unsigned long ignition3StartTime = calculateIgnitionTimeout(ignitionSchedule3, ignition3StartAngle, channel3IgnDegrees, crankAngle);

            if ( (ignition3StartTime > 0) && (BIT_CHECK(ignitionChannelsOn, IGN3_CMD_BIT)) )
            {
              setIgnitionSchedule3(ign3StartFunction,
                        ignition3StartTime,
                        currentStatus.dwell + fixedCrankingOverride,
                        ign3EndFunction
                        );
            }
        }
#endif

#if IGN_CHANNELS >= 4
        if (maxIgnOutputs >= 4)
        {
            unsigned long ignition4StartTime = calculateIgnitionTimeout(ignitionSchedule4, ignition4StartAngle, channel4IgnDegrees, crankAngle);

            if ( (ignition4StartTime > 0) && (BIT_CHECK(ignitionChannelsOn, IGN4_CMD_BIT)) )
            {
              setIgnitionSchedule4(ign4StartFunction,
                        ignition4StartTime,
                        currentStatus.dwell + fixedCrankingOverride,
                        ign4EndFunction
                        );
            }
        }
#endif

#if IGN_CHANNELS >= 5
        if (maxIgnOutputs >= 5)
        {
            unsigned long ignition5StartTime = calculateIgnitionTimeout(ignitionSchedule5, ignition5StartAngle, channel5IgnDegrees, crankAngle);

            if ( (ignition5StartTime > 0) && (BIT_CHECK(ignitionChannelsOn, IGN5_CMD_BIT)) )
            {
              setIgnitionSchedule5(ign5StartFunction,
                        ignition5StartTime,
                        currentStatus.dwell + fixedCrankingOverride,
                        ign5EndFunction
                        );
            }
        }
#endif

#if IGN_CHANNELS >= 6
        if (maxIgnOutputs >= 6)
        {
            unsigned long ignition6StartTime = calculateIgnitionTimeout(ignitionSchedule6, ignition6StartAngle, channel6IgnDegrees, crankAngle);

            if ( (ignition6StartTime > 0) && (BIT_CHECK(ignitionChannelsOn, IGN6_CMD_BIT)) )
            {
              setIgnitionSchedule6(ign6StartFunction,
                        ignition6StartTime,
                        currentStatus.dwell + fixedCrankingOverride,
                        ign6EndFunction
                        );
            }
        }
#endif

#if IGN_CHANNELS >= 7
        if (maxIgnOutputs >= 7)
        {
            unsigned long ignition7StartTime = calculateIgnitionTimeout(ignitionSchedule7, ignition7StartAngle, channel7IgnDegrees, crankAngle);

            if ( (ignition7StartTime > 0) && (BIT_CHECK(ignitionChannelsOn, IGN7_CMD_BIT)) )
            {
              setIgnitionSchedule7(ign7StartFunction,
                        ignition7StartTime,
                        currentStatus.dwell + fixedCrankingOverride,
                        ign7EndFunction
                        );
            }
        }
#endif

#if IGN_CHANNELS >= 8
        if (maxIgnOutputs >= 8)
        {
            unsigned long ignition8StartTime = calculateIgnitionTimeout(ignitionSchedule8, ignition8StartAngle, channel8IgnDegrees, crankAngle);

            if ( (ignition8StartTime > 0) && (BIT_CHECK(ignitionChannelsOn, IGN8_CMD_BIT)) )
            {
              setIgnitionSchedule8(ign8StartFunction,
                        ignition8StartTime,
                        currentStatus.dwell + fixedCrankingOverride,
                        ign8EndFunction
                        );
            }
        }
#endif

      } //Ignition schedules on

      if ( (!BIT_CHECK(currentStatus.status3, BIT_STATUS3_RESET_PREVENT)) && (resetControl == RESET_CONTROL_PREVENT_WHEN_RUNNING) ) 
      {
        //Reset prevention is supposed to be on while the engine is running but isn't. Fix that.
        digitalWrite(pinResetControl, HIGH);
        BIT_SET(currentStatus.status3, BIT_STATUS3_RESET_PREVENT);
      }
    } //Has sync and RPM
    else if ( (BIT_CHECK(currentStatus.status3, BIT_STATUS3_RESET_PREVENT) > 0) && (resetControl == RESET_CONTROL_PREVENT_WHEN_RUNNING) )
    {
      digitalWrite(pinResetControl, LOW);
      BIT_CLEAR(currentStatus.status3, BIT_STATUS3_RESET_PREVENT);
    }
} //loop()
#endif //Unit test guard

/**
 * @brief This function calculates the required pulsewidth time (in us) given the current system state
 * 
 * @param REQ_FUEL The required fuel value in uS, as calculated by TunerStudio
 * @param VE Lookup from the main fuel table. This can either have been MAP or TPS based, depending on the algorithm used
 * @param MAP In KPa, read from the sensor (This is used when performing a multiply of the map only. It is applicable in both Speed density and Alpha-N)
 * @param corrections Sum of Enrichment factors (Cold start, acceleration). This is a multiplication factor (Eg to add 10%, this should be 110)
 * @param injOpen Injector opening time. The time the injector take to open minus the time it takes to close (Both in uS)
 * @return uint16_t The injector pulse width in uS
 */
uint16_t PW(int REQ_FUEL, byte VE, long MAP, uint16_t corrections, int injOpen)
{
  //Standard float version of the calculation
  //return (REQ_FUEL * (float)(VE/100.0) * (float)(MAP/100.0) * (float)(TPS/100.0) * (float)(corrections/100.0) + injOpen);
  //Note: The MAP and TPS portions are currently disabled, we use VE and corrections only
  uint16_t iVE, iCorrections;
  uint16_t iMAP = 100;
  uint16_t iAFR = 147;

  //100% float free version, does sacrifice a little bit of accuracy, but not much.

  //If corrections are huge, use less bitshift to avoid overflow. Sacrifices a bit more accuracy (basically only during very cold temp cranking)
  byte bitShift = 7;
  if (corrections > 511 ) { bitShift = 6; }
  if (corrections > 1023) { bitShift = 5; }
  
  iVE = ((unsigned int)VE << 7) / 100;
  //iVE = divu100(((unsigned int)VE << 7));

  //Check whether either of the multiply MAP modes is turned on
  if ( configPage2.multiplyMAP == MULTIPLY_MAP_MODE_100) { iMAP = ((unsigned int)MAP << 7) / 100; }
  else if( configPage2.multiplyMAP == MULTIPLY_MAP_MODE_BARO) { iMAP = ((unsigned int)MAP << 7) / currentStatus.baro; }
  
  if ( (configPage2.includeAFR == true) && (configPage6.egoType == EGO_TYPE_WIDE) && (currentStatus.runSecs > configPage6.ego_sdelay) ) {
    iAFR = ((unsigned int)currentStatus.O2 << 7) / currentStatus.afrTarget;  //Include AFR (vs target) if enabled
  }
  if ( (configPage2.incorporateAFR == true) && (configPage2.includeAFR == false) ) {
    iAFR = ((unsigned int)configPage2.stoich << 7) / currentStatus.afrTarget;  //Incorporate stoich vs target AFR, if enabled.
  }
  iCorrections = (corrections << bitShift) / 100;
  //iCorrections = divu100((corrections << bitShift));


  unsigned long intermediate = ((uint32_t)REQ_FUEL * (uint32_t)iVE) >> 7; //Need to use an intermediate value to avoid overflowing the long
  if ( configPage2.multiplyMAP > 0 ) { intermediate = (intermediate * (unsigned long)iMAP) >> 7; }
  
  if ( (configPage2.includeAFR == true) && (configPage6.egoType == EGO_TYPE_WIDE) && (currentStatus.runSecs > configPage6.ego_sdelay) ) {
    //EGO type must be set to wideband and the AFR warmup time must've elapsed for this to be used
    intermediate = (intermediate * (unsigned long)iAFR) >> 7;  
  }
  if ( (configPage2.incorporateAFR == true) && (configPage2.includeAFR == false) ) {
    intermediate = (intermediate * (unsigned long)iAFR) >> 7;
  }
  
  intermediate = (intermediate * (unsigned long)iCorrections) >> bitShift;
  if (intermediate != 0)
  {
    //If intermediate is not 0, we need to add the opening time (0 typically indicates that one of the full fuel cuts is active)
    intermediate += injOpen; //Add the injector opening time
    //AE calculation only when ACC is active.
    if ( BIT_CHECK(currentStatus.engine, BIT_ENGINE_ACC) )
    {
      //AE Adds % of req_fuel
      if ( configPage2.aeApplyMode == AE_MODE_ADDER )
        {
          intermediate += ( ((unsigned long)REQ_FUEL) * (currentStatus.AEamount - 100) ) / 100;
        }
    }

    if ( intermediate > 65535)
    {
      intermediate = 65535;  //Make sure this won't overflow when we convert to uInt. This means the maximum pulsewidth possible is 65.535mS
    }
  }
  return (unsigned int)(intermediate);
}

/** Lookup the current VE value from the primary 3D fuel map.
 * The Y axis value used for this lookup varies based on the fuel algorithm selected (speed density, alpha-n etc).
 * 
 * @return byte The current VE value
 */
byte getVE1(void)
{
  byte tempVE = 100;
  if (configPage2.fuelAlgorithm == LOAD_SOURCE_MAP) //Check which fuelling algorithm is being used
  {
    //Speed Density
    currentStatus.fuelLoad = currentStatus.MAP;
  }
  else if (configPage2.fuelAlgorithm == LOAD_SOURCE_TPS)
  {
    //Alpha-N
    currentStatus.fuelLoad = currentStatus.TPS * 2;
  }
  else if (configPage2.fuelAlgorithm == LOAD_SOURCE_IMAPEMAP)
  {
    //IMAP / EMAP
    currentStatus.fuelLoad = (currentStatus.MAP * 100) / currentStatus.EMAP;
  }
  else { currentStatus.fuelLoad = currentStatus.MAP; } //Fallback position
  tempVE = get3DTableValue(&fuelTable, currentStatus.fuelLoad, currentStatus.RPM); //Perform lookup into fuel map for RPM vs MAP value

  return tempVE;
}

/** Lookup the ignition advance from 3D ignition table.
 * The values used to look this up will be RPM and whatever load source the user has configured.
 * 
 * @return byte The current target advance value in degrees
 */
byte getAdvance1(void)
{
  byte tempAdvance = 0;
  if (configPage2.ignAlgorithm == LOAD_SOURCE_MAP) //Check which fuelling algorithm is being used
  {
    //Speed Density
    currentStatus.ignLoad = currentStatus.MAP;
  }
  else if(configPage2.ignAlgorithm == LOAD_SOURCE_TPS)
  {
    //Alpha-N
    currentStatus.ignLoad = currentStatus.TPS * 2;

  }
  else if (configPage2.fuelAlgorithm == LOAD_SOURCE_IMAPEMAP)
  {
    //IMAP / EMAP
    currentStatus.ignLoad = (currentStatus.MAP * 100) / currentStatus.EMAP;
  }
  tempAdvance = get3DTableValue(&ignitionTable, currentStatus.ignLoad, currentStatus.RPM) - OFFSET_IGNITION; //As above, but for ignition advance
  tempAdvance = correctionsIgn(tempAdvance);

  return tempAdvance;
}

/** Calculate the Ignition angles for all cylinders (based on @ref config2.nCylinders).
 * both start and end angles are calculated for each channel.
 * Also the mode of ignition firing - wasted spark vs. dedicated spark per cyl. - is considered here.
 */
void calculateIgnitionAngles(int dwellAngle)
{
  

  //This test for more cylinders and do the same thing
  switch (configPage2.nCylinders)
  {
    //1 cylinder
    case 1:
      calculateIgnitionAngle(dwellAngle, channel1IgnDegrees, currentStatus.advance, &ignition1EndAngle, &ignition1StartAngle);
      break;
    //2 cylinders
    case 2:
      calculateIgnitionAngle(dwellAngle, channel1IgnDegrees, currentStatus.advance, &ignition1EndAngle, &ignition1StartAngle);
      calculateIgnitionAngle(dwellAngle, channel2IgnDegrees, currentStatus.advance, &ignition2EndAngle, &ignition2StartAngle);
      break;
    //3 cylinders
    case 3:
      calculateIgnitionAngle(dwellAngle, channel1IgnDegrees, currentStatus.advance, &ignition1EndAngle, &ignition1StartAngle);
      calculateIgnitionAngle(dwellAngle, channel2IgnDegrees, currentStatus.advance, &ignition2EndAngle, &ignition2StartAngle);
      calculateIgnitionAngle(dwellAngle, channel3IgnDegrees, currentStatus.advance, &ignition3EndAngle, &ignition3StartAngle);
      break;
    //4 cylinders
    case 4:
      calculateIgnitionAngle(dwellAngle, channel1IgnDegrees, currentStatus.advance, &ignition1EndAngle, &ignition1StartAngle);
      calculateIgnitionAngle(dwellAngle, channel2IgnDegrees, currentStatus.advance, &ignition2EndAngle, &ignition2StartAngle);

      #if IGN_CHANNELS >= 4
      if((configPage4.sparkMode == IGN_MODE_SEQUENTIAL) && currentStatus.hasSync)
      {
        if( CRANK_ANGLE_MAX_IGN != 720 ) { changeHalfToFullSync(); }

        calculateIgnitionAngle(dwellAngle, channel3IgnDegrees, currentStatus.advance, &ignition3EndAngle, &ignition3StartAngle);
        calculateIgnitionAngle(dwellAngle, channel4IgnDegrees, currentStatus.advance, &ignition4EndAngle, &ignition4StartAngle);
      }
      else if(configPage4.sparkMode == IGN_MODE_ROTARY)
      {
        byte splitDegrees = 0;
        splitDegrees = table2D_getValue(&rotarySplitTable, currentStatus.ignLoad);

        //The trailing angles are set relative to the leading ones
        calculateIgnitionTrailingRotary(dwellAngle, splitDegrees, ignition1EndAngle, &ignition3EndAngle, &ignition3StartAngle);
        calculateIgnitionTrailingRotary(dwellAngle, splitDegrees, ignition2EndAngle, &ignition4EndAngle, &ignition4StartAngle);
      }
      else
      {
        if( BIT_CHECK(currentStatus.status3, BIT_STATUS3_HALFSYNC) && (CRANK_ANGLE_MAX_IGN != 360) ) { changeFullToHalfSync(); }
      }
      #endif
      break;
    //5 cylinders
    case 5:
      calculateIgnitionAngle(dwellAngle, channel1IgnDegrees, currentStatus.advance, &ignition1EndAngle, &ignition1StartAngle);
      calculateIgnitionAngle(dwellAngle, channel2IgnDegrees, currentStatus.advance, &ignition2EndAngle, &ignition2StartAngle);
      calculateIgnitionAngle(dwellAngle, channel3IgnDegrees, currentStatus.advance, &ignition3EndAngle, &ignition3StartAngle);
      calculateIgnitionAngle(dwellAngle, channel4IgnDegrees, currentStatus.advance, &ignition4EndAngle, &ignition4StartAngle);
      calculateIgnitionAngle(dwellAngle, channel5IgnDegrees, currentStatus.advance, &ignition5EndAngle, &ignition5StartAngle);
      break;
    //6 cylinders
    case 6:
      calculateIgnitionAngle(dwellAngle, channel1IgnDegrees, currentStatus.advance, &ignition1EndAngle, &ignition1StartAngle);
      calculateIgnitionAngle(dwellAngle, channel2IgnDegrees, currentStatus.advance, &ignition2EndAngle, &ignition2StartAngle);
      calculateIgnitionAngle(dwellAngle, channel3IgnDegrees, currentStatus.advance, &ignition3EndAngle, &ignition3StartAngle);

      #if IGN_CHANNELS >= 6
      if((configPage4.sparkMode == IGN_MODE_SEQUENTIAL) && currentStatus.hasSync)
      {
        if( CRANK_ANGLE_MAX_IGN != 720 ) { changeHalfToFullSync(); }

        calculateIgnitionAngle(dwellAngle, channel4IgnDegrees, currentStatus.advance, &ignition4EndAngle, &ignition4StartAngle);
        calculateIgnitionAngle(dwellAngle, channel5IgnDegrees, currentStatus.advance, &ignition5EndAngle, &ignition5StartAngle);
        calculateIgnitionAngle(dwellAngle, channel6IgnDegrees, currentStatus.advance, &ignition6EndAngle, &ignition6StartAngle);
      }
      else
      {
        if( BIT_CHECK(currentStatus.status3, BIT_STATUS3_HALFSYNC) && (CRANK_ANGLE_MAX_IGN != 360) ) { changeFullToHalfSync(); }
      }
      #endif
      break;
    //8 cylinders
    case 8:
      calculateIgnitionAngle(dwellAngle, channel1IgnDegrees, currentStatus.advance, &ignition1EndAngle, &ignition1StartAngle);
      calculateIgnitionAngle(dwellAngle, channel2IgnDegrees, currentStatus.advance, &ignition2EndAngle, &ignition2StartAngle);
      calculateIgnitionAngle(dwellAngle, channel3IgnDegrees, currentStatus.advance, &ignition3EndAngle, &ignition3StartAngle);
      calculateIgnitionAngle(dwellAngle, channel4IgnDegrees, currentStatus.advance, &ignition4EndAngle, &ignition4StartAngle);

      #if IGN_CHANNELS >= 8
      if((configPage4.sparkMode == IGN_MODE_SEQUENTIAL) && currentStatus.hasSync)
      {
        if( CRANK_ANGLE_MAX_IGN != 720 ) { changeHalfToFullSync(); }

        calculateIgnitionAngle(dwellAngle, channel5IgnDegrees, currentStatus.advance, &ignition5EndAngle, &ignition5StartAngle);
        calculateIgnitionAngle(dwellAngle, channel6IgnDegrees, currentStatus.advance, &ignition6EndAngle, &ignition6StartAngle);
        calculateIgnitionAngle(dwellAngle, channel7IgnDegrees, currentStatus.advance, &ignition7EndAngle, &ignition7StartAngle);
        calculateIgnitionAngle(dwellAngle, channel8IgnDegrees, currentStatus.advance, &ignition8EndAngle, &ignition8StartAngle);
      }
      else
      {
        if( BIT_CHECK(currentStatus.status3, BIT_STATUS3_HALFSYNC) && (CRANK_ANGLE_MAX_IGN != 360) ) { changeFullToHalfSync(); }
      }
      #endif
      break;

    //Will hit the default case on >8 cylinders. Do nothing in these cases
    default:
      break;
  }
}

void calculateStaging(uint32_t pwLimit)
{
  //Calculate staging pulsewidths if used
  //To run staged injection, the number of cylinders must be less than or equal to the injector channels (ie Assuming you're running paired injection, you need at least as many injector channels as you have cylinders, half for the primaries and half for the secondaries)
  if( (configPage10.stagingEnabled == true) && (configPage2.nCylinders <= INJ_CHANNELS || configPage2.injType == INJ_TYPE_TBODY) && (currentStatus.PW1 > inj_opentime_uS) ) //Final check is to ensure that DFCO isn't active, which would cause an overflow below (See #267)
  {
    //Scale the 'full' pulsewidth by each of the injector capacities
    currentStatus.PW1 -= inj_opentime_uS; //Subtract the opening time from PW1 as it needs to be multiplied out again by the pri/sec req_fuel values below. It is added on again after that calculation. 
    uint32_t tempPW1 = (((unsigned long)currentStatus.PW1 * staged_req_fuel_mult_pri) / 100);

    if(configPage10.stagingMode == STAGING_MODE_TABLE)
    {
      uint32_t tempPW3 = (((unsigned long)currentStatus.PW1 * staged_req_fuel_mult_sec) / 100); //This is ONLY needed in in table mode. Auto mode only calculates the difference.

      byte stagingSplit = get3DTableValue(&stagingTable, currentStatus.fuelLoad, currentStatus.RPM);
      currentStatus.PW1 = ((100 - stagingSplit) * tempPW1) / 100;
      currentStatus.PW1 += inj_opentime_uS; 

      //PW2 is used temporarily to hold the secondary injector pulsewidth. It will be assigned to the correct channel below
      if(stagingSplit > 0) 
      { 
        BIT_SET(currentStatus.status4, BIT_STATUS4_STAGING_ACTIVE); //Set the staging active flag
        currentStatus.PW2 = (stagingSplit * tempPW3) / 100; 
        currentStatus.PW2 += inj_opentime_uS;
      }
      else
      {
        BIT_CLEAR(currentStatus.status4, BIT_STATUS4_STAGING_ACTIVE); //Clear the staging active flag
        currentStatus.PW2 = 0; 
      }
    }
    else if(configPage10.stagingMode == STAGING_MODE_AUTO)
    {
      currentStatus.PW1 = tempPW1;
      //If automatic mode, the primary injectors are used all the way up to their limit (Configured by the pulsewidth limit setting)
      //If they exceed their limit, the extra duty is passed to the secondaries
      if(tempPW1 > pwLimit)
      {
        BIT_SET(currentStatus.status4, BIT_STATUS4_STAGING_ACTIVE); //Set the staging active flag
        uint32_t extraPW = tempPW1 - pwLimit + inj_opentime_uS; //The open time must be added here AND below because tempPW1 does not include an open time. The addition of it here takes into account the fact that pwLlimit does not contain an allowance for an open time. 
        currentStatus.PW1 = pwLimit;
        currentStatus.PW2 = ((extraPW * staged_req_fuel_mult_sec) / staged_req_fuel_mult_pri); //Convert the 'left over' fuel amount from primary injector scaling to secondary
        currentStatus.PW2 += inj_opentime_uS;
      }
      else 
      {
        //If tempPW1 < pwLImit it means that the entire fuel load can be handled by the primaries and staging is inactive. 
        //Secondary PW is simply set to 0 
        BIT_CLEAR(currentStatus.status4, BIT_STATUS4_STAGING_ACTIVE); //Clear the staging active flag 
        currentStatus.PW2 = 0; 
      } 
    }

    //Allocate the primary and secondary pulse widths based on the fuel configuration
    switch (configPage2.nCylinders) 
    {
      case 1:
        //Nothing required for 1 cylinder, channels are correct already
        break;
      case 2:
        //Primary pulsewidth on channels 1 and 2, secondary on channels 3 and 4
        currentStatus.PW3 = currentStatus.PW2;
        currentStatus.PW4 = currentStatus.PW2;
        currentStatus.PW2 = currentStatus.PW1;
        break;
      case 3:
        //6 channels required for 'normal' 3 cylinder staging support
        #if INJ_CHANNELS >= 6
          //Primary pulsewidth on channels 1, 2 and 3, secondary on channels 4, 5 and 6
          currentStatus.PW4 = currentStatus.PW2;
          currentStatus.PW5 = currentStatus.PW2;
          currentStatus.PW6 = currentStatus.PW2;
        #else
          //If there are not enough channels, then primary pulsewidth is on channels 1, 2 and 3, secondary on channel 4
          currentStatus.PW4 = currentStatus.PW2;
        #endif
        currentStatus.PW2 = currentStatus.PW1;
        currentStatus.PW3 = currentStatus.PW1;
        break;
      case 4:
        if( (configPage2.injLayout == INJ_SEQUENTIAL) || (configPage2.injLayout == INJ_SEMISEQUENTIAL) )
        {
          //Staging with 4 cylinders semi/sequential requires 8 total channels
          #if INJ_CHANNELS >= 8
            currentStatus.PW5 = currentStatus.PW2;
            currentStatus.PW6 = currentStatus.PW2;
            currentStatus.PW7 = currentStatus.PW2;
            currentStatus.PW8 = currentStatus.PW2;

            currentStatus.PW2 = currentStatus.PW1;
            currentStatus.PW3 = currentStatus.PW1;
            currentStatus.PW4 = currentStatus.PW1;
          #else
            //This is an invalid config as there are not enough outputs to support sequential + staging
            //Put the staging output to the non-existant channel 5
            currentStatus.PW5 = currentStatus.PW2;
          #endif
        }
        else
        {
          currentStatus.PW3 = currentStatus.PW2;
          currentStatus.PW4 = currentStatus.PW2;
          currentStatus.PW2 = currentStatus.PW1;
        }
        break;
        
      case 5:
        //No easily supportable 5 cylinder staging option unless there are at least 5 channels
        #if INJ_CHANNELS >= 5
          if (configPage2.injLayout != INJ_SEQUENTIAL)
          {
            currentStatus.PW5 = currentStatus.PW2;
          }
          #if INJ_CHANNELS >= 6
            currentStatus.PW6 = currentStatus.PW2;
          #endif
        #endif
        
          currentStatus.PW2 = currentStatus.PW1;
          currentStatus.PW3 = currentStatus.PW1;
          currentStatus.PW4 = currentStatus.PW1;
        break;

      case 6:
        #if INJ_CHANNELS >= 6
          //8 cylinder staging only if not sequential
          if (configPage2.injLayout != INJ_SEQUENTIAL)
          {
            currentStatus.PW4 = currentStatus.PW2;
            currentStatus.PW5 = currentStatus.PW2;
            currentStatus.PW6 = currentStatus.PW2;
          }
          #if INJ_CHANNELS >= 8
          else
            {
              //If there are 8 channels, then the 6 cylinder sequential option is available by using channels 7 + 8 for staging
              currentStatus.PW7 = currentStatus.PW2;
              currentStatus.PW8 = currentStatus.PW2;

              currentStatus.PW4 = currentStatus.PW1;
              currentStatus.PW5 = currentStatus.PW1;
              currentStatus.PW6 = currentStatus.PW1;
            }
          #endif
        #endif
        currentStatus.PW2 = currentStatus.PW1;
        currentStatus.PW3 = currentStatus.PW1;
        break;

      case 8:
        #if INJ_CHANNELS >= 8
          //8 cylinder staging only if not sequential
          if (configPage2.injLayout != INJ_SEQUENTIAL)
          {
            currentStatus.PW5 = currentStatus.PW2;
            currentStatus.PW6 = currentStatus.PW2;
            currentStatus.PW7 = currentStatus.PW2;
            currentStatus.PW8 = currentStatus.PW2;
          }
        #endif
        currentStatus.PW2 = currentStatus.PW1;
        currentStatus.PW3 = currentStatus.PW1;
        currentStatus.PW4 = currentStatus.PW1;
        break;

      default:
        //Assume 4 cylinder non-seq for default
        currentStatus.PW3 = currentStatus.PW2;
        currentStatus.PW4 = currentStatus.PW2;
        currentStatus.PW2 = currentStatus.PW1;
        break;
    }
  }
  else 
  { 
    if(maxInjOutputs >= 2) { currentStatus.PW2 = currentStatus.PW1; }
    else { currentStatus.PW2 = 0; }
    if(maxInjOutputs >= 3) { currentStatus.PW3 = currentStatus.PW1; }
    else { currentStatus.PW3 = 0; }
    if(maxInjOutputs >= 4) { currentStatus.PW4 = currentStatus.PW1; }
    else { currentStatus.PW4 = 0; }
    if(maxInjOutputs >= 5) { currentStatus.PW5 = currentStatus.PW1; }
    else { currentStatus.PW5 = 0; }
    if(maxInjOutputs >= 6) { currentStatus.PW6 = currentStatus.PW1; }
    else { currentStatus.PW6 = 0; }
    if(maxInjOutputs >= 7) { currentStatus.PW7 = currentStatus.PW1; }
    else { currentStatus.PW7 = 0; }
    if(maxInjOutputs >= 8) { currentStatus.PW8 = currentStatus.PW1; }
    else { currentStatus.PW8 = 0; }

    BIT_CLEAR(currentStatus.status4, BIT_STATUS4_STAGING_ACTIVE); //Clear the staging active flag
    
  } 

}

void checkLaunchAndFlatShift()
{
  //Check for launching/flat shift (clutch) based on the current and previous clutch states
  previousClutchTrigger = clutchTrigger;
  //Only check for pinLaunch if any function using it is enabled. Else pins might break starting a board
  if(configPage6.flatSEnable || configPage6.launchEnabled)
  {
    if(configPage6.launchHiLo > 0) { clutchTrigger = digitalRead(pinLaunch); }
    else { clutchTrigger = !digitalRead(pinLaunch); }
  }
  if(clutchTrigger && (previousClutchTrigger != clutchTrigger) ) { currentStatus.clutchEngagedRPM = currentStatus.RPM; } //Check whether the clutch has been engaged or disengaged and store the current RPM if so

  //Default flags to off
  currentStatus.launchingHard = false; 
  BIT_CLEAR(currentStatus.spark, BIT_SPARK_HLAUNCH); 
  currentStatus.flatShiftingHard = false;

  if (configPage6.launchEnabled && clutchTrigger && (currentStatus.clutchEngagedRPM < ((unsigned int)(configPage6.flatSArm) * 100)) && (currentStatus.TPS >= configPage10.lnchCtrlTPS) ) 
  { 
    //Check whether RPM is above the launch limit
    uint16_t launchRPMLimit = (configPage6.lnchHardLim * 100);
    if( (configPage2.hardCutType == HARD_CUT_ROLLING) ) { launchRPMLimit += (configPage15.rollingProtRPMDelta[0] * 10); } //Add the rolling cut delta if enabled (Delta is a negative value)

    if(currentStatus.RPM > launchRPMLimit)
    {
      //HardCut rev limit for 2-step launch control.
      currentStatus.launchingHard = true; 
      BIT_SET(currentStatus.spark, BIT_SPARK_HLAUNCH); 
    }
  } 
  else 
  { 
    //If launch is not active, check whether flat shift should be active
    if(configPage6.flatSEnable && clutchTrigger && (currentStatus.clutchEngagedRPM >= ((unsigned int)(configPage6.flatSArm * 100)) ) ) 
    { 
      uint16_t flatRPMLimit = currentStatus.clutchEngagedRPM;
      if( (configPage2.hardCutType == HARD_CUT_ROLLING) ) { flatRPMLimit += (configPage15.rollingProtRPMDelta[0] * 10); } //Add the rolling cut delta if enabled (Delta is a negative value)

      if(currentStatus.RPM > flatRPMLimit)
      {
        //Flat shift rev limit
        currentStatus.flatShiftingHard = true;
      }
    }
  }
}<|MERGE_RESOLUTION|>--- conflicted
+++ resolved
@@ -217,7 +217,6 @@
           }
       #endif     
 
-<<<<<<< HEAD
       //Check for launching/flat shift (clutch) can be done around here too
       previousClutchTrigger = clutchTrigger;
       previousAntiLagTrigger = antiLagTrigger;
@@ -262,9 +261,7 @@
         if(configPage6.flatSEnable && clutchTrigger && (currentStatus.RPM > ((unsigned int)(configPage6.flatSArm) * 100)) && (currentStatus.RPM > currentStatus.clutchEngagedRPM) ) { currentStatus.flatShiftingHard = true; }
         else { currentStatus.flatShiftingHard = false; }
       }
-=======
       checkLaunchAndFlatShift(); //Check for launch control and flat shift being active
->>>>>>> a6201f3b
 
       //And check whether the tooth log buffer is ready
       if(toothHistoryIndex > TOOTH_LOG_SIZE) { BIT_SET(currentStatus.status1, BIT_STATUS1_TOOTHLOG1READY); }

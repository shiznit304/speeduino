--- conflicted
+++ resolved
@@ -704,18 +704,11 @@
   fuelPumpOn = true;
   interrupts();
   //Perform the priming pulses. Set these to run at an arbitrary time in the future (100us). The prime pulse value is in ms*10, so need to multiple by 100 to get to uS
-<<<<<<< HEAD
-  setFuelSchedule1(100, (unsigned long)(configPage1.primePulse * 100));
-  setFuelSchedule2(100, (unsigned long)(configPage1.primePulse * 100));
-  setFuelSchedule3(100, (unsigned long)(configPage1.primePulse * 100));
-  setFuelSchedule4(100, (unsigned long)(configPage1.primePulse * 100));
-
-=======
   setFuelSchedule1(100, (unsigned long)(configPage2.primePulse * 100));
   setFuelSchedule2(100, (unsigned long)(configPage2.primePulse * 100));
   setFuelSchedule3(100, (unsigned long)(configPage2.primePulse * 100));
   setFuelSchedule4(100, (unsigned long)(configPage2.primePulse * 100));
->>>>>>> 9dfc8e04
+
   initialisationComplete = true;
   digitalWrite(LED_BUILTIN, HIGH);
 }

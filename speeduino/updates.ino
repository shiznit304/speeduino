/*
 * This routine is used for doing any data conversions that are required during firmware changes
 * This prevents users getting difference reports in TS when such a data change occurs.
 * It also can be used for setting good values when there are viarables that move locations in the ini
 * When a user skips multiple firmware versions at a time, this will roll through the updates 1 at a time
 */


void doUpdates()
{
<<<<<<< HEAD
  #define CURRENT_DATA_VERSION    7
  uint8_t currentVersion = EEPROM.read(EEPROM_DATA_VERSION);
=======
  #define CURRENT_DATA_VERSION    8
>>>>>>> 33b85f3b

  //May 2017 firmware introduced a -40 offset on the ignition table. Update that table to +40
  if(currentVersion == 2)
  {
    for(int x=0; x<16; x++)
    {
      for(int y=0; y<16; y++)
      {
        ignitionTable.values[x][y] = ignitionTable.values[x][y] + 40;
      }
    }
    writeAllConfig();
    EEPROM.write(EEPROM_DATA_VERSION, 3);
  }
  //June 2017 required the forced addition of some CAN values to avoid weird errors
  if(currentVersion == 3)
  {
    configPage9.speeduino_tsCanId = 0;
    configPage9.true_address = 256;
    configPage9.realtime_base_address = 336;

    //There was a bad value in the May base tune for the spark duration setting, fix it here if it's a problem
    if(configPage4.sparkDur == 255) { configPage4.sparkDur = 10; }

    writeAllConfig();
    EEPROM.write(EEPROM_DATA_VERSION, 4);
  }
  //July 2017 adds a cranking enrichment curve in place of the single value. This converts that single value to the curve
  if(currentVersion == 4)
  {
    //Some default values for the bins (Doesn't matter too much here as the values against them will all be identical)
    configPage10.crankingEnrichBins[0] = 0;
    configPage10.crankingEnrichBins[1] = 40;
    configPage10.crankingEnrichBins[2] = 70;
    configPage10.crankingEnrichBins[3] = 100;

    configPage10.crankingEnrichValues[0] = 100 + configPage2.crankingPct;
    configPage10.crankingEnrichValues[1] = 100 + configPage2.crankingPct;
    configPage10.crankingEnrichValues[2] = 100 + configPage2.crankingPct;
    configPage10.crankingEnrichValues[3] = 100 + configPage2.crankingPct;

    writeAllConfig();
    EEPROM.write(EEPROM_DATA_VERSION, 5);
  }
  //September 2017 had a major change to increase the minimum table size to 128. This required multiple pieces of data being moved around
  if(currentVersion == 5)
  {
    //Data after page 4 has to move back 128 bytes
    for(int x=0; x < 1152; x++)
    {
      int endMem = EEPROM_CONFIG10_END - x;
      int startMem = endMem - 128; //
      byte currentVal = EEPROM.read(startMem);
      EEPROM.update(endMem, currentVal);
    }
    //The remaining data only has to move back 64 bytes
    for(int x=0; x < 352; x++)
    {
      int endMem = EEPROM_CONFIG10_END - 1152 - x;
      int startMem = endMem - 64; //
      byte currentVal = EEPROM.read(startMem);
      EEPROM.update(endMem, currentVal);
    }

    EEPROM.write(EEPROM_DATA_VERSION, 6);
    loadConfig(); //Reload the config after changing everything in EEPROM
  }
  //November 2017 added the staging table that comes after boost and vvt in the EEPROM. This required multiple pieces of data being moved around
  if(currentVersion == 6)
  {
    //Data after page 8 has to move back 82 bytes
    for(int x=0; x < 529; x++)
    {
      int endMem = EEPROM_CONFIG10_END - x;
      int startMem = endMem - 82; //
      byte currentVal = EEPROM.read(startMem);
      EEPROM.update(endMem, currentVal);
    }

    EEPROM.write(EEPROM_DATA_VERSION, 7);
    loadConfig(); //Reload the config after changing everything in EEPROM
  }

  if (EEPROM.read(EEPROM_DATA_VERSION) == 7) {
    //Convert whatever flex fuel settings are there into the new tables

    configPage10.flexBoostAdj[0] = (int8_t)configPage2.unused2_1;
    configPage10.flexFuelAdj[0]  = configPage2.unused2_57;
    configPage10.flexAdvAdj[0]   = configPage2.unused2_59;

    for (uint8_t x = 1; x < 6; x++)
    {
      uint8_t pct = x * 20;
      configPage10.flexBoostBins[x] = configPage10.flexFuelBins[x] = configPage10.flexAdvBins[x] = pct;

      int16_t boostAdder = (((configPage2.unused2_2 - (int8_t)configPage2.unused2_1) * pct) / 100) + (int8_t)configPage2.unused2_1;
      configPage10.flexBoostAdj[x] = boostAdder;

      uint8_t fuelAdder = (((configPage2.unused2_58 - configPage2.unused2_57) * pct) / 100) + configPage2.unused2_57;
      configPage10.flexFuelAdj[x] = fuelAdder;

      uint8_t advanceAdder = (((configPage2.unused2_60 - configPage2.unused2_59) * pct) / 100) + configPage2.unused2_59;
      configPage10.flexAdvAdj[x] = advanceAdder;
    }

    writeAllConfig();
    EEPROM.write(EEPROM_DATA_VERSION, 8);
  }

  //Final check is always for 255 and 0 (Brand new arduino)
  if( (currentVersion == 0) || (currentVersion == 255) )
  {
    configPage9.true_address = 0x200;
    EEPROM.write(EEPROM_DATA_VERSION, CURRENT_DATA_VERSION);
  }

  //Check to see if someone has downgraded versions:
  if( EEPROM.read(EEPROM_DATA_VERSION) > CURRENT_DATA_VERSION ) { EEPROM.write(EEPROM_DATA_VERSION, CURRENT_DATA_VERSION); }
}<|MERGE_RESOLUTION|>--- conflicted
+++ resolved
@@ -8,12 +8,8 @@
 
 void doUpdates()
 {
-<<<<<<< HEAD
-  #define CURRENT_DATA_VERSION    7
+  #define CURRENT_DATA_VERSION    8
   uint8_t currentVersion = EEPROM.read(EEPROM_DATA_VERSION);
-=======
-  #define CURRENT_DATA_VERSION    8
->>>>>>> 33b85f3b
 
   //May 2017 firmware introduced a -40 offset on the ignition table. Update that table to +40
   if(currentVersion == 2)
@@ -97,7 +93,7 @@
     loadConfig(); //Reload the config after changing everything in EEPROM
   }
 
-  if (EEPROM.read(EEPROM_DATA_VERSION) == 7) {
+  if (currentVersion == 7) {
     //Convert whatever flex fuel settings are there into the new tables
 
     configPage10.flexBoostAdj[0] = (int8_t)configPage2.unused2_1;

--- conflicted
+++ resolved
@@ -1,886 +1,882 @@
-/*
-  Speeduino - Simple engine management for the Arduino Mega 2560 platform
-  Copyright (C) Josh Stewart
-  A full copy of the license may be found in the projects root directory
-*/
-
-
-/*
-  Returns how much free dynamic memory exists (between heap and stack)
-  This function is one big MISRA violation. MISRA advisories forbid directly poking at memory addresses, however there is no other way of determining heap size on embedded systems.
-*/
-#include "utils.h"
-
-uint16_t freeRam ()
-{
-#if defined(__AVR_ATmega1280__) || defined(__AVR_ATmega2560__)
-  extern int __heap_start, *__brkval;
-  uint16_t v;
-
-  return (uint16_t) &v - (__brkval == 0 ? (int) &__heap_start : (int) __brkval);
-
-#elif defined(CORE_TEENSY)
-  uint32_t stackTop;
-  uint32_t heapTop;
-
-  // current position of the stack.
-  stackTop = (uint32_t) &stackTop;
-
-  // current position of heap.
-  void* hTop = malloc(1);
-  heapTop = (uint32_t) hTop;
-  free(hTop);
-
-  // The difference is the free, available ram.
-  return (uint16_t)stackTop - heapTop;
-#elif defined(CORE_STM32)
-  char top = 't';
-  return &top - reinterpret_cast<char*>(sbrk(0));
-
-#endif
-}
-
-void setPinMapping(byte boardID)
-{
-<<<<<<< HEAD
-=======
-  //This is dumb, but it'll do for now to get things compiling
->>>>>>> 38a89e41
-  switch (boardID)
-  {
-    case 0:
-      //Pin mappings as per the v0.1 shield
-      pinInjector1 = 8; //Output pin injector 1 is on
-      pinInjector2 = 9; //Output pin injector 2 is on
-      pinInjector3 = 11; //Output pin injector 3 is on
-      pinInjector4 = 10; //Output pin injector 4 is on
-      pinInjector5 = 12; //Output pin injector 5 is on
-      pinCoil1 = 6; //Pin for coil 1
-      pinCoil2 = 7; //Pin for coil 2
-      pinCoil3 = 12; //Pin for coil 3
-      pinCoil4 = 13; //Pin for coil 4
-      pinCoil5 = 14; //Pin for coil 5
-      pinTrigger = 2; //The CAS pin
-      pinTrigger2 = 3; //The CAS pin
-      pinTPS = A0; //TPS input pin
-      pinMAP = A1; //MAP sensor pin
-      pinIAT = A2; //IAT sensor pin
-      pinCLT = A3; //CLS sensor pin
-      pinO2 = A4; //O2 Sensor pin
-      pinIdle1 = 46; //Single wire idle control
-      pinIdle2 = 47; //2 wire idle control
-      pinStepperDir = 16; //Direction pin  for DRV8825 driver
-      pinStepperStep = 17; //Step pin for DRV8825 driver
-      pinFan = 47; //Pin for the fan output
-      pinFuelPump = 4; //Fuel pump output
-      pinTachOut = 49; //Tacho output pin
-      pinFlex = 19; // Flex sensor (Must be external interrupt enabled)
-      break;
-    case 1:
-      //Pin mappings as per the v0.2 shield
-      pinInjector1 = 8; //Output pin injector 1 is on
-      pinInjector2 = 9; //Output pin injector 2 is on
-      pinInjector3 = 10; //Output pin injector 3 is on
-      pinInjector4 = 11; //Output pin injector 4 is on
-      pinInjector5 = 12; //Output pin injector 5 is on
-      pinCoil1 = 28; //Pin for coil 1
-      pinCoil2 = 24; //Pin for coil 2
-      pinCoil3 = 40; //Pin for coil 3
-      pinCoil4 = 36; //Pin for coil 4
-      pinCoil5 = 34; //Pin for coil 5 PLACEHOLDER value for now
-      pinTrigger = 20; //The CAS pin
-      pinTrigger2 = 21; //The Cam Sensor pin
-      pinTPS = A2; //TPS input pin
-      pinMAP = A3; //MAP sensor pin
-      pinIAT = A0; //IAT sensor pin
-      pinCLT = A1; //CLS sensor pin
-      pinO2 = A8; //O2 Sensor pin
-      pinBat = A4; //Battery reference voltage pin
-      pinDisplayReset = 48; // OLED reset pin
-      pinTachOut = 49; //Tacho output pin
-      pinIdle1 = 30; //Single wire idle control
-      pinIdle2 = 31; //2 wire idle control
-      pinStepperDir = 16; //Direction pin  for DRV8825 driver
-      pinStepperStep = 17; //Step pin for DRV8825 driver
-      pinFan = 47; //Pin for the fan output
-      pinFuelPump = 4; //Fuel pump output
-      pinFlex = 2; // Flex sensor (Must be external interrupt enabled)
-      break;
-    case 2:
-      //Pin mappings as per the v0.3 shield
-      pinInjector1 = 8; //Output pin injector 1 is on
-      pinInjector2 = 9; //Output pin injector 2 is on
-      pinInjector3 = 10; //Output pin injector 3 is on
-      pinInjector4 = 11; //Output pin injector 4 is on
-      pinInjector5 = 12; //Output pin injector 5 is on
-      pinCoil1 = 28; //Pin for coil 1
-      pinCoil2 = 24; //Pin for coil 2
-      pinCoil3 = 40; //Pin for coil 3
-      pinCoil4 = 36; //Pin for coil 4
-      pinCoil5 = 34; //Pin for coil 5 PLACEHOLDER value for now
-      pinTrigger = 19; //The CAS pin
-      pinTrigger2 = 18; //The Cam Sensor pin
-      pinTPS = A2;//TPS input pin
-      pinMAP = A3; //MAP sensor pin
-      pinIAT = A0; //IAT sensor pin
-      pinCLT = A1; //CLS sensor pin
-      pinO2 = A8; //O2 Sensor pin
-      pinBat = A4; //Battery reference voltage pin
-      pinDisplayReset = 48; // OLED reset pin
-      pinTachOut = 49; //Tacho output pin
-      pinIdle1 = 5; //Single wire idle control
-      pinIdle2 = 53; //2 wire idle control
-      pinBoost = 7; //Boost control
-      pinVVT_1 = 6; //Default VVT output
-      pinFuelPump = 4; //Fuel pump output
-      pinStepperDir = 16; //Direction pin  for DRV8825 driver
-      pinStepperStep = 17; //Step pin for DRV8825 driver
-      pinStepperEnable = 26; //Enable pin for DRV8825
-      pinFan = A13; //Pin for the fan output
-      pinLaunch = 12; //Can be overwritten below
-      pinFlex = 2; // Flex sensor (Must be external interrupt enabled)
-
-      #if defined(CORE_TEENSY)
-        pinTrigger = 23;
-        pinStepperDir = 33;
-        pinStepperStep = 34;
-        pinCoil1 = 31;
-        pinTachOut = 28;
-        pinFan = 27;
-        pinCoil4 = 21;
-        pinCoil3 = 30;
-        pinO2 = A22;
-      #endif
-      break;
-
-    case 3:
-      //Pin mappings as per the v0.4 shield
-      pinInjector1 = 8; //Output pin injector 1 is on
-      pinInjector2 = 9; //Output pin injector 2 is on
-      pinInjector3 = 10; //Output pin injector 3 is on
-      pinInjector4 = 11; //Output pin injector 4 is on
-      pinInjector5 = 12; //Output pin injector 5 is on
-      pinCoil1 = 40; //Pin for coil 1
-      pinCoil2 = 38; //Pin for coil 2
-      pinCoil3 = 52; //Pin for coil 3
-      pinCoil4 = 50; //Pin for coil 4
-      pinCoil5 = 34; //Pin for coil 5 PLACEHOLDER value for now
-      pinTrigger = 19; //The CAS pin
-      pinTrigger2 = 18; //The Cam Sensor pin
-      pinTPS = A2;//TPS input pin
-      pinMAP = A3; //MAP sensor pin
-      pinIAT = A0; //IAT sensor pin
-      pinCLT = A1; //CLS sensor pin
-      pinO2 = A8; //O2 Sensor pin
-      pinBat = A4; //Battery reference voltage pin
-      pinDisplayReset = 48; // OLED reset pin
-      pinTachOut = 49; //Tacho output pin  (Goes to ULN2803)
-      pinIdle1 = 5; //Single wire idle control
-      pinIdle2 = 6; //2 wire idle control
-      pinBoost = 7; //Boost control
-      pinVVT_1 = 4; //Default VVT output
-      pinFuelPump = 45; //Fuel pump output  (Goes to ULN2803)
-      pinStepperDir = 16; //Direction pin  for DRV8825 driver
-      pinStepperStep = 17; //Step pin for DRV8825 driver
-      pinStepperEnable = 24; //Enable pin for DRV8825
-      pinFan = 47; //Pin for the fan output (Goes to ULN2803)
-      pinLaunch = 12; //Can be overwritten below
-      pinFlex = 2; // Flex sensor (Must be external interrupt enabled)
-
-      #if defined(CORE_TEENSY)
-        pinTrigger = 23;
-        pinTrigger2 = 35;
-        pinStepperDir = 33;
-        pinStepperStep = 34;
-        pinCoil1 = 31;
-        pinTachOut = 28;
-        pinFan = 27;
-        pinCoil4 = 29;
-        pinCoil3 = 30;
-        pinO2 = A22;
-      #elif defined(STM32F4)
-        pinInjector1 = PE7; //Output pin injector 1 is on
-        pinInjector2 = PE8; //Output pin injector 2 is on
-        pinInjector3 = PE9; //Output pin injector 3 is on
-        pinInjector4 = PE10; //Output pin injector 4 is on
-        pinInjector5 = PE11; //Output pin injector 5 is on
-        pinCoil1 = PB10; //Pin for coil 1
-        pinCoil2 = PB11; //Pin for coil 2
-        pinCoil3 = PB12; //Pin for coil 3
-        pinCoil4 = PB13; //Pin for coil 4
-        pinCoil5 = PB14; //Pin for coil 5
-        pinTPS = A0; //TPS input pin
-        pinMAP = A1; //MAP sensor pin
-        pinIAT = A2; //IAT sensor pin
-        pinCLT = A3; //CLS sensor pin
-        pinO2 = A4; //O2 Sensor pin
-        pinBat = A5; //Battery reference voltage pin
-        pinBaro = A6;        
-        pinStepperDir = PD8; //Direction pin  for DRV8825 driver
-        pinStepperStep = PB15; //Step pin for DRV8825 driver
-        pinStepperEnable = PD9; //Enable pin for DRV8825
-        pinDisplayReset = PE1; // OLED reset pin
-        pinFan = PE2; //Pin for the fan output
-        pinFuelPump = PA6; //Fuel pump output
-        pinTachOut = PA7; //Tacho output pin
-        //external interrupt enabled pins
-        pinFlex = PC4; // Flex sensor (Must be external interrupt enabled)
-        pinTrigger = PC5; //The CAS pin
-        pinTrigger2 = PC6; //The Cam Sensor pin
-        pinBoost = PE0; //Boost control
-        pinVVT_1 = PE1; //Default VVT output
-      #elif defined(CORE_STM32)
-        //http://docs.leaflabs.com/static.leaflabs.com/pub/leaflabs/maple-docs/0.0.12/hardware/maple-mini.html#master-pin-map
-        //pins 23, 24 and 33 couldn't be used
-        pinInjector1 = 15; //Output pin injector 1 is on
-        pinInjector2 = 16; //Output pin injector 2 is on
-        pinInjector3 = 17; //Output pin injector 3 is on
-        pinInjector4 = 18; //Output pin injector 4 is on
-        pinCoil1 = 19; //Pin for coil 1
-        pinCoil2 = 20; //Pin for coil 2
-        pinCoil3 = 21; //Pin for coil 3
-        pinCoil4 = 26; //Pin for coil 4
-        pinCoil5 = 27; //Pin for coil 5
-        pinTPS = A0; //TPS input pin
-        pinMAP = A1; //MAP sensor pin
-        pinIAT = A2; //IAT sensor pin
-        pinCLT = A3; //CLS sensor pin
-        pinO2 = A4; //O2 Sensor pin
-        pinBat = A5; //Battery reference voltage pin
-        pinStepperDir = 12; //Direction pin  for DRV8825 driver
-        pinStepperStep = 13; //Step pin for DRV8825 driver
-        pinStepperEnable = 14; //Enable pin for DRV8825
-        pinDisplayReset = 2; // OLED reset pin
-        pinFan = 1; //Pin for the fan output
-        pinFuelPump = 0; //Fuel pump output
-        pinTachOut = 31; //Tacho output pin
-        //external interrupt enabled pins
-        pinFlex = 32; // Flex sensor (Must be external interrupt enabled)
-        pinTrigger = 25; //The CAS pin
-        pinTrigger2 = 22; //The Cam Sensor pin
-        pinBaro = pinMAP;
-        pinBoost = 1; //Boost control
-        pinVVT_1 = 0; //Default VVT output
-      #endif
-      break;
-
-    case 9:
-      //Pin mappings as per the MX5 PNP shield
-      pinInjector1 = 11; //Output pin injector 1 is on
-      pinInjector2 = 10; //Output pin injector 2 is on
-      pinInjector3 = 8; //Output pin injector 3 is on
-      pinInjector4 = 9; //Output pin injector 4 is on
-      pinInjector5 = 14; //Output pin injector 5 is on
-      pinCoil1 = 39; //Pin for coil 1
-      pinCoil2 = 41; //Pin for coil 2
-      pinCoil3 = 35; //Pin for coil 3
-      pinCoil4 = 37; //Pin for coil 4
-      pinCoil5 = 34; //Pin for coil 5 PLACEHOLDER value for now
-      pinTrigger = 19; //The CAS pin
-      pinTrigger2 = 18; //The Cam Sensor pin
-      pinTPS = A2;//TPS input pin
-      pinMAP = A5; //MAP sensor pin
-      pinIAT = A0; //IAT sensor pin
-      pinCLT = A1; //CLS sensor pin
-      pinO2 = A3; //O2 Sensor pin
-      pinBat = A4; //Battery reference voltage pin
-      pinDisplayReset = 48; // OLED reset pin
-      pinTachOut = 49; //Tacho output pin  (Goes to ULN2803)
-      pinIdle1 = 2; //Single wire idle control
-      pinBoost = 4;
-      pinIdle2 = 4; //2 wire idle control (Note this is shared with boost!!!)
-      pinFuelPump = 37; //Fuel pump output  (Goes to ULN2803)
-      pinStepperDir = 16; //Direction pin  for DRV8825 driver
-      pinStepperStep = 17; //Step pin for DRV8825 driver
-      pinFan = 47; //Pin for the fan output (Goes to ULN2803)
-      pinLaunch = 12; //Can be overwritten below
-      pinFlex = 3; // Flex sensor (Must be external interrupt enabled)
-      break;
-
-    case 10:
-      //Pin mappings for user turtanas PCB
-      pinInjector1 = 4; //Output pin injector 1 is on
-      pinInjector2 = 5; //Output pin injector 2 is on
-      pinInjector3 = 6; //Output pin injector 3 is on
-      pinInjector4 = 7; //Output pin injector 4 is on
-      pinInjector5 = 8; //Placeholder only - NOT USED
-      pinInjector6 = 9; //Placeholder only - NOT USED
-      pinInjector7 = 10; //Placeholder only - NOT USED
-      pinInjector8 = 11; //Placeholder only - NOT USED
-      pinCoil1 = 24; //Pin for coil 1
-      pinCoil2 = 28; //Pin for coil 2
-      pinCoil3 = 36; //Pin for coil 3
-      pinCoil4 = 40; //Pin for coil 4
-      pinCoil5 = 34; //Pin for coil 5 PLACEHOLDER value for now
-      pinTrigger = 18; //The CAS pin
-      pinTrigger2 = 19; //The Cam Sensor pin
-      pinTPS = A2;//TPS input pin
-      pinMAP = A3; //MAP sensor pin
-      pinMAP2 = A8; //MAP2 sensor pin
-      pinIAT = A0; //IAT sensor pin
-      pinCLT = A1; //CLS sensor pin
-      pinO2 = A4; //O2 Sensor pin
-      pinBat = A7; //Battery reference voltage pin
-      pinDisplayReset = 48; // OLED reset pin
-      pinSpareTemp1 = A6;
-      pinSpareTemp2 = A5;
-      pinTachOut = 41; //Tacho output pin transistori puuttuu 2n2222 tähän ja 1k 12v
-      pinFuelPump = 42; //Fuel pump output 2n2222
-      pinFan = 47; //Pin for the fan output
-      pinTachOut = 49; //Tacho output pin
-      pinFlex = 2; // Flex sensor (Must be external interrupt enabled)
-      break;
-
-    case 20:
-      //Pin mappings as per the Plazomat In/Out shields Rev 0.1
-      pinInjector1 = 8; //Output pin injector 1 is on
-      pinInjector2 = 9; //Output pin injector 2 is on
-      pinInjector3 = 10; //Output pin injector 3 is on
-      pinInjector4 = 11; //Output pin injector 4 is on
-      pinInjector5 = 12; //Output pin injector 5 is on
-      pinCoil1 = 28; //Pin for coil 1
-      pinCoil2 = 24; //Pin for coil 2
-      pinCoil3 = 40; //Pin for coil 3
-      pinCoil4 = 36; //Pin for coil 4
-      pinCoil5 = 34; //Pin for coil 5 PLACEHOLDER value for now
-      pinSpareOut1 = 4; //Spare LSD Output 1(PWM)
-      pinSpareOut2 = 5; //Spare LSD Output 2(PWM)
-      pinSpareOut3 = 6; //Spare LSD Output 3(PWM)
-      pinSpareOut4 = 7; //Spare LSD Output 4(PWM)
-      pinSpareOut5 = 50; //Spare LSD Output 5(digital)
-      pinSpareOut6 = 52; //Spare LSD Output 6(digital)
-      pinTrigger = 20; //The CAS pin
-      pinTrigger2 = 21; //The Cam Sensor pin
-      pinSpareTemp2 = A15; //spare Analog input 2
-      pinSpareTemp1 = A14; //spare Analog input 1
-      pinO2 = A8; //O2 Sensor pin
-      pinBat = A4; //Battery reference voltage pin
-      pinMAP = A3; //MAP sensor pin
-      pinTPS = A2;//TPS input pin
-      pinCLT = A1; //CLS sensor pin
-      pinIAT = A0; //IAT sensor pin
-      pinFan = 47; //Pin for the fan output
-      pinFuelPump = 4; //Fuel pump output
-      pinTachOut = 49; //Tacho output pin
-      break;
-
-    case 30:
-      //Pin mappings as per the dazv6 shield
-      pinInjector1 = 8; //Output pin injector 1 is on
-      pinInjector2 = 9; //Output pin injector 2 is on
-      pinInjector3 = 10; //Output pin injector 3 is on
-      pinInjector4 = 11; //Output pin injector 4 is on
-      pinInjector5 = 12; //Output pin injector 5 is on
-      pinCoil1 = 40; //Pin for coil 1
-      pinCoil2 = 38; //Pin for coil 2
-      pinCoil3 = 50; //Pin for coil 3
-      pinCoil4 = 52; //Pin for coil 4
-      pinCoil5 = 34; //Pin for coil 5 PLACEHOLDER value for now
-      pinTrigger = 19; //The CAS pin
-      pinTrigger2 = 18; //The Cam Sensor pin
-      pinTrigger3 = 17; // cam sensor 2 pin
-      pinTPS = A2;//TPS input pin
-      pinMAP = A3; //MAP sensor pin
-      pinIAT = A0; //IAT sensor pin
-      pinCLT = A1; //CLS sensor pin
-      pinO2 = A8; //O2 Sensor pin
-      pinO2_2 = A9; //O2 sensor pin (second sensor)
-      pinBat = A4; //Battery reference voltage pin
-      pinDisplayReset = 48; // OLED reset pin
-      pinTachOut = 49; //Tacho output pin
-      pinIdle1 = 5; //Single wire idle control
-      pinFuelPump = 45; //Fuel pump output
-      pinStepperDir = 20; //Direction pin  for DRV8825 driver
-      pinStepperStep = 21; //Step pin for DRV8825 driver
-      pinSpareHOut1 = 4; // high current output spare1
-      pinSpareHOut2 = 6; // high current output spare2
-      pinBoost = 7;
-      pinSpareLOut1 = 43; //low current output spare1
-      pinSpareLOut2 = 47;
-      pinSpareLOut3 = 49;
-      pinSpareLOut4 = 51;
-      pinSpareLOut5 = 53;
-      pinFan = 47; //Pin for the fan output
-      break;
-
-    default:
-      //Pin mappings as per the v0.2 shield
-      pinInjector1 = 8; //Output pin injector 1 is on
-      pinInjector2 = 9; //Output pin injector 2 is on
-      pinInjector3 = 10; //Output pin injector 3 is on
-      pinInjector4 = 11; //Output pin injector 4 is on
-      pinInjector5 = 12; //Output pin injector 5 is on
-      pinCoil1 = 28; //Pin for coil 1
-      pinCoil2 = 24; //Pin for coil 2
-      pinCoil3 = 40; //Pin for coil 3
-      pinCoil4 = 36; //Pin for coil 4
-      pinCoil5 = 34; //Pin for coil 5 PLACEHOLDER value for now
-      pinTrigger = 20; //The CAS pin
-      pinTrigger2 = 21; //The Cam Sensor pin
-      pinTPS = A2; //TPS input pin
-      pinMAP = A3; //MAP sensor pin
-      pinIAT = A0; //IAT sensor pin
-      pinCLT = A1; //CLS sensor pin
-      pinO2 = A8; //O2 Sensor pin
-      pinBat = A4; //Battery reference voltage pin
-      pinStepperDir = 16; //Direction pin  for DRV8825 driver
-      pinStepperStep = 17; //Step pin for DRV8825 driver
-      pinDisplayReset = 48; // OLED reset pin
-      pinFan = 47; //Pin for the fan output
-      pinFuelPump = 4; //Fuel pump output
-      pinTachOut = 49; //Tacho output pin
-      pinFlex = 3; // Flex sensor (Must be external interrupt enabled)
-      pinBoost = 5;
-      pinIdle1 = 6;
-      break;
-  }
-
-  //Setup any devices that are using selectable pins
-  if ( (configPage3.launchPin != 0) && (configPage3.launchPin < BOARD_NR_GPIO_PINS) ) { pinLaunch = configPage3.launchPin; }
-  if ( (configPage2.ignBypassPin != 0) && (configPage2.ignBypassPin < BOARD_NR_GPIO_PINS) ) { pinIgnBypass = configPage2.ignBypassPin; }
-  if ( (configPage1.tachoPin != 0) && (configPage1.tachoPin < BOARD_NR_GPIO_PINS) ) { pinTachOut = configPage1.tachoPin; }
-  if ( (configPage2.fuelPumpPin != 0) && (configPage2.fuelPumpPin < BOARD_NR_GPIO_PINS) ) { pinFuelPump = configPage2.fuelPumpPin; }
-  if ( (configPage4.fanPin != 0) && (configPage4.fanPin < BOARD_NR_GPIO_PINS) ) { pinFan = configPage4.fanPin; }
-  if ( (configPage3.boostPin != 0) && (configPage3.boostPin < BOARD_NR_GPIO_PINS) ) { pinBoost = configPage3.boostPin; }
-  if ( (configPage3.vvtPin != 0) && (configPage3.vvtPin < BOARD_NR_GPIO_PINS) ) { pinVVT_1 = configPage3.vvtPin; }
-  if ( (configPage3.useExtBaro != 0) && (configPage3.baroPin < BOARD_NR_GPIO_PINS) ) { pinBaro = configPage3.baroPin + A0; }
-
-  //Finally, set the relevant pin modes for outputs
-  pinMode(pinCoil1, OUTPUT);
-  pinMode(pinCoil2, OUTPUT);
-  pinMode(pinCoil3, OUTPUT);
-  pinMode(pinCoil4, OUTPUT);
-  pinMode(pinCoil5, OUTPUT);
-  pinMode(pinInjector1, OUTPUT);
-  pinMode(pinInjector2, OUTPUT);
-  pinMode(pinInjector3, OUTPUT);
-  pinMode(pinInjector4, OUTPUT);
-  pinMode(pinInjector5, OUTPUT);
-  pinMode(pinTachOut, OUTPUT);
-  pinMode(pinIdle1, OUTPUT);
-  pinMode(pinIdle2, OUTPUT);
-  pinMode(pinFuelPump, OUTPUT);
-  pinMode(pinIgnBypass, OUTPUT);
-  pinMode(pinFan, OUTPUT);
-  pinMode(pinStepperDir, OUTPUT);
-  pinMode(pinStepperStep, OUTPUT);
-  pinMode(pinStepperEnable, OUTPUT);
-  pinMode(pinBoost, OUTPUT);
-  pinMode(pinVVT_1, OUTPUT);
-
-  inj1_pin_port = portOutputRegister(digitalPinToPort(pinInjector1));
-  inj1_pin_mask = digitalPinToBitMask(pinInjector1);
-  inj2_pin_port = portOutputRegister(digitalPinToPort(pinInjector2));
-  inj2_pin_mask = digitalPinToBitMask(pinInjector2);
-  inj3_pin_port = portOutputRegister(digitalPinToPort(pinInjector3));
-  inj3_pin_mask = digitalPinToBitMask(pinInjector3);
-  inj4_pin_port = portOutputRegister(digitalPinToPort(pinInjector4));
-  inj4_pin_mask = digitalPinToBitMask(pinInjector4);
-  inj5_pin_port = portOutputRegister(digitalPinToPort(pinInjector5));
-  inj5_pin_mask = digitalPinToBitMask(pinInjector5);
-
-  ign1_pin_port = portOutputRegister(digitalPinToPort(pinCoil1));
-  ign1_pin_mask = digitalPinToBitMask(pinCoil1);
-  ign2_pin_port = portOutputRegister(digitalPinToPort(pinCoil2));
-  ign2_pin_mask = digitalPinToBitMask(pinCoil2);
-  ign3_pin_port = portOutputRegister(digitalPinToPort(pinCoil3));
-  ign3_pin_mask = digitalPinToBitMask(pinCoil3);
-  ign4_pin_port = portOutputRegister(digitalPinToPort(pinCoil4));
-  ign4_pin_mask = digitalPinToBitMask(pinCoil4);
-  ign5_pin_port = portOutputRegister(digitalPinToPort(pinCoil5));
-  ign5_pin_mask = digitalPinToBitMask(pinCoil5);
-
-  tach_pin_port = portOutputRegister(digitalPinToPort(pinTachOut));
-  tach_pin_mask = digitalPinToBitMask(pinTachOut);
-  pump_pin_port = portOutputRegister(digitalPinToPort(pinFuelPump));
-  pump_pin_mask = digitalPinToBitMask(pinFuelPump);
-
-  //And for inputs
-  //And for inputs
-  #if defined(CORE_STM32)
-    #ifndef ARDUINO_ARCH_STM32 //libmaple core aka STM32DUINO
-      pinMode(pinMAP, INPUT_ANALOG);
-      pinMode(pinO2, INPUT_ANALOG);
-      pinMode(pinO2_2, INPUT_ANALOG);
-      pinMode(pinTPS, INPUT_ANALOG);
-      pinMode(pinIAT, INPUT_ANALOG);
-      pinMode(pinCLT, INPUT_ANALOG);
-      pinMode(pinBat, INPUT_ANALOG);
-      pinMode(pinBaro, INPUT_ANALOG);
-    #else
-      pinMode(pinMAP, INPUT);
-      pinMode(pinO2, INPUT);
-      pinMode(pinO2_2, INPUT);
-      pinMode(pinTPS, INPUT);
-      pinMode(pinIAT, INPUT);
-      pinMode(pinCLT, INPUT);
-      pinMode(pinBat, INPUT);
-      pinMode(pinBaro, INPUT);
-    #endif
-  #endif
-  pinMode(pinTrigger, INPUT);
-  pinMode(pinTrigger2, INPUT);
-  pinMode(pinTrigger3, INPUT);
-  pinMode(pinFlex, INPUT_PULLUP); //Standard GM / Continental flex sensor requires pullup
-  if (configPage3.lnchPullRes == true) {
-    pinMode(pinLaunch, INPUT_PULLUP);
-  }
-  else {
-    pinMode(pinLaunch, INPUT);  //If Launch Pull Resistor is not set make input float.
-  }
-
-  //These must come after the above pinMode statements
-  triggerPri_pin_port = portInputRegister(digitalPinToPort(pinTrigger));
-  triggerPri_pin_mask = digitalPinToBitMask(pinTrigger);
-  triggerSec_pin_port = portInputRegister(digitalPinToPort(pinTrigger2));
-  triggerSec_pin_mask = digitalPinToBitMask(pinTrigger2);
-
-  #if defined(CORE_STM32)
-  #else
-    //Set default values
-    digitalWrite(pinMAP, HIGH);
-    //digitalWrite(pinO2, LOW);
-    digitalWrite(pinTPS, LOW);
-  #endif
-}
-
-void initialiseTriggers()
-{
-  byte triggerInterrupt = 0; // By default, use the first interrupt
-  byte triggerInterrupt2 = 1;
-  #if defined(CORE_AVR)
-    switch (pinTrigger) {
-      //Arduino Mega 2560 mapping
-      case 2:
-        triggerInterrupt = 0; break;
-      case 3:
-        triggerInterrupt = 1; break;
-      case 18:
-        triggerInterrupt = 5; break;
-      case 19:
-        triggerInterrupt = 4; break;
-      case 20:
-        triggerInterrupt = 3; break;
-      case 21:
-        triggerInterrupt = 2; break;
-      default:
-        triggerInterrupt = 0; break; //This should NEVER happen
-    }
-  #else
-    triggerInterrupt = pinTrigger;
-  #endif
-
-  #if defined(CORE_AVR)
-    switch (pinTrigger2) {
-      //Arduino Mega 2560 mapping
-      case 2:
-        triggerInterrupt2 = 0; break;
-      case 3:
-        triggerInterrupt2 = 1; break;
-      case 18:
-        triggerInterrupt2 = 5; break;
-      case 19:
-        triggerInterrupt2 = 4; break;
-      case 20:
-        triggerInterrupt2 = 3; break;
-      case 21:
-        triggerInterrupt2 = 2; break;
-      default:
-        triggerInterrupt2 = 0; break; //This should NEVER happen
-    }
-  #else
-    triggerInterrupt2 = pinTrigger2;
-  #endif
-  pinMode(pinTrigger, INPUT);
-  pinMode(pinTrigger2, INPUT);
-  pinMode(pinTrigger3, INPUT);
-  //digitalWrite(pinTrigger, HIGH);
-  detachInterrupt(triggerInterrupt);
-  detachInterrupt(triggerInterrupt2);
-
-  //Set the trigger function based on the decoder in the config
-  switch (configPage2.TrigPattern)
-  {
-    case 0:
-      //Missing tooth decoder
-      triggerSetup_missingTooth();
-      trigger = triggerPri_missingTooth;
-      triggerSecondary = triggerSec_missingTooth;
-      getRPM = getRPM_missingTooth;
-      getCrankAngle = getCrankAngle_missingTooth;
-      triggerSetEndTeeth = triggerSetEndTeeth_missingTooth;
-
-      if(configPage2.TrigEdge == 0) { attachInterrupt(triggerInterrupt, trigger, RISING); } // Attach the crank trigger wheel interrupt (Hall sensor drags to ground when triggering)
-      else { attachInterrupt(triggerInterrupt, trigger, FALLING); }
-      if(configPage2.TrigEdgeSec == 0) { attachInterrupt(triggerInterrupt2, triggerSec_missingTooth, RISING); }
-      else { attachInterrupt(triggerInterrupt2, triggerSec_missingTooth, FALLING); }
-      break;
-
-    case 1:
-      // Basic distributor
-      triggerSetup_BasicDistributor();
-      trigger = triggerPri_BasicDistributor;
-      getRPM = getRPM_BasicDistributor;
-      getCrankAngle = getCrankAngle_BasicDistributor;
-      triggerSetEndTeeth = triggerSetEndTeeth_BasicDistributor;
-
-      if(configPage2.TrigEdge == 0) { attachInterrupt(triggerInterrupt, trigger, RISING); } // Attach the crank trigger wheel interrupt (Hall sensor drags to ground when triggering)
-      else { attachInterrupt(triggerInterrupt, trigger, FALLING); }
-      break;
-
-    case 2:
-      triggerSetup_DualWheel();
-      trigger = triggerPri_DualWheel;
-      getRPM = getRPM_DualWheel;
-      getCrankAngle = getCrankAngle_DualWheel;
-      triggerSetEndTeeth = triggerSetEndTeeth_DualWheel;
-
-      if(configPage2.TrigEdge == 0) { attachInterrupt(triggerInterrupt, trigger, RISING); } // Attach the crank trigger wheel interrupt (Hall sensor drags to ground when triggering)
-      else { attachInterrupt(triggerInterrupt, trigger, FALLING); }
-      if(configPage2.TrigEdgeSec == 0) { attachInterrupt(triggerInterrupt2, triggerSec_DualWheel, RISING); }
-      else { attachInterrupt(triggerInterrupt2, triggerSec_DualWheel, FALLING); }
-      break;
-
-    case 3:
-      triggerSetup_GM7X();
-      trigger = triggerPri_GM7X;
-      getRPM = getRPM_GM7X;
-      getCrankAngle = getCrankAngle_GM7X;
-      triggerSetEndTeeth = triggerSetEndTeeth_GM7X;
-
-      if(configPage2.TrigEdge == 0) { attachInterrupt(triggerInterrupt, trigger, RISING); } // Attach the crank trigger wheel interrupt (Hall sensor drags to ground when triggering)
-      else { attachInterrupt(triggerInterrupt, trigger, FALLING); }
-      break;
-
-    case 4:
-      triggerSetup_4G63();
-      trigger = triggerPri_4G63;
-      getRPM = getRPM_4G63;
-      getCrankAngle = getCrankAngle_4G63;
-      triggerSetEndTeeth = triggerSetEndTeeth_4G63;
-
-      //These may both need to change, not sure
-      if(configPage2.TrigEdge == 0)
-      {
-        attachInterrupt(triggerInterrupt, trigger, CHANGE);  // Attach the crank trigger wheel interrupt (Hall sensor drags to ground when triggering)
-        attachInterrupt(triggerInterrupt2, triggerSec_4G63, FALLING); //changed
-      }
-      else
-      {
-        attachInterrupt(triggerInterrupt, trigger, CHANGE); // Primary trigger connects to
-        attachInterrupt(triggerInterrupt2, triggerSec_4G63, FALLING);
-      }
-      break;
-
-    case 5:
-      triggerSetup_24X();
-      trigger = triggerPri_24X;
-      getRPM = getRPM_24X;
-      getCrankAngle = getCrankAngle_24X;
-      triggerSetEndTeeth = triggerSetEndTeeth_24X;
-
-      if(configPage2.TrigEdge == 0) { attachInterrupt(triggerInterrupt, trigger, RISING); } // Attach the crank trigger wheel interrupt (Hall sensor drags to ground when triggering)
-      else { attachInterrupt(triggerInterrupt, trigger, FALLING); } // Primary trigger connects to
-      attachInterrupt(triggerInterrupt2, triggerSec_24X, CHANGE);
-      break;
-
-    case 6:
-      triggerSetup_Jeep2000();
-      trigger = triggerPri_Jeep2000;
-      getRPM = getRPM_Jeep2000;
-      getCrankAngle = getCrankAngle_Jeep2000;
-      triggerSetEndTeeth = triggerSetEndTeeth_Jeep2000;
-
-      if(configPage2.TrigEdge == 0) { attachInterrupt(triggerInterrupt, trigger, RISING); } // Attach the crank trigger wheel interrupt (Hall sensor drags to ground when triggering)
-      else { attachInterrupt(triggerInterrupt, trigger, FALLING); } // Primary trigger connects to
-      attachInterrupt(triggerInterrupt2, triggerSec_Jeep2000, CHANGE);
-      break;
-
-    case 7:
-      triggerSetup_Audi135();
-      trigger = triggerPri_Audi135;
-      getRPM = getRPM_Audi135;
-      getCrankAngle = getCrankAngle_Audi135;
-      triggerSetEndTeeth = triggerSetEndTeeth_Audi135;
-
-      if(configPage2.TrigEdge == 0) { attachInterrupt(triggerInterrupt, trigger, RISING); } // Attach the crank trigger wheel interrupt (Hall sensor drags to ground when triggering)
-      else { attachInterrupt(triggerInterrupt, trigger, FALLING); }
-      attachInterrupt(triggerInterrupt2, triggerSec_Audi135, RISING);
-      break;
-
-    case 8:
-      triggerSetup_HondaD17();
-      trigger = triggerPri_HondaD17;
-      getRPM = getRPM_HondaD17;
-      getCrankAngle = getCrankAngle_HondaD17;
-      triggerSetEndTeeth = triggerSetEndTeeth_HondaD17;
-
-      if(configPage2.TrigEdge == 0) { attachInterrupt(triggerInterrupt, trigger, RISING); } // Attach the crank trigger wheel interrupt (Hall sensor drags to ground when triggering)
-      else { attachInterrupt(triggerInterrupt, trigger, FALLING); } // Primary trigger connects to
-      attachInterrupt(triggerInterrupt2, triggerSec_HondaD17, CHANGE);
-      break;
-
-    case 9:
-      triggerSetup_Miata9905();
-      trigger = triggerPri_Miata9905;
-      getRPM = getRPM_Miata9905;
-      getCrankAngle = getCrankAngle_Miata9905;
-      triggerSetEndTeeth = triggerSetEndTeeth_Miata9905;
-
-      //These may both need to change, not sure
-      if(configPage2.TrigEdge == 0)
-      {
-        attachInterrupt(triggerInterrupt, trigger, RISING);  // Attach the crank trigger wheel interrupt (Hall sensor drags to ground when triggering)
-        attachInterrupt(triggerInterrupt2, triggerSec_Miata9905, FALLING); //changed
-      }
-      else
-      {
-        attachInterrupt(triggerInterrupt, trigger, FALLING); // Primary trigger connects to
-        attachInterrupt(triggerInterrupt2, triggerSec_Miata9905, RISING);
-      }
-      break;
-
-    case 10:
-      triggerSetup_MazdaAU();
-      trigger = triggerPri_MazdaAU;
-      getRPM = getRPM_MazdaAU;
-      getCrankAngle = getCrankAngle_MazdaAU;
-      triggerSetEndTeeth = triggerSetEndTeeth_MazdaAU;
-
-      if(configPage2.TrigEdge == 0) { attachInterrupt(triggerInterrupt, trigger, RISING); } // Attach the crank trigger wheel interrupt (Hall sensor drags to ground when triggering)
-      else { attachInterrupt(triggerInterrupt, trigger, FALLING); } // Primary trigger connects to
-      attachInterrupt(triggerInterrupt2, triggerSec_MazdaAU, FALLING);
-      break;
-
-    case 11:
-      triggerSetup_non360();
-      trigger = triggerPri_DualWheel; //Is identical to the dual wheel decoder, so that is used. Same goes for the secondary below
-      getRPM = getRPM_non360;
-      getCrankAngle = getCrankAngle_non360;
-      triggerSetEndTeeth = triggerSetEndTeeth_Non360;
-
-      if(configPage2.TrigEdge == 0) { attachInterrupt(triggerInterrupt, trigger, RISING); } // Attach the crank trigger wheel interrupt (Hall sensor drags to ground when triggering)
-      else { attachInterrupt(triggerInterrupt, trigger, FALLING); }
-      attachInterrupt(triggerInterrupt2, triggerSec_DualWheel, FALLING); //Note the use of the Dual Wheel trigger function here. No point in having the same code in twice.
-      break;
-
-    case 12:
-        triggerSetup_Nissan360();
-        trigger = triggerPri_Nissan360;
-        getRPM = getRPM_Nissan360;
-        getCrankAngle = getCrankAngle_Nissan360;
-        triggerSetEndTeeth = triggerSetEndTeeth_Nissan360;
-
-        if(configPage2.TrigEdge == 0) { attachInterrupt(triggerInterrupt, trigger, RISING); } // Attach the crank trigger wheel interrupt (Hall sensor drags to ground when triggering)
-        else { attachInterrupt(triggerInterrupt, trigger, FALLING); }
-        attachInterrupt(triggerInterrupt2, triggerSec_Nissan360, CHANGE);
-        break;
-
-    case 13:
-            triggerSetup_Subaru67();
-            trigger = triggerPri_Subaru67;
-            getRPM = getRPM_Subaru67;
-            getCrankAngle = getCrankAngle_Subaru67;
-            triggerSetEndTeeth = triggerSetEndTeeth_Subaru67;
-
-            if(configPage2.TrigEdge == 0) { attachInterrupt(triggerInterrupt, trigger, RISING); } // Attach the crank trigger wheel interrupt (Hall sensor drags to ground when triggering)
-            else { attachInterrupt(triggerInterrupt, trigger, FALLING); }
-            attachInterrupt(triggerInterrupt2, triggerSec_Subaru67, FALLING);
-            break;
-
-    case 14:
-            triggerSetup_Daihatsu();
-            trigger = triggerPri_Daihatsu;
-            getRPM = getRPM_Daihatsu;
-            getCrankAngle = getCrankAngle_Daihatsu;
-            triggerSetEndTeeth = triggerSetEndTeeth_Daihatsu;
-
-            if(configPage2.TrigEdge == 0) { attachInterrupt(triggerInterrupt, trigger, RISING); } // Attach the crank trigger wheel interrupt (Hall sensor drags to ground when triggering)
-            else { attachInterrupt(triggerInterrupt, trigger, FALLING); }
-            //No secondary input required for this pattern
-            break;
-
-    case 15:
-            triggerSetup_Harley();
-            trigger = triggerPri_Harley;
-            //triggerSecondary = triggerSec_Harley;
-            getRPM = getRPM_Harley;
-            getCrankAngle = getCrankAngle_Harley;
-            triggerSetEndTeeth = triggerSetEndTeeth_Harley;
-            attachInterrupt(triggerInterrupt, trigger, RISING);
-            // attachInterrupt(triggerInterrupt2, triggerSec_Harley, FALLING);
-            break;
-
-    default:
-      trigger = triggerPri_missingTooth;
-      getRPM = getRPM_missingTooth;
-      getCrankAngle = getCrankAngle_missingTooth;
-
-      if(configPage2.TrigEdge == 0) { attachInterrupt(triggerInterrupt, trigger, RISING); } // Attach the crank trigger wheel interrupt (Hall sensor drags to ground when triggering)
-      else { attachInterrupt(triggerInterrupt, trigger, FALLING); }
-      break;
-  }
-}
-/*
-  This function retuns a pulsewidth time (in us) using a either Alpha-N or Speed Density algorithms, given the following:
-  REQ_FUEL
-  VE: Lookup from the main MAP vs RPM fuel table
-  MAP: In KPa, read from the sensor
-  GammaE: Sum of Enrichment factors (Cold start, acceleration). This is a multiplication factor (Eg to add 10%, this should be 110)
-  injDT: Injector dead time. The time the injector take to open minus the time it takes to close (Both in uS)
-  TPS: Throttle position (0% to 100%)
-
-  This function is called by PW_SD and PW_AN for speed0density and pure Alpha-N calculations respectively.
-*/
-unsigned int PW(int REQ_FUEL, byte VE, byte MAP, int corrections, int injOpen)
-{
-  //Standard float version of the calculation
-  //return (REQ_FUEL * (float)(VE/100.0) * (float)(MAP/100.0) * (float)(TPS/100.0) * (float)(corrections/100.0) + injOpen);
-  //Note: The MAP and TPS portions are currently disabled, we use VE and corrections only
-  uint16_t iVE, iCorrections;
-  uint16_t iMAP = 100;
-  uint16_t iAFR = 147;
-
-  //100% float free version, does sacrifice a little bit of accuracy, but not much.
-  iVE = ((unsigned int)VE << 7) / 100;
-  if ( configPage1.multiplyMAP == true ) {
-    iMAP = ((unsigned int)MAP << 7) / currentStatus.baro;  //Include multiply MAP (vs baro) if enabled
-  }
-  if ( (configPage1.includeAFR == true) && (configPage3.egoType == 2)) {
-    iAFR = ((unsigned int)currentStatus.O2 << 7) / currentStatus.afrTarget;  //Include AFR (vs target) if enabled
-  }
-  iCorrections = (corrections << 7) / 100;
-
-
-  unsigned long intermediate = ((long)REQ_FUEL * (long)iVE) >> 7; //Need to use an intermediate value to avoid overflowing the long
-  if ( configPage1.multiplyMAP == true ) {
-    intermediate = (intermediate * (unsigned long)iMAP) >> 7;
-  }
-  if ( (configPage1.includeAFR == true) && (configPage3.egoType == 2) ) {
-    intermediate = (intermediate * (unsigned long)iAFR) >> 7;  //EGO type must be set to wideband for this to be used
-  }
-  intermediate = (intermediate * (unsigned long)iCorrections) >> 7;
-  if (intermediate != 0)
-  {
-    //If intermeditate is not 0, we need to add the opening time (0 typically indicates that one of the full fuel cuts is active)
-    intermediate += injOpen; //Add the injector opening time
-    if ( intermediate > 65535)
-    {
-      intermediate = 65535;  //Make sure this won't overflow when we convert to uInt. This means the maximum pulsewidth possible is 65.535mS
-    }
-  }
-  return (unsigned int)(intermediate);
-
-}
-
-//Convenience functions for Speed Density and Alpha-N
-unsigned int PW_SD(int REQ_FUEL, byte VE, byte MAP, int corrections, int injOpen)
-{
-  return PW(REQ_FUEL, VE, MAP, corrections, injOpen);
-  //return PW(REQ_FUEL, VE, 100, corrections, injOpen);
-}
-
-unsigned int PW_AN(int REQ_FUEL, byte VE, byte TPS, int corrections, int injOpen)
-{
-  return PW(REQ_FUEL, VE, currentStatus.MAP, corrections, injOpen);
-}+/*
+  Speeduino - Simple engine management for the Arduino Mega 2560 platform
+  Copyright (C) Josh Stewart
+  A full copy of the license may be found in the projects root directory
+*/
+
+
+/*
+  Returns how much free dynamic memory exists (between heap and stack)
+  This function is one big MISRA violation. MISRA advisories forbid directly poking at memory addresses, however there is no other way of determining heap size on embedded systems.
+*/
+#include "utils.h"
+
+uint16_t freeRam ()
+{
+#if defined(__AVR_ATmega1280__) || defined(__AVR_ATmega2560__)
+  extern int __heap_start, *__brkval;
+  uint16_t v;
+
+  return (uint16_t) &v - (__brkval == 0 ? (int) &__heap_start : (int) __brkval);
+
+#elif defined(CORE_TEENSY)
+  uint32_t stackTop;
+  uint32_t heapTop;
+
+  // current position of the stack.
+  stackTop = (uint32_t) &stackTop;
+
+  // current position of heap.
+  void* hTop = malloc(1);
+  heapTop = (uint32_t) hTop;
+  free(hTop);
+
+  // The difference is the free, available ram.
+  return (uint16_t)stackTop - heapTop;
+#elif defined(CORE_STM32)
+  char top = 't';
+  return &top - reinterpret_cast<char*>(sbrk(0));
+
+#endif
+}
+
+void setPinMapping(byte boardID)
+{
+  switch (boardID)
+  {
+    case 0:
+      //Pin mappings as per the v0.1 shield
+      pinInjector1 = 8; //Output pin injector 1 is on
+      pinInjector2 = 9; //Output pin injector 2 is on
+      pinInjector3 = 11; //Output pin injector 3 is on
+      pinInjector4 = 10; //Output pin injector 4 is on
+      pinInjector5 = 12; //Output pin injector 5 is on
+      pinCoil1 = 6; //Pin for coil 1
+      pinCoil2 = 7; //Pin for coil 2
+      pinCoil3 = 12; //Pin for coil 3
+      pinCoil4 = 13; //Pin for coil 4
+      pinCoil5 = 14; //Pin for coil 5
+      pinTrigger = 2; //The CAS pin
+      pinTrigger2 = 3; //The CAS pin
+      pinTPS = A0; //TPS input pin
+      pinMAP = A1; //MAP sensor pin
+      pinIAT = A2; //IAT sensor pin
+      pinCLT = A3; //CLS sensor pin
+      pinO2 = A4; //O2 Sensor pin
+      pinIdle1 = 46; //Single wire idle control
+      pinIdle2 = 47; //2 wire idle control
+      pinStepperDir = 16; //Direction pin  for DRV8825 driver
+      pinStepperStep = 17; //Step pin for DRV8825 driver
+      pinFan = 47; //Pin for the fan output
+      pinFuelPump = 4; //Fuel pump output
+      pinTachOut = 49; //Tacho output pin
+      pinFlex = 19; // Flex sensor (Must be external interrupt enabled)
+      break;
+    case 1:
+      //Pin mappings as per the v0.2 shield
+      pinInjector1 = 8; //Output pin injector 1 is on
+      pinInjector2 = 9; //Output pin injector 2 is on
+      pinInjector3 = 10; //Output pin injector 3 is on
+      pinInjector4 = 11; //Output pin injector 4 is on
+      pinInjector5 = 12; //Output pin injector 5 is on
+      pinCoil1 = 28; //Pin for coil 1
+      pinCoil2 = 24; //Pin for coil 2
+      pinCoil3 = 40; //Pin for coil 3
+      pinCoil4 = 36; //Pin for coil 4
+      pinCoil5 = 34; //Pin for coil 5 PLACEHOLDER value for now
+      pinTrigger = 20; //The CAS pin
+      pinTrigger2 = 21; //The Cam Sensor pin
+      pinTPS = A2; //TPS input pin
+      pinMAP = A3; //MAP sensor pin
+      pinIAT = A0; //IAT sensor pin
+      pinCLT = A1; //CLS sensor pin
+      pinO2 = A8; //O2 Sensor pin
+      pinBat = A4; //Battery reference voltage pin
+      pinDisplayReset = 48; // OLED reset pin
+      pinTachOut = 49; //Tacho output pin
+      pinIdle1 = 30; //Single wire idle control
+      pinIdle2 = 31; //2 wire idle control
+      pinStepperDir = 16; //Direction pin  for DRV8825 driver
+      pinStepperStep = 17; //Step pin for DRV8825 driver
+      pinFan = 47; //Pin for the fan output
+      pinFuelPump = 4; //Fuel pump output
+      pinFlex = 2; // Flex sensor (Must be external interrupt enabled)
+      break;
+    case 2:
+      //Pin mappings as per the v0.3 shield
+      pinInjector1 = 8; //Output pin injector 1 is on
+      pinInjector2 = 9; //Output pin injector 2 is on
+      pinInjector3 = 10; //Output pin injector 3 is on
+      pinInjector4 = 11; //Output pin injector 4 is on
+      pinInjector5 = 12; //Output pin injector 5 is on
+      pinCoil1 = 28; //Pin for coil 1
+      pinCoil2 = 24; //Pin for coil 2
+      pinCoil3 = 40; //Pin for coil 3
+      pinCoil4 = 36; //Pin for coil 4
+      pinCoil5 = 34; //Pin for coil 5 PLACEHOLDER value for now
+      pinTrigger = 19; //The CAS pin
+      pinTrigger2 = 18; //The Cam Sensor pin
+      pinTPS = A2;//TPS input pin
+      pinMAP = A3; //MAP sensor pin
+      pinIAT = A0; //IAT sensor pin
+      pinCLT = A1; //CLS sensor pin
+      pinO2 = A8; //O2 Sensor pin
+      pinBat = A4; //Battery reference voltage pin
+      pinDisplayReset = 48; // OLED reset pin
+      pinTachOut = 49; //Tacho output pin
+      pinIdle1 = 5; //Single wire idle control
+      pinIdle2 = 53; //2 wire idle control
+      pinBoost = 7; //Boost control
+      pinVVT_1 = 6; //Default VVT output
+      pinFuelPump = 4; //Fuel pump output
+      pinStepperDir = 16; //Direction pin  for DRV8825 driver
+      pinStepperStep = 17; //Step pin for DRV8825 driver
+      pinStepperEnable = 26; //Enable pin for DRV8825
+      pinFan = A13; //Pin for the fan output
+      pinLaunch = 12; //Can be overwritten below
+      pinFlex = 2; // Flex sensor (Must be external interrupt enabled)
+
+      #if defined(CORE_TEENSY)
+        pinTrigger = 23;
+        pinStepperDir = 33;
+        pinStepperStep = 34;
+        pinCoil1 = 31;
+        pinTachOut = 28;
+        pinFan = 27;
+        pinCoil4 = 21;
+        pinCoil3 = 30;
+        pinO2 = A22;
+      #endif
+      break;
+
+    case 3:
+      //Pin mappings as per the v0.4 shield
+      pinInjector1 = 8; //Output pin injector 1 is on
+      pinInjector2 = 9; //Output pin injector 2 is on
+      pinInjector3 = 10; //Output pin injector 3 is on
+      pinInjector4 = 11; //Output pin injector 4 is on
+      pinInjector5 = 12; //Output pin injector 5 is on
+      pinCoil1 = 40; //Pin for coil 1
+      pinCoil2 = 38; //Pin for coil 2
+      pinCoil3 = 52; //Pin for coil 3
+      pinCoil4 = 50; //Pin for coil 4
+      pinCoil5 = 34; //Pin for coil 5 PLACEHOLDER value for now
+      pinTrigger = 19; //The CAS pin
+      pinTrigger2 = 18; //The Cam Sensor pin
+      pinTPS = A2;//TPS input pin
+      pinMAP = A3; //MAP sensor pin
+      pinIAT = A0; //IAT sensor pin
+      pinCLT = A1; //CLS sensor pin
+      pinO2 = A8; //O2 Sensor pin
+      pinBat = A4; //Battery reference voltage pin
+      pinDisplayReset = 48; // OLED reset pin
+      pinTachOut = 49; //Tacho output pin  (Goes to ULN2803)
+      pinIdle1 = 5; //Single wire idle control
+      pinIdle2 = 6; //2 wire idle control
+      pinBoost = 7; //Boost control
+      pinVVT_1 = 4; //Default VVT output
+      pinFuelPump = 45; //Fuel pump output  (Goes to ULN2803)
+      pinStepperDir = 16; //Direction pin  for DRV8825 driver
+      pinStepperStep = 17; //Step pin for DRV8825 driver
+      pinStepperEnable = 24; //Enable pin for DRV8825
+      pinFan = 47; //Pin for the fan output (Goes to ULN2803)
+      pinLaunch = 12; //Can be overwritten below
+      pinFlex = 2; // Flex sensor (Must be external interrupt enabled)
+
+      #if defined(CORE_TEENSY)
+        pinTrigger = 23;
+        pinTrigger2 = 35;
+        pinStepperDir = 33;
+        pinStepperStep = 34;
+        pinCoil1 = 31;
+        pinTachOut = 28;
+        pinFan = 27;
+        pinCoil4 = 29;
+        pinCoil3 = 30;
+        pinO2 = A22;
+      #elif defined(STM32F4)
+        pinInjector1 = PE7; //Output pin injector 1 is on
+        pinInjector2 = PE8; //Output pin injector 2 is on
+        pinInjector3 = PE9; //Output pin injector 3 is on
+        pinInjector4 = PE10; //Output pin injector 4 is on
+        pinInjector5 = PE11; //Output pin injector 5 is on
+        pinCoil1 = PB10; //Pin for coil 1
+        pinCoil2 = PB11; //Pin for coil 2
+        pinCoil3 = PB12; //Pin for coil 3
+        pinCoil4 = PB13; //Pin for coil 4
+        pinCoil5 = PB14; //Pin for coil 5
+        pinTPS = A0; //TPS input pin
+        pinMAP = A1; //MAP sensor pin
+        pinIAT = A2; //IAT sensor pin
+        pinCLT = A3; //CLS sensor pin
+        pinO2 = A4; //O2 Sensor pin
+        pinBat = A5; //Battery reference voltage pin
+        pinBaro = A6;        
+        pinStepperDir = PD8; //Direction pin  for DRV8825 driver
+        pinStepperStep = PB15; //Step pin for DRV8825 driver
+        pinStepperEnable = PD9; //Enable pin for DRV8825
+        pinDisplayReset = PE1; // OLED reset pin
+        pinFan = PE2; //Pin for the fan output
+        pinFuelPump = PA6; //Fuel pump output
+        pinTachOut = PA7; //Tacho output pin
+        //external interrupt enabled pins
+        pinFlex = PC4; // Flex sensor (Must be external interrupt enabled)
+        pinTrigger = PC5; //The CAS pin
+        pinTrigger2 = PC6; //The Cam Sensor pin
+        pinBoost = PE0; //Boost control
+        pinVVT_1 = PE1; //Default VVT output
+      #elif defined(CORE_STM32)
+        //http://docs.leaflabs.com/static.leaflabs.com/pub/leaflabs/maple-docs/0.0.12/hardware/maple-mini.html#master-pin-map
+        //pins 23, 24 and 33 couldn't be used
+        pinInjector1 = 15; //Output pin injector 1 is on
+        pinInjector2 = 16; //Output pin injector 2 is on
+        pinInjector3 = 17; //Output pin injector 3 is on
+        pinInjector4 = 18; //Output pin injector 4 is on
+        pinCoil1 = 19; //Pin for coil 1
+        pinCoil2 = 20; //Pin for coil 2
+        pinCoil3 = 21; //Pin for coil 3
+        pinCoil4 = 26; //Pin for coil 4
+        pinCoil5 = 27; //Pin for coil 5
+        pinTPS = A0; //TPS input pin
+        pinMAP = A1; //MAP sensor pin
+        pinIAT = A2; //IAT sensor pin
+        pinCLT = A3; //CLS sensor pin
+        pinO2 = A4; //O2 Sensor pin
+        pinBat = A5; //Battery reference voltage pin
+        pinStepperDir = 12; //Direction pin  for DRV8825 driver
+        pinStepperStep = 13; //Step pin for DRV8825 driver
+        pinStepperEnable = 14; //Enable pin for DRV8825
+        pinDisplayReset = 2; // OLED reset pin
+        pinFan = 1; //Pin for the fan output
+        pinFuelPump = 0; //Fuel pump output
+        pinTachOut = 31; //Tacho output pin
+        //external interrupt enabled pins
+        pinFlex = 32; // Flex sensor (Must be external interrupt enabled)
+        pinTrigger = 25; //The CAS pin
+        pinTrigger2 = 22; //The Cam Sensor pin
+        pinBaro = pinMAP;
+        pinBoost = 1; //Boost control
+        pinVVT_1 = 0; //Default VVT output
+      #endif
+      break;
+
+    case 9:
+      //Pin mappings as per the MX5 PNP shield
+      pinInjector1 = 11; //Output pin injector 1 is on
+      pinInjector2 = 10; //Output pin injector 2 is on
+      pinInjector3 = 8; //Output pin injector 3 is on
+      pinInjector4 = 9; //Output pin injector 4 is on
+      pinInjector5 = 14; //Output pin injector 5 is on
+      pinCoil1 = 39; //Pin for coil 1
+      pinCoil2 = 41; //Pin for coil 2
+      pinCoil3 = 35; //Pin for coil 3
+      pinCoil4 = 37; //Pin for coil 4
+      pinCoil5 = 34; //Pin for coil 5 PLACEHOLDER value for now
+      pinTrigger = 19; //The CAS pin
+      pinTrigger2 = 18; //The Cam Sensor pin
+      pinTPS = A2;//TPS input pin
+      pinMAP = A5; //MAP sensor pin
+      pinIAT = A0; //IAT sensor pin
+      pinCLT = A1; //CLS sensor pin
+      pinO2 = A3; //O2 Sensor pin
+      pinBat = A4; //Battery reference voltage pin
+      pinDisplayReset = 48; // OLED reset pin
+      pinTachOut = 49; //Tacho output pin  (Goes to ULN2803)
+      pinIdle1 = 2; //Single wire idle control
+      pinBoost = 4;
+      pinIdle2 = 4; //2 wire idle control (Note this is shared with boost!!!)
+      pinFuelPump = 37; //Fuel pump output  (Goes to ULN2803)
+      pinStepperDir = 16; //Direction pin  for DRV8825 driver
+      pinStepperStep = 17; //Step pin for DRV8825 driver
+      pinFan = 47; //Pin for the fan output (Goes to ULN2803)
+      pinLaunch = 12; //Can be overwritten below
+      pinFlex = 3; // Flex sensor (Must be external interrupt enabled)
+      break;
+
+    case 10:
+      //Pin mappings for user turtanas PCB
+      pinInjector1 = 4; //Output pin injector 1 is on
+      pinInjector2 = 5; //Output pin injector 2 is on
+      pinInjector3 = 6; //Output pin injector 3 is on
+      pinInjector4 = 7; //Output pin injector 4 is on
+      pinInjector5 = 8; //Placeholder only - NOT USED
+      pinInjector6 = 9; //Placeholder only - NOT USED
+      pinInjector7 = 10; //Placeholder only - NOT USED
+      pinInjector8 = 11; //Placeholder only - NOT USED
+      pinCoil1 = 24; //Pin for coil 1
+      pinCoil2 = 28; //Pin for coil 2
+      pinCoil3 = 36; //Pin for coil 3
+      pinCoil4 = 40; //Pin for coil 4
+      pinCoil5 = 34; //Pin for coil 5 PLACEHOLDER value for now
+      pinTrigger = 18; //The CAS pin
+      pinTrigger2 = 19; //The Cam Sensor pin
+      pinTPS = A2;//TPS input pin
+      pinMAP = A3; //MAP sensor pin
+      pinMAP2 = A8; //MAP2 sensor pin
+      pinIAT = A0; //IAT sensor pin
+      pinCLT = A1; //CLS sensor pin
+      pinO2 = A4; //O2 Sensor pin
+      pinBat = A7; //Battery reference voltage pin
+      pinDisplayReset = 48; // OLED reset pin
+      pinSpareTemp1 = A6;
+      pinSpareTemp2 = A5;
+      pinTachOut = 41; //Tacho output pin transistori puuttuu 2n2222 tähän ja 1k 12v
+      pinFuelPump = 42; //Fuel pump output 2n2222
+      pinFan = 47; //Pin for the fan output
+      pinTachOut = 49; //Tacho output pin
+      pinFlex = 2; // Flex sensor (Must be external interrupt enabled)
+      break;
+
+    case 20:
+      //Pin mappings as per the Plazomat In/Out shields Rev 0.1
+      pinInjector1 = 8; //Output pin injector 1 is on
+      pinInjector2 = 9; //Output pin injector 2 is on
+      pinInjector3 = 10; //Output pin injector 3 is on
+      pinInjector4 = 11; //Output pin injector 4 is on
+      pinInjector5 = 12; //Output pin injector 5 is on
+      pinCoil1 = 28; //Pin for coil 1
+      pinCoil2 = 24; //Pin for coil 2
+      pinCoil3 = 40; //Pin for coil 3
+      pinCoil4 = 36; //Pin for coil 4
+      pinCoil5 = 34; //Pin for coil 5 PLACEHOLDER value for now
+      pinSpareOut1 = 4; //Spare LSD Output 1(PWM)
+      pinSpareOut2 = 5; //Spare LSD Output 2(PWM)
+      pinSpareOut3 = 6; //Spare LSD Output 3(PWM)
+      pinSpareOut4 = 7; //Spare LSD Output 4(PWM)
+      pinSpareOut5 = 50; //Spare LSD Output 5(digital)
+      pinSpareOut6 = 52; //Spare LSD Output 6(digital)
+      pinTrigger = 20; //The CAS pin
+      pinTrigger2 = 21; //The Cam Sensor pin
+      pinSpareTemp2 = A15; //spare Analog input 2
+      pinSpareTemp1 = A14; //spare Analog input 1
+      pinO2 = A8; //O2 Sensor pin
+      pinBat = A4; //Battery reference voltage pin
+      pinMAP = A3; //MAP sensor pin
+      pinTPS = A2;//TPS input pin
+      pinCLT = A1; //CLS sensor pin
+      pinIAT = A0; //IAT sensor pin
+      pinFan = 47; //Pin for the fan output
+      pinFuelPump = 4; //Fuel pump output
+      pinTachOut = 49; //Tacho output pin
+      break;
+
+    case 30:
+      //Pin mappings as per the dazv6 shield
+      pinInjector1 = 8; //Output pin injector 1 is on
+      pinInjector2 = 9; //Output pin injector 2 is on
+      pinInjector3 = 10; //Output pin injector 3 is on
+      pinInjector4 = 11; //Output pin injector 4 is on
+      pinInjector5 = 12; //Output pin injector 5 is on
+      pinCoil1 = 40; //Pin for coil 1
+      pinCoil2 = 38; //Pin for coil 2
+      pinCoil3 = 50; //Pin for coil 3
+      pinCoil4 = 52; //Pin for coil 4
+      pinCoil5 = 34; //Pin for coil 5 PLACEHOLDER value for now
+      pinTrigger = 19; //The CAS pin
+      pinTrigger2 = 18; //The Cam Sensor pin
+      pinTrigger3 = 17; // cam sensor 2 pin
+      pinTPS = A2;//TPS input pin
+      pinMAP = A3; //MAP sensor pin
+      pinIAT = A0; //IAT sensor pin
+      pinCLT = A1; //CLS sensor pin
+      pinO2 = A8; //O2 Sensor pin
+      pinO2_2 = A9; //O2 sensor pin (second sensor)
+      pinBat = A4; //Battery reference voltage pin
+      pinDisplayReset = 48; // OLED reset pin
+      pinTachOut = 49; //Tacho output pin
+      pinIdle1 = 5; //Single wire idle control
+      pinFuelPump = 45; //Fuel pump output
+      pinStepperDir = 20; //Direction pin  for DRV8825 driver
+      pinStepperStep = 21; //Step pin for DRV8825 driver
+      pinSpareHOut1 = 4; // high current output spare1
+      pinSpareHOut2 = 6; // high current output spare2
+      pinBoost = 7;
+      pinSpareLOut1 = 43; //low current output spare1
+      pinSpareLOut2 = 47;
+      pinSpareLOut3 = 49;
+      pinSpareLOut4 = 51;
+      pinSpareLOut5 = 53;
+      pinFan = 47; //Pin for the fan output
+      break;
+
+    default:
+      //Pin mappings as per the v0.2 shield
+      pinInjector1 = 8; //Output pin injector 1 is on
+      pinInjector2 = 9; //Output pin injector 2 is on
+      pinInjector3 = 10; //Output pin injector 3 is on
+      pinInjector4 = 11; //Output pin injector 4 is on
+      pinInjector5 = 12; //Output pin injector 5 is on
+      pinCoil1 = 28; //Pin for coil 1
+      pinCoil2 = 24; //Pin for coil 2
+      pinCoil3 = 40; //Pin for coil 3
+      pinCoil4 = 36; //Pin for coil 4
+      pinCoil5 = 34; //Pin for coil 5 PLACEHOLDER value for now
+      pinTrigger = 20; //The CAS pin
+      pinTrigger2 = 21; //The Cam Sensor pin
+      pinTPS = A2; //TPS input pin
+      pinMAP = A3; //MAP sensor pin
+      pinIAT = A0; //IAT sensor pin
+      pinCLT = A1; //CLS sensor pin
+      pinO2 = A8; //O2 Sensor pin
+      pinBat = A4; //Battery reference voltage pin
+      pinStepperDir = 16; //Direction pin  for DRV8825 driver
+      pinStepperStep = 17; //Step pin for DRV8825 driver
+      pinDisplayReset = 48; // OLED reset pin
+      pinFan = 47; //Pin for the fan output
+      pinFuelPump = 4; //Fuel pump output
+      pinTachOut = 49; //Tacho output pin
+      pinFlex = 3; // Flex sensor (Must be external interrupt enabled)
+      pinBoost = 5;
+      pinIdle1 = 6;
+      break;
+  }
+
+  //Setup any devices that are using selectable pins
+  if ( (configPage3.launchPin != 0) && (configPage3.launchPin < BOARD_NR_GPIO_PINS) ) { pinLaunch = configPage3.launchPin; }
+  if ( (configPage2.ignBypassPin != 0) && (configPage2.ignBypassPin < BOARD_NR_GPIO_PINS) ) { pinIgnBypass = configPage2.ignBypassPin; }
+  if ( (configPage1.tachoPin != 0) && (configPage1.tachoPin < BOARD_NR_GPIO_PINS) ) { pinTachOut = configPage1.tachoPin; }
+  if ( (configPage2.fuelPumpPin != 0) && (configPage2.fuelPumpPin < BOARD_NR_GPIO_PINS) ) { pinFuelPump = configPage2.fuelPumpPin; }
+  if ( (configPage4.fanPin != 0) && (configPage4.fanPin < BOARD_NR_GPIO_PINS) ) { pinFan = configPage4.fanPin; }
+  if ( (configPage3.boostPin != 0) && (configPage3.boostPin < BOARD_NR_GPIO_PINS) ) { pinBoost = configPage3.boostPin; }
+  if ( (configPage3.vvtPin != 0) && (configPage3.vvtPin < BOARD_NR_GPIO_PINS) ) { pinVVT_1 = configPage3.vvtPin; }
+  if ( (configPage3.useExtBaro != 0) && (configPage3.baroPin < BOARD_NR_GPIO_PINS) ) { pinBaro = configPage3.baroPin + A0; }
+
+  //Finally, set the relevant pin modes for outputs
+  pinMode(pinCoil1, OUTPUT);
+  pinMode(pinCoil2, OUTPUT);
+  pinMode(pinCoil3, OUTPUT);
+  pinMode(pinCoil4, OUTPUT);
+  pinMode(pinCoil5, OUTPUT);
+  pinMode(pinInjector1, OUTPUT);
+  pinMode(pinInjector2, OUTPUT);
+  pinMode(pinInjector3, OUTPUT);
+  pinMode(pinInjector4, OUTPUT);
+  pinMode(pinInjector5, OUTPUT);
+  pinMode(pinTachOut, OUTPUT);
+  pinMode(pinIdle1, OUTPUT);
+  pinMode(pinIdle2, OUTPUT);
+  pinMode(pinFuelPump, OUTPUT);
+  pinMode(pinIgnBypass, OUTPUT);
+  pinMode(pinFan, OUTPUT);
+  pinMode(pinStepperDir, OUTPUT);
+  pinMode(pinStepperStep, OUTPUT);
+  pinMode(pinStepperEnable, OUTPUT);
+  pinMode(pinBoost, OUTPUT);
+  pinMode(pinVVT_1, OUTPUT);
+
+  inj1_pin_port = portOutputRegister(digitalPinToPort(pinInjector1));
+  inj1_pin_mask = digitalPinToBitMask(pinInjector1);
+  inj2_pin_port = portOutputRegister(digitalPinToPort(pinInjector2));
+  inj2_pin_mask = digitalPinToBitMask(pinInjector2);
+  inj3_pin_port = portOutputRegister(digitalPinToPort(pinInjector3));
+  inj3_pin_mask = digitalPinToBitMask(pinInjector3);
+  inj4_pin_port = portOutputRegister(digitalPinToPort(pinInjector4));
+  inj4_pin_mask = digitalPinToBitMask(pinInjector4);
+  inj5_pin_port = portOutputRegister(digitalPinToPort(pinInjector5));
+  inj5_pin_mask = digitalPinToBitMask(pinInjector5);
+
+  ign1_pin_port = portOutputRegister(digitalPinToPort(pinCoil1));
+  ign1_pin_mask = digitalPinToBitMask(pinCoil1);
+  ign2_pin_port = portOutputRegister(digitalPinToPort(pinCoil2));
+  ign2_pin_mask = digitalPinToBitMask(pinCoil2);
+  ign3_pin_port = portOutputRegister(digitalPinToPort(pinCoil3));
+  ign3_pin_mask = digitalPinToBitMask(pinCoil3);
+  ign4_pin_port = portOutputRegister(digitalPinToPort(pinCoil4));
+  ign4_pin_mask = digitalPinToBitMask(pinCoil4);
+  ign5_pin_port = portOutputRegister(digitalPinToPort(pinCoil5));
+  ign5_pin_mask = digitalPinToBitMask(pinCoil5);
+
+  tach_pin_port = portOutputRegister(digitalPinToPort(pinTachOut));
+  tach_pin_mask = digitalPinToBitMask(pinTachOut);
+  pump_pin_port = portOutputRegister(digitalPinToPort(pinFuelPump));
+  pump_pin_mask = digitalPinToBitMask(pinFuelPump);
+
+  //And for inputs
+  //And for inputs
+  #if defined(CORE_STM32)
+    #ifndef ARDUINO_ARCH_STM32 //libmaple core aka STM32DUINO
+      pinMode(pinMAP, INPUT_ANALOG);
+      pinMode(pinO2, INPUT_ANALOG);
+      pinMode(pinO2_2, INPUT_ANALOG);
+      pinMode(pinTPS, INPUT_ANALOG);
+      pinMode(pinIAT, INPUT_ANALOG);
+      pinMode(pinCLT, INPUT_ANALOG);
+      pinMode(pinBat, INPUT_ANALOG);
+      pinMode(pinBaro, INPUT_ANALOG);
+    #else
+      pinMode(pinMAP, INPUT);
+      pinMode(pinO2, INPUT);
+      pinMode(pinO2_2, INPUT);
+      pinMode(pinTPS, INPUT);
+      pinMode(pinIAT, INPUT);
+      pinMode(pinCLT, INPUT);
+      pinMode(pinBat, INPUT);
+      pinMode(pinBaro, INPUT);
+    #endif
+  #endif
+  pinMode(pinTrigger, INPUT);
+  pinMode(pinTrigger2, INPUT);
+  pinMode(pinTrigger3, INPUT);
+  pinMode(pinFlex, INPUT_PULLUP); //Standard GM / Continental flex sensor requires pullup
+  if (configPage3.lnchPullRes == true) {
+    pinMode(pinLaunch, INPUT_PULLUP);
+  }
+  else {
+    pinMode(pinLaunch, INPUT);  //If Launch Pull Resistor is not set make input float.
+  }
+
+  //These must come after the above pinMode statements
+  triggerPri_pin_port = portInputRegister(digitalPinToPort(pinTrigger));
+  triggerPri_pin_mask = digitalPinToBitMask(pinTrigger);
+  triggerSec_pin_port = portInputRegister(digitalPinToPort(pinTrigger2));
+  triggerSec_pin_mask = digitalPinToBitMask(pinTrigger2);
+
+  #if defined(CORE_STM32)
+  #else
+    //Set default values
+    digitalWrite(pinMAP, HIGH);
+    //digitalWrite(pinO2, LOW);
+    digitalWrite(pinTPS, LOW);
+  #endif
+}
+
+void initialiseTriggers()
+{
+  byte triggerInterrupt = 0; // By default, use the first interrupt
+  byte triggerInterrupt2 = 1;
+  #if defined(CORE_AVR)
+    switch (pinTrigger) {
+      //Arduino Mega 2560 mapping
+      case 2:
+        triggerInterrupt = 0; break;
+      case 3:
+        triggerInterrupt = 1; break;
+      case 18:
+        triggerInterrupt = 5; break;
+      case 19:
+        triggerInterrupt = 4; break;
+      case 20:
+        triggerInterrupt = 3; break;
+      case 21:
+        triggerInterrupt = 2; break;
+      default:
+        triggerInterrupt = 0; break; //This should NEVER happen
+    }
+  #else
+    triggerInterrupt = pinTrigger;
+  #endif
+
+  #if defined(CORE_AVR)
+    switch (pinTrigger2) {
+      //Arduino Mega 2560 mapping
+      case 2:
+        triggerInterrupt2 = 0; break;
+      case 3:
+        triggerInterrupt2 = 1; break;
+      case 18:
+        triggerInterrupt2 = 5; break;
+      case 19:
+        triggerInterrupt2 = 4; break;
+      case 20:
+        triggerInterrupt2 = 3; break;
+      case 21:
+        triggerInterrupt2 = 2; break;
+      default:
+        triggerInterrupt2 = 0; break; //This should NEVER happen
+    }
+  #else
+    triggerInterrupt2 = pinTrigger2;
+  #endif
+  pinMode(pinTrigger, INPUT);
+  pinMode(pinTrigger2, INPUT);
+  pinMode(pinTrigger3, INPUT);
+  //digitalWrite(pinTrigger, HIGH);
+  detachInterrupt(triggerInterrupt);
+  detachInterrupt(triggerInterrupt2);
+
+  //Set the trigger function based on the decoder in the config
+  switch (configPage2.TrigPattern)
+  {
+    case 0:
+      //Missing tooth decoder
+      triggerSetup_missingTooth();
+      trigger = triggerPri_missingTooth;
+      triggerSecondary = triggerSec_missingTooth;
+      getRPM = getRPM_missingTooth;
+      getCrankAngle = getCrankAngle_missingTooth;
+      triggerSetEndTeeth = triggerSetEndTeeth_missingTooth;
+
+      if(configPage2.TrigEdge == 0) { attachInterrupt(triggerInterrupt, trigger, RISING); } // Attach the crank trigger wheel interrupt (Hall sensor drags to ground when triggering)
+      else { attachInterrupt(triggerInterrupt, trigger, FALLING); }
+      if(configPage2.TrigEdgeSec == 0) { attachInterrupt(triggerInterrupt2, triggerSec_missingTooth, RISING); }
+      else { attachInterrupt(triggerInterrupt2, triggerSec_missingTooth, FALLING); }
+      break;
+
+    case 1:
+      // Basic distributor
+      triggerSetup_BasicDistributor();
+      trigger = triggerPri_BasicDistributor;
+      getRPM = getRPM_BasicDistributor;
+      getCrankAngle = getCrankAngle_BasicDistributor;
+      triggerSetEndTeeth = triggerSetEndTeeth_BasicDistributor;
+
+      if(configPage2.TrigEdge == 0) { attachInterrupt(triggerInterrupt, trigger, RISING); } // Attach the crank trigger wheel interrupt (Hall sensor drags to ground when triggering)
+      else { attachInterrupt(triggerInterrupt, trigger, FALLING); }
+      break;
+
+    case 2:
+      triggerSetup_DualWheel();
+      trigger = triggerPri_DualWheel;
+      getRPM = getRPM_DualWheel;
+      getCrankAngle = getCrankAngle_DualWheel;
+      triggerSetEndTeeth = triggerSetEndTeeth_DualWheel;
+
+      if(configPage2.TrigEdge == 0) { attachInterrupt(triggerInterrupt, trigger, RISING); } // Attach the crank trigger wheel interrupt (Hall sensor drags to ground when triggering)
+      else { attachInterrupt(triggerInterrupt, trigger, FALLING); }
+      if(configPage2.TrigEdgeSec == 0) { attachInterrupt(triggerInterrupt2, triggerSec_DualWheel, RISING); }
+      else { attachInterrupt(triggerInterrupt2, triggerSec_DualWheel, FALLING); }
+      break;
+
+    case 3:
+      triggerSetup_GM7X();
+      trigger = triggerPri_GM7X;
+      getRPM = getRPM_GM7X;
+      getCrankAngle = getCrankAngle_GM7X;
+      triggerSetEndTeeth = triggerSetEndTeeth_GM7X;
+
+      if(configPage2.TrigEdge == 0) { attachInterrupt(triggerInterrupt, trigger, RISING); } // Attach the crank trigger wheel interrupt (Hall sensor drags to ground when triggering)
+      else { attachInterrupt(triggerInterrupt, trigger, FALLING); }
+      break;
+
+    case 4:
+      triggerSetup_4G63();
+      trigger = triggerPri_4G63;
+      getRPM = getRPM_4G63;
+      getCrankAngle = getCrankAngle_4G63;
+      triggerSetEndTeeth = triggerSetEndTeeth_4G63;
+
+      //These may both need to change, not sure
+      if(configPage2.TrigEdge == 0)
+      {
+        attachInterrupt(triggerInterrupt, trigger, CHANGE);  // Attach the crank trigger wheel interrupt (Hall sensor drags to ground when triggering)
+        attachInterrupt(triggerInterrupt2, triggerSec_4G63, FALLING); //changed
+      }
+      else
+      {
+        attachInterrupt(triggerInterrupt, trigger, CHANGE); // Primary trigger connects to
+        attachInterrupt(triggerInterrupt2, triggerSec_4G63, FALLING);
+      }
+      break;
+
+    case 5:
+      triggerSetup_24X();
+      trigger = triggerPri_24X;
+      getRPM = getRPM_24X;
+      getCrankAngle = getCrankAngle_24X;
+      triggerSetEndTeeth = triggerSetEndTeeth_24X;
+
+      if(configPage2.TrigEdge == 0) { attachInterrupt(triggerInterrupt, trigger, RISING); } // Attach the crank trigger wheel interrupt (Hall sensor drags to ground when triggering)
+      else { attachInterrupt(triggerInterrupt, trigger, FALLING); } // Primary trigger connects to
+      attachInterrupt(triggerInterrupt2, triggerSec_24X, CHANGE);
+      break;
+
+    case 6:
+      triggerSetup_Jeep2000();
+      trigger = triggerPri_Jeep2000;
+      getRPM = getRPM_Jeep2000;
+      getCrankAngle = getCrankAngle_Jeep2000;
+      triggerSetEndTeeth = triggerSetEndTeeth_Jeep2000;
+
+      if(configPage2.TrigEdge == 0) { attachInterrupt(triggerInterrupt, trigger, RISING); } // Attach the crank trigger wheel interrupt (Hall sensor drags to ground when triggering)
+      else { attachInterrupt(triggerInterrupt, trigger, FALLING); } // Primary trigger connects to
+      attachInterrupt(triggerInterrupt2, triggerSec_Jeep2000, CHANGE);
+      break;
+
+    case 7:
+      triggerSetup_Audi135();
+      trigger = triggerPri_Audi135;
+      getRPM = getRPM_Audi135;
+      getCrankAngle = getCrankAngle_Audi135;
+      triggerSetEndTeeth = triggerSetEndTeeth_Audi135;
+
+      if(configPage2.TrigEdge == 0) { attachInterrupt(triggerInterrupt, trigger, RISING); } // Attach the crank trigger wheel interrupt (Hall sensor drags to ground when triggering)
+      else { attachInterrupt(triggerInterrupt, trigger, FALLING); }
+      attachInterrupt(triggerInterrupt2, triggerSec_Audi135, RISING);
+      break;
+
+    case 8:
+      triggerSetup_HondaD17();
+      trigger = triggerPri_HondaD17;
+      getRPM = getRPM_HondaD17;
+      getCrankAngle = getCrankAngle_HondaD17;
+      triggerSetEndTeeth = triggerSetEndTeeth_HondaD17;
+
+      if(configPage2.TrigEdge == 0) { attachInterrupt(triggerInterrupt, trigger, RISING); } // Attach the crank trigger wheel interrupt (Hall sensor drags to ground when triggering)
+      else { attachInterrupt(triggerInterrupt, trigger, FALLING); } // Primary trigger connects to
+      attachInterrupt(triggerInterrupt2, triggerSec_HondaD17, CHANGE);
+      break;
+
+    case 9:
+      triggerSetup_Miata9905();
+      trigger = triggerPri_Miata9905;
+      getRPM = getRPM_Miata9905;
+      getCrankAngle = getCrankAngle_Miata9905;
+      triggerSetEndTeeth = triggerSetEndTeeth_Miata9905;
+
+      //These may both need to change, not sure
+      if(configPage2.TrigEdge == 0)
+      {
+        attachInterrupt(triggerInterrupt, trigger, RISING);  // Attach the crank trigger wheel interrupt (Hall sensor drags to ground when triggering)
+        attachInterrupt(triggerInterrupt2, triggerSec_Miata9905, FALLING); //changed
+      }
+      else
+      {
+        attachInterrupt(triggerInterrupt, trigger, FALLING); // Primary trigger connects to
+        attachInterrupt(triggerInterrupt2, triggerSec_Miata9905, RISING);
+      }
+      break;
+
+    case 10:
+      triggerSetup_MazdaAU();
+      trigger = triggerPri_MazdaAU;
+      getRPM = getRPM_MazdaAU;
+      getCrankAngle = getCrankAngle_MazdaAU;
+      triggerSetEndTeeth = triggerSetEndTeeth_MazdaAU;
+
+      if(configPage2.TrigEdge == 0) { attachInterrupt(triggerInterrupt, trigger, RISING); } // Attach the crank trigger wheel interrupt (Hall sensor drags to ground when triggering)
+      else { attachInterrupt(triggerInterrupt, trigger, FALLING); } // Primary trigger connects to
+      attachInterrupt(triggerInterrupt2, triggerSec_MazdaAU, FALLING);
+      break;
+
+    case 11:
+      triggerSetup_non360();
+      trigger = triggerPri_DualWheel; //Is identical to the dual wheel decoder, so that is used. Same goes for the secondary below
+      getRPM = getRPM_non360;
+      getCrankAngle = getCrankAngle_non360;
+      triggerSetEndTeeth = triggerSetEndTeeth_Non360;
+
+      if(configPage2.TrigEdge == 0) { attachInterrupt(triggerInterrupt, trigger, RISING); } // Attach the crank trigger wheel interrupt (Hall sensor drags to ground when triggering)
+      else { attachInterrupt(triggerInterrupt, trigger, FALLING); }
+      attachInterrupt(triggerInterrupt2, triggerSec_DualWheel, FALLING); //Note the use of the Dual Wheel trigger function here. No point in having the same code in twice.
+      break;
+
+    case 12:
+        triggerSetup_Nissan360();
+        trigger = triggerPri_Nissan360;
+        getRPM = getRPM_Nissan360;
+        getCrankAngle = getCrankAngle_Nissan360;
+        triggerSetEndTeeth = triggerSetEndTeeth_Nissan360;
+
+        if(configPage2.TrigEdge == 0) { attachInterrupt(triggerInterrupt, trigger, RISING); } // Attach the crank trigger wheel interrupt (Hall sensor drags to ground when triggering)
+        else { attachInterrupt(triggerInterrupt, trigger, FALLING); }
+        attachInterrupt(triggerInterrupt2, triggerSec_Nissan360, CHANGE);
+        break;
+
+    case 13:
+            triggerSetup_Subaru67();
+            trigger = triggerPri_Subaru67;
+            getRPM = getRPM_Subaru67;
+            getCrankAngle = getCrankAngle_Subaru67;
+            triggerSetEndTeeth = triggerSetEndTeeth_Subaru67;
+
+            if(configPage2.TrigEdge == 0) { attachInterrupt(triggerInterrupt, trigger, RISING); } // Attach the crank trigger wheel interrupt (Hall sensor drags to ground when triggering)
+            else { attachInterrupt(triggerInterrupt, trigger, FALLING); }
+            attachInterrupt(triggerInterrupt2, triggerSec_Subaru67, FALLING);
+            break;
+
+    case 14:
+            triggerSetup_Daihatsu();
+            trigger = triggerPri_Daihatsu;
+            getRPM = getRPM_Daihatsu;
+            getCrankAngle = getCrankAngle_Daihatsu;
+            triggerSetEndTeeth = triggerSetEndTeeth_Daihatsu;
+
+            if(configPage2.TrigEdge == 0) { attachInterrupt(triggerInterrupt, trigger, RISING); } // Attach the crank trigger wheel interrupt (Hall sensor drags to ground when triggering)
+            else { attachInterrupt(triggerInterrupt, trigger, FALLING); }
+            //No secondary input required for this pattern
+            break;
+
+    case 15:
+            triggerSetup_Harley();
+            trigger = triggerPri_Harley;
+            //triggerSecondary = triggerSec_Harley;
+            getRPM = getRPM_Harley;
+            getCrankAngle = getCrankAngle_Harley;
+            triggerSetEndTeeth = triggerSetEndTeeth_Harley;
+            attachInterrupt(triggerInterrupt, trigger, RISING);
+            // attachInterrupt(triggerInterrupt2, triggerSec_Harley, FALLING);
+            break;
+
+    default:
+      trigger = triggerPri_missingTooth;
+      getRPM = getRPM_missingTooth;
+      getCrankAngle = getCrankAngle_missingTooth;
+
+      if(configPage2.TrigEdge == 0) { attachInterrupt(triggerInterrupt, trigger, RISING); } // Attach the crank trigger wheel interrupt (Hall sensor drags to ground when triggering)
+      else { attachInterrupt(triggerInterrupt, trigger, FALLING); }
+      break;
+  }
+}
+/*
+  This function retuns a pulsewidth time (in us) using a either Alpha-N or Speed Density algorithms, given the following:
+  REQ_FUEL
+  VE: Lookup from the main MAP vs RPM fuel table
+  MAP: In KPa, read from the sensor
+  GammaE: Sum of Enrichment factors (Cold start, acceleration). This is a multiplication factor (Eg to add 10%, this should be 110)
+  injDT: Injector dead time. The time the injector take to open minus the time it takes to close (Both in uS)
+  TPS: Throttle position (0% to 100%)
+
+  This function is called by PW_SD and PW_AN for speed0density and pure Alpha-N calculations respectively.
+*/
+unsigned int PW(int REQ_FUEL, byte VE, byte MAP, int corrections, int injOpen)
+{
+  //Standard float version of the calculation
+  //return (REQ_FUEL * (float)(VE/100.0) * (float)(MAP/100.0) * (float)(TPS/100.0) * (float)(corrections/100.0) + injOpen);
+  //Note: The MAP and TPS portions are currently disabled, we use VE and corrections only
+  uint16_t iVE, iCorrections;
+  uint16_t iMAP = 100;
+  uint16_t iAFR = 147;
+
+  //100% float free version, does sacrifice a little bit of accuracy, but not much.
+  iVE = ((unsigned int)VE << 7) / 100;
+  if ( configPage1.multiplyMAP == true ) {
+    iMAP = ((unsigned int)MAP << 7) / currentStatus.baro;  //Include multiply MAP (vs baro) if enabled
+  }
+  if ( (configPage1.includeAFR == true) && (configPage3.egoType == 2)) {
+    iAFR = ((unsigned int)currentStatus.O2 << 7) / currentStatus.afrTarget;  //Include AFR (vs target) if enabled
+  }
+  iCorrections = (corrections << 7) / 100;
+
+
+  unsigned long intermediate = ((long)REQ_FUEL * (long)iVE) >> 7; //Need to use an intermediate value to avoid overflowing the long
+  if ( configPage1.multiplyMAP == true ) {
+    intermediate = (intermediate * (unsigned long)iMAP) >> 7;
+  }
+  if ( (configPage1.includeAFR == true) && (configPage3.egoType == 2) ) {
+    intermediate = (intermediate * (unsigned long)iAFR) >> 7;  //EGO type must be set to wideband for this to be used
+  }
+  intermediate = (intermediate * (unsigned long)iCorrections) >> 7;
+  if (intermediate != 0)
+  {
+    //If intermeditate is not 0, we need to add the opening time (0 typically indicates that one of the full fuel cuts is active)
+    intermediate += injOpen; //Add the injector opening time
+    if ( intermediate > 65535)
+    {
+      intermediate = 65535;  //Make sure this won't overflow when we convert to uInt. This means the maximum pulsewidth possible is 65.535mS
+    }
+  }
+  return (unsigned int)(intermediate);
+
+}
+
+//Convenience functions for Speed Density and Alpha-N
+unsigned int PW_SD(int REQ_FUEL, byte VE, byte MAP, int corrections, int injOpen)
+{
+  return PW(REQ_FUEL, VE, MAP, corrections, injOpen);
+  //return PW(REQ_FUEL, VE, 100, corrections, injOpen);
+}
+
+unsigned int PW_AN(int REQ_FUEL, byte VE, byte TPS, int corrections, int injOpen)
+{
+  return PW(REQ_FUEL, VE, currentStatus.MAP, corrections, injOpen);
+}